//@HEADER
// ************************************************************************
//
//                        Kokkos v. 4.0
//       Copyright (2022) National Technology & Engineering
//               Solutions of Sandia, LLC (NTESS).
//
// Under the terms of Contract DE-NA0003525 with NTESS,
// the U.S. Government retains certain rights in this software.
//
// Part of Kokkos, under the Apache License v2.0 with LLVM Exceptions.
// See https://kokkos.org/LICENSE for license information.
// SPDX-License-Identifier: Apache-2.0 WITH LLVM-exception
//
//@HEADER

#ifndef KOKKOSPARSE_SPMV_MV_TPL_SPEC_DECL_HPP_
#define KOKKOSPARSE_SPMV_MV_TPL_SPEC_DECL_HPP_

#include <sstream>
#include "KokkosKernels_tpl_handles_decl.hpp"

#ifdef KOKKOSKERNELS_ENABLE_TPL_CUSPARSE

/* CUSPARSE_VERSION < 10301 either doesn't have cusparseSpMM
   or the non-tranpose version produces incorrect results.

   Version 11702 corresponds to CUDA 11.6.1, which also produces incorrect
   results. 11701 (CUDA 11.6.0) is OK.
*/
#if defined(CUSPARSE_VERSION) && (10301 <= CUSPARSE_VERSION) && (CUSPARSE_VERSION != 11702)
#include "cusparse.h"
#include "KokkosSparse_Utils_cusparse.hpp"

namespace KokkosSparse {
namespace Impl {

/* Derive a compute type for various operand types.
   cusparseSpMM does not always allow the same compute type as operand types
   This should be consistent with the allowed operand types for cusparseSpMM,
   as needed for TPL availability. Current definition does not comprehensively
   cover all cusparseSpMM options.

   cuSparse 11.5.1+ does not support uniform precision for FP16
   Otherwise, uniform precision is supported
*/
template <typename AScalar, typename XScalar = AScalar, typename YScalar = AScalar>
cudaDataType compute_type() {
  return cuda_data_type_from<AScalar>();
}
#if CUSPARSE_VERSION >= 11501
template <>
inline cudaDataType compute_type<Kokkos::Experimental::half_t>() {
  return CUDA_R_32F;
}
#else
template <>
inline cudaDataType compute_type<Kokkos::Experimental::half_t>() {
  return cuda_data_type_from<Kokkos::Experimental::half_t>();
}
#endif

/*! \brief convert a 2D view to a cusparseDnMatDescr_t

*/
template <typename ViewType, std::enable_if_t<ViewType::rank == 2, bool> = true>
cusparseDnMatDescr_t make_cusparse_dn_mat_descr_t(ViewType &view) {
  // If the view is LayoutRight, we still need to create descr as column-major
  // but it should be an implicit transpose, meaning dimensions and strides are
  // swapped
  bool transpose    = std::is_same_v<typename ViewType::array_layout, Kokkos::LayoutRight>;
  const size_t rows = transpose ? view.extent(1) : view.extent(0);
  const size_t cols = transpose ? view.extent(0) : view.extent(1);
  const size_t ld   = transpose ? view.stride(0) : view.stride(1);

  // cusparseCreateCsr notes it is safe to const_cast this away for input
  // pointers to a descriptor as long as that descriptor is not an output
  // parameter
  void *values = const_cast<typename ViewType::non_const_value_type *>(view.data());

  cudaDataType valueType = cuda_data_type_from<typename ViewType::non_const_value_type>();

  // col-major is the only supported order in 10301
  // ignore the layout of the provided view, and expect the caller to
  // fix with a transpose operation, if possible.
  // This should be revisited once cusparse supports row-major dense matrices
  const cusparseOrder_t order = CUSPARSE_ORDER_COL;

  cusparseDnMatDescr_t descr;
<<<<<<< HEAD
  KOKKOS_CUSPARSE_SAFE_CALL(cusparseCreateDnMat(&descr, static_cast<int64_t>(rows), static_cast<int64_t>(cols),
                                                static_cast<int64_t>(ld), values, valueType, order));
=======
  KOKKOSSPARSE_IMPL_CUSPARSE_SAFE_CALL(cusparseCreateDnMat(&descr, static_cast<int64_t>(rows),
                                                           static_cast<int64_t>(cols), static_cast<int64_t>(ld), values,
                                                           valueType, order));
>>>>>>> 80e303f8

  return descr;
}

template <class Handle, class AMatrix, class XVector, class YVector>
void spmv_mv_cusparse(const Kokkos::Cuda &exec, Handle *handle, const char mode[],
                      typename YVector::const_value_type &alpha, const AMatrix &A, const XVector &x,
                      typename YVector::const_value_type &beta, const YVector &y) {
  static_assert(XVector::rank == 2, "should only be instantiated for multivector");
  static_assert(YVector::rank == 2, "should only be instantiated for multivector");

  using offset_type  = typename AMatrix::non_const_size_type;
  using entry_type   = typename AMatrix::non_const_ordinal_type;
  using value_type   = typename AMatrix::non_const_value_type;
  using x_value_type = typename XVector::non_const_value_type;
  using y_value_type = typename YVector::non_const_value_type;

  /* initialize cusparse library */
  cusparseHandle_t cusparseHandle = KokkosKernels::Impl::CusparseSingleton::singleton().cusparseHandle;
  /* Set cuSPARSE to use the given stream until this function exits */
  TemporarySetCusparseStream tscs(cusparseHandle, exec);

  /* Check that cusparse can handle the types of the input Kokkos::CrsMatrix */
  const cusparseIndexType_t myCusparseOffsetType = cusparse_index_type_t_from<offset_type>();
  const cusparseIndexType_t myCusparseEntryType  = cusparse_index_type_t_from<entry_type>();
  const cudaDataType aCusparseType               = cuda_data_type_from<value_type>();

  /* Set the operation mode */
  cusparseOperation_t opA;
  switch (toupper(mode[0])) {
    case 'N': opA = CUSPARSE_OPERATION_NON_TRANSPOSE; break;
    case 'T': opA = CUSPARSE_OPERATION_TRANSPOSE; break;
    case 'H': opA = CUSPARSE_OPERATION_CONJUGATE_TRANSPOSE; break;
    default: {
      std::ostringstream out;
      out << "Mode " << mode << " invalid for cuSPARSE SpMV MV.\n";
      throw std::invalid_argument(out.str());
    }
  }

  /* create lhs and rhs
     NOTE: The descriptions always say vecX and vecY are column-major cusparse
     order. For CUSPARSE_VERSION 10301 this is the only supported ordering. if X
     is not LayoutLeft, we can fix with a transpose. If cusparseSpMM ever
     supports row-major dense matrices, this logic will have to be reworked */
  constexpr bool xIsLL = std::is_same<typename XVector::array_layout, Kokkos::LayoutLeft>::value;
  constexpr bool xIsLR = std::is_same<typename XVector::array_layout, Kokkos::LayoutRight>::value;
  static_assert(xIsLL || xIsLR, "X multivector was not LL or LR (TPL error)");
  static_assert(std::is_same_v<typename YVector::array_layout, Kokkos::LayoutLeft>,
                "Y multivector was not LL (TPL error)");
  cusparseDnMatDescr_t vecX = make_cusparse_dn_mat_descr_t(x);
  cusparseDnMatDescr_t vecY = make_cusparse_dn_mat_descr_t(y);
  cusparseOperation_t opB   = xIsLL ? CUSPARSE_OPERATION_NON_TRANSPOSE : CUSPARSE_OPERATION_TRANSPOSE;

// CUSPARSE_MM_ALG_DEFAULT was deprecated in CUDA 11.0.1 / cuSPARSE 11.0.0 and
// removed in CUDA 12.0.0 / cuSPARSE 12.0.0
#if CUSPARSE_VERSION < 11000
  cusparseSpMMAlg_t algo = CUSPARSE_MM_ALG_DEFAULT;
#else
  cusparseSpMMAlg_t algo = CUSPARSE_SPMM_ALG_DEFAULT;
#endif

  // the precision of the SpMV
  const cudaDataType computeType = compute_type<value_type, x_value_type, y_value_type>();

  // cuSPARSE fails when conjugate_transpose is requested on R types
  // to avoid this problem we switch to transpose since the two are
  // equivalent in that case.
  if ((computeType == CUDA_R_32F) || (computeType == CUDA_R_64F)) {
    if (opA == CUSPARSE_OPERATION_CONJUGATE_TRANSPOSE) {
      opA = CUSPARSE_OPERATION_TRANSPOSE;
    }
    if (opB == CUSPARSE_OPERATION_CONJUGATE_TRANSPOSE) {
      opB = CUSPARSE_OPERATION_TRANSPOSE;
    }
  }

  KokkosSparse::Impl::CuSparse10_SpMV_Data *subhandle;
  if (handle->tpl_rank2) {
    subhandle = dynamic_cast<KokkosSparse::Impl::CuSparse10_SpMV_Data *>(handle->tpl_rank2);
    if (!subhandle) throw std::runtime_error("KokkosSparse::spmv: subhandle is not set up for cusparse");
    subhandle->set_exec_space(exec);
  } else {
    subhandle         = new KokkosSparse::Impl::CuSparse10_SpMV_Data(exec);
    handle->tpl_rank2 = subhandle;
    /* create matrix */
<<<<<<< HEAD
    KOKKOS_CUSPARSE_SAFE_CALL(cusparseCreateCsr(&subhandle->mat, A.numRows(), A.numCols(), A.nnz(),
                                                (void *)A.graph.row_map.data(), (void *)A.graph.entries.data(),
                                                (void *)A.values.data(), myCusparseOffsetType, myCusparseEntryType,
                                                CUSPARSE_INDEX_BASE_ZERO, aCusparseType));

    KOKKOS_CUSPARSE_SAFE_CALL(cusparseSpMM_bufferSize(cusparseHandle, opA, opB, &alpha, subhandle->mat, vecX, &beta,
                                                      vecY, computeType, algo, &subhandle->bufferSize));
=======
    KOKKOSSPARSE_IMPL_CUSPARSE_SAFE_CALL(
        cusparseCreateCsr(&subhandle->mat, A.numRows(), A.numCols(), A.nnz(), (void *)A.graph.row_map.data(),
                          (void *)A.graph.entries.data(), (void *)A.values.data(), myCusparseOffsetType,
                          myCusparseEntryType, CUSPARSE_INDEX_BASE_ZERO, aCusparseType));

    KOKKOSSPARSE_IMPL_CUSPARSE_SAFE_CALL(cusparseSpMM_bufferSize(cusparseHandle, opA, opB, &alpha, subhandle->mat, vecX,
                                                                 &beta, vecY, computeType, algo,
                                                                 &subhandle->bufferSize));
>>>>>>> 80e303f8

    KOKKOS_IMPL_CUDA_SAFE_CALL(cudaMalloc(&subhandle->buffer, subhandle->bufferSize));
  }

<<<<<<< HEAD
  KOKKOS_CUSPARSE_SAFE_CALL(cusparseSpMM(cusparseHandle, opA, opB, &alpha, subhandle->mat, vecX, &beta, vecY,
                                         computeType, algo, subhandle->buffer));

  KOKKOS_CUSPARSE_SAFE_CALL(cusparseDestroyDnMat(vecX));
  KOKKOS_CUSPARSE_SAFE_CALL(cusparseDestroyDnMat(vecY));
=======
  KOKKOSSPARSE_IMPL_CUSPARSE_SAFE_CALL(cusparseSpMM(cusparseHandle, opA, opB, &alpha, subhandle->mat, vecX, &beta, vecY,
                                                    computeType, algo, subhandle->buffer));

  KOKKOSSPARSE_IMPL_CUSPARSE_SAFE_CALL(cusparseDestroyDnMat(vecX));
  KOKKOSSPARSE_IMPL_CUSPARSE_SAFE_CALL(cusparseDestroyDnMat(vecY));
>>>>>>> 80e303f8
}

#define KOKKOSSPARSE_SPMV_MV_CUSPARSE(SCALAR, ORDINAL, OFFSET, XL, YL, SPACE)                                       \
  template <>                                                                                                       \
  struct SPMV_MV<                                                                                                   \
      Kokkos::Cuda, KokkosSparse::Impl::SPMVHandleImpl<Kokkos::Cuda, SPACE, SCALAR, OFFSET, ORDINAL>,               \
      KokkosSparse::CrsMatrix<SCALAR const, ORDINAL const, Kokkos::Device<Kokkos::Cuda, SPACE>,                     \
                              Kokkos::MemoryTraits<Kokkos::Unmanaged>, OFFSET const>,                               \
      Kokkos::View<SCALAR const **, XL, Kokkos::Device<Kokkos::Cuda, SPACE>,                                        \
                   Kokkos::MemoryTraits<Kokkos::Unmanaged | Kokkos::RandomAccess>>,                                 \
      Kokkos::View<SCALAR **, YL, Kokkos::Device<Kokkos::Cuda, SPACE>, Kokkos::MemoryTraits<Kokkos::Unmanaged>>,    \
      false, true> {                                                                                                \
    using device_type       = Kokkos::Device<Kokkos::Cuda, SPACE>;                                                  \
    using memory_trait_type = Kokkos::MemoryTraits<Kokkos::Unmanaged>;                                              \
    using Handle            = KokkosSparse::Impl::SPMVHandleImpl<Kokkos::Cuda, SPACE, SCALAR, OFFSET, ORDINAL>;     \
    using AMatrix           = CrsMatrix<SCALAR const, ORDINAL const, device_type, memory_trait_type, OFFSET const>; \
    using XVector           = Kokkos::View<SCALAR const **, XL, device_type,                                        \
                                 Kokkos::MemoryTraits<Kokkos::Unmanaged | Kokkos::RandomAccess>>;         \
    using YVector           = Kokkos::View<SCALAR **, YL, device_type, memory_trait_type>;                          \
                                                                                                                    \
    using coefficient_type = typename YVector::non_const_value_type;                                                \
                                                                                                                    \
    static void spmv_mv(const Kokkos::Cuda &exec, Handle *handle, const char mode[], const coefficient_type &alpha, \
                        const AMatrix &A, const XVector &x, const coefficient_type &beta, const YVector &y) {       \
      std::string label = "KokkosSparse::spmv_mv[TPL_CUSPARSE," + Kokkos::ArithTraits<SCALAR>::name() + "]";        \
      Kokkos::Profiling::pushRegion(label);                                                                         \
      spmv_mv_cusparse(exec, handle, mode, alpha, A, x, beta, y);                                                   \
      Kokkos::Profiling::popRegion();                                                                               \
    }                                                                                                               \
  };

/* cusparseSpMM with following restrictions
 column-major ordering for Y
 col-major or row-major for X (see note below)
 32-bit indices for matrix A */
KOKKOSSPARSE_SPMV_MV_CUSPARSE(double, int, int, Kokkos::LayoutLeft, Kokkos::LayoutLeft, Kokkos::CudaSpace)
KOKKOSSPARSE_SPMV_MV_CUSPARSE(double, int, int, Kokkos::LayoutRight, Kokkos::LayoutLeft, Kokkos::CudaSpace)

KOKKOSSPARSE_SPMV_MV_CUSPARSE(float, int, int, Kokkos::LayoutLeft, Kokkos::LayoutLeft, Kokkos::CudaSpace)
KOKKOSSPARSE_SPMV_MV_CUSPARSE(float, int, int, Kokkos::LayoutRight, Kokkos::LayoutLeft, Kokkos::CudaSpace)

KOKKOSSPARSE_SPMV_MV_CUSPARSE(Kokkos::complex<double>, int, int, Kokkos::LayoutLeft, Kokkos::LayoutLeft,
                              Kokkos::CudaSpace)
KOKKOSSPARSE_SPMV_MV_CUSPARSE(Kokkos::complex<double>, int, int, Kokkos::LayoutRight, Kokkos::LayoutLeft,
                              Kokkos::CudaSpace)

KOKKOSSPARSE_SPMV_MV_CUSPARSE(Kokkos::complex<float>, int, int, Kokkos::LayoutLeft, Kokkos::LayoutLeft,
                              Kokkos::CudaSpace)
KOKKOSSPARSE_SPMV_MV_CUSPARSE(Kokkos::complex<float>, int, int, Kokkos::LayoutRight, Kokkos::LayoutLeft,
                              Kokkos::CudaSpace)

KOKKOSSPARSE_SPMV_MV_CUSPARSE(double, int, int, Kokkos::LayoutLeft, Kokkos::LayoutLeft, Kokkos::CudaUVMSpace)
KOKKOSSPARSE_SPMV_MV_CUSPARSE(double, int, int, Kokkos::LayoutRight, Kokkos::LayoutLeft, Kokkos::CudaUVMSpace)

KOKKOSSPARSE_SPMV_MV_CUSPARSE(float, int, int, Kokkos::LayoutLeft, Kokkos::LayoutLeft, Kokkos::CudaUVMSpace)
KOKKOSSPARSE_SPMV_MV_CUSPARSE(float, int, int, Kokkos::LayoutRight, Kokkos::LayoutLeft, Kokkos::CudaUVMSpace)

KOKKOSSPARSE_SPMV_MV_CUSPARSE(Kokkos::complex<double>, int, int, Kokkos::LayoutLeft, Kokkos::LayoutLeft,
                              Kokkos::CudaUVMSpace)
KOKKOSSPARSE_SPMV_MV_CUSPARSE(Kokkos::complex<double>, int, int, Kokkos::LayoutRight, Kokkos::LayoutLeft,
                              Kokkos::CudaUVMSpace)

KOKKOSSPARSE_SPMV_MV_CUSPARSE(Kokkos::complex<float>, int, int, Kokkos::LayoutLeft, Kokkos::LayoutLeft,
                              Kokkos::CudaUVMSpace)
KOKKOSSPARSE_SPMV_MV_CUSPARSE(Kokkos::complex<float>, int, int, Kokkos::LayoutRight, Kokkos::LayoutLeft,
                              Kokkos::CudaUVMSpace)

#if defined(KOKKOS_HALF_T_IS_FLOAT) && !KOKKOS_HALF_T_IS_FLOAT
KOKKOSSPARSE_SPMV_MV_CUSPARSE(Kokkos::Experimental::half_t, int, int, Kokkos::LayoutLeft, Kokkos::LayoutLeft,
                              Kokkos::CudaSpace)
KOKKOSSPARSE_SPMV_MV_CUSPARSE(Kokkos::Experimental::half_t, int, int, Kokkos::LayoutRight, Kokkos::LayoutLeft,
                              Kokkos::CudaSpace)

KOKKOSSPARSE_SPMV_MV_CUSPARSE(Kokkos::Experimental::half_t, int, int, Kokkos::LayoutLeft, Kokkos::LayoutLeft,
                              Kokkos::CudaUVMSpace)
KOKKOSSPARSE_SPMV_MV_CUSPARSE(Kokkos::Experimental::half_t, int, int, Kokkos::LayoutRight, Kokkos::LayoutLeft,
                              Kokkos::CudaUVMSpace)

#endif

#undef KOKKOSSPARSE_SPMV_MV_CUSPARSE

}  // namespace Impl
}  // namespace KokkosSparse
#endif  // defined(CUSPARSE_VERSION) && (10301 <= CUSPARSE_VERSION)
#endif  // KOKKOSKERNELS_ENABLE_TPL_CUSPARSE

// rocSPARSE
#if defined(KOKKOSKERNELS_ENABLE_TPL_ROCSPARSE)
#include "KokkosSparse_Utils_rocsparse.hpp"

namespace KokkosSparse {
namespace Impl {

template <class Handle, class AMatrix, class XVector, class YVector>
void spmv_mv_rocsparse(const Kokkos::HIP &exec, Handle *handle, const char mode[],
                       typename YVector::const_value_type &alpha, const AMatrix &A, const XVector &x,
                       typename YVector::const_value_type &beta, const YVector &y) {
  using offset_type = typename AMatrix::non_const_size_type;
  using entry_type  = typename AMatrix::non_const_ordinal_type;
  using value_type  = typename AMatrix::non_const_value_type;

  // initialize rocsparse library
  rocsparse_handle rocsparseHandle = KokkosKernels::Impl::RocsparseSingleton::singleton().rocsparseHandle;
  // Set rocsparse to use the given stream until this function exits
  TemporarySetRocsparseStream tsrs(rocsparseHandle, exec);

  rocsparse_operation rocsparseOperation = mode_kk_to_rocsparse(mode);
  rocsparse_indextype offset_index_type  = rocsparse_index_type<offset_type>();
  rocsparse_indextype entry_index_type   = rocsparse_index_type<entry_type>();
  rocsparse_datatype compute_type        = rocsparse_compute_type<value_type>();

  // Create rocsparse dense multivectors for X and Y
  void *x_data = static_cast<void *>(const_cast<typename XVector::non_const_value_type *>(x.data()));
  void *y_data = static_cast<void *>(const_cast<typename YVector::non_const_value_type *>(y.data()));

  size_t x_ld, y_ld;
  rocsparse_order x_order, y_order;
  if constexpr (std::is_same_v<typename XVector::array_layout, Kokkos::LayoutLeft>) {
    x_ld    = x.stride(1);
    x_order = rocsparse_order_column;
  } else {
    static_assert(std::is_same_v<typename XVector::array_layout, Kokkos::LayoutRight>,
                  "rocsparse_spmm internal logic error: x is neither LayoutLeft nor "
                  "LayoutRight");
    x_ld    = x.stride(0);
    x_order = rocsparse_order_row;
  }
  if constexpr (std::is_same_v<typename YVector::array_layout, Kokkos::LayoutLeft>) {
    y_ld    = y.stride(1);
    y_order = rocsparse_order_column;
  } else {
    static_assert(std::is_same_v<typename YVector::array_layout, Kokkos::LayoutRight>,
                  "rocsparse_spmm internal logic error: y is neither LayoutLeft nor "
                  "LayoutRight");
    y_ld    = y.stride(0);
    y_order = rocsparse_order_row;
  }

  rocsparse_dnmat_descr vecX, vecY;
  KOKKOSSPARSE_IMPL_ROCSPARSE_SAFE_CALL(
      rocsparse_create_dnmat_descr(&vecX, x.extent(0), x.extent(1), x_ld, x_data,
                                   rocsparse_compute_type<typename XVector::non_const_value_type>(), x_order));
  KOKKOSSPARSE_IMPL_ROCSPARSE_SAFE_CALL(
      rocsparse_create_dnmat_descr(&vecY, y.extent(0), y.extent(1), y_ld, y_data,
                                   rocsparse_compute_type<typename YVector::non_const_value_type>(), y_order));

  rocsparse_spmm_alg alg = rocsparse_spmm_alg_default;

  KokkosSparse::Impl::RocSparse_CRS_SpMV_Data *subhandle;
  if (handle->tpl_rank2) {
    subhandle = dynamic_cast<KokkosSparse::Impl::RocSparse_CRS_SpMV_Data *>(handle->tpl_rank2);
    if (!subhandle)
      throw std::runtime_error(
          "KokkosSparse::spmv: rank-2 subhandle is not set up for rocsparse "
          "CRS");
    subhandle->set_exec_space(exec);
  } else {
    subhandle         = new KokkosSparse::Impl::RocSparse_CRS_SpMV_Data(exec);
    handle->tpl_rank2 = subhandle;
    // Create the rocsparse csr descr
    // We need to do some casting to void*
    // Note that row_map is always a const view so const_cast is necessary,
    // however entries and values may not be const so we need to check first.
    void *csr_row_ptr = static_cast<void *>(const_cast<offset_type *>(A.graph.row_map.data()));
    void *csr_col_ind = static_cast<void *>(const_cast<entry_type *>(A.graph.entries.data()));
    void *csr_val     = static_cast<void *>(const_cast<value_type *>(A.values.data()));

    KOKKOSSPARSE_IMPL_ROCSPARSE_SAFE_CALL(rocsparse_create_csr_descr(
        &subhandle->mat, A.numRows(), A.numCols(), A.nnz(), csr_row_ptr, csr_col_ind, csr_val, offset_index_type,
        entry_index_type, rocsparse_index_base_zero, compute_type));

    // Size and allocate buffer, and analyze the matrix

    KOKKOSSPARSE_IMPL_ROCSPARSE_SAFE_CALL(rocsparse_spmm(
        rocsparseHandle, rocsparseOperation, rocsparse_operation_none, &alpha, subhandle->mat, vecX, &beta, vecY,
        compute_type, alg, rocsparse_spmm_stage_buffer_size, &subhandle->bufferSize, nullptr));

    KOKKOS_IMPL_HIP_SAFE_CALL(hipMalloc(&subhandle->buffer, subhandle->bufferSize));

    KOKKOSSPARSE_IMPL_ROCSPARSE_SAFE_CALL(rocsparse_spmm(
        rocsparseHandle, rocsparseOperation, rocsparse_operation_none, &alpha, subhandle->mat, vecX, &beta, vecY,
        compute_type, alg, rocsparse_spmm_stage_preprocess, &subhandle->bufferSize, subhandle->buffer));
  }

  // Perform the actual computation
  KOKKOSSPARSE_IMPL_ROCSPARSE_SAFE_CALL(
      rocsparse_spmm(rocsparseHandle, rocsparseOperation, rocsparse_operation_none, &alpha, subhandle->mat, vecX, &beta,
                     vecY, compute_type, alg, rocsparse_spmm_stage_compute, &subhandle->bufferSize, subhandle->buffer));

  KOKKOSSPARSE_IMPL_ROCSPARSE_SAFE_CALL(rocsparse_destroy_dnmat_descr(vecY));
  KOKKOSSPARSE_IMPL_ROCSPARSE_SAFE_CALL(rocsparse_destroy_dnmat_descr(vecX));
}

#define KOKKOSSPARSE_SPMV_MV_ROCSPARSE(SCALAR, XL, YL, MEMSPACE)                                                       \
  template <>                                                                                                          \
  struct SPMV_MV<                                                                                                      \
      Kokkos::HIP, KokkosSparse::Impl::SPMVHandleImpl<Kokkos::HIP, MEMSPACE, SCALAR, rocsparse_int, rocsparse_int>,    \
      KokkosSparse::CrsMatrix<SCALAR const, rocsparse_int const, Kokkos::Device<Kokkos::HIP, MEMSPACE>,                \
                              Kokkos::MemoryTraits<Kokkos::Unmanaged>, rocsparse_int const>,                           \
      Kokkos::View<SCALAR const **, XL, Kokkos::Device<Kokkos::HIP, MEMSPACE>,                                         \
                   Kokkos::MemoryTraits<Kokkos::Unmanaged | Kokkos::RandomAccess>>,                                    \
      Kokkos::View<SCALAR **, YL, Kokkos::Device<Kokkos::HIP, MEMSPACE>, Kokkos::MemoryTraits<Kokkos::Unmanaged>>,     \
      false, true> {                                                                                                   \
    using device_type       = Kokkos::Device<Kokkos::HIP, MEMSPACE>;                                                   \
    using memory_trait_type = Kokkos::MemoryTraits<Kokkos::Unmanaged>;                                                 \
    using Handle  = KokkosSparse::Impl::SPMVHandleImpl<Kokkos::HIP, MEMSPACE, SCALAR, rocsparse_int, rocsparse_int>;   \
    using AMatrix = CrsMatrix<SCALAR const, rocsparse_int const, device_type, memory_trait_type, rocsparse_int const>; \
    using XVector = Kokkos::View<SCALAR const **, XL, device_type,                                                     \
                                 Kokkos::MemoryTraits<Kokkos::Unmanaged | Kokkos::RandomAccess>>;                      \
    using YVector = Kokkos::View<SCALAR **, YL, device_type, memory_trait_type>;                                       \
                                                                                                                       \
    using coefficient_type = typename YVector::non_const_value_type;                                                   \
                                                                                                                       \
    static void spmv_mv(const Kokkos::HIP &exec, Handle *handle, const char mode[], const coefficient_type &alpha,     \
                        const AMatrix &A, const XVector &x, const coefficient_type &beta, const YVector &y) {          \
      std::string label = "KokkosSparse::spmv_mv[TPL_ROCSPARSE," + Kokkos::ArithTraits<SCALAR>::name() + "]";          \
      Kokkos::Profiling::pushRegion(label);                                                                            \
      spmv_mv_rocsparse(exec, handle, mode, alpha, A, x, beta, y);                                                     \
      Kokkos::Profiling::popRegion();                                                                                  \
    }                                                                                                                  \
  };

#define INST_ROCSPARSE_SCALAR_MEMSPACE(SCALAR, MEMSPACE)                                    \
  KOKKOSSPARSE_SPMV_MV_ROCSPARSE(SCALAR, Kokkos::LayoutLeft, Kokkos::LayoutLeft, MEMSPACE)  \
  KOKKOSSPARSE_SPMV_MV_ROCSPARSE(SCALAR, Kokkos::LayoutLeft, Kokkos::LayoutRight, MEMSPACE) \
  KOKKOSSPARSE_SPMV_MV_ROCSPARSE(SCALAR, Kokkos::LayoutRight, Kokkos::LayoutLeft, MEMSPACE) \
  KOKKOSSPARSE_SPMV_MV_ROCSPARSE(SCALAR, Kokkos::LayoutRight, Kokkos::LayoutRight, MEMSPACE)

#define INST_ROCSPARSE_SCALAR(SCALAR)                      \
  INST_ROCSPARSE_SCALAR_MEMSPACE(SCALAR, Kokkos::HIPSpace) \
  INST_ROCSPARSE_SCALAR_MEMSPACE(SCALAR, Kokkos::HIPManagedSpace)

INST_ROCSPARSE_SCALAR(float)
INST_ROCSPARSE_SCALAR(double)
INST_ROCSPARSE_SCALAR(Kokkos::complex<float>)
INST_ROCSPARSE_SCALAR(Kokkos::complex<double>)

#undef INST_ROCSPARSE_SCALAR_MEMSPACE
#undef INST_ROCSPARSE_SCALAR
#undef KOKKOSSPARSE_SPMV_MV_ROCSPARSE

}  // namespace Impl
}  // namespace KokkosSparse
#endif  // KOKKOSKERNELS_ENABLE_TPL_ROCSPARSE

#endif  // KOKKOSPARSE_SPMV_MV_TPL_SPEC_DECL_HPP_<|MERGE_RESOLUTION|>--- conflicted
+++ resolved
@@ -87,14 +87,9 @@
   const cusparseOrder_t order = CUSPARSE_ORDER_COL;
 
   cusparseDnMatDescr_t descr;
-<<<<<<< HEAD
-  KOKKOS_CUSPARSE_SAFE_CALL(cusparseCreateDnMat(&descr, static_cast<int64_t>(rows), static_cast<int64_t>(cols),
-                                                static_cast<int64_t>(ld), values, valueType, order));
-=======
   KOKKOSSPARSE_IMPL_CUSPARSE_SAFE_CALL(cusparseCreateDnMat(&descr, static_cast<int64_t>(rows),
                                                            static_cast<int64_t>(cols), static_cast<int64_t>(ld), values,
                                                            valueType, order));
->>>>>>> 80e303f8
 
   return descr;
 }
@@ -181,15 +176,6 @@
     subhandle         = new KokkosSparse::Impl::CuSparse10_SpMV_Data(exec);
     handle->tpl_rank2 = subhandle;
     /* create matrix */
-<<<<<<< HEAD
-    KOKKOS_CUSPARSE_SAFE_CALL(cusparseCreateCsr(&subhandle->mat, A.numRows(), A.numCols(), A.nnz(),
-                                                (void *)A.graph.row_map.data(), (void *)A.graph.entries.data(),
-                                                (void *)A.values.data(), myCusparseOffsetType, myCusparseEntryType,
-                                                CUSPARSE_INDEX_BASE_ZERO, aCusparseType));
-
-    KOKKOS_CUSPARSE_SAFE_CALL(cusparseSpMM_bufferSize(cusparseHandle, opA, opB, &alpha, subhandle->mat, vecX, &beta,
-                                                      vecY, computeType, algo, &subhandle->bufferSize));
-=======
     KOKKOSSPARSE_IMPL_CUSPARSE_SAFE_CALL(
         cusparseCreateCsr(&subhandle->mat, A.numRows(), A.numCols(), A.nnz(), (void *)A.graph.row_map.data(),
                           (void *)A.graph.entries.data(), (void *)A.values.data(), myCusparseOffsetType,
@@ -198,24 +184,15 @@
     KOKKOSSPARSE_IMPL_CUSPARSE_SAFE_CALL(cusparseSpMM_bufferSize(cusparseHandle, opA, opB, &alpha, subhandle->mat, vecX,
                                                                  &beta, vecY, computeType, algo,
                                                                  &subhandle->bufferSize));
->>>>>>> 80e303f8
 
     KOKKOS_IMPL_CUDA_SAFE_CALL(cudaMalloc(&subhandle->buffer, subhandle->bufferSize));
   }
 
-<<<<<<< HEAD
-  KOKKOS_CUSPARSE_SAFE_CALL(cusparseSpMM(cusparseHandle, opA, opB, &alpha, subhandle->mat, vecX, &beta, vecY,
-                                         computeType, algo, subhandle->buffer));
-
-  KOKKOS_CUSPARSE_SAFE_CALL(cusparseDestroyDnMat(vecX));
-  KOKKOS_CUSPARSE_SAFE_CALL(cusparseDestroyDnMat(vecY));
-=======
   KOKKOSSPARSE_IMPL_CUSPARSE_SAFE_CALL(cusparseSpMM(cusparseHandle, opA, opB, &alpha, subhandle->mat, vecX, &beta, vecY,
                                                     computeType, algo, subhandle->buffer));
 
   KOKKOSSPARSE_IMPL_CUSPARSE_SAFE_CALL(cusparseDestroyDnMat(vecX));
   KOKKOSSPARSE_IMPL_CUSPARSE_SAFE_CALL(cusparseDestroyDnMat(vecY));
->>>>>>> 80e303f8
 }
 
 #define KOKKOSSPARSE_SPMV_MV_CUSPARSE(SCALAR, ORDINAL, OFFSET, XL, YL, SPACE)                                       \
