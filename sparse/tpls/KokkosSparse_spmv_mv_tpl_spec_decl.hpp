//@HEADER
// ************************************************************************
//
//                        Kokkos v. 4.0
//       Copyright (2022) National Technology & Engineering
//               Solutions of Sandia, LLC (NTESS).
//
// Under the terms of Contract DE-NA0003525 with NTESS,
// the U.S. Government retains certain rights in this software.
//
// Part of Kokkos, under the Apache License v2.0 with LLVM Exceptions.
// See https://kokkos.org/LICENSE for license information.
// SPDX-License-Identifier: Apache-2.0 WITH LLVM-exception
//
//@HEADER

#ifndef KOKKOSPARSE_SPMV_MV_TPL_SPEC_DECL_HPP_
#define KOKKOSPARSE_SPMV_MV_TPL_SPEC_DECL_HPP_

#include <sstream>
#include "KokkosKernels_tpl_handles_decl.hpp"

#ifdef KOKKOSKERNELS_ENABLE_TPL_CUSPARSE

/* CUSPARSE_VERSION < 10301 either doesn't have cusparseSpMM
   or the non-tranpose version produces incorrect results.

   Version 11702 corresponds to CUDA 11.6.1, which also produces incorrect
   results. 11701 (CUDA 11.6.0) is OK.
*/
<<<<<<< HEAD
#if defined(CUSPARSE_VERSION) && (10301 <= CUSPARSE_VERSION) && \
    (CUSPARSE_VERSION != 11702)
=======
#if defined(CUSPARSE_VERSION) && (10301 <= CUSPARSE_VERSION) && (CUSPARSE_VERSION != 11702)
>>>>>>> 8e442f59
#include "cusparse.h"
#include "KokkosSparse_Utils_cusparse.hpp"

namespace KokkosSparse {
namespace Impl {

/* Derive a compute type for various operand types.
   cusparseSpMM does not always allow the same compute type as operand types
   This should be consistent with the allowed operand types for cusparseSpMM,
   as needed for TPL availability. Current definition does not comprehensively
   cover all cusparseSpMM options.

   cuSparse 11.5.1+ does not support uniform precision for FP16
   Otherwise, uniform precision is supported
*/
template <typename AScalar, typename XScalar = AScalar, typename YScalar = AScalar>
cudaDataType compute_type() {
  return cuda_data_type_from<AScalar>();
}
#if CUSPARSE_VERSION >= 11501
template <>
inline cudaDataType compute_type<Kokkos::Experimental::half_t>() {
  return CUDA_R_32F;
}
#else
template <>
inline cudaDataType compute_type<Kokkos::Experimental::half_t>() {
  return cuda_data_type_from<Kokkos::Experimental::half_t>();
}
#endif

/*! \brief convert a 2D view to a cusparseDnMatDescr_t

*/
template <typename ViewType, std::enable_if_t<ViewType::rank == 2, bool> = true>
cusparseDnMatDescr_t make_cusparse_dn_mat_descr_t(ViewType &view) {
  // If the view is LayoutRight, we still need to create descr as column-major
  // but it should be an implicit transpose, meaning dimensions and strides are
  // swapped
<<<<<<< HEAD
  bool transpose =
      std::is_same_v<typename ViewType::array_layout, Kokkos::LayoutRight>;
=======
  bool transpose    = std::is_same_v<typename ViewType::array_layout, Kokkos::LayoutRight>;
>>>>>>> 8e442f59
  const size_t rows = transpose ? view.extent(1) : view.extent(0);
  const size_t cols = transpose ? view.extent(0) : view.extent(1);
  const size_t ld   = transpose ? view.stride(0) : view.stride(1);

  // cusparseCreateCsr notes it is safe to const_cast this away for input
  // pointers to a descriptor as long as that descriptor is not an output
  // parameter
  void *values = const_cast<typename ViewType::non_const_value_type *>(view.data());

  cudaDataType valueType = cuda_data_type_from<typename ViewType::non_const_value_type>();

  // col-major is the only supported order in 10301
  // ignore the layout of the provided view, and expect the caller to
  // fix with a transpose operation, if possible.
  // This should be revisited once cusparse supports row-major dense matrices
  const cusparseOrder_t order = CUSPARSE_ORDER_COL;

  cusparseDnMatDescr_t descr;
<<<<<<< HEAD
  KOKKOS_CUSPARSE_SAFE_CALL(cusparseCreateDnMat(
      &descr, static_cast<int64_t>(rows), static_cast<int64_t>(cols),
      static_cast<int64_t>(ld), values, valueType, order));
=======
  KOKKOS_CUSPARSE_SAFE_CALL(cusparseCreateDnMat(&descr, static_cast<int64_t>(rows), static_cast<int64_t>(cols),
                                                static_cast<int64_t>(ld), values, valueType, order));
>>>>>>> 8e442f59

  return descr;
}

template <class Handle, class AMatrix, class XVector, class YVector>
<<<<<<< HEAD
void spmv_mv_cusparse(const Kokkos::Cuda &exec, Handle *handle,
                      const char mode[],
                      typename YVector::non_const_value_type const &alpha,
                      const AMatrix &A, const XVector &x,
                      typename YVector::non_const_value_type const &beta,
                      const YVector &y) {
  static_assert(XVector::rank == 2,
                "should only be instantiated for multivector");
  static_assert(YVector::rank == 2,
                "should only be instantiated for multivector");
=======
void spmv_mv_cusparse(const Kokkos::Cuda &exec, Handle *handle, const char mode[],
                      typename YVector::const_value_type &alpha, const AMatrix &A, const XVector &x,
                      typename YVector::const_value_type &beta, const YVector &y) {
  static_assert(XVector::rank == 2, "should only be instantiated for multivector");
  static_assert(YVector::rank == 2, "should only be instantiated for multivector");
>>>>>>> 8e442f59

  using offset_type  = typename AMatrix::non_const_size_type;
  using entry_type   = typename AMatrix::non_const_ordinal_type;
  using value_type   = typename AMatrix::non_const_value_type;
  using x_value_type = typename XVector::non_const_value_type;
  using y_value_type = typename YVector::non_const_value_type;

  /* initialize cusparse library */
<<<<<<< HEAD
  cusparseHandle_t cusparseHandle =
      KokkosKernels::Impl::CusparseSingleton::singleton().cusparseHandle;
=======
  cusparseHandle_t cusparseHandle = KokkosKernels::Impl::CusparseSingleton::singleton().cusparseHandle;
>>>>>>> 8e442f59
  /* Set cuSPARSE to use the given stream until this function exits */
  TemporarySetCusparseStream tscs(cusparseHandle, exec);

  /* Check that cusparse can handle the types of the input Kokkos::CrsMatrix */
<<<<<<< HEAD
  const cusparseIndexType_t myCusparseOffsetType =
      cusparse_index_type_t_from<offset_type>();
  const cusparseIndexType_t myCusparseEntryType =
      cusparse_index_type_t_from<entry_type>();
  const cudaDataType aCusparseType = cuda_data_type_from<value_type>();
=======
  const cusparseIndexType_t myCusparseOffsetType = cusparse_index_type_t_from<offset_type>();
  const cusparseIndexType_t myCusparseEntryType  = cusparse_index_type_t_from<entry_type>();
  const cudaDataType aCusparseType               = cuda_data_type_from<value_type>();
>>>>>>> 8e442f59

  /* Set the operation mode */
  cusparseOperation_t opA;
  switch (toupper(mode[0])) {
    case 'N': opA = CUSPARSE_OPERATION_NON_TRANSPOSE; break;
    case 'T': opA = CUSPARSE_OPERATION_TRANSPOSE; break;
    case 'H': opA = CUSPARSE_OPERATION_CONJUGATE_TRANSPOSE; break;
    default: {
      std::ostringstream out;
      out << "Mode " << mode << " invalid for cuSPARSE SpMV MV.\n";
      throw std::invalid_argument(out.str());
    }
  }

  /* create lhs and rhs
     NOTE: The descriptions always say vecX and vecY are column-major cusparse
     order. For CUSPARSE_VERSION 10301 this is the only supported ordering. if X
     is not LayoutLeft, we can fix with a transpose. If cusparseSpMM ever
     supports row-major dense matrices, this logic will have to be reworked */
  constexpr bool xIsLL = std::is_same<typename XVector::array_layout, Kokkos::LayoutLeft>::value;
  constexpr bool xIsLR = std::is_same<typename XVector::array_layout, Kokkos::LayoutRight>::value;
  static_assert(xIsLL || xIsLR, "X multivector was not LL or LR (TPL error)");
<<<<<<< HEAD
  static_assert(
      std::is_same_v<typename YVector::array_layout, Kokkos::LayoutLeft>,
      "Y multivector was not LL (TPL error)");
=======
  static_assert(std::is_same_v<typename YVector::array_layout, Kokkos::LayoutLeft>,
                "Y multivector was not LL (TPL error)");
>>>>>>> 8e442f59
  cusparseDnMatDescr_t vecX = make_cusparse_dn_mat_descr_t(x);
  cusparseDnMatDescr_t vecY = make_cusparse_dn_mat_descr_t(y);
  cusparseOperation_t opB   = xIsLL ? CUSPARSE_OPERATION_NON_TRANSPOSE : CUSPARSE_OPERATION_TRANSPOSE;

// CUSPARSE_MM_ALG_DEFAULT was deprecated in CUDA 11.0.1 / cuSPARSE 11.0.0 and
// removed in CUDA 12.0.0 / cuSPARSE 12.0.0
#if CUSPARSE_VERSION < 11000
  cusparseSpMMAlg_t algo = CUSPARSE_MM_ALG_DEFAULT;
#else
  cusparseSpMMAlg_t algo = CUSPARSE_SPMM_ALG_DEFAULT;
#endif

  // the precision of the SpMV
  const cudaDataType computeType = compute_type<value_type, x_value_type, y_value_type>();

  // cuSPARSE fails when conjugate_transpose is requested on R types
  // to avoid this problem we switch to transpose since the two are
  // equivalent in that case.
  if ((computeType == CUDA_R_32F) || (computeType == CUDA_R_64F)) {
    if (opA == CUSPARSE_OPERATION_CONJUGATE_TRANSPOSE) {
      opA = CUSPARSE_OPERATION_TRANSPOSE;
    }
    if (opB == CUSPARSE_OPERATION_CONJUGATE_TRANSPOSE) {
      opB = CUSPARSE_OPERATION_TRANSPOSE;
    }
  }

  KokkosSparse::Impl::CuSparse10_SpMV_Data *subhandle;
<<<<<<< HEAD
  if (handle->is_set_up) {
    subhandle =
        dynamic_cast<KokkosSparse::Impl::CuSparse10_SpMV_Data *>(handle->tpl);
    if (!subhandle)
      throw std::runtime_error(
          "KokkosSparse::spmv: subhandle is not set up for cusparse");
    subhandle->set_exec_space(exec);
  } else {
    subhandle   = new KokkosSparse::Impl::CuSparse10_SpMV_Data(exec);
    handle->tpl = subhandle;
    /* create matrix */
    KOKKOS_CUSPARSE_SAFE_CALL(cusparseCreateCsr(
        &subhandle->mat, A.numRows(), A.numCols(), A.nnz(),
        (void *)A.graph.row_map.data(), (void *)A.graph.entries.data(),
        (void *)A.values.data(), myCusparseOffsetType, myCusparseEntryType,
        CUSPARSE_INDEX_BASE_ZERO, aCusparseType));

    KOKKOS_CUSPARSE_SAFE_CALL(cusparseSpMM_bufferSize(
        cusparseHandle, opA, opB, &alpha, subhandle->mat, vecX, &beta, vecY,
        computeType, algo, &subhandle->bufferSize));

    KOKKOS_IMPL_CUDA_SAFE_CALL(
        cudaMalloc(&subhandle->buffer, subhandle->bufferSize));

    handle->is_set_up = true;
  }

  KOKKOS_CUSPARSE_SAFE_CALL(cusparseSpMM(cusparseHandle, opA, opB, &alpha,
                                         subhandle->mat, vecX, &beta, vecY,
=======
  if (handle->tpl_rank2) {
    subhandle = dynamic_cast<KokkosSparse::Impl::CuSparse10_SpMV_Data *>(handle->tpl_rank2);
    if (!subhandle) throw std::runtime_error("KokkosSparse::spmv: subhandle is not set up for cusparse");
    subhandle->set_exec_space(exec);
  } else {
    subhandle         = new KokkosSparse::Impl::CuSparse10_SpMV_Data(exec);
    handle->tpl_rank2 = subhandle;
    /* create matrix */
    KOKKOS_CUSPARSE_SAFE_CALL(cusparseCreateCsr(&subhandle->mat, A.numRows(), A.numCols(), A.nnz(),
                                                (void *)A.graph.row_map.data(), (void *)A.graph.entries.data(),
                                                (void *)A.values.data(), myCusparseOffsetType, myCusparseEntryType,
                                                CUSPARSE_INDEX_BASE_ZERO, aCusparseType));

    KOKKOS_CUSPARSE_SAFE_CALL(cusparseSpMM_bufferSize(cusparseHandle, opA, opB, &alpha, subhandle->mat, vecX, &beta,
                                                      vecY, computeType, algo, &subhandle->bufferSize));

    KOKKOS_IMPL_CUDA_SAFE_CALL(cudaMalloc(&subhandle->buffer, subhandle->bufferSize));
  }

  KOKKOS_CUSPARSE_SAFE_CALL(cusparseSpMM(cusparseHandle, opA, opB, &alpha, subhandle->mat, vecX, &beta, vecY,
>>>>>>> 8e442f59
                                         computeType, algo, subhandle->buffer));

  KOKKOS_CUSPARSE_SAFE_CALL(cusparseDestroyDnMat(vecX));
  KOKKOS_CUSPARSE_SAFE_CALL(cusparseDestroyDnMat(vecY));
}

<<<<<<< HEAD
#define KOKKOSSPARSE_SPMV_MV_CUSPARSE(SCALAR, ORDINAL, OFFSET, XL, YL, SPACE, \
                                      COMPILE_LIBRARY)                        \
  template <>                                                                 \
  struct SPMV_MV<                                                             \
      Kokkos::Cuda,                                                           \
      KokkosSparse::Impl::SPMVHandleImpl<Kokkos::Cuda, SPACE, SCALAR, OFFSET, \
                                         ORDINAL>,                            \
      KokkosSparse::CrsMatrix<                                                \
          SCALAR const, ORDINAL const, Kokkos::Device<Kokkos::Cuda, SPACE>,   \
          Kokkos::MemoryTraits<Kokkos::Unmanaged>, OFFSET const>,             \
      Kokkos::View<                                                           \
          SCALAR const **, XL, Kokkos::Device<Kokkos::Cuda, SPACE>,           \
          Kokkos::MemoryTraits<Kokkos::Unmanaged | Kokkos::RandomAccess>>,    \
      Kokkos::View<SCALAR **, YL, Kokkos::Device<Kokkos::Cuda, SPACE>,        \
                   Kokkos::MemoryTraits<Kokkos::Unmanaged>>,                  \
      false, true, COMPILE_LIBRARY> {                                         \
    using device_type       = Kokkos::Device<Kokkos::Cuda, SPACE>;            \
    using memory_trait_type = Kokkos::MemoryTraits<Kokkos::Unmanaged>;        \
    using Handle =                                                            \
        KokkosSparse::Impl::SPMVHandleImpl<Kokkos::Cuda, SPACE, SCALAR,       \
                                           OFFSET, ORDINAL>;                  \
    using AMatrix = CrsMatrix<SCALAR const, ORDINAL const, device_type,       \
                              memory_trait_type, OFFSET const>;               \
    using XVector = Kokkos::View<                                             \
        SCALAR const **, XL, device_type,                                     \
        Kokkos::MemoryTraits<Kokkos::Unmanaged | Kokkos::RandomAccess>>;      \
    using YVector =                                                           \
        Kokkos::View<SCALAR **, YL, device_type, memory_trait_type>;          \
                                                                              \
    using coefficient_type = typename YVector::non_const_value_type;          \
                                                                              \
    static void spmv_mv(const Kokkos::Cuda &exec, Handle *handle,             \
                        const char mode[], const coefficient_type &alpha,     \
                        const AMatrix &A, const XVector &x,                   \
                        const coefficient_type &beta, const YVector &y) {     \
      std::string label = "KokkosSparse::spmv[TPL_CUSPARSE," +                \
                          Kokkos::ArithTraits<SCALAR>::name() + "]";          \
      Kokkos::Profiling::pushRegion(label);                                   \
      spmv_mv_cusparse(exec, handle, mode, alpha, A, x, beta, y);             \
      Kokkos::Profiling::popRegion();                                         \
    }                                                                         \
=======
#define KOKKOSSPARSE_SPMV_MV_CUSPARSE(SCALAR, ORDINAL, OFFSET, XL, YL, SPACE)                                       \
  template <>                                                                                                       \
  struct SPMV_MV<                                                                                                   \
      Kokkos::Cuda, KokkosSparse::Impl::SPMVHandleImpl<Kokkos::Cuda, SPACE, SCALAR, OFFSET, ORDINAL>,               \
      KokkosSparse::CrsMatrix<SCALAR const, ORDINAL const, Kokkos::Device<Kokkos::Cuda, SPACE>,                     \
                              Kokkos::MemoryTraits<Kokkos::Unmanaged>, OFFSET const>,                               \
      Kokkos::View<SCALAR const **, XL, Kokkos::Device<Kokkos::Cuda, SPACE>,                                        \
                   Kokkos::MemoryTraits<Kokkos::Unmanaged | Kokkos::RandomAccess>>,                                 \
      Kokkos::View<SCALAR **, YL, Kokkos::Device<Kokkos::Cuda, SPACE>, Kokkos::MemoryTraits<Kokkos::Unmanaged>>,    \
      false, true> {                                                                                                \
    using device_type       = Kokkos::Device<Kokkos::Cuda, SPACE>;                                                  \
    using memory_trait_type = Kokkos::MemoryTraits<Kokkos::Unmanaged>;                                              \
    using Handle            = KokkosSparse::Impl::SPMVHandleImpl<Kokkos::Cuda, SPACE, SCALAR, OFFSET, ORDINAL>;     \
    using AMatrix           = CrsMatrix<SCALAR const, ORDINAL const, device_type, memory_trait_type, OFFSET const>; \
    using XVector           = Kokkos::View<SCALAR const **, XL, device_type,                                        \
                                 Kokkos::MemoryTraits<Kokkos::Unmanaged | Kokkos::RandomAccess>>;         \
    using YVector           = Kokkos::View<SCALAR **, YL, device_type, memory_trait_type>;                          \
                                                                                                                    \
    using coefficient_type = typename YVector::non_const_value_type;                                                \
                                                                                                                    \
    static void spmv_mv(const Kokkos::Cuda &exec, Handle *handle, const char mode[], const coefficient_type &alpha, \
                        const AMatrix &A, const XVector &x, const coefficient_type &beta, const YVector &y) {       \
      std::string label = "KokkosSparse::spmv_mv[TPL_CUSPARSE," + Kokkos::ArithTraits<SCALAR>::name() + "]";        \
      Kokkos::Profiling::pushRegion(label);                                                                         \
      spmv_mv_cusparse(exec, handle, mode, alpha, A, x, beta, y);                                                   \
      Kokkos::Profiling::popRegion();                                                                               \
    }                                                                                                               \
>>>>>>> 8e442f59
  };

/* cusparseSpMM with following restrictions
 column-major ordering for Y
 col-major or row-major for X (see note below)
 32-bit indices for matrix A */
KOKKOSSPARSE_SPMV_MV_CUSPARSE(double, int, int, Kokkos::LayoutLeft, Kokkos::LayoutLeft, Kokkos::CudaSpace)
KOKKOSSPARSE_SPMV_MV_CUSPARSE(double, int, int, Kokkos::LayoutRight, Kokkos::LayoutLeft, Kokkos::CudaSpace)

KOKKOSSPARSE_SPMV_MV_CUSPARSE(float, int, int, Kokkos::LayoutLeft, Kokkos::LayoutLeft, Kokkos::CudaSpace)
KOKKOSSPARSE_SPMV_MV_CUSPARSE(float, int, int, Kokkos::LayoutRight, Kokkos::LayoutLeft, Kokkos::CudaSpace)

KOKKOSSPARSE_SPMV_MV_CUSPARSE(Kokkos::complex<double>, int, int, Kokkos::LayoutLeft, Kokkos::LayoutLeft,
                              Kokkos::CudaSpace)
KOKKOSSPARSE_SPMV_MV_CUSPARSE(Kokkos::complex<double>, int, int, Kokkos::LayoutRight, Kokkos::LayoutLeft,
                              Kokkos::CudaSpace)

KOKKOSSPARSE_SPMV_MV_CUSPARSE(Kokkos::complex<float>, int, int, Kokkos::LayoutLeft, Kokkos::LayoutLeft,
                              Kokkos::CudaSpace)
KOKKOSSPARSE_SPMV_MV_CUSPARSE(Kokkos::complex<float>, int, int, Kokkos::LayoutRight, Kokkos::LayoutLeft,
                              Kokkos::CudaSpace)

KOKKOSSPARSE_SPMV_MV_CUSPARSE(double, int, int, Kokkos::LayoutLeft, Kokkos::LayoutLeft, Kokkos::CudaUVMSpace)
KOKKOSSPARSE_SPMV_MV_CUSPARSE(double, int, int, Kokkos::LayoutRight, Kokkos::LayoutLeft, Kokkos::CudaUVMSpace)

KOKKOSSPARSE_SPMV_MV_CUSPARSE(float, int, int, Kokkos::LayoutLeft, Kokkos::LayoutLeft, Kokkos::CudaUVMSpace)
KOKKOSSPARSE_SPMV_MV_CUSPARSE(float, int, int, Kokkos::LayoutRight, Kokkos::LayoutLeft, Kokkos::CudaUVMSpace)

KOKKOSSPARSE_SPMV_MV_CUSPARSE(Kokkos::complex<double>, int, int, Kokkos::LayoutLeft, Kokkos::LayoutLeft,
                              Kokkos::CudaUVMSpace)
KOKKOSSPARSE_SPMV_MV_CUSPARSE(Kokkos::complex<double>, int, int, Kokkos::LayoutRight, Kokkos::LayoutLeft,
                              Kokkos::CudaUVMSpace)

KOKKOSSPARSE_SPMV_MV_CUSPARSE(Kokkos::complex<float>, int, int, Kokkos::LayoutLeft, Kokkos::LayoutLeft,
                              Kokkos::CudaUVMSpace)
KOKKOSSPARSE_SPMV_MV_CUSPARSE(Kokkos::complex<float>, int, int, Kokkos::LayoutRight, Kokkos::LayoutLeft,
                              Kokkos::CudaUVMSpace)

#if defined(KOKKOS_HALF_T_IS_FLOAT) && !KOKKOS_HALF_T_IS_FLOAT
KOKKOSSPARSE_SPMV_MV_CUSPARSE(Kokkos::Experimental::half_t, int, int, Kokkos::LayoutLeft, Kokkos::LayoutLeft,
                              Kokkos::CudaSpace)
KOKKOSSPARSE_SPMV_MV_CUSPARSE(Kokkos::Experimental::half_t, int, int, Kokkos::LayoutRight, Kokkos::LayoutLeft,
                              Kokkos::CudaSpace)

KOKKOSSPARSE_SPMV_MV_CUSPARSE(Kokkos::Experimental::half_t, int, int, Kokkos::LayoutLeft, Kokkos::LayoutLeft,
                              Kokkos::CudaUVMSpace)
KOKKOSSPARSE_SPMV_MV_CUSPARSE(Kokkos::Experimental::half_t, int, int, Kokkos::LayoutRight, Kokkos::LayoutLeft,
                              Kokkos::CudaUVMSpace)

#endif

#undef KOKKOSSPARSE_SPMV_MV_CUSPARSE

}  // namespace Impl
}  // namespace KokkosSparse
#endif  // defined(CUSPARSE_VERSION) && (10301 <= CUSPARSE_VERSION)
#endif  // KOKKOSKERNELS_ENABLE_TPL_CUSPARSE

// rocSPARSE
#if defined(KOKKOSKERNELS_ENABLE_TPL_ROCSPARSE)
#include "KokkosSparse_Utils_rocsparse.hpp"

namespace KokkosSparse {
namespace Impl {

template <class Handle, class AMatrix, class XVector, class YVector>
void spmv_mv_rocsparse(const Kokkos::HIP &exec, Handle *handle, const char mode[],
                       typename YVector::const_value_type &alpha, const AMatrix &A, const XVector &x,
                       typename YVector::const_value_type &beta, const YVector &y) {
  using offset_type = typename AMatrix::non_const_size_type;
  using entry_type  = typename AMatrix::non_const_ordinal_type;
  using value_type  = typename AMatrix::non_const_value_type;

  // initialize rocsparse library
  rocsparse_handle rocsparseHandle = KokkosKernels::Impl::RocsparseSingleton::singleton().rocsparseHandle;
  // Set rocsparse to use the given stream until this function exits
  TemporarySetRocsparseStream tsrs(rocsparseHandle, exec);

  rocsparse_operation rocsparseOperation = mode_kk_to_rocsparse(mode);
  rocsparse_indextype offset_index_type  = rocsparse_index_type<offset_type>();
  rocsparse_indextype entry_index_type   = rocsparse_index_type<entry_type>();
  rocsparse_datatype compute_type        = rocsparse_compute_type<value_type>();

  // Create rocsparse dense multivectors for X and Y
  void *x_data = static_cast<void *>(const_cast<typename XVector::non_const_value_type *>(x.data()));
  void *y_data = static_cast<void *>(const_cast<typename YVector::non_const_value_type *>(y.data()));

  size_t x_ld, y_ld;
  rocsparse_order x_order, y_order;
  if constexpr (std::is_same_v<typename XVector::array_layout, Kokkos::LayoutLeft>) {
    x_ld    = x.stride(1);
    x_order = rocsparse_order_column;
  } else {
    static_assert(std::is_same_v<typename XVector::array_layout, Kokkos::LayoutRight>,
                  "rocsparse_spmm internal logic error: x is neither LayoutLeft nor "
                  "LayoutRight");
    x_ld    = x.stride(0);
    x_order = rocsparse_order_row;
  }
  if constexpr (std::is_same_v<typename YVector::array_layout, Kokkos::LayoutLeft>) {
    y_ld    = y.stride(1);
    y_order = rocsparse_order_column;
  } else {
    static_assert(std::is_same_v<typename YVector::array_layout, Kokkos::LayoutRight>,
                  "rocsparse_spmm internal logic error: y is neither LayoutLeft nor "
                  "LayoutRight");
    y_ld    = y.stride(0);
    y_order = rocsparse_order_row;
  }

  rocsparse_dnmat_descr vecX, vecY;
  KOKKOS_ROCSPARSE_SAFE_CALL_IMPL(
      rocsparse_create_dnmat_descr(&vecX, x.extent(0), x.extent(1), x_ld, x_data,
                                   rocsparse_compute_type<typename XVector::non_const_value_type>(), x_order));
  KOKKOS_ROCSPARSE_SAFE_CALL_IMPL(
      rocsparse_create_dnmat_descr(&vecY, y.extent(0), y.extent(1), y_ld, y_data,
                                   rocsparse_compute_type<typename YVector::non_const_value_type>(), y_order));

  rocsparse_spmm_alg alg = rocsparse_spmm_alg_default;

  KokkosSparse::Impl::RocSparse_CRS_SpMV_Data *subhandle;
  if (handle->tpl_rank2) {
    subhandle = dynamic_cast<KokkosSparse::Impl::RocSparse_CRS_SpMV_Data *>(handle->tpl_rank2);
    if (!subhandle)
      throw std::runtime_error(
          "KokkosSparse::spmv: rank-2 subhandle is not set up for rocsparse "
          "CRS");
    subhandle->set_exec_space(exec);
  } else {
    subhandle         = new KokkosSparse::Impl::RocSparse_CRS_SpMV_Data(exec);
    handle->tpl_rank2 = subhandle;
    // Create the rocsparse csr descr
    // We need to do some casting to void*
    // Note that row_map is always a const view so const_cast is necessary,
    // however entries and values may not be const so we need to check first.
    void *csr_row_ptr = static_cast<void *>(const_cast<offset_type *>(A.graph.row_map.data()));
    void *csr_col_ind = static_cast<void *>(const_cast<entry_type *>(A.graph.entries.data()));
    void *csr_val     = static_cast<void *>(const_cast<value_type *>(A.values.data()));

    KOKKOS_ROCSPARSE_SAFE_CALL_IMPL(rocsparse_create_csr_descr(
        &subhandle->mat, A.numRows(), A.numCols(), A.nnz(), csr_row_ptr, csr_col_ind, csr_val, offset_index_type,
        entry_index_type, rocsparse_index_base_zero, compute_type));

    // Size and allocate buffer, and analyze the matrix

    KOKKOS_ROCSPARSE_SAFE_CALL_IMPL(rocsparse_spmm(rocsparseHandle, rocsparseOperation, rocsparse_operation_none,
                                                   &alpha, subhandle->mat, vecX, &beta, vecY, compute_type, alg,
                                                   rocsparse_spmm_stage_buffer_size, &subhandle->bufferSize, nullptr));

    KOKKOS_IMPL_HIP_SAFE_CALL(hipMalloc(&subhandle->buffer, subhandle->bufferSize));

    KOKKOS_ROCSPARSE_SAFE_CALL_IMPL(rocsparse_spmm(
        rocsparseHandle, rocsparseOperation, rocsparse_operation_none, &alpha, subhandle->mat, vecX, &beta, vecY,
        compute_type, alg, rocsparse_spmm_stage_preprocess, &subhandle->bufferSize, subhandle->buffer));
  }

  // Perform the actual computation
  KOKKOS_ROCSPARSE_SAFE_CALL_IMPL(
      rocsparse_spmm(rocsparseHandle, rocsparseOperation, rocsparse_operation_none, &alpha, subhandle->mat, vecX, &beta,
                     vecY, compute_type, alg, rocsparse_spmm_stage_compute, &subhandle->bufferSize, subhandle->buffer));

  KOKKOS_ROCSPARSE_SAFE_CALL_IMPL(rocsparse_destroy_dnmat_descr(vecY));
  KOKKOS_ROCSPARSE_SAFE_CALL_IMPL(rocsparse_destroy_dnmat_descr(vecX));
}

#define KOKKOSSPARSE_SPMV_MV_ROCSPARSE(SCALAR, XL, YL, MEMSPACE)                                                       \
  template <>                                                                                                          \
  struct SPMV_MV<                                                                                                      \
      Kokkos::HIP, KokkosSparse::Impl::SPMVHandleImpl<Kokkos::HIP, MEMSPACE, SCALAR, rocsparse_int, rocsparse_int>,    \
      KokkosSparse::CrsMatrix<SCALAR const, rocsparse_int const, Kokkos::Device<Kokkos::HIP, MEMSPACE>,                \
                              Kokkos::MemoryTraits<Kokkos::Unmanaged>, rocsparse_int const>,                           \
      Kokkos::View<SCALAR const **, XL, Kokkos::Device<Kokkos::HIP, MEMSPACE>,                                         \
                   Kokkos::MemoryTraits<Kokkos::Unmanaged | Kokkos::RandomAccess>>,                                    \
      Kokkos::View<SCALAR **, YL, Kokkos::Device<Kokkos::HIP, MEMSPACE>, Kokkos::MemoryTraits<Kokkos::Unmanaged>>,     \
      false, true> {                                                                                                   \
    using device_type       = Kokkos::Device<Kokkos::HIP, MEMSPACE>;                                                   \
    using memory_trait_type = Kokkos::MemoryTraits<Kokkos::Unmanaged>;                                                 \
    using Handle  = KokkosSparse::Impl::SPMVHandleImpl<Kokkos::HIP, MEMSPACE, SCALAR, rocsparse_int, rocsparse_int>;   \
    using AMatrix = CrsMatrix<SCALAR const, rocsparse_int const, device_type, memory_trait_type, rocsparse_int const>; \
    using XVector = Kokkos::View<SCALAR const **, XL, device_type,                                                     \
                                 Kokkos::MemoryTraits<Kokkos::Unmanaged | Kokkos::RandomAccess>>;                      \
    using YVector = Kokkos::View<SCALAR **, YL, device_type, memory_trait_type>;                                       \
                                                                                                                       \
    using coefficient_type = typename YVector::non_const_value_type;                                                   \
                                                                                                                       \
    static void spmv_mv(const Kokkos::HIP &exec, Handle *handle, const char mode[], const coefficient_type &alpha,     \
                        const AMatrix &A, const XVector &x, const coefficient_type &beta, const YVector &y) {          \
      std::string label = "KokkosSparse::spmv_mv[TPL_ROCSPARSE," + Kokkos::ArithTraits<SCALAR>::name() + "]";          \
      Kokkos::Profiling::pushRegion(label);                                                                            \
      spmv_mv_rocsparse(exec, handle, mode, alpha, A, x, beta, y);                                                     \
      Kokkos::Profiling::popRegion();                                                                                  \
    }                                                                                                                  \
  };

#define INST_ROCSPARSE_SCALAR_MEMSPACE(SCALAR, MEMSPACE)                                    \
  KOKKOSSPARSE_SPMV_MV_ROCSPARSE(SCALAR, Kokkos::LayoutLeft, Kokkos::LayoutLeft, MEMSPACE)  \
  KOKKOSSPARSE_SPMV_MV_ROCSPARSE(SCALAR, Kokkos::LayoutLeft, Kokkos::LayoutRight, MEMSPACE) \
  KOKKOSSPARSE_SPMV_MV_ROCSPARSE(SCALAR, Kokkos::LayoutRight, Kokkos::LayoutLeft, MEMSPACE) \
  KOKKOSSPARSE_SPMV_MV_ROCSPARSE(SCALAR, Kokkos::LayoutRight, Kokkos::LayoutRight, MEMSPACE)

#define INST_ROCSPARSE_SCALAR(SCALAR)                      \
  INST_ROCSPARSE_SCALAR_MEMSPACE(SCALAR, Kokkos::HIPSpace) \
  INST_ROCSPARSE_SCALAR_MEMSPACE(SCALAR, Kokkos::HIPManagedSpace)

INST_ROCSPARSE_SCALAR(float)
INST_ROCSPARSE_SCALAR(double)
INST_ROCSPARSE_SCALAR(Kokkos::complex<float>)
INST_ROCSPARSE_SCALAR(Kokkos::complex<double>)

#undef INST_ROCSPARSE_SCALAR_MEMSPACE
#undef INST_ROCSPARSE_SCALAR
#undef KOKKOSSPARSE_SPMV_MV_ROCSPARSE

}  // namespace Impl
}  // namespace KokkosSparse
#endif  // KOKKOSKERNELS_ENABLE_TPL_ROCSPARSE

#endif  // KOKKOSPARSE_SPMV_MV_TPL_SPEC_DECL_HPP_<|MERGE_RESOLUTION|>--- conflicted
+++ resolved
@@ -28,12 +28,7 @@
    Version 11702 corresponds to CUDA 11.6.1, which also produces incorrect
    results. 11701 (CUDA 11.6.0) is OK.
 */
-<<<<<<< HEAD
-#if defined(CUSPARSE_VERSION) && (10301 <= CUSPARSE_VERSION) && \
-    (CUSPARSE_VERSION != 11702)
-=======
 #if defined(CUSPARSE_VERSION) && (10301 <= CUSPARSE_VERSION) && (CUSPARSE_VERSION != 11702)
->>>>>>> 8e442f59
 #include "cusparse.h"
 #include "KokkosSparse_Utils_cusparse.hpp"
 
@@ -73,12 +68,7 @@
   // If the view is LayoutRight, we still need to create descr as column-major
   // but it should be an implicit transpose, meaning dimensions and strides are
   // swapped
-<<<<<<< HEAD
-  bool transpose =
-      std::is_same_v<typename ViewType::array_layout, Kokkos::LayoutRight>;
-=======
   bool transpose    = std::is_same_v<typename ViewType::array_layout, Kokkos::LayoutRight>;
->>>>>>> 8e442f59
   const size_t rows = transpose ? view.extent(1) : view.extent(0);
   const size_t cols = transpose ? view.extent(0) : view.extent(1);
   const size_t ld   = transpose ? view.stride(0) : view.stride(1);
@@ -97,37 +87,18 @@
   const cusparseOrder_t order = CUSPARSE_ORDER_COL;
 
   cusparseDnMatDescr_t descr;
-<<<<<<< HEAD
-  KOKKOS_CUSPARSE_SAFE_CALL(cusparseCreateDnMat(
-      &descr, static_cast<int64_t>(rows), static_cast<int64_t>(cols),
-      static_cast<int64_t>(ld), values, valueType, order));
-=======
   KOKKOS_CUSPARSE_SAFE_CALL(cusparseCreateDnMat(&descr, static_cast<int64_t>(rows), static_cast<int64_t>(cols),
                                                 static_cast<int64_t>(ld), values, valueType, order));
->>>>>>> 8e442f59
 
   return descr;
 }
 
 template <class Handle, class AMatrix, class XVector, class YVector>
-<<<<<<< HEAD
-void spmv_mv_cusparse(const Kokkos::Cuda &exec, Handle *handle,
-                      const char mode[],
-                      typename YVector::non_const_value_type const &alpha,
-                      const AMatrix &A, const XVector &x,
-                      typename YVector::non_const_value_type const &beta,
-                      const YVector &y) {
-  static_assert(XVector::rank == 2,
-                "should only be instantiated for multivector");
-  static_assert(YVector::rank == 2,
-                "should only be instantiated for multivector");
-=======
 void spmv_mv_cusparse(const Kokkos::Cuda &exec, Handle *handle, const char mode[],
                       typename YVector::const_value_type &alpha, const AMatrix &A, const XVector &x,
                       typename YVector::const_value_type &beta, const YVector &y) {
   static_assert(XVector::rank == 2, "should only be instantiated for multivector");
   static_assert(YVector::rank == 2, "should only be instantiated for multivector");
->>>>>>> 8e442f59
 
   using offset_type  = typename AMatrix::non_const_size_type;
   using entry_type   = typename AMatrix::non_const_ordinal_type;
@@ -136,27 +107,14 @@
   using y_value_type = typename YVector::non_const_value_type;
 
   /* initialize cusparse library */
-<<<<<<< HEAD
-  cusparseHandle_t cusparseHandle =
-      KokkosKernels::Impl::CusparseSingleton::singleton().cusparseHandle;
-=======
   cusparseHandle_t cusparseHandle = KokkosKernels::Impl::CusparseSingleton::singleton().cusparseHandle;
->>>>>>> 8e442f59
   /* Set cuSPARSE to use the given stream until this function exits */
   TemporarySetCusparseStream tscs(cusparseHandle, exec);
 
   /* Check that cusparse can handle the types of the input Kokkos::CrsMatrix */
-<<<<<<< HEAD
-  const cusparseIndexType_t myCusparseOffsetType =
-      cusparse_index_type_t_from<offset_type>();
-  const cusparseIndexType_t myCusparseEntryType =
-      cusparse_index_type_t_from<entry_type>();
-  const cudaDataType aCusparseType = cuda_data_type_from<value_type>();
-=======
   const cusparseIndexType_t myCusparseOffsetType = cusparse_index_type_t_from<offset_type>();
   const cusparseIndexType_t myCusparseEntryType  = cusparse_index_type_t_from<entry_type>();
   const cudaDataType aCusparseType               = cuda_data_type_from<value_type>();
->>>>>>> 8e442f59
 
   /* Set the operation mode */
   cusparseOperation_t opA;
@@ -179,14 +137,8 @@
   constexpr bool xIsLL = std::is_same<typename XVector::array_layout, Kokkos::LayoutLeft>::value;
   constexpr bool xIsLR = std::is_same<typename XVector::array_layout, Kokkos::LayoutRight>::value;
   static_assert(xIsLL || xIsLR, "X multivector was not LL or LR (TPL error)");
-<<<<<<< HEAD
-  static_assert(
-      std::is_same_v<typename YVector::array_layout, Kokkos::LayoutLeft>,
-      "Y multivector was not LL (TPL error)");
-=======
   static_assert(std::is_same_v<typename YVector::array_layout, Kokkos::LayoutLeft>,
                 "Y multivector was not LL (TPL error)");
->>>>>>> 8e442f59
   cusparseDnMatDescr_t vecX = make_cusparse_dn_mat_descr_t(x);
   cusparseDnMatDescr_t vecY = make_cusparse_dn_mat_descr_t(y);
   cusparseOperation_t opB   = xIsLL ? CUSPARSE_OPERATION_NON_TRANSPOSE : CUSPARSE_OPERATION_TRANSPOSE;
@@ -215,37 +167,6 @@
   }
 
   KokkosSparse::Impl::CuSparse10_SpMV_Data *subhandle;
-<<<<<<< HEAD
-  if (handle->is_set_up) {
-    subhandle =
-        dynamic_cast<KokkosSparse::Impl::CuSparse10_SpMV_Data *>(handle->tpl);
-    if (!subhandle)
-      throw std::runtime_error(
-          "KokkosSparse::spmv: subhandle is not set up for cusparse");
-    subhandle->set_exec_space(exec);
-  } else {
-    subhandle   = new KokkosSparse::Impl::CuSparse10_SpMV_Data(exec);
-    handle->tpl = subhandle;
-    /* create matrix */
-    KOKKOS_CUSPARSE_SAFE_CALL(cusparseCreateCsr(
-        &subhandle->mat, A.numRows(), A.numCols(), A.nnz(),
-        (void *)A.graph.row_map.data(), (void *)A.graph.entries.data(),
-        (void *)A.values.data(), myCusparseOffsetType, myCusparseEntryType,
-        CUSPARSE_INDEX_BASE_ZERO, aCusparseType));
-
-    KOKKOS_CUSPARSE_SAFE_CALL(cusparseSpMM_bufferSize(
-        cusparseHandle, opA, opB, &alpha, subhandle->mat, vecX, &beta, vecY,
-        computeType, algo, &subhandle->bufferSize));
-
-    KOKKOS_IMPL_CUDA_SAFE_CALL(
-        cudaMalloc(&subhandle->buffer, subhandle->bufferSize));
-
-    handle->is_set_up = true;
-  }
-
-  KOKKOS_CUSPARSE_SAFE_CALL(cusparseSpMM(cusparseHandle, opA, opB, &alpha,
-                                         subhandle->mat, vecX, &beta, vecY,
-=======
   if (handle->tpl_rank2) {
     subhandle = dynamic_cast<KokkosSparse::Impl::CuSparse10_SpMV_Data *>(handle->tpl_rank2);
     if (!subhandle) throw std::runtime_error("KokkosSparse::spmv: subhandle is not set up for cusparse");
@@ -266,56 +187,12 @@
   }
 
   KOKKOS_CUSPARSE_SAFE_CALL(cusparseSpMM(cusparseHandle, opA, opB, &alpha, subhandle->mat, vecX, &beta, vecY,
->>>>>>> 8e442f59
                                          computeType, algo, subhandle->buffer));
 
   KOKKOS_CUSPARSE_SAFE_CALL(cusparseDestroyDnMat(vecX));
   KOKKOS_CUSPARSE_SAFE_CALL(cusparseDestroyDnMat(vecY));
 }
 
-<<<<<<< HEAD
-#define KOKKOSSPARSE_SPMV_MV_CUSPARSE(SCALAR, ORDINAL, OFFSET, XL, YL, SPACE, \
-                                      COMPILE_LIBRARY)                        \
-  template <>                                                                 \
-  struct SPMV_MV<                                                             \
-      Kokkos::Cuda,                                                           \
-      KokkosSparse::Impl::SPMVHandleImpl<Kokkos::Cuda, SPACE, SCALAR, OFFSET, \
-                                         ORDINAL>,                            \
-      KokkosSparse::CrsMatrix<                                                \
-          SCALAR const, ORDINAL const, Kokkos::Device<Kokkos::Cuda, SPACE>,   \
-          Kokkos::MemoryTraits<Kokkos::Unmanaged>, OFFSET const>,             \
-      Kokkos::View<                                                           \
-          SCALAR const **, XL, Kokkos::Device<Kokkos::Cuda, SPACE>,           \
-          Kokkos::MemoryTraits<Kokkos::Unmanaged | Kokkos::RandomAccess>>,    \
-      Kokkos::View<SCALAR **, YL, Kokkos::Device<Kokkos::Cuda, SPACE>,        \
-                   Kokkos::MemoryTraits<Kokkos::Unmanaged>>,                  \
-      false, true, COMPILE_LIBRARY> {                                         \
-    using device_type       = Kokkos::Device<Kokkos::Cuda, SPACE>;            \
-    using memory_trait_type = Kokkos::MemoryTraits<Kokkos::Unmanaged>;        \
-    using Handle =                                                            \
-        KokkosSparse::Impl::SPMVHandleImpl<Kokkos::Cuda, SPACE, SCALAR,       \
-                                           OFFSET, ORDINAL>;                  \
-    using AMatrix = CrsMatrix<SCALAR const, ORDINAL const, device_type,       \
-                              memory_trait_type, OFFSET const>;               \
-    using XVector = Kokkos::View<                                             \
-        SCALAR const **, XL, device_type,                                     \
-        Kokkos::MemoryTraits<Kokkos::Unmanaged | Kokkos::RandomAccess>>;      \
-    using YVector =                                                           \
-        Kokkos::View<SCALAR **, YL, device_type, memory_trait_type>;          \
-                                                                              \
-    using coefficient_type = typename YVector::non_const_value_type;          \
-                                                                              \
-    static void spmv_mv(const Kokkos::Cuda &exec, Handle *handle,             \
-                        const char mode[], const coefficient_type &alpha,     \
-                        const AMatrix &A, const XVector &x,                   \
-                        const coefficient_type &beta, const YVector &y) {     \
-      std::string label = "KokkosSparse::spmv[TPL_CUSPARSE," +                \
-                          Kokkos::ArithTraits<SCALAR>::name() + "]";          \
-      Kokkos::Profiling::pushRegion(label);                                   \
-      spmv_mv_cusparse(exec, handle, mode, alpha, A, x, beta, y);             \
-      Kokkos::Profiling::popRegion();                                         \
-    }                                                                         \
-=======
 #define KOKKOSSPARSE_SPMV_MV_CUSPARSE(SCALAR, ORDINAL, OFFSET, XL, YL, SPACE)                                       \
   template <>                                                                                                       \
   struct SPMV_MV<                                                                                                   \
@@ -343,7 +220,6 @@
       spmv_mv_cusparse(exec, handle, mode, alpha, A, x, beta, y);                                                   \
       Kokkos::Profiling::popRegion();                                                                               \
     }                                                                                                               \
->>>>>>> 8e442f59
   };
 
 /* cusparseSpMM with following restrictions
