//@HEADER
// ************************************************************************
//
//                        Kokkos v. 4.0
//       Copyright (2022) National Technology & Engineering
//               Solutions of Sandia, LLC (NTESS).
//
// Under the terms of Contract DE-NA0003525 with NTESS,
// the U.S. Government retains certain rights in this software.
//
// Part of Kokkos, under the Apache License v2.0 with LLVM Exceptions.
// See https://kokkos.org/LICENSE for license information.
// SPDX-License-Identifier: Apache-2.0 WITH LLVM-exception
//
//@HEADER

#ifndef KOKKOSPARSE_SPMV_TPL_SPEC_DECL_HPP_
#define KOKKOSPARSE_SPMV_TPL_SPEC_DECL_HPP_

#include <sstream>
#include "KokkosKernels_tpl_handles_decl.hpp"

// cuSPARSE
#ifdef KOKKOSKERNELS_ENABLE_TPL_CUSPARSE
#include "cusparse.h"
#include "KokkosSparse_Utils_cusparse.hpp"

namespace KokkosSparse {
namespace Impl {

template <class Handle, class AMatrix, class XVector, class YVector>
void spmv_cusparse(const Kokkos::Cuda& exec, Handle* handle, const char mode[],
                   typename YVector::const_value_type& alpha, const AMatrix& A, const XVector& x,
                   typename YVector::const_value_type& beta, const YVector& y) {
  using offset_type = typename AMatrix::non_const_size_type;
  using value_type  = typename AMatrix::non_const_value_type;

  /* initialize cusparse library */
  cusparseHandle_t cusparseHandle = KokkosKernels::Impl::CusparseSingleton::singleton().cusparseHandle;
  /* Set cuSPARSE to use the given stream until this function exits */
  TemporarySetCusparseStream tscs(cusparseHandle, exec);

  /* Set the operation mode */
  cusparseOperation_t myCusparseOperation;
  switch (toupper(mode[0])) {
    case 'N': myCusparseOperation = CUSPARSE_OPERATION_NON_TRANSPOSE; break;
    case 'T': myCusparseOperation = CUSPARSE_OPERATION_TRANSPOSE; break;
    case 'H': myCusparseOperation = CUSPARSE_OPERATION_CONJUGATE_TRANSPOSE; break;
    default: {
      std::ostringstream out;
      out << "Mode " << mode << " invalid for cuSPARSE SpMV.\n";
      throw std::invalid_argument(out.str());
    }
  }
  // cuSPARSE doesn't directly support mode H with real values, but this is
  // equivalent to mode T
  if (myCusparseOperation == CUSPARSE_OPERATION_CONJUGATE_TRANSPOSE && !Kokkos::ArithTraits<value_type>::isComplex)
    myCusparseOperation = CUSPARSE_OPERATION_TRANSPOSE;

// Hopefully this corresponds to CUDA reelase 10.1, which is the first to
// include the "generic" API
#if defined(CUSPARSE_VERSION) && (10300 <= CUSPARSE_VERSION)

  using entry_type = typename AMatrix::non_const_ordinal_type;

  cudaDataType myCudaDataType;
  if (std::is_same<value_type, float>::value)
    myCudaDataType = CUDA_R_32F;
  else if (std::is_same<value_type, double>::value)
    myCudaDataType = CUDA_R_64F;
  else if (std::is_same<value_type, Kokkos::complex<float>>::value)
    myCudaDataType = CUDA_C_32F;
  else if (std::is_same<value_type, Kokkos::complex<double>>::value)
    myCudaDataType = CUDA_C_64F;
  else
    throw std::logic_error(
        "Scalar (data) type of CrsMatrix isn't supported by cuSPARSE, yet TPL "
        "layer says it is");

  /* Check that cusparse can handle the types of the input Kokkos::CrsMatrix */
  const cusparseIndexType_t myCusparseOffsetType = cusparse_index_type_t_from<offset_type>();
  const cusparseIndexType_t myCusparseEntryType  = cusparse_index_type_t_from<entry_type>();

  /* create lhs and rhs */
  cusparseDnVecDescr_t vecX, vecY;
<<<<<<< HEAD
  KOKKOS_CUSPARSE_SAFE_CALL(cusparseCreateDnVec(&vecX, x.extent_int(0), (void*)x.data(), myCudaDataType));
  KOKKOS_CUSPARSE_SAFE_CALL(cusparseCreateDnVec(&vecY, y.extent_int(0), (void*)y.data(), myCudaDataType));
=======
  KOKKOSSPARSE_IMPL_CUSPARSE_SAFE_CALL(cusparseCreateDnVec(&vecX, x.extent_int(0), (void*)x.data(), myCudaDataType));
  KOKKOSSPARSE_IMPL_CUSPARSE_SAFE_CALL(cusparseCreateDnVec(&vecY, y.extent_int(0), (void*)y.data(), myCudaDataType));
>>>>>>> 80e303f8

  // Prior to CUDA 11.2.1, ALG2 was more performant than default for imbalanced
  // matrices. After 11.2.1, the default is performant for imbalanced matrices,
  // and ALG2 now means something else. CUDA >= 11.2.1 corresponds to
  // CUSPARSE_VERSION >= 11402.
#if CUSPARSE_VERSION >= 11402
  const bool useAlg2 = false;
#else
  const bool useAlg2     = handle->get_algorithm() == SPMV_MERGE_PATH;
#endif

  // In CUDA 11.2.0, the algorithm enums were renamed.
  // This corresponds to CUSPARSE_VERSION >= 11400.
#if CUSPARSE_VERSION >= 11400
  cusparseSpMVAlg_t algo = useAlg2 ? CUSPARSE_SPMV_CSR_ALG2 : CUSPARSE_SPMV_ALG_DEFAULT;
#else
  cusparseSpMVAlg_t algo = useAlg2 ? CUSPARSE_CSRMV_ALG2 : CUSPARSE_MV_ALG_DEFAULT;
#endif

  KokkosSparse::Impl::CuSparse10_SpMV_Data* subhandle;

  if (handle->tpl_rank1) {
    subhandle = dynamic_cast<KokkosSparse::Impl::CuSparse10_SpMV_Data*>(handle->tpl_rank1);
    if (!subhandle) throw std::runtime_error("KokkosSparse::spmv: subhandle is not set up for cusparse");
    subhandle->set_exec_space(exec);
  } else {
    subhandle         = new KokkosSparse::Impl::CuSparse10_SpMV_Data(exec);
    handle->tpl_rank1 = subhandle;

    /* create matrix */
<<<<<<< HEAD
    KOKKOS_CUSPARSE_SAFE_CALL(cusparseCreateCsr(&subhandle->mat, A.numRows(), A.numCols(), A.nnz(),
                                                (void*)A.graph.row_map.data(), (void*)A.graph.entries.data(),
                                                (void*)A.values.data(), myCusparseOffsetType, myCusparseEntryType,
                                                CUSPARSE_INDEX_BASE_ZERO, myCudaDataType));

    /* size and allocate buffer */
    KOKKOS_CUSPARSE_SAFE_CALL(cusparseSpMV_bufferSize(cusparseHandle, myCusparseOperation, &alpha, subhandle->mat, vecX,
                                                      &beta, vecY, myCudaDataType, algo, &subhandle->bufferSize));
=======
    KOKKOSSPARSE_IMPL_CUSPARSE_SAFE_CALL(
        cusparseCreateCsr(&subhandle->mat, A.numRows(), A.numCols(), A.nnz(), (void*)A.graph.row_map.data(),
                          (void*)A.graph.entries.data(), (void*)A.values.data(), myCusparseOffsetType,
                          myCusparseEntryType, CUSPARSE_INDEX_BASE_ZERO, myCudaDataType));

    /* size and allocate buffer */
    KOKKOSSPARSE_IMPL_CUSPARSE_SAFE_CALL(cusparseSpMV_bufferSize(cusparseHandle, myCusparseOperation, &alpha,
                                                                 subhandle->mat, vecX, &beta, vecY, myCudaDataType,
                                                                 algo, &subhandle->bufferSize));
>>>>>>> 80e303f8
    //  Async memory management introduced in CUDA 11.2
#if (CUDA_VERSION >= 11020)
    KOKKOS_IMPL_CUDA_SAFE_CALL(cudaMallocAsync(&subhandle->buffer, subhandle->bufferSize, exec.cuda_stream()));
#else
    KOKKOS_IMPL_CUDA_SAFE_CALL(cudaMalloc(&subhandle->buffer, subhandle->bufferSize));
#endif
  }

  /* perform SpMV */
<<<<<<< HEAD
  KOKKOS_CUSPARSE_SAFE_CALL(cusparseSpMV(cusparseHandle, myCusparseOperation, &alpha, subhandle->mat, vecX, &beta, vecY,
                                         myCudaDataType, algo, subhandle->buffer));

  KOKKOS_CUSPARSE_SAFE_CALL(cusparseDestroyDnVec(vecX));
  KOKKOS_CUSPARSE_SAFE_CALL(cusparseDestroyDnVec(vecY));
=======
  KOKKOSSPARSE_IMPL_CUSPARSE_SAFE_CALL(cusparseSpMV(cusparseHandle, myCusparseOperation, &alpha, subhandle->mat, vecX,
                                                    &beta, vecY, myCudaDataType, algo, subhandle->buffer));

  KOKKOSSPARSE_IMPL_CUSPARSE_SAFE_CALL(cusparseDestroyDnVec(vecX));
  KOKKOSSPARSE_IMPL_CUSPARSE_SAFE_CALL(cusparseDestroyDnVec(vecY));
>>>>>>> 80e303f8

#elif (9000 <= CUDA_VERSION)

  KokkosSparse::Impl::CuSparse9_SpMV_Data* subhandle;

  if (handle->tpl_rank1) {
    subhandle = dynamic_cast<KokkosSparse::Impl::CuSparse9_SpMV_Data*>(handle->tpl_rank1);
    if (!subhandle) throw std::runtime_error("KokkosSparse::spmv: subhandle is not set up for cusparse");
    subhandle->set_exec_space(exec);
  } else {
    /* create and set the subhandle and matrix descriptor */
    subhandle                 = new KokkosSparse::Impl::CuSparse9_SpMV_Data(exec);
    handle->tpl_rank1         = subhandle;
    cusparseMatDescr_t descrA = 0;
<<<<<<< HEAD
    KOKKOS_CUSPARSE_SAFE_CALL(cusparseCreateMatDescr(&subhandle->mat));
    KOKKOS_CUSPARSE_SAFE_CALL(cusparseSetMatType(subhandle->mat, CUSPARSE_MATRIX_TYPE_GENERAL));
    KOKKOS_CUSPARSE_SAFE_CALL(cusparseSetMatIndexBase(subhandle->mat, CUSPARSE_INDEX_BASE_ZERO));
=======
    KOKKOSSPARSE_IMPL_CUSPARSE_SAFE_CALL(cusparseCreateMatDescr(&subhandle->mat));
    KOKKOSSPARSE_IMPL_CUSPARSE_SAFE_CALL(cusparseSetMatType(subhandle->mat, CUSPARSE_MATRIX_TYPE_GENERAL));
    KOKKOSSPARSE_IMPL_CUSPARSE_SAFE_CALL(cusparseSetMatIndexBase(subhandle->mat, CUSPARSE_INDEX_BASE_ZERO));
>>>>>>> 80e303f8
  }

  /* perform the actual SpMV operation */
  static_assert(std::is_same_v<int, offset_type>,
                "With cuSPARSE pre-10.0, offset type must be int. Something wrong with "
                "TPL avail logic.");
  if constexpr (std::is_same_v<value_type, float>) {
<<<<<<< HEAD
    KOKKOS_CUSPARSE_SAFE_CALL(cusparseScsrmv(
=======
    KOKKOSSPARSE_IMPL_CUSPARSE_SAFE_CALL(cusparseScsrmv(
>>>>>>> 80e303f8
        cusparseHandle, myCusparseOperation, A.numRows(), A.numCols(), A.nnz(), reinterpret_cast<float const*>(&alpha),
        subhandle->mat, reinterpret_cast<float const*>(A.values.data()), A.graph.row_map.data(), A.graph.entries.data(),
        reinterpret_cast<float const*>(x.data()), reinterpret_cast<float const*>(&beta),
        reinterpret_cast<float*>(y.data())));

  } else if constexpr (std::is_same_v<value_type, double>) {
<<<<<<< HEAD
    KOKKOS_CUSPARSE_SAFE_CALL(cusparseDcsrmv(
=======
    KOKKOSSPARSE_IMPL_CUSPARSE_SAFE_CALL(cusparseDcsrmv(
>>>>>>> 80e303f8
        cusparseHandle, myCusparseOperation, A.numRows(), A.numCols(), A.nnz(), reinterpret_cast<double const*>(&alpha),
        subhandle->mat, reinterpret_cast<double const*>(A.values.data()), A.graph.row_map.data(),
        A.graph.entries.data(), reinterpret_cast<double const*>(x.data()), reinterpret_cast<double const*>(&beta),
        reinterpret_cast<double*>(y.data())));
  } else if constexpr (std::is_same_v<value_type, Kokkos::complex<float>>) {
<<<<<<< HEAD
    KOKKOS_CUSPARSE_SAFE_CALL(cusparseCcsrmv(
=======
    KOKKOSSPARSE_IMPL_CUSPARSE_SAFE_CALL(cusparseCcsrmv(
>>>>>>> 80e303f8
        cusparseHandle, myCusparseOperation, A.numRows(), A.numCols(), A.nnz(),
        reinterpret_cast<cuComplex const*>(&alpha), subhandle->mat, reinterpret_cast<cuComplex const*>(A.values.data()),
        A.graph.row_map.data(), A.graph.entries.data(), reinterpret_cast<cuComplex const*>(x.data()),
        reinterpret_cast<cuComplex const*>(&beta), reinterpret_cast<cuComplex*>(y.data())));
  } else if constexpr (std::is_same_v<value_type, Kokkos::complex<double>>) {
<<<<<<< HEAD
    KOKKOS_CUSPARSE_SAFE_CALL(
=======
    KOKKOSSPARSE_IMPL_CUSPARSE_SAFE_CALL(
>>>>>>> 80e303f8
        cusparseZcsrmv(cusparseHandle, myCusparseOperation, A.numRows(), A.numCols(), A.nnz(),
                       reinterpret_cast<cuDoubleComplex const*>(&alpha), subhandle->mat,
                       reinterpret_cast<cuDoubleComplex const*>(A.values.data()), A.graph.row_map.data(),
                       A.graph.entries.data(), reinterpret_cast<cuDoubleComplex const*>(x.data()),
                       reinterpret_cast<cuDoubleComplex const*>(&beta), reinterpret_cast<cuDoubleComplex*>(y.data())));
  } else {
    static_assert(
      static_assert(KokkosKernels::Impl::always_false_v<value_type>,
        "Trying to call cusparse SpMV with a scalar type not float/double, "
        "nor complex of either!");
  }
#endif  // CUDA_VERSION
}

#define KOKKOSSPARSE_SPMV_CUSPARSE(SCALAR, ORDINAL, OFFSET, LAYOUT, SPACE)                                          \
  template <>                                                                                                       \
  struct SPMV<                                                                                                      \
      Kokkos::Cuda, KokkosSparse::Impl::SPMVHandleImpl<Kokkos::Cuda, SPACE, SCALAR, OFFSET, ORDINAL>,               \
      KokkosSparse::CrsMatrix<SCALAR const, ORDINAL const, Kokkos::Device<Kokkos::Cuda, SPACE>,                     \
                              Kokkos::MemoryTraits<Kokkos::Unmanaged>, OFFSET const>,                               \
      Kokkos::View<SCALAR const*, LAYOUT, Kokkos::Device<Kokkos::Cuda, SPACE>,                                      \
                   Kokkos::MemoryTraits<Kokkos::Unmanaged | Kokkos::RandomAccess>>,                                 \
      Kokkos::View<SCALAR*, LAYOUT, Kokkos::Device<Kokkos::Cuda, SPACE>, Kokkos::MemoryTraits<Kokkos::Unmanaged>>,  \
      true> {                                                                                                       \
    using device_type       = Kokkos::Device<Kokkos::Cuda, SPACE>;                                                  \
    using memory_trait_type = Kokkos::MemoryTraits<Kokkos::Unmanaged>;                                              \
    using Handle            = KokkosSparse::Impl::SPMVHandleImpl<Kokkos::Cuda, SPACE, SCALAR, OFFSET, ORDINAL>;     \
    using AMatrix           = CrsMatrix<SCALAR const, ORDINAL const, device_type, memory_trait_type, OFFSET const>; \
    using XVector           = Kokkos::View<SCALAR const*, LAYOUT, device_type,                                      \
                                 Kokkos::MemoryTraits<Kokkos::Unmanaged | Kokkos::RandomAccess>>;         \
    using YVector           = Kokkos::View<SCALAR*, LAYOUT, device_type, memory_trait_type>;                        \
    using coefficient_type  = typename YVector::non_const_value_type;                                               \
                                                                                                                    \
    static void spmv(const Kokkos::Cuda& exec, Handle* handle, const char mode[], const coefficient_type& alpha,    \
                     const AMatrix& A, const XVector& x, const coefficient_type& beta, const YVector& y) {          \
      std::string label = "KokkosSparse::spmv[TPL_CUSPARSE," + Kokkos::ArithTraits<SCALAR>::name() + "]";           \
      Kokkos::Profiling::pushRegion(label);                                                                         \
      spmv_cusparse(exec, handle, mode, alpha, A, x, beta, y);                                                      \
      Kokkos::Profiling::popRegion();                                                                               \
    }                                                                                                               \
  };

#if (9000 <= CUDA_VERSION)
KOKKOSSPARSE_SPMV_CUSPARSE(double, int, int, Kokkos::LayoutLeft, Kokkos::CudaSpace)
KOKKOSSPARSE_SPMV_CUSPARSE(double, int, int, Kokkos::LayoutRight, Kokkos::CudaSpace)
KOKKOSSPARSE_SPMV_CUSPARSE(float, int, int, Kokkos::LayoutLeft, Kokkos::CudaSpace)
KOKKOSSPARSE_SPMV_CUSPARSE(float, int, int, Kokkos::LayoutRight, Kokkos::CudaSpace)
KOKKOSSPARSE_SPMV_CUSPARSE(Kokkos::complex<double>, int, int, Kokkos::LayoutLeft, Kokkos::CudaSpace)
KOKKOSSPARSE_SPMV_CUSPARSE(Kokkos::complex<double>, int, int, Kokkos::LayoutRight, Kokkos::CudaSpace)
KOKKOSSPARSE_SPMV_CUSPARSE(Kokkos::complex<float>, int, int, Kokkos::LayoutLeft, Kokkos::CudaSpace)
KOKKOSSPARSE_SPMV_CUSPARSE(Kokkos::complex<float>, int, int, Kokkos::LayoutRight, Kokkos::CudaSpace)
KOKKOSSPARSE_SPMV_CUSPARSE(double, int, int, Kokkos::LayoutLeft, Kokkos::CudaUVMSpace)
KOKKOSSPARSE_SPMV_CUSPARSE(double, int, int, Kokkos::LayoutRight, Kokkos::CudaUVMSpace)
KOKKOSSPARSE_SPMV_CUSPARSE(float, int, int, Kokkos::LayoutLeft, Kokkos::CudaUVMSpace)
KOKKOSSPARSE_SPMV_CUSPARSE(float, int, int, Kokkos::LayoutRight, Kokkos::CudaUVMSpace)
KOKKOSSPARSE_SPMV_CUSPARSE(Kokkos::complex<double>, int, int, Kokkos::LayoutLeft, Kokkos::CudaUVMSpace)
KOKKOSSPARSE_SPMV_CUSPARSE(Kokkos::complex<double>, int, int, Kokkos::LayoutRight, Kokkos::CudaUVMSpace)
KOKKOSSPARSE_SPMV_CUSPARSE(Kokkos::complex<float>, int, int, Kokkos::LayoutLeft, Kokkos::CudaUVMSpace)
KOKKOSSPARSE_SPMV_CUSPARSE(Kokkos::complex<float>, int, int, Kokkos::LayoutRight, Kokkos::CudaUVMSpace)

#if defined(CUSPARSE_VERSION) && (10300 <= CUSPARSE_VERSION)
KOKKOSSPARSE_SPMV_CUSPARSE(double, int64_t, size_t, Kokkos::LayoutLeft, Kokkos::CudaSpace)
KOKKOSSPARSE_SPMV_CUSPARSE(double, int64_t, size_t, Kokkos::LayoutRight, Kokkos::CudaSpace)
KOKKOSSPARSE_SPMV_CUSPARSE(float, int64_t, size_t, Kokkos::LayoutLeft, Kokkos::CudaSpace)
KOKKOSSPARSE_SPMV_CUSPARSE(float, int64_t, size_t, Kokkos::LayoutRight, Kokkos::CudaSpace)
KOKKOSSPARSE_SPMV_CUSPARSE(Kokkos::complex<double>, int64_t, size_t, Kokkos::LayoutLeft, Kokkos::CudaSpace)
KOKKOSSPARSE_SPMV_CUSPARSE(Kokkos::complex<double>, int64_t, size_t, Kokkos::LayoutRight, Kokkos::CudaSpace)
KOKKOSSPARSE_SPMV_CUSPARSE(Kokkos::complex<float>, int64_t, size_t, Kokkos::LayoutLeft, Kokkos::CudaSpace)
KOKKOSSPARSE_SPMV_CUSPARSE(Kokkos::complex<float>, int64_t, size_t, Kokkos::LayoutRight, Kokkos::CudaSpace)
KOKKOSSPARSE_SPMV_CUSPARSE(double, int64_t, size_t, Kokkos::LayoutLeft, Kokkos::CudaUVMSpace)
KOKKOSSPARSE_SPMV_CUSPARSE(double, int64_t, size_t, Kokkos::LayoutRight, Kokkos::CudaUVMSpace)
KOKKOSSPARSE_SPMV_CUSPARSE(float, int64_t, size_t, Kokkos::LayoutLeft, Kokkos::CudaUVMSpace)
KOKKOSSPARSE_SPMV_CUSPARSE(float, int64_t, size_t, Kokkos::LayoutRight, Kokkos::CudaUVMSpace)
KOKKOSSPARSE_SPMV_CUSPARSE(Kokkos::complex<double>, int64_t, size_t, Kokkos::LayoutLeft, Kokkos::CudaUVMSpace)
KOKKOSSPARSE_SPMV_CUSPARSE(Kokkos::complex<double>, int64_t, size_t, Kokkos::LayoutRight, Kokkos::CudaUVMSpace)
KOKKOSSPARSE_SPMV_CUSPARSE(Kokkos::complex<float>, int64_t, size_t, Kokkos::LayoutLeft, Kokkos::CudaUVMSpace)
KOKKOSSPARSE_SPMV_CUSPARSE(Kokkos::complex<float>, int64_t, size_t, Kokkos::LayoutRight, Kokkos::CudaUVMSpace)
#endif  // defined(CUSPARSE_VERSION) && (10300 <= CUSPARSE_VERSION)
#endif  // 9000 <= CUDA_VERSION

#undef KOKKOSSPARSE_SPMV_CUSPARSE

}  // namespace Impl
}  // namespace KokkosSparse
#endif  // KOKKOSKERNELS_ENABLE_TPL_CUSPARSE

// rocSPARSE
#if defined(KOKKOSKERNELS_ENABLE_TPL_ROCSPARSE)
#include "KokkosSparse_Utils_rocsparse.hpp"

namespace KokkosSparse {
namespace Impl {

template <class Handle, class AMatrix, class XVector, class YVector>
void spmv_rocsparse(const Kokkos::HIP& exec, Handle* handle, const char mode[],
                    typename YVector::const_value_type& alpha, const AMatrix& A, const XVector& x,
                    typename YVector::const_value_type& beta, const YVector& y) {
  using offset_type = typename AMatrix::non_const_size_type;
  using entry_type  = typename AMatrix::non_const_ordinal_type;
  using value_type  = typename AMatrix::non_const_value_type;

  /* initialize rocsparse library */
  rocsparse_handle rocsparseHandle = KokkosKernels::Impl::RocsparseSingleton::singleton().rocsparseHandle;
  /* Set rocsparse to use the given stream until this function exits */
  TemporarySetRocsparseStream tsrs(rocsparseHandle, exec);

  /* Set the operation mode */
  rocsparse_operation myRocsparseOperation = mode_kk_to_rocsparse(mode);

  /* Set the index type */
  rocsparse_indextype offset_index_type = rocsparse_index_type<offset_type>();
  rocsparse_indextype entry_index_type  = rocsparse_index_type<entry_type>();

  /* Set the scalar type */
  rocsparse_datatype compute_type = rocsparse_compute_type<value_type>();

  /* Create rocsparse dense vectors for X and Y */
  rocsparse_dnvec_descr vecX, vecY;
  void* x_data = static_cast<void*>(const_cast<typename XVector::non_const_value_type*>(x.data()));
  void* y_data = static_cast<void*>(const_cast<typename YVector::non_const_value_type*>(y.data()));
  KOKKOSSPARSE_IMPL_ROCSPARSE_SAFE_CALL(rocsparse_create_dnvec_descr(
      &vecX, x.extent_int(0), x_data, rocsparse_compute_type<typename XVector::non_const_value_type>()));
  KOKKOSSPARSE_IMPL_ROCSPARSE_SAFE_CALL(rocsparse_create_dnvec_descr(
      &vecY, y.extent_int(0), y_data, rocsparse_compute_type<typename YVector::non_const_value_type>()));

  // Default to using the "stream" algorithm which has almost no setup cost,
  // and performs well for reasonably balanced matrices
  rocsparse_spmv_alg alg = rocsparse_spmv_alg_csr_stream;
  if (handle->get_algorithm() == SPMV_MERGE_PATH) {
    // Only use the "adaptive" algorithm if the user has indicated that the
    // matrix is very imbalanced, by asking for merge path. This algorithm
    // has fairly expensive setup
    alg = rocsparse_spmv_alg_csr_adaptive;
  }

  KokkosSparse::Impl::RocSparse_CRS_SpMV_Data* subhandle;
  if (handle->tpl_rank1) {
    subhandle = dynamic_cast<KokkosSparse::Impl::RocSparse_CRS_SpMV_Data*>(handle->tpl_rank1);
    if (!subhandle) throw std::runtime_error("KokkosSparse::spmv: subhandle is not set up for rocsparse CRS");
    subhandle->set_exec_space(exec);
  } else {
    subhandle         = new KokkosSparse::Impl::RocSparse_CRS_SpMV_Data(exec);
    handle->tpl_rank1 = subhandle;
    /* Create the rocsparse csr descr */
    // We need to do some casting to void*
    // Note that row_map is always a const view so const_cast is necessary,
    // however entries and values may not be const so we need to check first.
    void* csr_row_ptr = static_cast<void*>(const_cast<offset_type*>(A.graph.row_map.data()));
    void* csr_col_ind = static_cast<void*>(const_cast<entry_type*>(A.graph.entries.data()));
    void* csr_val     = static_cast<void*>(const_cast<value_type*>(A.values.data()));

    KOKKOSSPARSE_IMPL_ROCSPARSE_SAFE_CALL(rocsparse_create_csr_descr(
        &subhandle->mat, A.numRows(), A.numCols(), A.nnz(), csr_row_ptr, csr_col_ind, csr_val, offset_index_type,
        entry_index_type, rocsparse_index_base_zero, compute_type));

    /* Size and allocate buffer, and analyze the matrix */

#if KOKKOSSPARSE_IMPL_ROCM_VERSION >= 60000
    KOKKOSSPARSE_IMPL_ROCSPARSE_SAFE_CALL(
        rocsparse_spmv(rocsparseHandle, myRocsparseOperation, &alpha, subhandle->mat, vecX, &beta, vecY, compute_type,
                       alg, rocsparse_spmv_stage_buffer_size, &subhandle->bufferSize, nullptr));
    KOKKOS_IMPL_HIP_SAFE_CALL(hipMalloc(&subhandle->buffer, subhandle->bufferSize));
    KOKKOSSPARSE_IMPL_ROCSPARSE_SAFE_CALL(
        rocsparse_spmv(rocsparseHandle, myRocsparseOperation, &alpha, subhandle->mat, vecX, &beta, vecY, compute_type,
                       alg, rocsparse_spmv_stage_preprocess, &subhandle->bufferSize, subhandle->buffer));
#elif KOKKOSSPARSE_IMPL_ROCM_VERSION >= 50400
    KOKKOSSPARSE_IMPL_ROCSPARSE_SAFE_CALL(
        rocsparse_spmv_ex(rocsparseHandle, myRocsparseOperation, &alpha, subhandle->mat, vecX, &beta, vecY,
                          compute_type, alg, rocsparse_spmv_stage_auto, &subhandle->bufferSize, nullptr));
    KOKKOS_IMPL_HIP_SAFE_CALL(hipMalloc(&subhandle->buffer, subhandle->bufferSize));
    KOKKOSSPARSE_IMPL_ROCSPARSE_SAFE_CALL(rocsparse_spmv_ex(
        rocsparseHandle, myRocsparseOperation, &alpha, subhandle->mat, vecX, &beta, vecY, compute_type, alg,
        rocsparse_spmv_stage_preprocess, &subhandle->bufferSize, subhandle->buffer));
#else
    KOKKOSSPARSE_IMPL_ROCSPARSE_SAFE_CALL(rocsparse_spmv(rocsparseHandle, myRocsparseOperation, &alpha, subhandle->mat,
                                                         vecX, &beta, vecY, compute_type, alg, &subhandle->bufferSize,
                                                         nullptr));
    KOKKOS_IMPL_HIP_SAFE_CALL(hipMalloc(&subhandle->buffer, subhandle->bufferSize));
#endif
  }

  /* Perform the actual computation */

#if KOKKOSSPARSE_IMPL_ROCM_VERSION >= 60000
  KOKKOSSPARSE_IMPL_ROCSPARSE_SAFE_CALL(
      rocsparse_spmv(rocsparseHandle, myRocsparseOperation, &alpha, subhandle->mat, vecX, &beta, vecY, compute_type,
                     alg, rocsparse_spmv_stage_compute, &subhandle->bufferSize, subhandle->buffer));
#elif KOKKOSSPARSE_IMPL_ROCM_VERSION >= 50400
  KOKKOSSPARSE_IMPL_ROCSPARSE_SAFE_CALL(
      rocsparse_spmv_ex(rocsparseHandle, myRocsparseOperation, &alpha, subhandle->mat, vecX, &beta, vecY, compute_type,
                        alg, rocsparse_spmv_stage_compute, &subhandle->bufferSize, subhandle->buffer));
#else
  KOKKOSSPARSE_IMPL_ROCSPARSE_SAFE_CALL(rocsparse_spmv(rocsparseHandle, myRocsparseOperation, &alpha, subhandle->mat,
                                                       vecX, &beta, vecY, compute_type, alg, &subhandle->bufferSize,
                                                       subhandle->buffer));
#endif

  KOKKOSSPARSE_IMPL_ROCSPARSE_SAFE_CALL(rocsparse_destroy_dnvec_descr(vecY));
  KOKKOSSPARSE_IMPL_ROCSPARSE_SAFE_CALL(rocsparse_destroy_dnvec_descr(vecX));
}

#define KOKKOSSPARSE_SPMV_ROCSPARSE(SCALAR, LAYOUT)                                                                    \
  template <>                                                                                                          \
  struct SPMV<                                                                                                         \
      Kokkos::HIP,                                                                                                     \
      KokkosSparse::Impl::SPMVHandleImpl<Kokkos::HIP, Kokkos::HIPSpace, SCALAR, rocsparse_int, rocsparse_int>,         \
      KokkosSparse::CrsMatrix<SCALAR const, rocsparse_int const, Kokkos::Device<Kokkos::HIP, Kokkos::HIPSpace>,        \
                              Kokkos::MemoryTraits<Kokkos::Unmanaged>, rocsparse_int const>,                           \
      Kokkos::View<SCALAR const*, LAYOUT, Kokkos::Device<Kokkos::HIP, Kokkos::HIPSpace>,                               \
                   Kokkos::MemoryTraits<Kokkos::Unmanaged | Kokkos::RandomAccess>>,                                    \
      Kokkos::View<SCALAR*, LAYOUT, Kokkos::Device<Kokkos::HIP, Kokkos::HIPSpace>,                                     \
                   Kokkos::MemoryTraits<Kokkos::Unmanaged>>,                                                           \
      true> {                                                                                                          \
    using device_type       = Kokkos::Device<Kokkos::HIP, Kokkos::HIPSpace>;                                           \
    using memory_trait_type = Kokkos::MemoryTraits<Kokkos::Unmanaged>;                                                 \
    using Handle =                                                                                                     \
        KokkosSparse::Impl::SPMVHandleImpl<Kokkos::HIP, Kokkos::HIPSpace, SCALAR, rocsparse_int, rocsparse_int>;       \
    using AMatrix = CrsMatrix<SCALAR const, rocsparse_int const, device_type, memory_trait_type, rocsparse_int const>; \
    using XVector = Kokkos::View<SCALAR const*, LAYOUT, device_type,                                                   \
                                 Kokkos::MemoryTraits<Kokkos::Unmanaged | Kokkos::RandomAccess>>;                      \
    using YVector = Kokkos::View<SCALAR*, LAYOUT, device_type, memory_trait_type>;                                     \
                                                                                                                       \
    using coefficient_type = typename YVector::non_const_value_type;                                                   \
                                                                                                                       \
    static void spmv(const Kokkos::HIP& exec, Handle* handle, const char mode[], const coefficient_type& alpha,        \
                     const AMatrix& A, const XVector& x, const coefficient_type& beta, const YVector& y) {             \
      std::string label = "KokkosSparse::spmv[TPL_ROCSPARSE," + Kokkos::ArithTraits<SCALAR>::name() + "]";             \
      Kokkos::Profiling::pushRegion(label);                                                                            \
      spmv_rocsparse(exec, handle, mode, alpha, A, x, beta, y);                                                        \
      Kokkos::Profiling::popRegion();                                                                                  \
    }                                                                                                                  \
  };

KOKKOSSPARSE_SPMV_ROCSPARSE(double, Kokkos::LayoutLeft)
KOKKOSSPARSE_SPMV_ROCSPARSE(double, Kokkos::LayoutRight)
KOKKOSSPARSE_SPMV_ROCSPARSE(float, Kokkos::LayoutLeft)
KOKKOSSPARSE_SPMV_ROCSPARSE(float, Kokkos::LayoutRight)
KOKKOSSPARSE_SPMV_ROCSPARSE(Kokkos::complex<double>, Kokkos::LayoutLeft)
KOKKOSSPARSE_SPMV_ROCSPARSE(Kokkos::complex<double>, Kokkos::LayoutRight)
KOKKOSSPARSE_SPMV_ROCSPARSE(Kokkos::complex<float>, Kokkos::LayoutLeft)
KOKKOSSPARSE_SPMV_ROCSPARSE(Kokkos::complex<float>, Kokkos::LayoutRight)

#undef KOKKOSSPARSE_SPMV_ROCSPARSE

}  // namespace Impl
}  // namespace KokkosSparse
#endif  // KOKKOSKERNELS_ENABLE_TPL_ROCSPARSE

#ifdef KOKKOSKERNELS_ENABLE_TPL_MKL
#include <mkl.h>
#include "KokkosSparse_Utils_mkl.hpp"

namespace KokkosSparse {
namespace Impl {

#if (__INTEL_MKL__ > 2017)
// MKL 2018 and above: use new interface: sparse_matrix_t and mkl_sparse_?_mv()

// Note: Scalar here is the Kokkos type, not the MKL type
template <typename Scalar, typename Handle>
inline void spmv_mkl(Handle* handle, sparse_operation_t op, Scalar alpha, Scalar beta, MKL_INT m, MKL_INT n,
                     const MKL_INT* Arowptrs, const MKL_INT* Aentries, const Scalar* Avalues, const Scalar* x,
                     Scalar* y) {
  using MKLScalar = typename KokkosToMKLScalar<Scalar>::type;
  using ExecSpace = typename Handle::ExecutionSpaceType;
  using Subhandle = MKL_SpMV_Data<ExecSpace>;
  Subhandle* subhandle;
  const MKLScalar* x_mkl = reinterpret_cast<const MKLScalar*>(x);
  MKLScalar* y_mkl       = reinterpret_cast<MKLScalar*>(y);
  if (handle->tpl_rank1) {
    subhandle = dynamic_cast<Subhandle*>(handle->tpl_rank1);
    if (!subhandle) throw std::runtime_error("KokkosSparse::spmv: subhandle is not set up for MKL CRS");
    // note: classic mkl only runs on synchronous host exec spaces, so no need
    // to call set_exec_space on the subhandle here
  } else {
    // Use the default execution space instance, as classic MKL does not use
    // a specific instance.
    subhandle             = new Subhandle(ExecSpace());
    handle->tpl_rank1     = subhandle;
    subhandle->descr.type = SPARSE_MATRIX_TYPE_GENERAL;
    subhandle->descr.mode = SPARSE_FILL_MODE_FULL;
    subhandle->descr.diag = SPARSE_DIAG_NON_UNIT;
    // Note: the create_csr routine requires non-const values even though
    // they're not actually modified
    MKLScalar* Avalues_mkl = reinterpret_cast<MKLScalar*>(const_cast<Scalar*>(Avalues));
    if constexpr (std::is_same_v<Scalar, float>) {
      KOKKOSKERNELS_MKL_SAFE_CALL(
          mkl_sparse_s_create_csr(&subhandle->mat, SPARSE_INDEX_BASE_ZERO, m, n, const_cast<MKL_INT*>(Arowptrs),
                                  const_cast<MKL_INT*>(Arowptrs + 1), const_cast<MKL_INT*>(Aentries), Avalues_mkl));
    } else if constexpr (std::is_same_v<Scalar, double>) {
      KOKKOSKERNELS_MKL_SAFE_CALL(
          mkl_sparse_d_create_csr(&subhandle->mat, SPARSE_INDEX_BASE_ZERO, m, n, const_cast<MKL_INT*>(Arowptrs),
                                  const_cast<MKL_INT*>(Arowptrs + 1), const_cast<MKL_INT*>(Aentries), Avalues_mkl));
    } else if constexpr (std::is_same_v<Scalar, Kokkos::complex<float>>) {
      KOKKOSKERNELS_MKL_SAFE_CALL(
          mkl_sparse_c_create_csr(&subhandle->mat, SPARSE_INDEX_BASE_ZERO, m, n, const_cast<MKL_INT*>(Arowptrs),
                                  const_cast<MKL_INT*>(Arowptrs + 1), const_cast<MKL_INT*>(Aentries), Avalues_mkl));
    } else if constexpr (std::is_same_v<Scalar, Kokkos::complex<double>>) {
      KOKKOSKERNELS_MKL_SAFE_CALL(
          mkl_sparse_z_create_csr(&subhandle->mat, SPARSE_INDEX_BASE_ZERO, m, n, const_cast<MKL_INT*>(Arowptrs),
                                  const_cast<MKL_INT*>(Arowptrs + 1), const_cast<MKL_INT*>(Aentries), Avalues_mkl));
    }
  }
  MKLScalar alpha_mkl = KokkosToMKLScalar<Scalar>(alpha);
  MKLScalar beta_mkl  = KokkosToMKLScalar<Scalar>(beta);
  if constexpr (std::is_same_v<Scalar, float>) {
    KOKKOSKERNELS_MKL_SAFE_CALL(
        mkl_sparse_s_mv(op, alpha_mkl, subhandle->mat, subhandle->descr, x_mkl, beta_mkl, y_mkl));
  } else if constexpr (std::is_same_v<Scalar, double>) {
    KOKKOSKERNELS_MKL_SAFE_CALL(
        mkl_sparse_d_mv(op, alpha_mkl, subhandle->mat, subhandle->descr, x_mkl, beta_mkl, y_mkl));
  } else if constexpr (std::is_same_v<Scalar, Kokkos::complex<float>>) {
    KOKKOSKERNELS_MKL_SAFE_CALL(
        mkl_sparse_c_mv(op, alpha_mkl, subhandle->mat, subhandle->descr, x_mkl, beta_mkl, y_mkl));
  } else if constexpr (std::is_same_v<Scalar, Kokkos::complex<double>>) {
    KOKKOSKERNELS_MKL_SAFE_CALL(
        mkl_sparse_z_mv(op, alpha_mkl, subhandle->mat, subhandle->descr, x_mkl, beta_mkl, y_mkl));
  }
}

// Note: classic MKL runs on Serial/OpenMP but can't use our execution space
// instances
#define KOKKOSSPARSE_SPMV_MKL(SCALAR, EXECSPACE)                                                                     \
  template <>                                                                                                        \
  struct SPMV<EXECSPACE, KokkosSparse::Impl::SPMVHandleImpl<EXECSPACE, Kokkos::HostSpace, SCALAR, MKL_INT, MKL_INT>, \
              KokkosSparse::CrsMatrix<SCALAR const, MKL_INT const, Kokkos::Device<EXECSPACE, Kokkos::HostSpace>,     \
                                      Kokkos::MemoryTraits<Kokkos::Unmanaged>, MKL_INT const>,                       \
              Kokkos::View<SCALAR const*, Kokkos::LayoutLeft, Kokkos::Device<EXECSPACE, Kokkos::HostSpace>,          \
                           Kokkos::MemoryTraits<Kokkos::Unmanaged | Kokkos::RandomAccess>>,                          \
              Kokkos::View<SCALAR*, Kokkos::LayoutLeft, Kokkos::Device<EXECSPACE, Kokkos::HostSpace>,                \
                           Kokkos::MemoryTraits<Kokkos::Unmanaged>>,                                                 \
              true> {                                                                                                \
    using device_type = Kokkos::Device<EXECSPACE, Kokkos::HostSpace>;                                                \
    using Handle      = KokkosSparse::Impl::SPMVHandleImpl<EXECSPACE, Kokkos::HostSpace, SCALAR, MKL_INT, MKL_INT>;  \
    using AMatrix =                                                                                                  \
        CrsMatrix<SCALAR const, MKL_INT const, device_type, Kokkos::MemoryTraits<Kokkos::Unmanaged>, MKL_INT const>; \
    using XVector = Kokkos::View<SCALAR const*, Kokkos::LayoutLeft, device_type,                                     \
                                 Kokkos::MemoryTraits<Kokkos::Unmanaged | Kokkos::RandomAccess>>;                    \
    using YVector = Kokkos::View<SCALAR*, Kokkos::LayoutLeft, device_type, Kokkos::MemoryTraits<Kokkos::Unmanaged>>; \
    using coefficient_type = typename YVector::non_const_value_type;                                                 \
                                                                                                                     \
    static void spmv(const EXECSPACE&, Handle* handle, const char mode[], const coefficient_type& alpha,             \
                     const AMatrix& A, const XVector& x, const coefficient_type& beta, const YVector& y) {           \
      std::string label = "KokkosSparse::spmv[TPL_MKL," + Kokkos::ArithTraits<SCALAR>::name() + "]";                 \
      Kokkos::Profiling::pushRegion(label);                                                                          \
      spmv_mkl(handle, mode_kk_to_mkl(mode[0]), alpha, beta, A.numRows(), A.numCols(), A.graph.row_map.data(),       \
               A.graph.entries.data(), A.values.data(), x.data(), y.data());                                         \
      Kokkos::Profiling::popRegion();                                                                                \
    }                                                                                                                \
  };

#ifdef KOKKOS_ENABLE_SERIAL
KOKKOSSPARSE_SPMV_MKL(float, Kokkos::Serial)
KOKKOSSPARSE_SPMV_MKL(double, Kokkos::Serial)
KOKKOSSPARSE_SPMV_MKL(Kokkos::complex<float>, Kokkos::Serial)
KOKKOSSPARSE_SPMV_MKL(Kokkos::complex<double>, Kokkos::Serial)
#endif

#ifdef KOKKOS_ENABLE_OPENMP
KOKKOSSPARSE_SPMV_MKL(float, Kokkos::OpenMP)
KOKKOSSPARSE_SPMV_MKL(double, Kokkos::OpenMP)
KOKKOSSPARSE_SPMV_MKL(Kokkos::complex<float>, Kokkos::OpenMP)
KOKKOSSPARSE_SPMV_MKL(Kokkos::complex<double>, Kokkos::OpenMP)
#endif

#undef KOKKOSSPARSE_SPMV_MKL
#endif

#if defined(KOKKOS_ENABLE_SYCL)
inline oneapi::mkl::transpose mode_kk_to_onemkl(char mode_kk) {
  switch (toupper(mode_kk)) {
    case 'N': return oneapi::mkl::transpose::nontrans;
    case 'T': return oneapi::mkl::transpose::trans;
    case 'H': return oneapi::mkl::transpose::conjtrans;
    default:;
  }
  throw std::invalid_argument("Invalid mode for oneMKL (should be one of N, T, H)");
}

template <class execution_space, class Handle, class matrix_type, class xview_type, class yview_type>
inline void spmv_onemkl(const execution_space& exec, Handle* handle, oneapi::mkl::transpose mkl_mode,
                        typename yview_type::const_value_type& alpha, const matrix_type& A, const xview_type& x,
                        typename yview_type::const_value_type& beta, const yview_type& y) {
  using scalar_type        = typename matrix_type::non_const_value_type;
  using onemkl_scalar_type = typename KokkosToOneMKLScalar<scalar_type>::type;
  using ordinal_type       = typename matrix_type::non_const_ordinal_type;

  // oneAPI doesn't directly support mode H with real values, but this is
  // equivalent to mode T
  if (mkl_mode == oneapi::mkl::transpose::conjtrans && !Kokkos::ArithTraits<scalar_type>::isComplex)
    mkl_mode = oneapi::mkl::transpose::trans;

  OneMKL_SpMV_Data* subhandle;
  if (handle->tpl_rank1) {
    subhandle = dynamic_cast<OneMKL_SpMV_Data*>(handle->tpl_rank1);
    if (!subhandle) throw std::runtime_error("KokkosSparse::spmv: subhandle is not set up for OneMKL CRS");
    subhandle->set_exec_space(exec);
  } else {
    subhandle         = new OneMKL_SpMV_Data(exec);
    handle->tpl_rank1 = subhandle;
    oneapi::mkl::sparse::init_matrix_handle(&subhandle->mat);
    // Even for out-of-order SYCL queue, the inputs here do not depend on
    // kernels being sequenced
    auto ev = oneapi::mkl::sparse::set_csr_data(
        exec.sycl_queue(), subhandle->mat, A.numRows(), A.numCols(), oneapi::mkl::index_base::zero,
        const_cast<ordinal_type*>(A.graph.row_map.data()), const_cast<ordinal_type*>(A.graph.entries.data()),
        reinterpret_cast<onemkl_scalar_type*>(const_cast<scalar_type*>(A.values.data())));
    // for out-of-order queue: the fence before gemv below will make sure
    // optimize_gemv has finished
    oneapi::mkl::sparse::optimize_gemv(exec.sycl_queue(), mkl_mode, subhandle->mat, {ev});
  }

  // Uncommon case: an out-of-order SYCL queue does not promise that previously
  // enqueued kernels finish before starting this one. So fence exec to get the
  // expected semantics.
  if (!exec.sycl_queue().is_in_order()) exec.fence();
  oneapi::mkl::sparse::gemv(exec.sycl_queue(), mkl_mode, alpha, subhandle->mat,
                            reinterpret_cast<const onemkl_scalar_type*>(x.data()), beta,
                            reinterpret_cast<onemkl_scalar_type*>(y.data()));
}

#define KOKKOSSPARSE_SPMV_ONEMKL(SCALAR, ORDINAL, MEMSPACE)                                                            \
  template <>                                                                                                          \
  struct SPMV<                                                                                                         \
      Kokkos::Experimental::SYCL,                                                                                      \
      KokkosSparse::Impl::SPMVHandleImpl<Kokkos::Experimental::SYCL, MEMSPACE, SCALAR, ORDINAL, ORDINAL>,              \
      KokkosSparse::CrsMatrix<SCALAR const, ORDINAL const, Kokkos::Device<Kokkos::Experimental::SYCL, MEMSPACE>,       \
                              Kokkos::MemoryTraits<Kokkos::Unmanaged>, ORDINAL const>,                                 \
      Kokkos::View<SCALAR const*, Kokkos::LayoutLeft, Kokkos::Device<Kokkos::Experimental::SYCL, MEMSPACE>,            \
                   Kokkos::MemoryTraits<Kokkos::Unmanaged | Kokkos::RandomAccess>>,                                    \
      Kokkos::View<SCALAR*, Kokkos::LayoutLeft, Kokkos::Device<Kokkos::Experimental::SYCL, MEMSPACE>,                  \
                   Kokkos::MemoryTraits<Kokkos::Unmanaged>>,                                                           \
      true> {                                                                                                          \
    using execution_space = Kokkos::Experimental::SYCL;                                                                \
    using device_type     = Kokkos::Device<execution_space, MEMSPACE>;                                                 \
    using Handle = KokkosSparse::Impl::SPMVHandleImpl<Kokkos::Experimental::SYCL, MEMSPACE, SCALAR, ORDINAL, ORDINAL>; \
    using AMatrix =                                                                                                    \
        CrsMatrix<SCALAR const, ORDINAL const, device_type, Kokkos::MemoryTraits<Kokkos::Unmanaged>, ORDINAL const>;   \
    using XVector = Kokkos::View<SCALAR const*, Kokkos::LayoutLeft, device_type,                                       \
                                 Kokkos::MemoryTraits<Kokkos::Unmanaged | Kokkos::RandomAccess>>;                      \
    using YVector = Kokkos::View<SCALAR*, Kokkos::LayoutLeft, device_type, Kokkos::MemoryTraits<Kokkos::Unmanaged>>;   \
    using coefficient_type = typename YVector::non_const_value_type;                                                   \
                                                                                                                       \
    static void spmv(const execution_space& exec, Handle* handle, const char mode[], const coefficient_type& alpha,    \
                     const AMatrix& A, const XVector& x, const coefficient_type& beta, const YVector& y) {             \
      std::string label = "KokkosSparse::spmv[TPL_ONEMKL," + Kokkos::ArithTraits<SCALAR>::name() + "]";                \
      Kokkos::Profiling::pushRegion(label);                                                                            \
      oneapi::mkl::transpose mkl_mode = mode_kk_to_onemkl(mode[0]);                                                    \
      spmv_onemkl(exec, handle, mkl_mode, alpha, A, x, beta, y);                                                       \
      Kokkos::Profiling::popRegion();                                                                                  \
    }                                                                                                                  \
  };

KOKKOSSPARSE_SPMV_ONEMKL(float, std::int32_t, Kokkos::Experimental::SYCLDeviceUSMSpace)
KOKKOSSPARSE_SPMV_ONEMKL(double, std::int32_t, Kokkos::Experimental::SYCLDeviceUSMSpace)
/*
KOKKOSSPARSE_SPMV_ONEMKL(Kokkos::complex<float>, std::int32_t,
                       Kokkos::Experimental::SYCLDeviceUSMSpace)
KOKKOSSPARSE_SPMV_ONEMKL(Kokkos::complex<double>, std::int32_t,
                       Kokkos::Experimental::SYCLDeviceUSMSpace)
*/

KOKKOSSPARSE_SPMV_ONEMKL(float, std::int64_t, Kokkos::Experimental::SYCLDeviceUSMSpace)
KOKKOSSPARSE_SPMV_ONEMKL(double, std::int64_t, Kokkos::Experimental::SYCLDeviceUSMSpace)
/*
KOKKOSSPARSE_SPMV_ONEMKL(Kokkos::complex<float>, std::int64_t,
                         Kokkos::Experimental::SYCLDeviceUSMSpace
                         )
KOKKOSSPARSE_SPMV_ONEMKL(Kokkos::complex<double>, std::int64_t,
                         Kokkos::Experimental::SYCLDeviceUSMSpace
                         )
*/
#endif
}  // namespace Impl
}  // namespace KokkosSparse
#endif

#endif  // KOKKOSPARSE_SPMV_TPL_SPEC_DECL_HPP_<|MERGE_RESOLUTION|>--- conflicted
+++ resolved
@@ -83,13 +83,8 @@
 
   /* create lhs and rhs */
   cusparseDnVecDescr_t vecX, vecY;
-<<<<<<< HEAD
-  KOKKOS_CUSPARSE_SAFE_CALL(cusparseCreateDnVec(&vecX, x.extent_int(0), (void*)x.data(), myCudaDataType));
-  KOKKOS_CUSPARSE_SAFE_CALL(cusparseCreateDnVec(&vecY, y.extent_int(0), (void*)y.data(), myCudaDataType));
-=======
   KOKKOSSPARSE_IMPL_CUSPARSE_SAFE_CALL(cusparseCreateDnVec(&vecX, x.extent_int(0), (void*)x.data(), myCudaDataType));
   KOKKOSSPARSE_IMPL_CUSPARSE_SAFE_CALL(cusparseCreateDnVec(&vecY, y.extent_int(0), (void*)y.data(), myCudaDataType));
->>>>>>> 80e303f8
 
   // Prior to CUDA 11.2.1, ALG2 was more performant than default for imbalanced
   // matrices. After 11.2.1, the default is performant for imbalanced matrices,
@@ -120,16 +115,6 @@
     handle->tpl_rank1 = subhandle;
 
     /* create matrix */
-<<<<<<< HEAD
-    KOKKOS_CUSPARSE_SAFE_CALL(cusparseCreateCsr(&subhandle->mat, A.numRows(), A.numCols(), A.nnz(),
-                                                (void*)A.graph.row_map.data(), (void*)A.graph.entries.data(),
-                                                (void*)A.values.data(), myCusparseOffsetType, myCusparseEntryType,
-                                                CUSPARSE_INDEX_BASE_ZERO, myCudaDataType));
-
-    /* size and allocate buffer */
-    KOKKOS_CUSPARSE_SAFE_CALL(cusparseSpMV_bufferSize(cusparseHandle, myCusparseOperation, &alpha, subhandle->mat, vecX,
-                                                      &beta, vecY, myCudaDataType, algo, &subhandle->bufferSize));
-=======
     KOKKOSSPARSE_IMPL_CUSPARSE_SAFE_CALL(
         cusparseCreateCsr(&subhandle->mat, A.numRows(), A.numCols(), A.nnz(), (void*)A.graph.row_map.data(),
                           (void*)A.graph.entries.data(), (void*)A.values.data(), myCusparseOffsetType,
@@ -139,7 +124,6 @@
     KOKKOSSPARSE_IMPL_CUSPARSE_SAFE_CALL(cusparseSpMV_bufferSize(cusparseHandle, myCusparseOperation, &alpha,
                                                                  subhandle->mat, vecX, &beta, vecY, myCudaDataType,
                                                                  algo, &subhandle->bufferSize));
->>>>>>> 80e303f8
     //  Async memory management introduced in CUDA 11.2
 #if (CUDA_VERSION >= 11020)
     KOKKOS_IMPL_CUDA_SAFE_CALL(cudaMallocAsync(&subhandle->buffer, subhandle->bufferSize, exec.cuda_stream()));
@@ -149,19 +133,11 @@
   }
 
   /* perform SpMV */
-<<<<<<< HEAD
-  KOKKOS_CUSPARSE_SAFE_CALL(cusparseSpMV(cusparseHandle, myCusparseOperation, &alpha, subhandle->mat, vecX, &beta, vecY,
-                                         myCudaDataType, algo, subhandle->buffer));
-
-  KOKKOS_CUSPARSE_SAFE_CALL(cusparseDestroyDnVec(vecX));
-  KOKKOS_CUSPARSE_SAFE_CALL(cusparseDestroyDnVec(vecY));
-=======
   KOKKOSSPARSE_IMPL_CUSPARSE_SAFE_CALL(cusparseSpMV(cusparseHandle, myCusparseOperation, &alpha, subhandle->mat, vecX,
                                                     &beta, vecY, myCudaDataType, algo, subhandle->buffer));
 
   KOKKOSSPARSE_IMPL_CUSPARSE_SAFE_CALL(cusparseDestroyDnVec(vecX));
   KOKKOSSPARSE_IMPL_CUSPARSE_SAFE_CALL(cusparseDestroyDnVec(vecY));
->>>>>>> 80e303f8
 
 #elif (9000 <= CUDA_VERSION)
 
@@ -176,15 +152,9 @@
     subhandle                 = new KokkosSparse::Impl::CuSparse9_SpMV_Data(exec);
     handle->tpl_rank1         = subhandle;
     cusparseMatDescr_t descrA = 0;
-<<<<<<< HEAD
-    KOKKOS_CUSPARSE_SAFE_CALL(cusparseCreateMatDescr(&subhandle->mat));
-    KOKKOS_CUSPARSE_SAFE_CALL(cusparseSetMatType(subhandle->mat, CUSPARSE_MATRIX_TYPE_GENERAL));
-    KOKKOS_CUSPARSE_SAFE_CALL(cusparseSetMatIndexBase(subhandle->mat, CUSPARSE_INDEX_BASE_ZERO));
-=======
     KOKKOSSPARSE_IMPL_CUSPARSE_SAFE_CALL(cusparseCreateMatDescr(&subhandle->mat));
     KOKKOSSPARSE_IMPL_CUSPARSE_SAFE_CALL(cusparseSetMatType(subhandle->mat, CUSPARSE_MATRIX_TYPE_GENERAL));
     KOKKOSSPARSE_IMPL_CUSPARSE_SAFE_CALL(cusparseSetMatIndexBase(subhandle->mat, CUSPARSE_INDEX_BASE_ZERO));
->>>>>>> 80e303f8
   }
 
   /* perform the actual SpMV operation */
@@ -192,42 +162,26 @@
                 "With cuSPARSE pre-10.0, offset type must be int. Something wrong with "
                 "TPL avail logic.");
   if constexpr (std::is_same_v<value_type, float>) {
-<<<<<<< HEAD
-    KOKKOS_CUSPARSE_SAFE_CALL(cusparseScsrmv(
-=======
     KOKKOSSPARSE_IMPL_CUSPARSE_SAFE_CALL(cusparseScsrmv(
->>>>>>> 80e303f8
         cusparseHandle, myCusparseOperation, A.numRows(), A.numCols(), A.nnz(), reinterpret_cast<float const*>(&alpha),
         subhandle->mat, reinterpret_cast<float const*>(A.values.data()), A.graph.row_map.data(), A.graph.entries.data(),
         reinterpret_cast<float const*>(x.data()), reinterpret_cast<float const*>(&beta),
         reinterpret_cast<float*>(y.data())));
 
   } else if constexpr (std::is_same_v<value_type, double>) {
-<<<<<<< HEAD
-    KOKKOS_CUSPARSE_SAFE_CALL(cusparseDcsrmv(
-=======
     KOKKOSSPARSE_IMPL_CUSPARSE_SAFE_CALL(cusparseDcsrmv(
->>>>>>> 80e303f8
         cusparseHandle, myCusparseOperation, A.numRows(), A.numCols(), A.nnz(), reinterpret_cast<double const*>(&alpha),
         subhandle->mat, reinterpret_cast<double const*>(A.values.data()), A.graph.row_map.data(),
         A.graph.entries.data(), reinterpret_cast<double const*>(x.data()), reinterpret_cast<double const*>(&beta),
         reinterpret_cast<double*>(y.data())));
   } else if constexpr (std::is_same_v<value_type, Kokkos::complex<float>>) {
-<<<<<<< HEAD
-    KOKKOS_CUSPARSE_SAFE_CALL(cusparseCcsrmv(
-=======
     KOKKOSSPARSE_IMPL_CUSPARSE_SAFE_CALL(cusparseCcsrmv(
->>>>>>> 80e303f8
         cusparseHandle, myCusparseOperation, A.numRows(), A.numCols(), A.nnz(),
         reinterpret_cast<cuComplex const*>(&alpha), subhandle->mat, reinterpret_cast<cuComplex const*>(A.values.data()),
         A.graph.row_map.data(), A.graph.entries.data(), reinterpret_cast<cuComplex const*>(x.data()),
         reinterpret_cast<cuComplex const*>(&beta), reinterpret_cast<cuComplex*>(y.data())));
   } else if constexpr (std::is_same_v<value_type, Kokkos::complex<double>>) {
-<<<<<<< HEAD
-    KOKKOS_CUSPARSE_SAFE_CALL(
-=======
     KOKKOSSPARSE_IMPL_CUSPARSE_SAFE_CALL(
->>>>>>> 80e303f8
         cusparseZcsrmv(cusparseHandle, myCusparseOperation, A.numRows(), A.numCols(), A.nnz(),
                        reinterpret_cast<cuDoubleComplex const*>(&alpha), subhandle->mat,
                        reinterpret_cast<cuDoubleComplex const*>(A.values.data()), A.graph.row_map.data(),
