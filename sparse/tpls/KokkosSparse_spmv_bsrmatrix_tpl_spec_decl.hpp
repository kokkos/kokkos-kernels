--- conflicted
+++ resolved
@@ -32,81 +32,30 @@
 
 // Note: Scalar here is the Kokkos type, not the MKL type
 template <typename Scalar, typename Handle>
-<<<<<<< HEAD
-inline void spmv_bsr_mkl(Handle* handle, sparse_operation_t op, Scalar alpha,
-                         Scalar beta, MKL_INT m, MKL_INT n, MKL_INT b,
-                         const MKL_INT* Arowptrs, const MKL_INT* Aentries,
-                         const Scalar* Avalues, const Scalar* x, Scalar* y) {
-  using MKLScalar =
-      typename KokkosSparse::Impl::KokkosToMKLScalar<Scalar>::type;
-=======
 inline void spmv_bsr_mkl(Handle* handle, sparse_operation_t op, Scalar alpha, Scalar beta, MKL_INT m, MKL_INT n,
                          MKL_INT b, const MKL_INT* Arowptrs, const MKL_INT* Aentries, const Scalar* Avalues,
                          const Scalar* x, Scalar* y) {
   using MKLScalar = typename KokkosSparse::Impl::KokkosToMKLScalar<Scalar>::type;
->>>>>>> 8e442f59
   using ExecSpace = typename Handle::ExecutionSpaceType;
   using Subhandle = KokkosSparse::Impl::MKL_SpMV_Data<ExecSpace>;
   Subhandle* subhandle;
   const MKLScalar* x_mkl = reinterpret_cast<const MKLScalar*>(x);
   MKLScalar* y_mkl       = reinterpret_cast<MKLScalar*>(y);
-<<<<<<< HEAD
-  if (handle->is_set_up) {
-    subhandle = dynamic_cast<Subhandle*>(handle->tpl);
-    if (!subhandle)
-      throw std::runtime_error(
-          "KokkosSparse::spmv: subhandle is not set up for MKL BSR");
-=======
   if (handle->tpl_rank1) {
     subhandle = dynamic_cast<Subhandle*>(handle->tpl_rank1);
     if (!subhandle) throw std::runtime_error("KokkosSparse::spmv: subhandle is not set up for MKL BSR");
->>>>>>> 8e442f59
     // note: classic mkl only runs on synchronous host exec spaces, so no need
     // to call set_exec_space on the subhandle here
   } else {
     // Use the default execution space instance, as classic MKL does not use
     // a specific instance.
     subhandle             = new Subhandle(ExecSpace());
-<<<<<<< HEAD
-    handle->tpl           = subhandle;
-=======
     handle->tpl_rank1     = subhandle;
->>>>>>> 8e442f59
     subhandle->descr.type = SPARSE_MATRIX_TYPE_GENERAL;
     subhandle->descr.mode = SPARSE_FILL_MODE_FULL;
     subhandle->descr.diag = SPARSE_DIAG_NON_UNIT;
     // Note: the create_csr routine requires non-const values even though
     // they're not actually modified
-<<<<<<< HEAD
-    MKLScalar* Avalues_mkl =
-        reinterpret_cast<MKLScalar*>(const_cast<Scalar*>(Avalues));
-    if constexpr (std::is_same_v<Scalar, float>) {
-      KOKKOSKERNELS_MKL_SAFE_CALL(mkl_sparse_s_create_bsr(
-          &subhandle->mat, SPARSE_INDEX_BASE_ZERO, SPARSE_LAYOUT_ROW_MAJOR, m,
-          n, b, const_cast<MKL_INT*>(Arowptrs),
-          const_cast<MKL_INT*>(Arowptrs + 1), const_cast<MKL_INT*>(Aentries),
-          Avalues_mkl));
-    } else if constexpr (std::is_same_v<Scalar, double>) {
-      KOKKOSKERNELS_MKL_SAFE_CALL(mkl_sparse_d_create_bsr(
-          &subhandle->mat, SPARSE_INDEX_BASE_ZERO, SPARSE_LAYOUT_ROW_MAJOR, m,
-          n, b, const_cast<MKL_INT*>(Arowptrs),
-          const_cast<MKL_INT*>(Arowptrs + 1), const_cast<MKL_INT*>(Aentries),
-          Avalues_mkl));
-    } else if constexpr (std::is_same_v<Scalar, Kokkos::complex<float>>) {
-      KOKKOSKERNELS_MKL_SAFE_CALL(mkl_sparse_c_create_bsr(
-          &subhandle->mat, SPARSE_INDEX_BASE_ZERO, SPARSE_LAYOUT_ROW_MAJOR, m,
-          n, b, const_cast<MKL_INT*>(Arowptrs),
-          const_cast<MKL_INT*>(Arowptrs + 1), const_cast<MKL_INT*>(Aentries),
-          Avalues_mkl));
-    } else if constexpr (std::is_same_v<Scalar, Kokkos::complex<double>>) {
-      KOKKOSKERNELS_MKL_SAFE_CALL(mkl_sparse_z_create_bsr(
-          &subhandle->mat, SPARSE_INDEX_BASE_ZERO, SPARSE_LAYOUT_ROW_MAJOR, m,
-          n, b, const_cast<MKL_INT*>(Arowptrs),
-          const_cast<MKL_INT*>(Arowptrs + 1), const_cast<MKL_INT*>(Aentries),
-          Avalues_mkl));
-    }
-    handle->is_set_up = true;
-=======
     MKLScalar* Avalues_mkl = reinterpret_cast<MKLScalar*>(const_cast<Scalar*>(Avalues));
     if constexpr (std::is_same_v<Scalar, float>) {
       KOKKOSKERNELS_MKL_SAFE_CALL(mkl_sparse_s_create_bsr(
@@ -125,28 +74,10 @@
           &subhandle->mat, SPARSE_INDEX_BASE_ZERO, SPARSE_LAYOUT_ROW_MAJOR, m, n, b, const_cast<MKL_INT*>(Arowptrs),
           const_cast<MKL_INT*>(Arowptrs + 1), const_cast<MKL_INT*>(Aentries), Avalues_mkl));
     }
->>>>>>> 8e442f59
   }
   MKLScalar alpha_mkl = KokkosSparse::Impl::KokkosToMKLScalar<Scalar>(alpha);
   MKLScalar beta_mkl  = KokkosSparse::Impl::KokkosToMKLScalar<Scalar>(beta);
   if constexpr (std::is_same_v<Scalar, float>) {
-<<<<<<< HEAD
-    KOKKOSKERNELS_MKL_SAFE_CALL(mkl_sparse_s_mv(op, alpha_mkl, subhandle->mat,
-                                                subhandle->descr, x_mkl,
-                                                beta_mkl, y_mkl));
-  } else if constexpr (std::is_same_v<Scalar, double>) {
-    KOKKOSKERNELS_MKL_SAFE_CALL(mkl_sparse_d_mv(op, alpha_mkl, subhandle->mat,
-                                                subhandle->descr, x_mkl,
-                                                beta_mkl, y_mkl));
-  } else if constexpr (std::is_same_v<Scalar, Kokkos::complex<float>>) {
-    KOKKOSKERNELS_MKL_SAFE_CALL(mkl_sparse_c_mv(op, alpha_mkl, subhandle->mat,
-                                                subhandle->descr, x_mkl,
-                                                beta_mkl, y_mkl));
-  } else if constexpr (std::is_same_v<Scalar, Kokkos::complex<double>>) {
-    KOKKOSKERNELS_MKL_SAFE_CALL(mkl_sparse_z_mv(op, alpha_mkl, subhandle->mat,
-                                                subhandle->descr, x_mkl,
-                                                beta_mkl, y_mkl));
-=======
     KOKKOSKERNELS_MKL_SAFE_CALL(
         mkl_sparse_s_mv(op, alpha_mkl, subhandle->mat, subhandle->descr, x_mkl, beta_mkl, y_mkl));
   } else if constexpr (std::is_same_v<Scalar, double>) {
@@ -158,88 +89,35 @@
   } else if constexpr (std::is_same_v<Scalar, Kokkos::complex<double>>) {
     KOKKOSKERNELS_MKL_SAFE_CALL(
         mkl_sparse_z_mv(op, alpha_mkl, subhandle->mat, subhandle->descr, x_mkl, beta_mkl, y_mkl));
->>>>>>> 8e442f59
   }
 }
 
 // Note: Scalar here is the Kokkos type, not the MKL type
 template <typename Scalar, typename Handle>
-<<<<<<< HEAD
-inline void spmv_mv_bsr_mkl(Handle* handle, sparse_operation_t op, Scalar alpha,
-                            Scalar beta, MKL_INT m, MKL_INT n, MKL_INT b,
-                            const MKL_INT* Arowptrs, const MKL_INT* Aentries,
-                            const Scalar* Avalues, const Scalar* x,
-                            MKL_INT colx, MKL_INT ldx, Scalar* y, MKL_INT ldy) {
-  using MKLScalar =
-      typename KokkosSparse::Impl::KokkosToMKLScalar<Scalar>::type;
-=======
 inline void spmv_mv_bsr_mkl(Handle* handle, sparse_operation_t op, Scalar alpha, Scalar beta, MKL_INT m, MKL_INT n,
                             MKL_INT b, const MKL_INT* Arowptrs, const MKL_INT* Aentries, const Scalar* Avalues,
                             const Scalar* x, MKL_INT colx, MKL_INT ldx, Scalar* y, MKL_INT ldy) {
   using MKLScalar = typename KokkosSparse::Impl::KokkosToMKLScalar<Scalar>::type;
->>>>>>> 8e442f59
   using ExecSpace = typename Handle::ExecutionSpaceType;
   using Subhandle = KokkosSparse::Impl::MKL_SpMV_Data<ExecSpace>;
   Subhandle* subhandle;
   const MKLScalar* x_mkl = reinterpret_cast<const MKLScalar*>(x);
   MKLScalar* y_mkl       = reinterpret_cast<MKLScalar*>(y);
-<<<<<<< HEAD
-  if (handle->is_set_up) {
-    subhandle = dynamic_cast<Subhandle*>(handle->tpl);
-    if (!subhandle)
-      throw std::runtime_error(
-          "KokkosSparse::spmv: subhandle is not set up for MKL BSR");
-=======
   if (handle->tpl_rank2) {
     subhandle = dynamic_cast<Subhandle*>(handle->tpl_rank2);
     if (!subhandle) throw std::runtime_error("KokkosSparse::spmv: subhandle is not set up for MKL BSR");
->>>>>>> 8e442f59
     // note: classic mkl only runs on synchronous host exec spaces, so no need
     // to call set_exec_space on the subhandle here
   } else {
     // Use the default execution space instance, as classic MKL does not use
     // a specific instance.
     subhandle             = new Subhandle(ExecSpace());
-<<<<<<< HEAD
-    handle->tpl           = subhandle;
-=======
     handle->tpl_rank2     = subhandle;
->>>>>>> 8e442f59
     subhandle->descr.type = SPARSE_MATRIX_TYPE_GENERAL;
     subhandle->descr.mode = SPARSE_FILL_MODE_FULL;
     subhandle->descr.diag = SPARSE_DIAG_NON_UNIT;
     // Note: the create_csr routine requires non-const values even though
     // they're not actually modified
-<<<<<<< HEAD
-    MKLScalar* Avalues_mkl =
-        reinterpret_cast<MKLScalar*>(const_cast<Scalar*>(Avalues));
-    if constexpr (std::is_same_v<Scalar, float>) {
-      KOKKOSKERNELS_MKL_SAFE_CALL(mkl_sparse_s_create_bsr(
-          &subhandle->mat, SPARSE_INDEX_BASE_ZERO, SPARSE_LAYOUT_ROW_MAJOR, m,
-          n, b, const_cast<MKL_INT*>(Arowptrs),
-          const_cast<MKL_INT*>(Arowptrs + 1), const_cast<MKL_INT*>(Aentries),
-          Avalues_mkl));
-    } else if constexpr (std::is_same_v<Scalar, double>) {
-      KOKKOSKERNELS_MKL_SAFE_CALL(mkl_sparse_d_create_bsr(
-          &subhandle->mat, SPARSE_INDEX_BASE_ZERO, SPARSE_LAYOUT_ROW_MAJOR, m,
-          n, b, const_cast<MKL_INT*>(Arowptrs),
-          const_cast<MKL_INT*>(Arowptrs + 1), const_cast<MKL_INT*>(Aentries),
-          Avalues_mkl));
-    } else if constexpr (std::is_same_v<Scalar, Kokkos::complex<float>>) {
-      KOKKOSKERNELS_MKL_SAFE_CALL(mkl_sparse_c_create_bsr(
-          &subhandle->mat, SPARSE_INDEX_BASE_ZERO, SPARSE_LAYOUT_ROW_MAJOR, m,
-          n, b, const_cast<MKL_INT*>(Arowptrs),
-          const_cast<MKL_INT*>(Arowptrs + 1), const_cast<MKL_INT*>(Aentries),
-          Avalues_mkl));
-    } else if constexpr (std::is_same_v<Scalar, Kokkos::complex<double>>) {
-      KOKKOSKERNELS_MKL_SAFE_CALL(mkl_sparse_z_create_bsr(
-          &subhandle->mat, SPARSE_INDEX_BASE_ZERO, SPARSE_LAYOUT_ROW_MAJOR, m,
-          n, b, const_cast<MKL_INT*>(Arowptrs),
-          const_cast<MKL_INT*>(Arowptrs + 1), const_cast<MKL_INT*>(Aentries),
-          Avalues_mkl));
-    }
-    handle->is_set_up = true;
-=======
     MKLScalar* Avalues_mkl = reinterpret_cast<MKLScalar*>(const_cast<Scalar*>(Avalues));
     if constexpr (std::is_same_v<Scalar, float>) {
       KOKKOSKERNELS_MKL_SAFE_CALL(mkl_sparse_s_create_bsr(
@@ -258,78 +136,10 @@
           &subhandle->mat, SPARSE_INDEX_BASE_ZERO, SPARSE_LAYOUT_ROW_MAJOR, m, n, b, const_cast<MKL_INT*>(Arowptrs),
           const_cast<MKL_INT*>(Arowptrs + 1), const_cast<MKL_INT*>(Aentries), Avalues_mkl));
     }
->>>>>>> 8e442f59
   }
   MKLScalar alpha_mkl = KokkosSparse::Impl::KokkosToMKLScalar<Scalar>(alpha);
   MKLScalar beta_mkl  = KokkosSparse::Impl::KokkosToMKLScalar<Scalar>(beta);
   if constexpr (std::is_same_v<Scalar, float>) {
-<<<<<<< HEAD
-    KOKKOSKERNELS_MKL_SAFE_CALL(mkl_sparse_s_mm(
-        op, alpha_mkl, subhandle->mat, subhandle->descr,
-        SPARSE_LAYOUT_ROW_MAJOR, x_mkl, colx, ldx, beta_mkl, y_mkl, ldy));
-  } else if constexpr (std::is_same_v<Scalar, double>) {
-    KOKKOSKERNELS_MKL_SAFE_CALL(mkl_sparse_d_mm(
-        op, alpha_mkl, subhandle->mat, subhandle->descr,
-        SPARSE_LAYOUT_ROW_MAJOR, x_mkl, colx, ldx, beta_mkl, y_mkl, ldy));
-  } else if constexpr (std::is_same_v<Scalar, Kokkos::complex<float>>) {
-    KOKKOSKERNELS_MKL_SAFE_CALL(mkl_sparse_c_mm(
-        op, alpha_mkl, subhandle->mat, subhandle->descr,
-        SPARSE_LAYOUT_ROW_MAJOR, x_mkl, colx, ldx, beta_mkl, y_mkl, ldy));
-  } else if constexpr (std::is_same_v<Scalar, Kokkos::complex<double>>) {
-    KOKKOSKERNELS_MKL_SAFE_CALL(mkl_sparse_z_mm(
-        op, alpha_mkl, subhandle->mat, subhandle->descr,
-        SPARSE_LAYOUT_ROW_MAJOR, x_mkl, colx, ldx, beta_mkl, y_mkl, ldy));
-  }
-}
-
-#define KOKKOSSPARSE_SPMV_MKL(SCALAR, EXECSPACE, COMPILE_LIBRARY)              \
-  template <>                                                                  \
-  struct SPMV_BSRMATRIX<                                                       \
-      EXECSPACE,                                                               \
-      KokkosSparse::Impl::SPMVHandleImpl<EXECSPACE, Kokkos::HostSpace, SCALAR, \
-                                         MKL_INT, MKL_INT>,                    \
-      ::KokkosSparse::Experimental::BsrMatrix<                                 \
-          SCALAR const, MKL_INT const,                                         \
-          Kokkos::Device<EXECSPACE, Kokkos::HostSpace>,                        \
-          Kokkos::MemoryTraits<Kokkos::Unmanaged>, MKL_INT const>,             \
-      Kokkos::View<                                                            \
-          SCALAR const*, Kokkos::LayoutLeft,                                   \
-          Kokkos::Device<EXECSPACE, Kokkos::HostSpace>,                        \
-          Kokkos::MemoryTraits<Kokkos::Unmanaged | Kokkos::RandomAccess>>,     \
-      Kokkos::View<SCALAR*, Kokkos::LayoutLeft,                                \
-                   Kokkos::Device<EXECSPACE, Kokkos::HostSpace>,               \
-                   Kokkos::MemoryTraits<Kokkos::Unmanaged>>,                   \
-      true, COMPILE_LIBRARY> {                                                 \
-    using device_type = Kokkos::Device<EXECSPACE, Kokkos::HostSpace>;          \
-    using Handle =                                                             \
-        KokkosSparse::Impl::SPMVHandleImpl<EXECSPACE, Kokkos::HostSpace,       \
-                                           SCALAR, MKL_INT, MKL_INT>;          \
-    using AMatrix = ::KokkosSparse::Experimental::BsrMatrix<                   \
-        SCALAR const, MKL_INT const, device_type,                              \
-        Kokkos::MemoryTraits<Kokkos::Unmanaged>, MKL_INT const>;               \
-    using XVector = Kokkos::View<                                              \
-        SCALAR const*, Kokkos::LayoutLeft, device_type,                        \
-        Kokkos::MemoryTraits<Kokkos::Unmanaged | Kokkos::RandomAccess>>;       \
-    using YVector = Kokkos::View<SCALAR*, Kokkos::LayoutLeft, device_type,     \
-                                 Kokkos::MemoryTraits<Kokkos::Unmanaged>>;     \
-    using coefficient_type = typename YVector::non_const_value_type;           \
-                                                                               \
-    static void spmv_bsrmatrix(const EXECSPACE&, Handle* handle,               \
-                               const char mode[],                              \
-                               const coefficient_type& alpha,                  \
-                               const AMatrix& A, const XVector& X,             \
-                               const coefficient_type& beta,                   \
-                               const YVector& Y) {                             \
-      std::string label = "KokkosSparse::spmv[TPL_MKL,BSRMATRIX" +             \
-                          Kokkos::ArithTraits<SCALAR>::name() + "]";           \
-      Kokkos::Profiling::pushRegion(label);                                    \
-      spmv_bsr_mkl(handle, mode_kk_to_mkl(mode[0]), alpha, beta, A.numRows(),  \
-                   A.numCols(), A.blockDim(), A.graph.row_map.data(),          \
-                   A.graph.entries.data(), A.values.data(), X.data(),          \
-                   Y.data());                                                  \
-      Kokkos::Profiling::popRegion();                                          \
-    }                                                                          \
-=======
     KOKKOSKERNELS_MKL_SAFE_CALL(mkl_sparse_s_mm(op, alpha_mkl, subhandle->mat, subhandle->descr,
                                                 SPARSE_LAYOUT_ROW_MAJOR, x_mkl, colx, ldx, beta_mkl, y_mkl, ldy));
   } else if constexpr (std::is_same_v<Scalar, double>) {
@@ -373,7 +183,6 @@
                    A.graph.row_map.data(), A.graph.entries.data(), A.values.data(), X.data(), Y.data());                 \
       Kokkos::Profiling::popRegion();                                                                                    \
     }                                                                                                                    \
->>>>>>> 8e442f59
   };
 
 #ifdef KOKKOS_ENABLE_SERIAL
@@ -392,58 +201,6 @@
 
 #undef KOKKOSSPARSE_SPMV_MKL
 
-<<<<<<< HEAD
-#define KOKKOSSPARSE_SPMV_MV_MKL(SCALAR, EXECSPACE, COMPILE_LIBRARY)           \
-  template <>                                                                  \
-  struct SPMV_MV_BSRMATRIX<                                                    \
-      EXECSPACE,                                                               \
-      KokkosSparse::Impl::SPMVHandleImpl<EXECSPACE, Kokkos::HostSpace, SCALAR, \
-                                         MKL_INT, MKL_INT>,                    \
-      ::KokkosSparse::Experimental::BsrMatrix<                                 \
-          SCALAR const, MKL_INT const,                                         \
-          Kokkos::Device<EXECSPACE, Kokkos::HostSpace>,                        \
-          Kokkos::MemoryTraits<Kokkos::Unmanaged>, MKL_INT const>,             \
-      Kokkos::View<                                                            \
-          SCALAR const**, Kokkos::LayoutLeft,                                  \
-          Kokkos::Device<EXECSPACE, Kokkos::HostSpace>,                        \
-          Kokkos::MemoryTraits<Kokkos::Unmanaged | Kokkos::RandomAccess>>,     \
-      Kokkos::View<SCALAR**, Kokkos::LayoutLeft,                               \
-                   Kokkos::Device<EXECSPACE, Kokkos::HostSpace>,               \
-                   Kokkos::MemoryTraits<Kokkos::Unmanaged>>,                   \
-      true, true, COMPILE_LIBRARY> {                                           \
-    using device_type = Kokkos::Device<EXECSPACE, Kokkos::HostSpace>;          \
-    using Handle =                                                             \
-        KokkosSparse::Impl::SPMVHandleImpl<EXECSPACE, Kokkos::HostSpace,       \
-                                           SCALAR, MKL_INT, MKL_INT>;          \
-    using AMatrix = ::KokkosSparse::Experimental::BsrMatrix<                   \
-        SCALAR const, MKL_INT const, device_type,                              \
-        Kokkos::MemoryTraits<Kokkos::Unmanaged>, MKL_INT const>;               \
-    using XVector = Kokkos::View<                                              \
-        SCALAR const**, Kokkos::LayoutLeft, device_type,                       \
-        Kokkos::MemoryTraits<Kokkos::Unmanaged | Kokkos::RandomAccess>>;       \
-    using YVector = Kokkos::View<SCALAR**, Kokkos::LayoutLeft, device_type,    \
-                                 Kokkos::MemoryTraits<Kokkos::Unmanaged>>;     \
-    using coefficient_type = typename YVector::non_const_value_type;           \
-                                                                               \
-    static void spmv_mv_bsrmatrix(const EXECSPACE&, Handle* handle,            \
-                                  const char mode[],                           \
-                                  const coefficient_type& alpha,               \
-                                  const AMatrix& A, const XVector& X,          \
-                                  const coefficient_type& beta,                \
-                                  const YVector& Y) {                          \
-      std::string label = "KokkosSparse::spmv[TPL_MKL,BSRMATRIX" +             \
-                          Kokkos::ArithTraits<SCALAR>::name() + "]";           \
-      Kokkos::Profiling::pushRegion(label);                                    \
-      MKL_INT colx = static_cast<MKL_INT>(X.extent(1));                        \
-      MKL_INT ldx  = static_cast<MKL_INT>(X.stride_1());                       \
-      MKL_INT ldy  = static_cast<MKL_INT>(Y.stride_1());                       \
-      spmv_mv_bsr_mkl(handle, mode_kk_to_mkl(mode[0]), alpha, beta,            \
-                      A.numRows(), A.numCols(), A.blockDim(),                  \
-                      A.graph.row_map.data(), A.graph.entries.data(),          \
-                      A.values.data(), X.data(), colx, ldx, Y.data(), ldy);    \
-      Kokkos::Profiling::popRegion();                                          \
-    }                                                                          \
-=======
 #define KOKKOSSPARSE_SPMV_MV_MKL(SCALAR, EXECSPACE)                                                                      \
   template <>                                                                                                            \
   struct SPMV_MV_BSRMATRIX<                                                                                              \
@@ -478,7 +235,6 @@
                       ldy);                                                                                              \
       Kokkos::Profiling::popRegion();                                                                                    \
     }                                                                                                                    \
->>>>>>> 8e442f59
   };
 
 #ifdef KOKKOS_ENABLE_SERIAL
@@ -521,29 +277,15 @@
 namespace Impl {
 
 template <class Handle, class AMatrix, class XVector, class YVector>
-<<<<<<< HEAD
-void spmv_bsr_cusparse(const Kokkos::Cuda& exec, Handle* handle,
-                       const char mode[],
-                       typename YVector::non_const_value_type const& alpha,
-                       const AMatrix& A, const XVector& x,
-                       typename YVector::non_const_value_type const& beta,
-                       const YVector& y) {
-=======
 void spmv_bsr_cusparse(const Kokkos::Cuda& exec, Handle* handle, const char mode[],
                        typename YVector::const_value_type& alpha, const AMatrix& A, const XVector& x,
                        typename YVector::const_value_type& beta, const YVector& y) {
->>>>>>> 8e442f59
   using offset_type = typename AMatrix::non_const_size_type;
   using entry_type  = typename AMatrix::non_const_ordinal_type;
   using value_type  = typename AMatrix::non_const_value_type;
 
   /* initialize cusparse library */
-<<<<<<< HEAD
-  cusparseHandle_t cusparseHandle =
-      KokkosKernels::Impl::CusparseSingleton::singleton().cusparseHandle;
-=======
   cusparseHandle_t cusparseHandle = KokkosKernels::Impl::CusparseSingleton::singleton().cusparseHandle;
->>>>>>> 8e442f59
   /* Set cuSPARSE to use the given stream until this function exits */
   KokkosSparse::Impl::TemporarySetCusparseStream tscs(cusparseHandle, exec);
 
@@ -559,25 +301,6 @@
 
   KokkosSparse::Impl::CuSparse9_SpMV_Data* subhandle;
 
-<<<<<<< HEAD
-  if (handle->is_set_up) {
-    subhandle =
-        dynamic_cast<KokkosSparse::Impl::CuSparse9_SpMV_Data*>(handle->tpl);
-    if (!subhandle)
-      throw std::runtime_error(
-          "KokkosSparse::spmv: subhandle is not set up for cusparse");
-    subhandle->set_exec_space(exec);
-  } else {
-    /* create and set the subhandle and matrix descriptor */
-    subhandle   = new KokkosSparse::Impl::CuSparse9_SpMV_Data(exec);
-    handle->tpl = subhandle;
-    KOKKOS_CUSPARSE_SAFE_CALL(cusparseCreateMatDescr(&subhandle->mat));
-    KOKKOS_CUSPARSE_SAFE_CALL(
-        cusparseSetMatType(subhandle->mat, CUSPARSE_MATRIX_TYPE_GENERAL));
-    KOKKOS_CUSPARSE_SAFE_CALL(
-        cusparseSetMatIndexBase(subhandle->mat, CUSPARSE_INDEX_BASE_ZERO));
-    handle->is_set_up = true;
-=======
   if (handle->tpl_rank1) {
     subhandle = dynamic_cast<KokkosSparse::Impl::CuSparse9_SpMV_Data*>(handle->tpl_rank1);
     if (!subhandle) throw std::runtime_error("KokkosSparse::spmv: subhandle is not set up for cusparse");
@@ -589,55 +312,11 @@
     KOKKOS_CUSPARSE_SAFE_CALL(cusparseCreateMatDescr(&subhandle->mat));
     KOKKOS_CUSPARSE_SAFE_CALL(cusparseSetMatType(subhandle->mat, CUSPARSE_MATRIX_TYPE_GENERAL));
     KOKKOS_CUSPARSE_SAFE_CALL(cusparseSetMatIndexBase(subhandle->mat, CUSPARSE_INDEX_BASE_ZERO));
->>>>>>> 8e442f59
   }
 
   cusparseDirection_t dirA = CUSPARSE_DIRECTION_ROW;
 
   /* perform the actual SpMV operation */
-<<<<<<< HEAD
-  static_assert(
-      std::is_same_v<int, offset_type> && std::is_same_v<int, entry_type>,
-      "With cuSPARSE non-generic API, offset and entry types must both be int. "
-      "Something wrong with TPL avail logic.");
-  if constexpr (std::is_same_v<value_type, float>) {
-    KOKKOS_CUSPARSE_SAFE_CALL(cusparseSbsrmv(
-        cusparseHandle, dirA, myCusparseOperation, A.numRows(), A.numCols(),
-        A.nnz(), reinterpret_cast<float const*>(&alpha), subhandle->mat,
-        reinterpret_cast<float const*>(A.values.data()), A.graph.row_map.data(),
-        A.graph.entries.data(), A.blockDim(),
-        reinterpret_cast<float const*>(x.data()),
-        reinterpret_cast<float const*>(&beta),
-        reinterpret_cast<float*>(y.data())));
-  } else if constexpr (std::is_same_v<value_type, double>) {
-    KOKKOS_CUSPARSE_SAFE_CALL(cusparseDbsrmv(
-        cusparseHandle, dirA, myCusparseOperation, A.numRows(), A.numCols(),
-        A.nnz(), reinterpret_cast<double const*>(&alpha), subhandle->mat,
-        reinterpret_cast<double const*>(A.values.data()),
-        A.graph.row_map.data(), A.graph.entries.data(), A.blockDim(),
-        reinterpret_cast<double const*>(x.data()),
-        reinterpret_cast<double const*>(&beta),
-        reinterpret_cast<double*>(y.data())));
-  } else if constexpr (std::is_same_v<value_type, Kokkos::complex<float>>) {
-    KOKKOS_CUSPARSE_SAFE_CALL(cusparseCbsrmv(
-        cusparseHandle, dirA, myCusparseOperation, A.numRows(), A.numCols(),
-        A.nnz(), reinterpret_cast<cuComplex const*>(&alpha), subhandle->mat,
-        reinterpret_cast<cuComplex const*>(A.values.data()),
-        A.graph.row_map.data(), A.graph.entries.data(), A.blockDim(),
-        reinterpret_cast<cuComplex const*>(x.data()),
-        reinterpret_cast<cuComplex const*>(&beta),
-        reinterpret_cast<cuComplex*>(y.data())));
-  } else if constexpr (std::is_same_v<value_type, Kokkos::complex<double>>) {
-    KOKKOS_CUSPARSE_SAFE_CALL(cusparseZbsrmv(
-        cusparseHandle, dirA, myCusparseOperation, A.numRows(), A.numCols(),
-        A.nnz(), reinterpret_cast<cuDoubleComplex const*>(&alpha),
-        subhandle->mat,
-        reinterpret_cast<cuDoubleComplex const*>(A.values.data()),
-        A.graph.row_map.data(), A.graph.entries.data(), A.blockDim(),
-        reinterpret_cast<cuDoubleComplex const*>(x.data()),
-        reinterpret_cast<cuDoubleComplex const*>(&beta),
-        reinterpret_cast<cuDoubleComplex*>(y.data())));
-=======
   static_assert(std::is_same_v<int, offset_type> && std::is_same_v<int, entry_type>,
                 "With cuSPARSE non-generic API, offset and entry types must both be int. "
                 "Something wrong with TPL avail logic.");
@@ -666,7 +345,6 @@
                        reinterpret_cast<cuDoubleComplex const*>(A.values.data()), A.graph.row_map.data(),
                        A.graph.entries.data(), A.blockDim(), reinterpret_cast<cuDoubleComplex const*>(x.data()),
                        reinterpret_cast<cuDoubleComplex const*>(&beta), reinterpret_cast<cuDoubleComplex*>(y.data())));
->>>>>>> 8e442f59
   } else {
     static_assert(KokkosKernels::Impl::always_false_v<value_type>,
                   "Trying to call cusparse[*]bsrmv with a scalar type not "
@@ -692,29 +370,15 @@
 //   so we just do not support LayoutRight in cuSparse TPL now (this is
 //   statically asserted here)
 template <class Handle, class AMatrix, class XVector, class YVector>
-<<<<<<< HEAD
-void spmv_mv_bsr_cusparse(const Kokkos::Cuda& exec, Handle* handle,
-                          const char mode[],
-                          typename YVector::non_const_value_type const& alpha,
-                          const AMatrix& A, const XVector& x,
-                          typename YVector::non_const_value_type const& beta,
-                          const YVector& y) {
-=======
 void spmv_mv_bsr_cusparse(const Kokkos::Cuda& exec, Handle* handle, const char mode[],
                           typename YVector::const_value_type& alpha, const AMatrix& A, const XVector& x,
                           typename YVector::const_value_type& beta, const YVector& y) {
->>>>>>> 8e442f59
   using offset_type = typename AMatrix::non_const_size_type;
   using entry_type  = typename AMatrix::non_const_ordinal_type;
   using value_type  = typename AMatrix::non_const_value_type;
 
   /* initialize cusparse library */
-<<<<<<< HEAD
-  cusparseHandle_t cusparseHandle =
-      KokkosKernels::Impl::CusparseSingleton::singleton().cusparseHandle;
-=======
   cusparseHandle_t cusparseHandle = KokkosKernels::Impl::CusparseSingleton::singleton().cusparseHandle;
->>>>>>> 8e442f59
   /* Set cuSPARSE to use the given stream until this function exits */
   KokkosSparse::Impl::TemporarySetCusparseStream tscs(cusparseHandle, exec);
 
@@ -734,33 +398,6 @@
   // respectively
   const int ldx = static_cast<int>(x.stride(1));
   const int ldy = static_cast<int>(y.stride(1));
-<<<<<<< HEAD
-
-  static_assert(
-      std::is_same_v<typename XVector::array_layout, Kokkos::LayoutLeft> &&
-          std::is_same_v<typename YVector::array_layout, Kokkos::LayoutLeft>,
-      "cuSPARSE requires both X and Y to be LayoutLeft.");
-
-  KokkosSparse::Impl::CuSparse9_SpMV_Data* subhandle;
-
-  if (handle->is_set_up) {
-    subhandle =
-        dynamic_cast<KokkosSparse::Impl::CuSparse9_SpMV_Data*>(handle->tpl);
-    if (!subhandle)
-      throw std::runtime_error(
-          "KokkosSparse::spmv: subhandle is not set up for cusparse");
-    subhandle->set_exec_space(exec);
-  } else {
-    /* create and set the subhandle and matrix descriptor */
-    subhandle   = new KokkosSparse::Impl::CuSparse9_SpMV_Data(exec);
-    handle->tpl = subhandle;
-    KOKKOS_CUSPARSE_SAFE_CALL(cusparseCreateMatDescr(&subhandle->mat));
-    KOKKOS_CUSPARSE_SAFE_CALL(
-        cusparseSetMatType(subhandle->mat, CUSPARSE_MATRIX_TYPE_GENERAL));
-    KOKKOS_CUSPARSE_SAFE_CALL(
-        cusparseSetMatIndexBase(subhandle->mat, CUSPARSE_INDEX_BASE_ZERO));
-    handle->is_set_up = true;
-=======
 
   static_assert(std::is_same_v<typename XVector::array_layout, Kokkos::LayoutLeft> &&
                     std::is_same_v<typename YVector::array_layout, Kokkos::LayoutLeft>,
@@ -779,58 +416,10 @@
     KOKKOS_CUSPARSE_SAFE_CALL(cusparseCreateMatDescr(&subhandle->mat));
     KOKKOS_CUSPARSE_SAFE_CALL(cusparseSetMatType(subhandle->mat, CUSPARSE_MATRIX_TYPE_GENERAL));
     KOKKOS_CUSPARSE_SAFE_CALL(cusparseSetMatIndexBase(subhandle->mat, CUSPARSE_INDEX_BASE_ZERO));
->>>>>>> 8e442f59
   }
   cusparseDirection_t dirA = CUSPARSE_DIRECTION_ROW;
 
   /* perform the actual SpMV operation */
-<<<<<<< HEAD
-  static_assert(
-      std::is_same_v<int, offset_type> && std::is_same_v<int, entry_type>,
-      "With cuSPARSE non-generic API, offset and entry types must both be int. "
-      "Something wrong with TPL avail logic.");
-  if constexpr (std::is_same_v<value_type, float>) {
-    KOKKOS_CUSPARSE_SAFE_CALL(cusparseSbsrmm(
-        cusparseHandle, dirA, myCusparseOperation,
-        CUSPARSE_OPERATION_NON_TRANSPOSE, A.numRows(), colx, A.numCols(),
-        A.nnz(), reinterpret_cast<float const*>(&alpha), subhandle->mat,
-        reinterpret_cast<float const*>(A.values.data()), A.graph.row_map.data(),
-        A.graph.entries.data(), A.blockDim(),
-        reinterpret_cast<float const*>(x.data()), ldx,
-        reinterpret_cast<float const*>(&beta),
-        reinterpret_cast<float*>(y.data()), ldy));
-  } else if constexpr (std::is_same_v<value_type, double>) {
-    KOKKOS_CUSPARSE_SAFE_CALL(cusparseDbsrmm(
-        cusparseHandle, dirA, myCusparseOperation,
-        CUSPARSE_OPERATION_NON_TRANSPOSE, A.numRows(), colx, A.numCols(),
-        A.nnz(), reinterpret_cast<double const*>(&alpha), subhandle->mat,
-        reinterpret_cast<double const*>(A.values.data()),
-        A.graph.row_map.data(), A.graph.entries.data(), A.blockDim(),
-        reinterpret_cast<double const*>(x.data()), ldx,
-        reinterpret_cast<double const*>(&beta),
-        reinterpret_cast<double*>(y.data()), ldy));
-  } else if constexpr (std::is_same_v<value_type, Kokkos::complex<float>>) {
-    KOKKOS_CUSPARSE_SAFE_CALL(cusparseCbsrmm(
-        cusparseHandle, dirA, myCusparseOperation,
-        CUSPARSE_OPERATION_NON_TRANSPOSE, A.numRows(), colx, A.numCols(),
-        A.nnz(), reinterpret_cast<cuComplex const*>(&alpha), subhandle->mat,
-        reinterpret_cast<cuComplex const*>(A.values.data()),
-        A.graph.row_map.data(), A.graph.entries.data(), A.blockDim(),
-        reinterpret_cast<cuComplex const*>(x.data()), ldx,
-        reinterpret_cast<cuComplex const*>(&beta),
-        reinterpret_cast<cuComplex*>(y.data()), ldy));
-  } else if constexpr (std::is_same_v<value_type, Kokkos::complex<double>>) {
-    KOKKOS_CUSPARSE_SAFE_CALL(cusparseZbsrmm(
-        cusparseHandle, dirA, myCusparseOperation,
-        CUSPARSE_OPERATION_NON_TRANSPOSE, A.numRows(), colx, A.numCols(),
-        A.nnz(), reinterpret_cast<cuDoubleComplex const*>(&alpha),
-        subhandle->mat,
-        reinterpret_cast<cuDoubleComplex const*>(A.values.data()),
-        A.graph.row_map.data(), A.graph.entries.data(), A.blockDim(),
-        reinterpret_cast<cuDoubleComplex const*>(x.data()), ldx,
-        reinterpret_cast<cuDoubleComplex const*>(&beta),
-        reinterpret_cast<cuDoubleComplex*>(y.data()), ldy));
-=======
   static_assert(std::is_same_v<int, offset_type> && std::is_same_v<int, entry_type>,
                 "With cuSPARSE non-generic API, offset and entry types must both be int. "
                 "Something wrong with TPL avail logic.");
@@ -862,7 +451,6 @@
         reinterpret_cast<cuDoubleComplex const*>(A.values.data()), A.graph.row_map.data(), A.graph.entries.data(),
         A.blockDim(), reinterpret_cast<cuDoubleComplex const*>(x.data()), ldx,
         reinterpret_cast<cuDoubleComplex const*>(&beta), reinterpret_cast<cuDoubleComplex*>(y.data()), ldy));
->>>>>>> 8e442f59
   } else {
     static_assert(KokkosKernels::Impl::always_false_v<value_type>,
                   "Trying to call cusparse[*]bsrmm with a scalar type not "
@@ -870,102 +458,6 @@
   }
 }
 
-<<<<<<< HEAD
-#define KOKKOSSPARSE_SPMV_CUSPARSE(SCALAR, ORDINAL, OFFSET, LAYOUT, SPACE,    \
-                                   COMPILE_LIBRARY)                           \
-  template <>                                                                 \
-  struct SPMV_BSRMATRIX<                                                      \
-      Kokkos::Cuda,                                                           \
-      KokkosSparse::Impl::SPMVHandleImpl<Kokkos::Cuda, SPACE, SCALAR, OFFSET, \
-                                         ORDINAL>,                            \
-      ::KokkosSparse::Experimental::BsrMatrix<                                \
-          SCALAR const, ORDINAL const, Kokkos::Device<Kokkos::Cuda, SPACE>,   \
-          Kokkos::MemoryTraits<Kokkos::Unmanaged>, OFFSET const>,             \
-      Kokkos::View<                                                           \
-          SCALAR const*, LAYOUT, Kokkos::Device<Kokkos::Cuda, SPACE>,         \
-          Kokkos::MemoryTraits<Kokkos::Unmanaged | Kokkos::RandomAccess>>,    \
-      Kokkos::View<SCALAR*, LAYOUT, Kokkos::Device<Kokkos::Cuda, SPACE>,      \
-                   Kokkos::MemoryTraits<Kokkos::Unmanaged>>,                  \
-      true, COMPILE_LIBRARY> {                                                \
-    using device_type       = Kokkos::Device<Kokkos::Cuda, SPACE>;            \
-    using memory_trait_type = Kokkos::MemoryTraits<Kokkos::Unmanaged>;        \
-    using Handle =                                                            \
-        KokkosSparse::Impl::SPMVHandleImpl<Kokkos::Cuda, SPACE, SCALAR,       \
-                                           OFFSET, ORDINAL>;                  \
-    using AMatrix = ::KokkosSparse::Experimental::BsrMatrix<                  \
-        SCALAR const, ORDINAL const, device_type, memory_trait_type,          \
-        OFFSET const>;                                                        \
-    using XVector = Kokkos::View<                                             \
-        SCALAR const*, LAYOUT, device_type,                                   \
-        Kokkos::MemoryTraits<Kokkos::Unmanaged | Kokkos::RandomAccess>>;      \
-    using YVector =                                                           \
-        Kokkos::View<SCALAR*, LAYOUT, device_type, memory_trait_type>;        \
-                                                                              \
-    using coefficient_type = typename YVector::non_const_value_type;          \
-                                                                              \
-    static void spmv_bsrmatrix(const Kokkos::Cuda& exec, Handle* handle,      \
-                               const char mode[],                             \
-                               const coefficient_type& alpha,                 \
-                               const AMatrix& A, const XVector& x,            \
-                               const coefficient_type& beta,                  \
-                               const YVector& y) {                            \
-      std::string label = "KokkosSparse::spmv[TPL_CUSPARSE,BSRMATRIX" +       \
-                          Kokkos::ArithTraits<SCALAR>::name() + "]";          \
-      Kokkos::Profiling::pushRegion(label);                                   \
-      spmv_bsr_cusparse(exec, handle, mode, alpha, A, x, beta, y);            \
-      Kokkos::Profiling::popRegion();                                         \
-    }                                                                         \
-  };
-
-KOKKOSSPARSE_SPMV_CUSPARSE(double, int, int, Kokkos::LayoutLeft,
-                           Kokkos::CudaSpace,
-                           KOKKOSKERNELS_IMPL_COMPILE_LIBRARY)
-KOKKOSSPARSE_SPMV_CUSPARSE(double, int, int, Kokkos::LayoutRight,
-                           Kokkos::CudaSpace,
-                           KOKKOSKERNELS_IMPL_COMPILE_LIBRARY)
-KOKKOSSPARSE_SPMV_CUSPARSE(float, int, int, Kokkos::LayoutLeft,
-                           Kokkos::CudaSpace,
-                           KOKKOSKERNELS_IMPL_COMPILE_LIBRARY)
-KOKKOSSPARSE_SPMV_CUSPARSE(float, int, int, Kokkos::LayoutRight,
-                           Kokkos::CudaSpace,
-                           KOKKOSKERNELS_IMPL_COMPILE_LIBRARY)
-KOKKOSSPARSE_SPMV_CUSPARSE(Kokkos::complex<double>, int, int,
-                           Kokkos::LayoutLeft, Kokkos::CudaSpace,
-                           KOKKOSKERNELS_IMPL_COMPILE_LIBRARY)
-KOKKOSSPARSE_SPMV_CUSPARSE(Kokkos::complex<double>, int, int,
-                           Kokkos::LayoutRight, Kokkos::CudaSpace,
-                           KOKKOSKERNELS_IMPL_COMPILE_LIBRARY)
-KOKKOSSPARSE_SPMV_CUSPARSE(Kokkos::complex<float>, int, int, Kokkos::LayoutLeft,
-                           Kokkos::CudaSpace,
-                           KOKKOSKERNELS_IMPL_COMPILE_LIBRARY)
-KOKKOSSPARSE_SPMV_CUSPARSE(Kokkos::complex<float>, int, int,
-                           Kokkos::LayoutRight, Kokkos::CudaSpace,
-                           KOKKOSKERNELS_IMPL_COMPILE_LIBRARY)
-KOKKOSSPARSE_SPMV_CUSPARSE(double, int, int, Kokkos::LayoutLeft,
-                           Kokkos::CudaUVMSpace,
-                           KOKKOSKERNELS_IMPL_COMPILE_LIBRARY)
-KOKKOSSPARSE_SPMV_CUSPARSE(double, int, int, Kokkos::LayoutRight,
-                           Kokkos::CudaUVMSpace,
-                           KOKKOSKERNELS_IMPL_COMPILE_LIBRARY)
-KOKKOSSPARSE_SPMV_CUSPARSE(float, int, int, Kokkos::LayoutLeft,
-                           Kokkos::CudaUVMSpace,
-                           KOKKOSKERNELS_IMPL_COMPILE_LIBRARY)
-KOKKOSSPARSE_SPMV_CUSPARSE(float, int, int, Kokkos::LayoutRight,
-                           Kokkos::CudaUVMSpace,
-                           KOKKOSKERNELS_IMPL_COMPILE_LIBRARY)
-KOKKOSSPARSE_SPMV_CUSPARSE(Kokkos::complex<double>, int, int,
-                           Kokkos::LayoutLeft, Kokkos::CudaUVMSpace,
-                           KOKKOSKERNELS_IMPL_COMPILE_LIBRARY)
-KOKKOSSPARSE_SPMV_CUSPARSE(Kokkos::complex<double>, int, int,
-                           Kokkos::LayoutRight, Kokkos::CudaUVMSpace,
-                           KOKKOSKERNELS_IMPL_COMPILE_LIBRARY)
-KOKKOSSPARSE_SPMV_CUSPARSE(Kokkos::complex<float>, int, int, Kokkos::LayoutLeft,
-                           Kokkos::CudaUVMSpace,
-                           KOKKOSKERNELS_IMPL_COMPILE_LIBRARY)
-KOKKOSSPARSE_SPMV_CUSPARSE(Kokkos::complex<float>, int, int,
-                           Kokkos::LayoutRight, Kokkos::CudaUVMSpace,
-                           KOKKOSKERNELS_IMPL_COMPILE_LIBRARY)
-=======
 #define KOKKOSSPARSE_SPMV_CUSPARSE(SCALAR, ORDINAL, OFFSET, LAYOUT, SPACE)                                          \
   template <>                                                                                                       \
   struct SPMV_BSRMATRIX<                                                                                            \
@@ -1013,60 +505,11 @@
 KOKKOSSPARSE_SPMV_CUSPARSE(Kokkos::complex<double>, int, int, Kokkos::LayoutRight, Kokkos::CudaUVMSpace)
 KOKKOSSPARSE_SPMV_CUSPARSE(Kokkos::complex<float>, int, int, Kokkos::LayoutLeft, Kokkos::CudaUVMSpace)
 KOKKOSSPARSE_SPMV_CUSPARSE(Kokkos::complex<float>, int, int, Kokkos::LayoutRight, Kokkos::CudaUVMSpace)
->>>>>>> 8e442f59
 
 #undef KOKKOSSPARSE_SPMV_CUSPARSE
 
 // cuSparse TPL does not support LayoutRight for this operation
 // only specialize for LayoutLeft
-<<<<<<< HEAD
-#define KOKKOSSPARSE_SPMV_MV_CUSPARSE(SCALAR, ORDINAL, OFFSET, SPACE,         \
-                                      ETI_AVAIL)                              \
-  template <>                                                                 \
-  struct SPMV_MV_BSRMATRIX<                                                   \
-      Kokkos::Cuda,                                                           \
-      KokkosSparse::Impl::SPMVHandleImpl<Kokkos::Cuda, SPACE, SCALAR, OFFSET, \
-                                         ORDINAL>,                            \
-      ::KokkosSparse::Experimental::BsrMatrix<                                \
-          SCALAR const, ORDINAL const, Kokkos::Device<Kokkos::Cuda, SPACE>,   \
-          Kokkos::MemoryTraits<Kokkos::Unmanaged>, OFFSET const>,             \
-      Kokkos::View<                                                           \
-          SCALAR const**, Kokkos::LayoutLeft,                                 \
-          Kokkos::Device<Kokkos::Cuda, SPACE>,                                \
-          Kokkos::MemoryTraits<Kokkos::Unmanaged | Kokkos::RandomAccess>>,    \
-      Kokkos::View<SCALAR**, Kokkos::LayoutLeft,                              \
-                   Kokkos::Device<Kokkos::Cuda, SPACE>,                       \
-                   Kokkos::MemoryTraits<Kokkos::Unmanaged>>,                  \
-      false, true, ETI_AVAIL> {                                               \
-    using device_type       = Kokkos::Device<Kokkos::Cuda, SPACE>;            \
-    using memory_trait_type = Kokkos::MemoryTraits<Kokkos::Unmanaged>;        \
-    using Handle =                                                            \
-        KokkosSparse::Impl::SPMVHandleImpl<Kokkos::Cuda, SPACE, SCALAR,       \
-                                           OFFSET, ORDINAL>;                  \
-    using AMatrix = ::KokkosSparse::Experimental::BsrMatrix<                  \
-        SCALAR const, ORDINAL const, device_type, memory_trait_type,          \
-        OFFSET const>;                                                        \
-    using XVector = Kokkos::View<                                             \
-        SCALAR const**, Kokkos::LayoutLeft, device_type,                      \
-        Kokkos::MemoryTraits<Kokkos::Unmanaged | Kokkos::RandomAccess>>;      \
-    using YVector = Kokkos::View<SCALAR**, Kokkos::LayoutLeft, device_type,   \
-                                 memory_trait_type>;                          \
-                                                                              \
-    using coefficient_type = typename YVector::non_const_value_type;          \
-                                                                              \
-    static void spmv_mv_bsrmatrix(const Kokkos::Cuda& exec, Handle* handle,   \
-                                  const char mode[],                          \
-                                  const coefficient_type& alpha,              \
-                                  const AMatrix& A, const XVector& x,         \
-                                  const coefficient_type& beta,               \
-                                  const YVector& y) {                         \
-      std::string label = "KokkosSparse::spmv[TPL_CUSPARSE,BSRMATRIX" +       \
-                          Kokkos::ArithTraits<SCALAR>::name() + "]";          \
-      Kokkos::Profiling::pushRegion(label);                                   \
-      spmv_mv_bsr_cusparse(exec, handle, mode, alpha, A, x, beta, y);         \
-      Kokkos::Profiling::popRegion();                                         \
-    }                                                                         \
-=======
 #define KOKKOSSPARSE_SPMV_MV_CUSPARSE(SCALAR, ORDINAL, OFFSET, SPACE, ETI_AVAIL)                                       \
   template <>                                                                                                          \
   struct SPMV_MV_BSRMATRIX<                                                                                            \
@@ -1097,7 +540,6 @@
       spmv_mv_bsr_cusparse(exec, handle, mode, alpha, A, x, beta, y);                                                  \
       Kokkos::Profiling::popRegion();                                                                                  \
     }                                                                                                                  \
->>>>>>> 8e442f59
   };
 
 KOKKOSSPARSE_SPMV_MV_CUSPARSE(double, int, int, Kokkos::CudaSpace, true)
@@ -1112,21 +554,10 @@
 KOKKOSSPARSE_SPMV_MV_CUSPARSE(double, int, int, Kokkos::CudaUVMSpace, false)
 KOKKOSSPARSE_SPMV_MV_CUSPARSE(float, int, int, Kokkos::CudaUVMSpace, true)
 KOKKOSSPARSE_SPMV_MV_CUSPARSE(float, int, int, Kokkos::CudaUVMSpace, false)
-<<<<<<< HEAD
-KOKKOSSPARSE_SPMV_MV_CUSPARSE(Kokkos::complex<double>, int, int,
-                              Kokkos::CudaUVMSpace, true)
-KOKKOSSPARSE_SPMV_MV_CUSPARSE(Kokkos::complex<double>, int, int,
-                              Kokkos::CudaUVMSpace, false)
-KOKKOSSPARSE_SPMV_MV_CUSPARSE(Kokkos::complex<float>, int, int,
-                              Kokkos::CudaUVMSpace, true)
-KOKKOSSPARSE_SPMV_MV_CUSPARSE(Kokkos::complex<float>, int, int,
-                              Kokkos::CudaUVMSpace, false)
-=======
 KOKKOSSPARSE_SPMV_MV_CUSPARSE(Kokkos::complex<double>, int, int, Kokkos::CudaUVMSpace, true)
 KOKKOSSPARSE_SPMV_MV_CUSPARSE(Kokkos::complex<double>, int, int, Kokkos::CudaUVMSpace, false)
 KOKKOSSPARSE_SPMV_MV_CUSPARSE(Kokkos::complex<float>, int, int, Kokkos::CudaUVMSpace, true)
 KOKKOSSPARSE_SPMV_MV_CUSPARSE(Kokkos::complex<float>, int, int, Kokkos::CudaUVMSpace, false)
->>>>>>> 8e442f59
 
 #undef KOKKOSSPARSE_SPMV_MV_CUSPARSE
 
@@ -1149,18 +580,9 @@
 namespace Impl {
 
 template <class Handle, class AMatrix, class XVector, class YVector>
-<<<<<<< HEAD
-void spmv_bsr_rocsparse(const Kokkos::HIP& exec, Handle* handle,
-                        const char mode[],
-                        typename YVector::non_const_value_type const& alpha,
-                        const AMatrix& A, const XVector& x,
-                        typename YVector::non_const_value_type const& beta,
-                        const YVector& y) {
-=======
 void spmv_bsr_rocsparse(const Kokkos::HIP& exec, Handle* handle, const char mode[],
                         typename YVector::const_value_type& alpha, const AMatrix& A, const XVector& x,
                         typename YVector::const_value_type& beta, const YVector& y) {
->>>>>>> 8e442f59
   /*
      rocm 5.4.0 rocsparse_*bsrmv reference:
      https://rocsparse.readthedocs.io/en/rocm-5.4.0/usermanual.html#rocsparse-bsrmv-ex
@@ -1197,12 +619,7 @@
   static_assert(!std::is_same_v<typename AMatrix::index_type::array_layout, Kokkos::LayoutStride>,
                 "A entries must be contiguous");
 
-<<<<<<< HEAD
-  rocsparse_handle rocsparseHandle =
-      KokkosKernels::Impl::RocsparseSingleton::singleton().rocsparseHandle;
-=======
   rocsparse_handle rocsparseHandle = KokkosKernels::Impl::RocsparseSingleton::singleton().rocsparseHandle;
->>>>>>> 8e442f59
   // resets handle stream to NULL when out of scope
   KokkosSparse::Impl::TemporarySetRocsparseStream tsrs(rocsparseHandle, exec);
 
@@ -1229,62 +646,6 @@
                 "A blocks must be stored layout-right");
   rocsparse_direction dir = rocsparse_direction_row;
 
-<<<<<<< HEAD
-  const rocsparse_int mb = rocsparse_int(A.numRows());  // number of block rows
-  const rocsparse_int nb = rocsparse_int(A.numCols());  // number of block cols
-  const rocsparse_int nnzb =
-      rocsparse_int(A.nnz());  // number of non-zero blocks
-  const rocsparse_value_type* alpha_ =
-      reinterpret_cast<const rocsparse_value_type*>(&alpha);
-
-  const rocsparse_value_type* bsr_val =
-      reinterpret_cast<const rocsparse_value_type*>(A.values.data());
-  const rocsparse_int* bsr_row_ptr = A.graph.row_map.data();
-  const rocsparse_int* bsr_col_ind = A.graph.entries.data();
-  const rocsparse_int block_dim    = rocsparse_int(A.blockDim());
-  const rocsparse_value_type* x_ =
-      reinterpret_cast<const rocsparse_value_type*>(x.data());
-  const rocsparse_value_type* beta_ =
-      reinterpret_cast<const rocsparse_value_type*>(&beta);
-  rocsparse_value_type* y_ = reinterpret_cast<rocsparse_value_type*>(y.data());
-
-  KokkosSparse::Impl::RocSparse_BSR_SpMV_Data* subhandle;
-  if (handle->is_set_up) {
-    subhandle =
-        dynamic_cast<KokkosSparse::Impl::RocSparse_BSR_SpMV_Data*>(handle->tpl);
-    if (!subhandle)
-      throw std::runtime_error(
-          "KokkosSparse::spmv: subhandle is not set up for rocsparse BSR");
-    subhandle->set_exec_space(exec);
-  } else {
-    subhandle   = new KokkosSparse::Impl::RocSparse_BSR_SpMV_Data(exec);
-    handle->tpl = subhandle;
-    KOKKOS_ROCSPARSE_SAFE_CALL_IMPL(
-        rocsparse_create_mat_descr(&subhandle->mat));
-    // *_ex* functions deprecated in introduced in 6+
-#if KOKKOSSPARSE_IMPL_ROCM_VERSION >= 60000
-    KOKKOS_ROCSPARSE_SAFE_CALL_IMPL(
-        rocsparse_create_mat_info(&subhandle->info));
-    if constexpr (std::is_same_v<value_type, float>) {
-      KOKKOS_ROCSPARSE_SAFE_CALL_IMPL(rocsparse_sbsrmv_analysis(
-          rocsparseHandle, dir, trans, mb, nb, nnzb, subhandle->mat, bsr_val,
-          bsr_row_ptr, bsr_col_ind, block_dim, subhandle->info));
-    } else if constexpr (std::is_same_v<value_type, double>) {
-      KOKKOS_ROCSPARSE_SAFE_CALL_IMPL(rocsparse_dbsrmv_analysis(
-          rocsparseHandle, dir, trans, mb, nb, nnzb, subhandle->mat, bsr_val,
-          bsr_row_ptr, bsr_col_ind, block_dim, subhandle->info));
-    } else if constexpr (std::is_same_v<value_type, Kokkos::complex<float>>) {
-      KOKKOS_ROCSPARSE_SAFE_CALL_IMPL(rocsparse_cbsrmv_analysis(
-          rocsparseHandle, dir, trans, mb, nb, nnzb, subhandle->mat, bsr_val,
-          bsr_row_ptr, bsr_col_ind, block_dim, subhandle->info));
-    } else if constexpr (std::is_same_v<value_type, Kokkos::complex<double>>) {
-      KOKKOS_ROCSPARSE_SAFE_CALL_IMPL(rocsparse_zbsrmv_analysis(
-          rocsparseHandle, dir, trans, mb, nb, nnzb, subhandle->mat, bsr_val,
-          bsr_row_ptr, bsr_col_ind, block_dim, subhandle->info));
-    } else {
-      static_assert(KokkosKernels::Impl::always_false_v<value_type>,
-                    "unsupported value type for rocsparse_*bsrmv");
-=======
   const rocsparse_int mb             = rocsparse_int(A.numRows());  // number of block rows
   const rocsparse_int nb             = rocsparse_int(A.numCols());  // number of block cols
   const rocsparse_int nnzb           = rocsparse_int(A.nnz());      // number of non-zero blocks
@@ -1328,38 +689,11 @@
                                                                 block_dim, subhandle->info));
     } else {
       static_assert(KokkosKernels::Impl::always_false_v<value_type>, "unsupported value type for rocsparse_*bsrmv");
->>>>>>> 8e442f59
     }
     // *_ex* functions introduced in 5.4.0
 #elif KOKKOSSPARSE_IMPL_ROCM_VERSION < 50400
     // No analysis step in the older versions
 #else
-<<<<<<< HEAD
-    KOKKOS_ROCSPARSE_SAFE_CALL_IMPL(
-        rocsparse_create_mat_info(&subhandle->info));
-    if constexpr (std::is_same_v<value_type, float>) {
-      KOKKOS_ROCSPARSE_SAFE_CALL_IMPL(rocsparse_sbsrmv_ex_analysis(
-          rocsparseHandle, dir, trans, mb, nb, nnzb, subhandle->mat, bsr_val,
-          bsr_row_ptr, bsr_col_ind, block_dim, subhandle->info));
-    } else if constexpr (std::is_same_v<value_type, double>) {
-      KOKKOS_ROCSPARSE_SAFE_CALL_IMPL(rocsparse_dbsrmv_ex_analysis(
-          rocsparseHandle, dir, trans, mb, nb, nnzb, subhandle->mat, bsr_val,
-          bsr_row_ptr, bsr_col_ind, block_dim, subhandle->info));
-    } else if constexpr (std::is_same_v<value_type, Kokkos::complex<float>>) {
-      KOKKOS_ROCSPARSE_SAFE_CALL_IMPL(rocsparse_cbsrmv_ex_analysis(
-          rocsparseHandle, dir, trans, mb, nb, nnzb, subhandle->mat, bsr_val,
-          bsr_row_ptr, bsr_col_ind, block_dim, subhandle->info));
-    } else if constexpr (std::is_same_v<value_type, Kokkos::complex<double>>) {
-      KOKKOS_ROCSPARSE_SAFE_CALL_IMPL(rocsparse_zbsrmv_ex_analysis(
-          rocsparseHandle, dir, trans, mb, nb, nnzb, subhandle->mat, bsr_val,
-          bsr_row_ptr, bsr_col_ind, block_dim, subhandle->info));
-    } else {
-      static_assert(KokkosKernels::Impl::always_false_v<value_type>,
-                    "unsupported value type for rocsparse_*bsrmv");
-    }
-#endif
-    handle->is_set_up = true;
-=======
     KOKKOS_ROCSPARSE_SAFE_CALL_IMPL(rocsparse_create_mat_info(&subhandle->info));
     if constexpr (std::is_same_v<value_type, float>) {
       KOKKOS_ROCSPARSE_SAFE_CALL_IMPL(rocsparse_sbsrmv_ex_analysis(rocsparseHandle, dir, trans, mb, nb, nnzb,
@@ -1381,36 +715,11 @@
       static_assert(KokkosKernels::Impl::always_false_v<value_type>, "unsupported value type for rocsparse_*bsrmv");
     }
 #endif
->>>>>>> 8e442f59
   }
 
   // *_ex* functions deprecated in introduced in 6+
 #if KOKKOSSPARSE_IMPL_ROCM_VERSION >= 60000
   if constexpr (std::is_same_v<value_type, float>) {
-<<<<<<< HEAD
-    KOKKOS_ROCSPARSE_SAFE_CALL_IMPL(
-        rocsparse_sbsrmv(rocsparseHandle, dir, trans, mb, nb, nnzb, alpha_,
-                         subhandle->mat, bsr_val, bsr_row_ptr, bsr_col_ind,
-                         block_dim, subhandle->info, x_, beta_, y_));
-  } else if constexpr (std::is_same_v<value_type, double>) {
-    KOKKOS_ROCSPARSE_SAFE_CALL_IMPL(
-        rocsparse_dbsrmv(rocsparseHandle, dir, trans, mb, nb, nnzb, alpha_,
-                         subhandle->mat, bsr_val, bsr_row_ptr, bsr_col_ind,
-                         block_dim, subhandle->info, x_, beta_, y_));
-  } else if constexpr (std::is_same_v<value_type, Kokkos::complex<float>>) {
-    KOKKOS_ROCSPARSE_SAFE_CALL_IMPL(
-        rocsparse_cbsrmv(rocsparseHandle, dir, trans, mb, nb, nnzb, alpha_,
-                         subhandle->mat, bsr_val, bsr_row_ptr, bsr_col_ind,
-                         block_dim, subhandle->info, x_, beta_, y_));
-  } else if constexpr (std::is_same_v<value_type, Kokkos::complex<double>>) {
-    KOKKOS_ROCSPARSE_SAFE_CALL_IMPL(
-        rocsparse_zbsrmv(rocsparseHandle, dir, trans, mb, nb, nnzb, alpha_,
-                         subhandle->mat, bsr_val, bsr_row_ptr, bsr_col_ind,
-                         block_dim, subhandle->info, x_, beta_, y_));
-  } else {
-    static_assert(KokkosKernels::Impl::always_false_v<value_type>,
-                  "unsupported value type for rocsparse_*bsrmv");
-=======
     KOKKOS_ROCSPARSE_SAFE_CALL_IMPL(rocsparse_sbsrmv(rocsparseHandle, dir, trans, mb, nb, nnzb, alpha_, subhandle->mat,
                                                      bsr_val, bsr_row_ptr, bsr_col_ind, block_dim, subhandle->info, x_,
                                                      beta_, y_));
@@ -1428,28 +737,10 @@
                                                      beta_, y_));
   } else {
     static_assert(KokkosKernels::Impl::always_false_v<value_type>, "unsupported value type for rocsparse_*bsrmv");
->>>>>>> 8e442f59
   }
   // *_ex* functions introduced in 5.4.0
 #elif KOKKOSSPARSE_IMPL_ROCM_VERSION < 50400
   if constexpr (std::is_same_v<value_type, float>) {
-<<<<<<< HEAD
-    KOKKOS_ROCSPARSE_SAFE_CALL_IMPL(rocsparse_sbsrmv(
-        rocsparseHandle, dir, trans, mb, nb, nnzb, alpha_, subhandle->mat,
-        bsr_val, bsr_row_ptr, bsr_col_ind, block_dim, x_, beta_, y_));
-  } else if constexpr (std::is_same_v<value_type, double>) {
-    KOKKOS_ROCSPARSE_SAFE_CALL_IMPL(rocsparse_dbsrmv(
-        rocsparseHandle, dir, trans, mb, nb, nnzb, alpha_, subhandle->mat,
-        bsr_val, bsr_row_ptr, bsr_col_ind, block_dim, x_, beta_, y_));
-  } else if constexpr (std::is_same_v<value_type, Kokkos::complex<float>>) {
-    KOKKOS_ROCSPARSE_SAFE_CALL_IMPL(rocsparse_cbsrmv(
-        rocsparseHandle, dir, trans, mb, nb, nnzb, alpha_, subhandle->mat,
-        bsr_val, bsr_row_ptr, bsr_col_ind, block_dim, x_, beta_, y_));
-  } else if constexpr (std::is_same_v<value_type, Kokkos::complex<double>>) {
-    KOKKOS_ROCSPARSE_SAFE_CALL_IMPL(rocsparse_zbsrmv(
-        rocsparseHandle, dir, trans, mb, nb, nnzb, alpha_, subhandle->mat,
-        bsr_val, bsr_row_ptr, bsr_col_ind, block_dim, x_, beta_, y_));
-=======
     KOKKOS_ROCSPARSE_SAFE_CALL_IMPL(rocsparse_sbsrmv(rocsparseHandle, dir, trans, mb, nb, nnzb, alpha_, subhandle->mat,
                                                      bsr_val, bsr_row_ptr, bsr_col_ind, block_dim, x_, beta_, y_));
   } else if constexpr (std::is_same_v<value_type, double>) {
@@ -1461,33 +752,11 @@
   } else if constexpr (std::is_same_v<value_type, Kokkos::complex<double>>) {
     KOKKOS_ROCSPARSE_SAFE_CALL_IMPL(rocsparse_zbsrmv(rocsparseHandle, dir, trans, mb, nb, nnzb, alpha_, subhandle->mat,
                                                      bsr_val, bsr_row_ptr, bsr_col_ind, block_dim, x_, beta_, y_));
->>>>>>> 8e442f59
   } else {
     static_assert(KokkosKernels::Impl::always_false_v<value_type>, "unsupported value type for rocsparse_*bsrmv");
   }
 #else
   if constexpr (std::is_same_v<value_type, float>) {
-<<<<<<< HEAD
-    KOKKOS_ROCSPARSE_SAFE_CALL_IMPL(
-        rocsparse_sbsrmv_ex(rocsparseHandle, dir, trans, mb, nb, nnzb, alpha_,
-                            subhandle->mat, bsr_val, bsr_row_ptr, bsr_col_ind,
-                            block_dim, subhandle->info, x_, beta_, y_));
-  } else if constexpr (std::is_same_v<value_type, double>) {
-    KOKKOS_ROCSPARSE_SAFE_CALL_IMPL(
-        rocsparse_dbsrmv_ex(rocsparseHandle, dir, trans, mb, nb, nnzb, alpha_,
-                            subhandle->mat, bsr_val, bsr_row_ptr, bsr_col_ind,
-                            block_dim, subhandle->info, x_, beta_, y_));
-  } else if constexpr (std::is_same_v<value_type, Kokkos::complex<float>>) {
-    KOKKOS_ROCSPARSE_SAFE_CALL_IMPL(
-        rocsparse_cbsrmv_ex(rocsparseHandle, dir, trans, mb, nb, nnzb, alpha_,
-                            subhandle->mat, bsr_val, bsr_row_ptr, bsr_col_ind,
-                            block_dim, subhandle->info, x_, beta_, y_));
-  } else if constexpr (std::is_same_v<value_type, Kokkos::complex<double>>) {
-    KOKKOS_ROCSPARSE_SAFE_CALL_IMPL(
-        rocsparse_zbsrmv_ex(rocsparseHandle, dir, trans, mb, nb, nnzb, alpha_,
-                            subhandle->mat, bsr_val, bsr_row_ptr, bsr_col_ind,
-                            block_dim, subhandle->info, x_, beta_, y_));
-=======
     KOKKOS_ROCSPARSE_SAFE_CALL_IMPL(rocsparse_sbsrmv_ex(rocsparseHandle, dir, trans, mb, nb, nnzb, alpha_,
                                                         subhandle->mat, bsr_val, bsr_row_ptr, bsr_col_ind, block_dim,
                                                         subhandle->info, x_, beta_, y_));
@@ -1503,59 +772,12 @@
     KOKKOS_ROCSPARSE_SAFE_CALL_IMPL(rocsparse_zbsrmv_ex(rocsparseHandle, dir, trans, mb, nb, nnzb, alpha_,
                                                         subhandle->mat, bsr_val, bsr_row_ptr, bsr_col_ind, block_dim,
                                                         subhandle->info, x_, beta_, y_));
->>>>>>> 8e442f59
   } else {
     static_assert(KokkosKernels::Impl::always_false_v<value_type>, "unsupported value type for rocsparse_*bsrmv");
   }
 #endif
 }  // spmv_bsr_rocsparse
 
-<<<<<<< HEAD
-#define KOKKOSSPARSE_SPMV_ROCSPARSE(SCALAR, ORDINAL, OFFSET, LAYOUT, SPACE,    \
-                                    COMPILE_LIBRARY)                           \
-  template <>                                                                  \
-  struct SPMV_BSRMATRIX<                                                       \
-      Kokkos::HIP,                                                             \
-      KokkosSparse::Impl::SPMVHandleImpl<Kokkos::HIP, SPACE, SCALAR, OFFSET,   \
-                                         ORDINAL>,                             \
-      ::KokkosSparse::Experimental::BsrMatrix<                                 \
-          SCALAR const, ORDINAL const, Kokkos::Device<Kokkos::HIP, SPACE>,     \
-          Kokkos::MemoryTraits<Kokkos::Unmanaged>, OFFSET const>,              \
-      Kokkos::View<                                                            \
-          SCALAR const*, LAYOUT, Kokkos::Device<Kokkos::HIP, SPACE>,           \
-          Kokkos::MemoryTraits<Kokkos::Unmanaged | Kokkos::RandomAccess>>,     \
-      Kokkos::View<SCALAR*, LAYOUT, Kokkos::Device<Kokkos::HIP, SPACE>,        \
-                   Kokkos::MemoryTraits<Kokkos::Unmanaged>>,                   \
-      true, COMPILE_LIBRARY> {                                                 \
-    using device_type       = Kokkos::Device<Kokkos::HIP, SPACE>;              \
-    using memory_trait_type = Kokkos::MemoryTraits<Kokkos::Unmanaged>;         \
-    using Handle =                                                             \
-        KokkosSparse::Impl::SPMVHandleImpl<Kokkos::HIP, SPACE, SCALAR, OFFSET, \
-                                           ORDINAL>;                           \
-    using AMatrix = ::KokkosSparse::Experimental::BsrMatrix<                   \
-        SCALAR const, ORDINAL const, device_type, memory_trait_type,           \
-        OFFSET const>;                                                         \
-    using XVector = Kokkos::View<                                              \
-        SCALAR const*, LAYOUT, device_type,                                    \
-        Kokkos::MemoryTraits<Kokkos::Unmanaged | Kokkos::RandomAccess>>;       \
-    using YVector =                                                            \
-        Kokkos::View<SCALAR*, LAYOUT, device_type, memory_trait_type>;         \
-                                                                               \
-    using coefficient_type = typename YVector::non_const_value_type;           \
-                                                                               \
-    static void spmv_bsrmatrix(const Kokkos::HIP& exec, Handle* handle,        \
-                               const char mode[],                              \
-                               const coefficient_type& alpha,                  \
-                               const AMatrix& A, const XVector& x,             \
-                               const coefficient_type& beta,                   \
-                               const YVector& y) {                             \
-      std::string label = "KokkosSparse::spmv[TPL_ROCSPARSE,BSRMATRIX" +       \
-                          Kokkos::ArithTraits<SCALAR>::name() + "]";           \
-      Kokkos::Profiling::pushRegion(label);                                    \
-      spmv_bsr_rocsparse(exec, handle, mode, alpha, A, x, beta, y);            \
-      Kokkos::Profiling::popRegion();                                          \
-    }                                                                          \
-=======
 #define KOKKOSSPARSE_SPMV_ROCSPARSE(SCALAR, ORDINAL, OFFSET, LAYOUT, SPACE)                                          \
   template <>                                                                                                        \
   struct SPMV_BSRMATRIX<                                                                                             \
@@ -1585,7 +807,6 @@
       spmv_bsr_rocsparse(exec, handle, mode, alpha, A, x, beta, y);                                                  \
       Kokkos::Profiling::popRegion();                                                                                \
     }                                                                                                                \
->>>>>>> 8e442f59
   };
 
 KOKKOSSPARSE_SPMV_ROCSPARSE(float, rocsparse_int, rocsparse_int, Kokkos::LayoutLeft, Kokkos::HIPSpace);
