//@HEADER
// ************************************************************************
//
//                        Kokkos v. 4.0
//       Copyright (2022) National Technology & Engineering
//               Solutions of Sandia, LLC (NTESS).
//
// Under the terms of Contract DE-NA0003525 with NTESS,
// the U.S. Government retains certain rights in this software.
//
// Part of Kokkos, under the Apache License v2.0 with LLVM Exceptions.
// See https://kokkos.org/LICENSE for license information.
// SPDX-License-Identifier: Apache-2.0 WITH LLVM-exception
//
//@HEADER

#ifndef KOKKOSSPARSE_SPMV_BSRMATRIX_TPL_SPEC_DECL_HPP
#define KOKKOSSPARSE_SPMV_BSRMATRIX_TPL_SPEC_DECL_HPP

#include "KokkosKernels_AlwaysFalse.hpp"
#include "KokkosSparse_Utils_mkl.hpp"
#include "KokkosSparse_Utils_cusparse.hpp"
#include "KokkosKernels_tpl_handles_decl.hpp"

#if defined(KOKKOSKERNELS_ENABLE_TPL_MKL) && (__INTEL_MKL__ > 2017)
#include <mkl.h>

namespace KokkosSparse {
namespace Impl {

// MKL 2018 and above: use new interface: sparse_matrix_t and mkl_sparse_?_mv()

// Note: Scalar here is the Kokkos type, not the MKL type
template <typename Scalar, typename Handle>
inline void spmv_bsr_mkl(Handle* handle, sparse_operation_t op, Scalar alpha,
                         Scalar beta, MKL_INT m, MKL_INT n, MKL_INT b,
                         const MKL_INT* Arowptrs, const MKL_INT* Aentries,
                         const Scalar* Avalues, const Scalar* x, Scalar* y) {
  using MKLScalar =
      typename KokkosSparse::Impl::KokkosToMKLScalar<Scalar>::type;
  using ExecSpace = typename Handle::ExecutionSpaceType;
  using Subhandle = KokkosSparse::Impl::MKL_SpMV_Data<ExecSpace>;
  Subhandle* subhandle;
  const MKLScalar* x_mkl = reinterpret_cast<const MKLScalar*>(x);
  MKLScalar* y_mkl       = reinterpret_cast<MKLScalar*>(y);
  if (handle->is_set_up) {
    subhandle = dynamic_cast<Subhandle*>(handle->tpl);
    if (!subhandle)
      throw std::runtime_error(
          "KokkosSparse::spmv: subhandle is not set up for MKL BSR");
  } else {
    // Use the default execution space instance, as classic MKL does not use
    // a specific instance.
    subhandle             = new Subhandle(ExecSpace());
    handle->tpl           = subhandle;
    subhandle->descr.type = SPARSE_MATRIX_TYPE_GENERAL;
    subhandle->descr.mode = SPARSE_FILL_MODE_FULL;
    subhandle->descr.diag = SPARSE_DIAG_NON_UNIT;
    // Note: the create_csr routine requires non-const values even though
    // they're not actually modified
    MKLScalar* Avalues_mkl =
        reinterpret_cast<MKLScalar*>(const_cast<Scalar*>(Avalues));
    if constexpr (std::is_same_v<Scalar, float>) {
      KOKKOSKERNELS_MKL_SAFE_CALL(mkl_sparse_s_create_bsr(
          &subhandle->mat, SPARSE_INDEX_BASE_ZERO, SPARSE_LAYOUT_ROW_MAJOR, m,
          n, b, const_cast<MKL_INT*>(Arowptrs),
          const_cast<MKL_INT*>(Arowptrs + 1), const_cast<MKL_INT*>(Aentries),
          Avalues_mkl));
    } else if constexpr (std::is_same_v<Scalar, double>) {
      KOKKOSKERNELS_MKL_SAFE_CALL(mkl_sparse_d_create_bsr(
          &subhandle->mat, SPARSE_INDEX_BASE_ZERO, SPARSE_LAYOUT_ROW_MAJOR, m,
          n, b, const_cast<MKL_INT*>(Arowptrs),
          const_cast<MKL_INT*>(Arowptrs + 1), const_cast<MKL_INT*>(Aentries),
          Avalues_mkl));
    } else if constexpr (std::is_same_v<Scalar, Kokkos::complex<float>>) {
      KOKKOSKERNELS_MKL_SAFE_CALL(mkl_sparse_c_create_bsr(
          &subhandle->mat, SPARSE_INDEX_BASE_ZERO, SPARSE_LAYOUT_ROW_MAJOR, m,
          n, b, const_cast<MKL_INT*>(Arowptrs),
          const_cast<MKL_INT*>(Arowptrs + 1), const_cast<MKL_INT*>(Aentries),
          Avalues_mkl));
    } else if constexpr (std::is_same_v<Scalar, Kokkos::complex<double>>) {
      KOKKOSKERNELS_MKL_SAFE_CALL(mkl_sparse_z_create_bsr(
          &subhandle->mat, SPARSE_INDEX_BASE_ZERO, SPARSE_LAYOUT_ROW_MAJOR, m,
          n, b, const_cast<MKL_INT*>(Arowptrs),
          const_cast<MKL_INT*>(Arowptrs + 1), const_cast<MKL_INT*>(Aentries),
          Avalues_mkl));
    }
    handle->is_set_up = true;
  }
  MKLScalar alpha_mkl = KokkosSparse::Impl::KokkosToMKLScalar<Scalar>(alpha);
  MKLScalar beta_mkl  = KokkosSparse::Impl::KokkosToMKLScalar<Scalar>(beta);
  if constexpr (std::is_same_v<Scalar, float>) {
    KOKKOSKERNELS_MKL_SAFE_CALL(mkl_sparse_s_mv(op, alpha_mkl, subhandle->mat,
                                                subhandle->descr, x_mkl,
                                                beta_mkl, y_mkl));
  } else if constexpr (std::is_same_v<Scalar, double>) {
    KOKKOSKERNELS_MKL_SAFE_CALL(mkl_sparse_d_mv(op, alpha_mkl, subhandle->mat,
                                                subhandle->descr, x_mkl,
                                                beta_mkl, y_mkl));
  } else if constexpr (std::is_same_v<Scalar, Kokkos::complex<float>>) {
    KOKKOSKERNELS_MKL_SAFE_CALL(mkl_sparse_c_mv(op, alpha_mkl, subhandle->mat,
                                                subhandle->descr, x_mkl,
                                                beta_mkl, y_mkl));
  } else if constexpr (std::is_same_v<Scalar, Kokkos::complex<double>>) {
    KOKKOSKERNELS_MKL_SAFE_CALL(mkl_sparse_z_mv(op, alpha_mkl, subhandle->mat,
                                                subhandle->descr, x_mkl,
                                                beta_mkl, y_mkl));
  }
}

// Note: Scalar here is the Kokkos type, not the MKL type
template <typename Scalar, typename Handle>
inline void spmv_mv_bsr_mkl(Handle* handle, sparse_operation_t op, Scalar alpha,
                            Scalar beta, MKL_INT m, MKL_INT n, MKL_INT b,
                            const MKL_INT* Arowptrs, const MKL_INT* Aentries,
                            const Scalar* Avalues, const Scalar* x,
                            MKL_INT colx, MKL_INT ldx, Scalar* y, MKL_INT ldy) {
  using MKLScalar =
      typename KokkosSparse::Impl::KokkosToMKLScalar<Scalar>::type;
  using ExecSpace = typename Handle::ExecutionSpaceType;
  using Subhandle = KokkosSparse::Impl::MKL_SpMV_Data<ExecSpace>;
  Subhandle* subhandle;
  const MKLScalar* x_mkl = reinterpret_cast<const MKLScalar*>(x);
  MKLScalar* y_mkl       = reinterpret_cast<MKLScalar*>(y);
  if (handle->is_set_up) {
    subhandle = dynamic_cast<Subhandle*>(handle->tpl);
    if (!subhandle)
      throw std::runtime_error(
          "KokkosSparse::spmv: subhandle is not set up for MKL BSR");
  } else {
    // Use the default execution space instance, as classic MKL does not use
    // a specific instance.
    subhandle             = new Subhandle(ExecSpace());
    handle->tpl           = subhandle;
    subhandle->descr.type = SPARSE_MATRIX_TYPE_GENERAL;
    subhandle->descr.mode = SPARSE_FILL_MODE_FULL;
    subhandle->descr.diag = SPARSE_DIAG_NON_UNIT;
    // Note: the create_csr routine requires non-const values even though
    // they're not actually modified
    MKLScalar* Avalues_mkl =
        reinterpret_cast<MKLScalar*>(const_cast<Scalar*>(Avalues));
    if constexpr (std::is_same_v<Scalar, float>) {
      KOKKOSKERNELS_MKL_SAFE_CALL(mkl_sparse_s_create_bsr(
          &subhandle->mat, SPARSE_INDEX_BASE_ZERO, SPARSE_LAYOUT_ROW_MAJOR, m,
          n, b, const_cast<MKL_INT*>(Arowptrs),
          const_cast<MKL_INT*>(Arowptrs + 1), const_cast<MKL_INT*>(Aentries),
          Avalues_mkl));
    } else if constexpr (std::is_same_v<Scalar, double>) {
      KOKKOSKERNELS_MKL_SAFE_CALL(mkl_sparse_d_create_bsr(
          &subhandle->mat, SPARSE_INDEX_BASE_ZERO, SPARSE_LAYOUT_ROW_MAJOR, m,
          n, b, const_cast<MKL_INT*>(Arowptrs),
          const_cast<MKL_INT*>(Arowptrs + 1), const_cast<MKL_INT*>(Aentries),
          Avalues_mkl));
    } else if constexpr (std::is_same_v<Scalar, Kokkos::complex<float>>) {
      KOKKOSKERNELS_MKL_SAFE_CALL(mkl_sparse_c_create_bsr(
          &subhandle->mat, SPARSE_INDEX_BASE_ZERO, SPARSE_LAYOUT_ROW_MAJOR, m,
          n, b, const_cast<MKL_INT*>(Arowptrs),
          const_cast<MKL_INT*>(Arowptrs + 1), const_cast<MKL_INT*>(Aentries),
          Avalues_mkl));
    } else if constexpr (std::is_same_v<Scalar, Kokkos::complex<double>>) {
      KOKKOSKERNELS_MKL_SAFE_CALL(mkl_sparse_z_create_bsr(
          &subhandle->mat, SPARSE_INDEX_BASE_ZERO, SPARSE_LAYOUT_ROW_MAJOR, m,
          n, b, const_cast<MKL_INT*>(Arowptrs),
          const_cast<MKL_INT*>(Arowptrs + 1), const_cast<MKL_INT*>(Aentries),
          Avalues_mkl));
    }
    handle->is_set_up = true;
  }
  MKLScalar alpha_mkl = KokkosSparse::Impl::KokkosToMKLScalar<Scalar>(alpha);
  MKLScalar beta_mkl  = KokkosSparse::Impl::KokkosToMKLScalar<Scalar>(beta);
  if constexpr (std::is_same_v<Scalar, float>) {
    KOKKOSKERNELS_MKL_SAFE_CALL(mkl_sparse_s_mm(
        op, alpha_mkl, subhandle->mat, subhandle->descr,
        SPARSE_LAYOUT_ROW_MAJOR, x_mkl, colx, ldx, beta_mkl, y_mkl, ldy));
  } else if constexpr (std::is_same_v<Scalar, double>) {
    KOKKOSKERNELS_MKL_SAFE_CALL(mkl_sparse_d_mm(
        op, alpha_mkl, subhandle->mat, subhandle->descr,
        SPARSE_LAYOUT_ROW_MAJOR, x_mkl, colx, ldx, beta_mkl, y_mkl, ldy));
  } else if constexpr (std::is_same_v<Scalar, Kokkos::complex<float>>) {
    KOKKOSKERNELS_MKL_SAFE_CALL(mkl_sparse_c_mm(
        op, alpha_mkl, subhandle->mat, subhandle->descr,
        SPARSE_LAYOUT_ROW_MAJOR, x_mkl, colx, ldx, beta_mkl, y_mkl, ldy));
  } else if constexpr (std::is_same_v<Scalar, Kokkos::complex<double>>) {
    KOKKOSKERNELS_MKL_SAFE_CALL(mkl_sparse_z_mm(
        op, alpha_mkl, subhandle->mat, subhandle->descr,
        SPARSE_LAYOUT_ROW_MAJOR, x_mkl, colx, ldx, beta_mkl, y_mkl, ldy));
  }
}

#define KOKKOSSPARSE_SPMV_MKL(SCALAR, EXECSPACE, COMPILE_LIBRARY)              \
  template <>                                                                  \
  struct SPMV_BSRMATRIX<                                                       \
      EXECSPACE,                                                               \
      KokkosSparse::Impl::SPMVHandleImpl<EXECSPACE, Kokkos::HostSpace, SCALAR, \
                                         MKL_INT, MKL_INT>,                    \
      ::KokkosSparse::Experimental::BsrMatrix<                                 \
          SCALAR const, MKL_INT const,                                         \
          Kokkos::Device<EXECSPACE, Kokkos::HostSpace>,                        \
          Kokkos::MemoryTraits<Kokkos::Unmanaged>, MKL_INT const>,             \
      Kokkos::View<                                                            \
          SCALAR const*, Kokkos::LayoutLeft,                                   \
          Kokkos::Device<EXECSPACE, Kokkos::HostSpace>,                        \
          Kokkos::MemoryTraits<Kokkos::Unmanaged | Kokkos::RandomAccess>>,     \
      Kokkos::View<SCALAR*, Kokkos::LayoutLeft,                                \
                   Kokkos::Device<EXECSPACE, Kokkos::HostSpace>,               \
                   Kokkos::MemoryTraits<Kokkos::Unmanaged>>,                   \
      true, COMPILE_LIBRARY> {                                                 \
    using device_type = Kokkos::Device<EXECSPACE, Kokkos::HostSpace>;          \
    using Handle =                                                             \
        KokkosSparse::Impl::SPMVHandleImpl<EXECSPACE, Kokkos::HostSpace,       \
                                           SCALAR, MKL_INT, MKL_INT>;          \
    using AMatrix = ::KokkosSparse::Experimental::BsrMatrix<                   \
        SCALAR const, MKL_INT const, device_type,                              \
        Kokkos::MemoryTraits<Kokkos::Unmanaged>, MKL_INT const>;               \
    using XVector = Kokkos::View<                                              \
        SCALAR const*, Kokkos::LayoutLeft, device_type,                        \
        Kokkos::MemoryTraits<Kokkos::Unmanaged | Kokkos::RandomAccess>>;       \
    using YVector = Kokkos::View<SCALAR*, Kokkos::LayoutLeft, device_type,     \
                                 Kokkos::MemoryTraits<Kokkos::Unmanaged>>;     \
    using coefficient_type = typename YVector::non_const_value_type;           \
                                                                               \
    static void spmv_bsrmatrix(const EXECSPACE&, Handle* handle,               \
                               const char mode[],                              \
                               const coefficient_type& alpha,                  \
                               const AMatrix& A, const XVector& X,             \
                               const coefficient_type& beta,                   \
                               const YVector& Y) {                             \
      std::string label = "KokkosSparse::spmv[TPL_MKL,BSRMATRIX" +             \
                          Kokkos::ArithTraits<SCALAR>::name() + "]";           \
      Kokkos::Profiling::pushRegion(label);                                    \
      spmv_bsr_mkl(handle, mode_kk_to_mkl(mode[0]), alpha, beta, A.numRows(),  \
                   A.numCols(), A.blockDim(), A.graph.row_map.data(),          \
                   A.graph.entries.data(), A.values.data(), X.data(),          \
                   Y.data());                                                  \
      Kokkos::Profiling::popRegion();                                          \
    }                                                                          \
  };

#ifdef KOKKOS_ENABLE_SERIAL
KOKKOSSPARSE_SPMV_MKL(float, Kokkos::Serial, KOKKOSKERNELS_IMPL_COMPILE_LIBRARY)
KOKKOSSPARSE_SPMV_MKL(double, Kokkos::Serial,
                      KOKKOSKERNELS_IMPL_COMPILE_LIBRARY)
KOKKOSSPARSE_SPMV_MKL(Kokkos::complex<float>, Kokkos::Serial,
                      KOKKOSKERNELS_IMPL_COMPILE_LIBRARY)
KOKKOSSPARSE_SPMV_MKL(Kokkos::complex<double>, Kokkos::Serial,
                      KOKKOSKERNELS_IMPL_COMPILE_LIBRARY)
#endif

#ifdef KOKKOS_ENABLE_OPENMP
KOKKOSSPARSE_SPMV_MKL(float, Kokkos::OpenMP, KOKKOSKERNELS_IMPL_COMPILE_LIBRARY)
KOKKOSSPARSE_SPMV_MKL(double, Kokkos::OpenMP,
                      KOKKOSKERNELS_IMPL_COMPILE_LIBRARY)
KOKKOSSPARSE_SPMV_MKL(Kokkos::complex<float>, Kokkos::OpenMP,
                      KOKKOSKERNELS_IMPL_COMPILE_LIBRARY)
KOKKOSSPARSE_SPMV_MKL(Kokkos::complex<double>, Kokkos::OpenMP,
                      KOKKOSKERNELS_IMPL_COMPILE_LIBRARY)
#endif

#undef KOKKOSSPARSE_SPMV_MKL

#define KOKKOSSPARSE_SPMV_MV_MKL(SCALAR, EXECSPACE, COMPILE_LIBRARY)           \
  template <>                                                                  \
  struct SPMV_MV_BSRMATRIX<                                                    \
      EXECSPACE,                                                               \
      KokkosSparse::Impl::SPMVHandleImpl<EXECSPACE, Kokkos::HostSpace, SCALAR, \
                                         MKL_INT, MKL_INT>,                    \
      ::KokkosSparse::Experimental::BsrMatrix<                                 \
          SCALAR const, MKL_INT const,                                         \
          Kokkos::Device<EXECSPACE, Kokkos::HostSpace>,                        \
          Kokkos::MemoryTraits<Kokkos::Unmanaged>, MKL_INT const>,             \
      Kokkos::View<                                                            \
          SCALAR const**, Kokkos::LayoutLeft,                                  \
          Kokkos::Device<EXECSPACE, Kokkos::HostSpace>,                        \
          Kokkos::MemoryTraits<Kokkos::Unmanaged | Kokkos::RandomAccess>>,     \
      Kokkos::View<SCALAR**, Kokkos::LayoutLeft,                               \
                   Kokkos::Device<EXECSPACE, Kokkos::HostSpace>,               \
                   Kokkos::MemoryTraits<Kokkos::Unmanaged>>,                   \
      true, true, COMPILE_LIBRARY> {                                           \
    using device_type = Kokkos::Device<EXECSPACE, Kokkos::HostSpace>;          \
    using Handle =                                                             \
        KokkosSparse::Impl::SPMVHandleImpl<EXECSPACE, Kokkos::HostSpace,       \
                                           SCALAR, MKL_INT, MKL_INT>;          \
    using AMatrix = ::KokkosSparse::Experimental::BsrMatrix<                   \
        SCALAR const, MKL_INT const, device_type,                              \
        Kokkos::MemoryTraits<Kokkos::Unmanaged>, MKL_INT const>;               \
    using XVector = Kokkos::View<                                              \
        SCALAR const**, Kokkos::LayoutLeft, device_type,                       \
        Kokkos::MemoryTraits<Kokkos::Unmanaged | Kokkos::RandomAccess>>;       \
    using YVector = Kokkos::View<SCALAR**, Kokkos::LayoutLeft, device_type,    \
                                 Kokkos::MemoryTraits<Kokkos::Unmanaged>>;     \
    using coefficient_type = typename YVector::non_const_value_type;           \
                                                                               \
    static void spmv_mv_bsrmatrix(const EXECSPACE&, Handle* handle,            \
                                  const char mode[],                           \
                                  const coefficient_type& alpha,               \
                                  const AMatrix& A, const XVector& X,          \
                                  const coefficient_type& beta,                \
                                  const YVector& Y) {                          \
      std::string label = "KokkosSparse::spmv[TPL_MKL,BSRMATRIX" +             \
                          Kokkos::ArithTraits<SCALAR>::name() + "]";           \
      Kokkos::Profiling::pushRegion(label);                                    \
      MKL_INT colx = static_cast<MKL_INT>(X.extent(1));                        \
      MKL_INT ldx  = static_cast<MKL_INT>(X.stride_1());                       \
      MKL_INT ldy  = static_cast<MKL_INT>(Y.stride_1());                       \
      spmv_mv_bsr_mkl(handle, mode_kk_to_mkl(mode[0]), alpha, beta,            \
                      A.numRows(), A.numCols(), A.blockDim(),                  \
                      A.graph.row_map.data(), A.graph.entries.data(),          \
                      A.values.data(), X.data(), colx, ldx, Y.data(), ldy);    \
      Kokkos::Profiling::popRegion();                                          \
    }                                                                          \
  };

#ifdef KOKKOS_ENABLE_SERIAL
KOKKOSSPARSE_SPMV_MV_MKL(float, Kokkos::Serial,
                         KOKKOSKERNELS_IMPL_COMPILE_LIBRARY)
KOKKOSSPARSE_SPMV_MV_MKL(double, Kokkos::Serial,
                         KOKKOSKERNELS_IMPL_COMPILE_LIBRARY)
KOKKOSSPARSE_SPMV_MV_MKL(Kokkos::complex<float>, Kokkos::Serial,
                         KOKKOSKERNELS_IMPL_COMPILE_LIBRARY)
KOKKOSSPARSE_SPMV_MV_MKL(Kokkos::complex<double>, Kokkos::Serial,
                         KOKKOSKERNELS_IMPL_COMPILE_LIBRARY)
#endif

#ifdef KOKKOS_ENABLE_OPENMP
KOKKOSSPARSE_SPMV_MV_MKL(float, Kokkos::OpenMP,
                         KOKKOSKERNELS_IMPL_COMPILE_LIBRARY)
KOKKOSSPARSE_SPMV_MV_MKL(double, Kokkos::OpenMP,
                         KOKKOSKERNELS_IMPL_COMPILE_LIBRARY)
KOKKOSSPARSE_SPMV_MV_MKL(Kokkos::complex<float>, Kokkos::OpenMP,
                         KOKKOSKERNELS_IMPL_COMPILE_LIBRARY)
KOKKOSSPARSE_SPMV_MV_MKL(Kokkos::complex<double>, Kokkos::OpenMP,
                         KOKKOSKERNELS_IMPL_COMPILE_LIBRARY)
#endif

#undef KOKKOSSPARSE_SPMV_MV_MKL

}  // namespace Impl
}  // namespace KokkosSparse

#endif  // defined(KOKKOSKERNELS_ENABLE_TPL_MKL) && (__INTEL_MKL__ > 2017)

// cuSPARSE
#ifdef KOKKOSKERNELS_ENABLE_TPL_CUSPARSE
#include "cusparse.h"

//
// From  https://docs.nvidia.com/cuda/cusparse/index.html#bsrmv
// Several comments on bsrmv():
// - Only blockDim > 1 is supported
// - Only CUSPARSE_OPERATION_NON_TRANSPOSE is supported
// - Only CUSPARSE_MATRIX_TYPE_GENERAL is supported.
//
#if (9000 <= CUDA_VERSION)

#include "KokkosSparse_Utils_cusparse.hpp"

namespace KokkosSparse {
namespace Impl {

template <class Handle, class AMatrix, class XVector, class YVector>
void spmv_bsr_cusparse(const Kokkos::Cuda& exec, Handle* handle,
                       const char mode[],
                       typename YVector::non_const_value_type const& alpha,
                       const AMatrix& A, const XVector& x,
                       typename YVector::non_const_value_type const& beta,
                       const YVector& y) {
  using offset_type = typename AMatrix::non_const_size_type;
  using entry_type  = typename AMatrix::non_const_ordinal_type;
  using value_type  = typename AMatrix::non_const_value_type;

  /* initialize cusparse library */
  cusparseHandle_t cusparseHandle =
      KokkosKernels::Impl::CusparseSingleton::singleton().cusparseHandle;
  /* Set cuSPARSE to use the given stream until this function exits */
  KokkosSparse::Impl::TemporarySetCusparseStream tscs(cusparseHandle, exec);

  /* Set the operation mode */
  cusparseOperation_t myCusparseOperation;
  switch (toupper(mode[0])) {
    case 'N': myCusparseOperation = CUSPARSE_OPERATION_NON_TRANSPOSE; break;
    default: {
      std::cerr << "Mode " << mode << " invalid for cusparse[*]bsrmv.\n";
      throw std::invalid_argument("Invalid mode");
    }
  }

  KokkosSparse::Impl::CuSparse9_SpMV_Data* subhandle;

  if (handle->is_set_up) {
    subhandle =
        dynamic_cast<KokkosSparse::Impl::CuSparse9_SpMV_Data*>(handle->tpl);
    if (!subhandle)
      throw std::runtime_error(
          "KokkosSparse::spmv: subhandle is not set up for cusparse");
  } else {
    /* create and set the subhandle and matrix descriptor */
    subhandle   = new KokkosSparse::Impl::CuSparse9_SpMV_Data(exec);
    handle->tpl = subhandle;
    KOKKOS_CUSPARSE_SAFE_CALL(cusparseCreateMatDescr(&subhandle->mat));
    KOKKOS_CUSPARSE_SAFE_CALL(
        cusparseSetMatType(subhandle->mat, CUSPARSE_MATRIX_TYPE_GENERAL));
    KOKKOS_CUSPARSE_SAFE_CALL(
        cusparseSetMatIndexBase(subhandle->mat, CUSPARSE_INDEX_BASE_ZERO));
    handle->is_set_up = true;
  }

  cusparseDirection_t dirA = CUSPARSE_DIRECTION_ROW;

  /* perform the actual SpMV operation */
  static_assert(
      std::is_same_v<int, offset_type> && std::is_same_v<int, entry_type>,
      "With cuSPARSE non-generic API, offset and entry types must both be int. "
      "Something wrong with TPL avail logic.");
  if constexpr (std::is_same_v<value_type, float>) {
    KOKKOS_CUSPARSE_SAFE_CALL(cusparseSbsrmv(
        cusparseHandle, dirA, myCusparseOperation, A.numRows(), A.numCols(),
        A.nnz(), reinterpret_cast<float const*>(&alpha), subhandle->mat,
        reinterpret_cast<float const*>(A.values.data()), A.graph.row_map.data(),
        A.graph.entries.data(), A.blockDim(),
        reinterpret_cast<float const*>(x.data()),
        reinterpret_cast<float const*>(&beta),
        reinterpret_cast<float*>(y.data())));
  } else if constexpr (std::is_same_v<value_type, double>) {
    KOKKOS_CUSPARSE_SAFE_CALL(cusparseDbsrmv(
        cusparseHandle, dirA, myCusparseOperation, A.numRows(), A.numCols(),
        A.nnz(), reinterpret_cast<double const*>(&alpha), subhandle->mat,
        reinterpret_cast<double const*>(A.values.data()),
        A.graph.row_map.data(), A.graph.entries.data(), A.blockDim(),
        reinterpret_cast<double const*>(x.data()),
        reinterpret_cast<double const*>(&beta),
        reinterpret_cast<double*>(y.data())));
  } else if constexpr (std::is_same_v<value_type, Kokkos::complex<float>>) {
    KOKKOS_CUSPARSE_SAFE_CALL(cusparseCbsrmv(
        cusparseHandle, dirA, myCusparseOperation, A.numRows(), A.numCols(),
        A.nnz(), reinterpret_cast<cuComplex const*>(&alpha), subhandle->mat,
        reinterpret_cast<cuComplex const*>(A.values.data()),
        A.graph.row_map.data(), A.graph.entries.data(), A.blockDim(),
        reinterpret_cast<cuComplex const*>(x.data()),
        reinterpret_cast<cuComplex const*>(&beta),
        reinterpret_cast<cuComplex*>(y.data())));
  } else if constexpr (std::is_same_v<value_type, Kokkos::complex<double>>) {
    KOKKOS_CUSPARSE_SAFE_CALL(cusparseZbsrmv(
        cusparseHandle, dirA, myCusparseOperation, A.numRows(), A.numCols(),
        A.nnz(), reinterpret_cast<cuDoubleComplex const*>(&alpha),
        subhandle->mat,
        reinterpret_cast<cuDoubleComplex const*>(A.values.data()),
        A.graph.row_map.data(), A.graph.entries.data(), A.blockDim(),
        reinterpret_cast<cuDoubleComplex const*>(x.data()),
        reinterpret_cast<cuDoubleComplex const*>(&beta),
        reinterpret_cast<cuDoubleComplex*>(y.data())));
  } else {
    static_assert(KokkosKernels::Impl::always_false_v<value_type>,
                  "Trying to call cusparse[*]bsrmv with a scalar type not "
                  "float/double, nor complex of either!");
  }
}

// Reference
// https://docs.nvidia.com/cuda/cusparse/index.html#bsrmm
// Several comments on bsrmm():
// - Only blockDim > 1 is supported
// - Only CUSPARSE_OPERATION_NON_TRANSPOSE is supported
// - Only CUSPARSE_MATRIX_TYPE_GENERAL is supported.
// - Only LayoutLeft for X and Y:
//   for X,Y LayoutLeft we want cuSparse to do
//   C = A * B + C
//   and for X,Y LayoutRight we want cuSparse to do
//   trans(C) = A * trans(B) + trans(C)
//   -> t(t(C)) = t(A * t(B)) + t(t(C))
//   ->       C = t(t(B)) * t(A) + C
//   ->       C = B * t(A) + C
//   This is impossible in cuSparse without explicitly transposing A,
//   so we just do not support LayoutRight in cuSparse TPL now (this is
//   statically asserted here)
template <class Handle, class AMatrix, class XVector, class YVector>
void spmv_mv_bsr_cusparse(const Kokkos::Cuda& exec, Handle* handle,
                          const char mode[],
                          typename YVector::non_const_value_type const& alpha,
                          const AMatrix& A, const XVector& x,
                          typename YVector::non_const_value_type const& beta,
                          const YVector& y) {
  using offset_type = typename AMatrix::non_const_size_type;
  using entry_type  = typename AMatrix::non_const_ordinal_type;
  using value_type  = typename AMatrix::non_const_value_type;

  /* initialize cusparse library */
  cusparseHandle_t cusparseHandle =
      KokkosKernels::Impl::CusparseSingleton::singleton().cusparseHandle;
  /* Set cuSPARSE to use the given stream until this function exits */
  KokkosSparse::Impl::TemporarySetCusparseStream tscs(cusparseHandle, exec);

  /* Set the operation mode */
  cusparseOperation_t myCusparseOperation;
  switch (toupper(mode[0])) {
    case 'N': myCusparseOperation = CUSPARSE_OPERATION_NON_TRANSPOSE; break;
    default: {
      std::cerr << "Mode " << mode << " invalid for cusparse[*]bsrmv.\n";
      throw std::invalid_argument("Invalid mode");
    }
  }

  int colx = static_cast<int>(x.extent(1));

  // ldx and ldy should be the leading dimension (stride between columns) of X,Y
  // respectively
  const int ldx = static_cast<int>(x.stride(1));
  const int ldy = static_cast<int>(y.stride(1));

  static_assert(
      std::is_same_v<typename XVector::array_layout, Kokkos::LayoutLeft> &&
          std::is_same_v<typename YVector::array_layout, Kokkos::LayoutLeft>,
      "cuSPARSE requires both X and Y to be LayoutLeft.");

  KokkosSparse::Impl::CuSparse9_SpMV_Data* subhandle;

  if (handle->is_set_up) {
    subhandle =
        dynamic_cast<KokkosSparse::Impl::CuSparse9_SpMV_Data*>(handle->tpl);
    if (!subhandle)
      throw std::runtime_error(
          "KokkosSparse::spmv: subhandle is not set up for cusparse");
  } else {
    /* create and set the subhandle and matrix descriptor */
    subhandle   = new KokkosSparse::Impl::CuSparse9_SpMV_Data(exec);
    handle->tpl = subhandle;
    KOKKOS_CUSPARSE_SAFE_CALL(cusparseCreateMatDescr(&subhandle->mat));
    KOKKOS_CUSPARSE_SAFE_CALL(
        cusparseSetMatType(subhandle->mat, CUSPARSE_MATRIX_TYPE_GENERAL));
    KOKKOS_CUSPARSE_SAFE_CALL(
        cusparseSetMatIndexBase(subhandle->mat, CUSPARSE_INDEX_BASE_ZERO));
    handle->is_set_up = true;
  }
  cusparseDirection_t dirA = CUSPARSE_DIRECTION_ROW;

  /* perform the actual SpMV operation */
  static_assert(
      std::is_same_v<int, offset_type> && std::is_same_v<int, entry_type>,
      "With cuSPARSE non-generic API, offset and entry types must both be int. "
      "Something wrong with TPL avail logic.");
  if constexpr (std::is_same_v<value_type, float>) {
    KOKKOS_CUSPARSE_SAFE_CALL(cusparseSbsrmm(
        cusparseHandle, dirA, myCusparseOperation,
        CUSPARSE_OPERATION_NON_TRANSPOSE, A.numRows(), colx, A.numCols(),
        A.nnz(), reinterpret_cast<float const*>(&alpha), subhandle->mat,
        reinterpret_cast<float const*>(A.values.data()), A.graph.row_map.data(),
        A.graph.entries.data(), A.blockDim(),
        reinterpret_cast<float const*>(x.data()), ldx,
        reinterpret_cast<float const*>(&beta),
        reinterpret_cast<float*>(y.data()), ldy));
  } else if constexpr (std::is_same_v<value_type, double>) {
    KOKKOS_CUSPARSE_SAFE_CALL(cusparseDbsrmm(
        cusparseHandle, dirA, myCusparseOperation,
        CUSPARSE_OPERATION_NON_TRANSPOSE, A.numRows(), colx, A.numCols(),
        A.nnz(), reinterpret_cast<double const*>(&alpha), subhandle->mat,
        reinterpret_cast<double const*>(A.values.data()),
        A.graph.row_map.data(), A.graph.entries.data(), A.blockDim(),
        reinterpret_cast<double const*>(x.data()), ldx,
        reinterpret_cast<double const*>(&beta),
        reinterpret_cast<double*>(y.data()), ldy));
  } else if constexpr (std::is_same_v<value_type, Kokkos::complex<float>>) {
    KOKKOS_CUSPARSE_SAFE_CALL(cusparseCbsrmm(
        cusparseHandle, dirA, myCusparseOperation,
        CUSPARSE_OPERATION_NON_TRANSPOSE, A.numRows(), colx, A.numCols(),
        A.nnz(), reinterpret_cast<cuComplex const*>(&alpha), subhandle->mat,
        reinterpret_cast<cuComplex const*>(A.values.data()),
        A.graph.row_map.data(), A.graph.entries.data(), A.blockDim(),
        reinterpret_cast<cuComplex const*>(x.data()), ldx,
        reinterpret_cast<cuComplex const*>(&beta),
        reinterpret_cast<cuComplex*>(y.data()), ldy));
  } else if constexpr (std::is_same_v<value_type, Kokkos::complex<double>>) {
    KOKKOS_CUSPARSE_SAFE_CALL(cusparseZbsrmm(
        cusparseHandle, dirA, myCusparseOperation,
        CUSPARSE_OPERATION_NON_TRANSPOSE, A.numRows(), colx, A.numCols(),
        A.nnz(), reinterpret_cast<cuDoubleComplex const*>(&alpha),
        subhandle->mat,
        reinterpret_cast<cuDoubleComplex const*>(A.values.data()),
        A.graph.row_map.data(), A.graph.entries.data(), A.blockDim(),
        reinterpret_cast<cuDoubleComplex const*>(x.data()), ldx,
        reinterpret_cast<cuDoubleComplex const*>(&beta),
        reinterpret_cast<cuDoubleComplex*>(y.data()), ldy));
  } else {
    static_assert(KokkosKernels::Impl::always_false_v<value_type>,
                  "Trying to call cusparse[*]bsrmm with a scalar type not "
                  "float/double, nor complex of either!");
  }
}

#define KOKKOSSPARSE_SPMV_CUSPARSE(SCALAR, ORDINAL, OFFSET, LAYOUT, SPACE,    \
                                   COMPILE_LIBRARY)                           \
  template <>                                                                 \
  struct SPMV_BSRMATRIX<                                                      \
      Kokkos::Cuda,                                                           \
      KokkosSparse::Impl::SPMVHandleImpl<Kokkos::Cuda, SPACE, SCALAR, OFFSET, \
                                         ORDINAL>,                            \
      ::KokkosSparse::Experimental::BsrMatrix<                                \
          SCALAR const, ORDINAL const, Kokkos::Device<Kokkos::Cuda, SPACE>,   \
          Kokkos::MemoryTraits<Kokkos::Unmanaged>, OFFSET const>,             \
      Kokkos::View<                                                           \
          SCALAR const*, LAYOUT, Kokkos::Device<Kokkos::Cuda, SPACE>,         \
          Kokkos::MemoryTraits<Kokkos::Unmanaged | Kokkos::RandomAccess>>,    \
      Kokkos::View<SCALAR*, LAYOUT, Kokkos::Device<Kokkos::Cuda, SPACE>,      \
                   Kokkos::MemoryTraits<Kokkos::Unmanaged>>,                  \
      true, COMPILE_LIBRARY> {                                                \
    using device_type       = Kokkos::Device<Kokkos::Cuda, SPACE>;            \
    using memory_trait_type = Kokkos::MemoryTraits<Kokkos::Unmanaged>;        \
    using Handle =                                                            \
        KokkosSparse::Impl::SPMVHandleImpl<Kokkos::Cuda, SPACE, SCALAR,       \
                                           OFFSET, ORDINAL>;                  \
    using AMatrix = ::KokkosSparse::Experimental::BsrMatrix<                  \
        SCALAR const, ORDINAL const, device_type, memory_trait_type,          \
        OFFSET const>;                                                        \
    using XVector = Kokkos::View<                                             \
        SCALAR const*, LAYOUT, device_type,                                   \
        Kokkos::MemoryTraits<Kokkos::Unmanaged | Kokkos::RandomAccess>>;      \
    using YVector =                                                           \
        Kokkos::View<SCALAR*, LAYOUT, device_type, memory_trait_type>;        \
                                                                              \
    using coefficient_type = typename YVector::non_const_value_type;          \
                                                                              \
    static void spmv_bsrmatrix(const Kokkos::Cuda& exec, Handle* handle,      \
                               const char mode[],                             \
                               const coefficient_type& alpha,                 \
                               const AMatrix& A, const XVector& x,            \
                               const coefficient_type& beta,                  \
                               const YVector& y) {                            \
      std::string label = "KokkosSparse::spmv[TPL_CUSPARSE,BSRMATRIX" +       \
                          Kokkos::ArithTraits<SCALAR>::name() + "]";          \
      Kokkos::Profiling::pushRegion(label);                                   \
      spmv_bsr_cusparse(exec, handle, mode, alpha, A, x, beta, y);            \
      Kokkos::Profiling::popRegion();                                         \
    }                                                                         \
  };

KOKKOSSPARSE_SPMV_CUSPARSE(double, int, int, Kokkos::LayoutLeft,
                           Kokkos::CudaSpace,
                           KOKKOSKERNELS_IMPL_COMPILE_LIBRARY)
KOKKOSSPARSE_SPMV_CUSPARSE(double, int, int, Kokkos::LayoutRight,
                           Kokkos::CudaSpace,
                           KOKKOSKERNELS_IMPL_COMPILE_LIBRARY)
KOKKOSSPARSE_SPMV_CUSPARSE(float, int, int, Kokkos::LayoutLeft,
                           Kokkos::CudaSpace,
                           KOKKOSKERNELS_IMPL_COMPILE_LIBRARY)
KOKKOSSPARSE_SPMV_CUSPARSE(float, int, int, Kokkos::LayoutRight,
                           Kokkos::CudaSpace,
                           KOKKOSKERNELS_IMPL_COMPILE_LIBRARY)
KOKKOSSPARSE_SPMV_CUSPARSE(Kokkos::complex<double>, int, int,
                           Kokkos::LayoutLeft, Kokkos::CudaSpace,
                           KOKKOSKERNELS_IMPL_COMPILE_LIBRARY)
KOKKOSSPARSE_SPMV_CUSPARSE(Kokkos::complex<double>, int, int,
                           Kokkos::LayoutRight, Kokkos::CudaSpace,
                           KOKKOSKERNELS_IMPL_COMPILE_LIBRARY)
KOKKOSSPARSE_SPMV_CUSPARSE(Kokkos::complex<float>, int, int, Kokkos::LayoutLeft,
                           Kokkos::CudaSpace,
                           KOKKOSKERNELS_IMPL_COMPILE_LIBRARY)
KOKKOSSPARSE_SPMV_CUSPARSE(Kokkos::complex<float>, int, int,
                           Kokkos::LayoutRight, Kokkos::CudaSpace,
                           KOKKOSKERNELS_IMPL_COMPILE_LIBRARY)
KOKKOSSPARSE_SPMV_CUSPARSE(double, int, int, Kokkos::LayoutLeft,
                           Kokkos::CudaUVMSpace,
                           KOKKOSKERNELS_IMPL_COMPILE_LIBRARY)
KOKKOSSPARSE_SPMV_CUSPARSE(double, int, int, Kokkos::LayoutRight,
                           Kokkos::CudaUVMSpace,
                           KOKKOSKERNELS_IMPL_COMPILE_LIBRARY)
KOKKOSSPARSE_SPMV_CUSPARSE(float, int, int, Kokkos::LayoutLeft,
                           Kokkos::CudaUVMSpace,
                           KOKKOSKERNELS_IMPL_COMPILE_LIBRARY)
KOKKOSSPARSE_SPMV_CUSPARSE(float, int, int, Kokkos::LayoutRight,
                           Kokkos::CudaUVMSpace,
                           KOKKOSKERNELS_IMPL_COMPILE_LIBRARY)
KOKKOSSPARSE_SPMV_CUSPARSE(Kokkos::complex<double>, int, int,
                           Kokkos::LayoutLeft, Kokkos::CudaUVMSpace,
                           KOKKOSKERNELS_IMPL_COMPILE_LIBRARY)
KOKKOSSPARSE_SPMV_CUSPARSE(Kokkos::complex<double>, int, int,
                           Kokkos::LayoutRight, Kokkos::CudaUVMSpace,
                           KOKKOSKERNELS_IMPL_COMPILE_LIBRARY)
KOKKOSSPARSE_SPMV_CUSPARSE(Kokkos::complex<float>, int, int, Kokkos::LayoutLeft,
                           Kokkos::CudaUVMSpace,
                           KOKKOSKERNELS_IMPL_COMPILE_LIBRARY)
KOKKOSSPARSE_SPMV_CUSPARSE(Kokkos::complex<float>, int, int,
                           Kokkos::LayoutRight, Kokkos::CudaUVMSpace,
                           KOKKOSKERNELS_IMPL_COMPILE_LIBRARY)

#undef KOKKOSSPARSE_SPMV_CUSPARSE

// cuSparse TPL does not support LayoutRight for this operation
// only specialize for LayoutLeft
#define KOKKOSSPARSE_SPMV_MV_CUSPARSE(SCALAR, ORDINAL, OFFSET, SPACE,         \
                                      ETI_AVAIL)                              \
  template <>                                                                 \
  struct SPMV_MV_BSRMATRIX<                                                   \
      Kokkos::Cuda,                                                           \
      KokkosSparse::Impl::SPMVHandleImpl<Kokkos::Cuda, SPACE, SCALAR, OFFSET, \
                                         ORDINAL>,                            \
      ::KokkosSparse::Experimental::BsrMatrix<                                \
          SCALAR const, ORDINAL const, Kokkos::Device<Kokkos::Cuda, SPACE>,   \
          Kokkos::MemoryTraits<Kokkos::Unmanaged>, OFFSET const>,             \
      Kokkos::View<                                                           \
          SCALAR const**, Kokkos::LayoutLeft,                                 \
          Kokkos::Device<Kokkos::Cuda, SPACE>,                                \
          Kokkos::MemoryTraits<Kokkos::Unmanaged | Kokkos::RandomAccess>>,    \
      Kokkos::View<SCALAR**, Kokkos::LayoutLeft,                              \
                   Kokkos::Device<Kokkos::Cuda, SPACE>,                       \
                   Kokkos::MemoryTraits<Kokkos::Unmanaged>>,                  \
      false, true, ETI_AVAIL> {                                               \
    using device_type       = Kokkos::Device<Kokkos::Cuda, SPACE>;            \
    using memory_trait_type = Kokkos::MemoryTraits<Kokkos::Unmanaged>;        \
    using Handle =                                                            \
        KokkosSparse::Impl::SPMVHandleImpl<Kokkos::Cuda, SPACE, SCALAR,       \
                                           OFFSET, ORDINAL>;                  \
    using AMatrix = ::KokkosSparse::Experimental::BsrMatrix<                  \
        SCALAR const, ORDINAL const, device_type, memory_trait_type,          \
        OFFSET const>;                                                        \
    using XVector = Kokkos::View<                                             \
        SCALAR const**, Kokkos::LayoutLeft, device_type,                      \
        Kokkos::MemoryTraits<Kokkos::Unmanaged | Kokkos::RandomAccess>>;      \
    using YVector = Kokkos::View<SCALAR**, Kokkos::LayoutLeft, device_type,   \
                                 memory_trait_type>;                          \
                                                                              \
    using coefficient_type = typename YVector::non_const_value_type;          \
                                                                              \
    static void spmv_mv_bsrmatrix(const Kokkos::Cuda& exec, Handle* handle,   \
                                  const char mode[],                          \
                                  const coefficient_type& alpha,              \
                                  const AMatrix& A, const XVector& x,         \
                                  const coefficient_type& beta,               \
                                  const YVector& y) {                         \
      std::string label = "KokkosSparse::spmv[TPL_CUSPARSE,BSRMATRIX" +       \
                          Kokkos::ArithTraits<SCALAR>::name() + "]";          \
      Kokkos::Profiling::pushRegion(label);                                   \
      spmv_mv_bsr_cusparse(exec, handle, mode, alpha, A, x, beta, y);         \
      Kokkos::Profiling::popRegion();                                         \
    }                                                                         \
  };

KOKKOSSPARSE_SPMV_MV_CUSPARSE(double, int, int, Kokkos::CudaSpace, true)
KOKKOSSPARSE_SPMV_MV_CUSPARSE(double, int, int, Kokkos::CudaSpace, false)
KOKKOSSPARSE_SPMV_MV_CUSPARSE(float, int, int, Kokkos::CudaSpace, true)
KOKKOSSPARSE_SPMV_MV_CUSPARSE(float, int, int, Kokkos::CudaSpace, false)
KOKKOSSPARSE_SPMV_MV_CUSPARSE(Kokkos::complex<double>, int, int,
                              Kokkos::CudaSpace, true)
KOKKOSSPARSE_SPMV_MV_CUSPARSE(Kokkos::complex<double>, int, int,
                              Kokkos::CudaSpace, false)
KOKKOSSPARSE_SPMV_MV_CUSPARSE(Kokkos::complex<float>, int, int,
                              Kokkos::CudaSpace, true)
KOKKOSSPARSE_SPMV_MV_CUSPARSE(Kokkos::complex<float>, int, int,
                              Kokkos::CudaSpace, false)
KOKKOSSPARSE_SPMV_MV_CUSPARSE(double, int, int, Kokkos::CudaUVMSpace, true)
KOKKOSSPARSE_SPMV_MV_CUSPARSE(double, int, int, Kokkos::CudaUVMSpace, false)
KOKKOSSPARSE_SPMV_MV_CUSPARSE(float, int, int, Kokkos::CudaUVMSpace, true)
KOKKOSSPARSE_SPMV_MV_CUSPARSE(float, int, int, Kokkos::CudaUVMSpace, false)
KOKKOSSPARSE_SPMV_MV_CUSPARSE(Kokkos::complex<double>, int, int,
                              Kokkos::CudaUVMSpace, true)
KOKKOSSPARSE_SPMV_MV_CUSPARSE(Kokkos::complex<double>, int, int,
                              Kokkos::CudaUVMSpace, false)
KOKKOSSPARSE_SPMV_MV_CUSPARSE(Kokkos::complex<float>, int, int,
                              Kokkos::CudaUVMSpace, true)
KOKKOSSPARSE_SPMV_MV_CUSPARSE(Kokkos::complex<float>, int, int,
                              Kokkos::CudaUVMSpace, false)

#undef KOKKOSSPARSE_SPMV_MV_CUSPARSE

}  // namespace Impl
}  // namespace KokkosSparse
#endif  // (9000 <= CUDA_VERSION)

#endif  // KOKKOSKERNELS_ENABLE_TPL_CUSPARSE

// --------------------
// rocSparse
// --------------------
#if defined(KOKKOSKERNELS_ENABLE_TPL_ROCSPARSE)

#include <rocsparse/rocsparse.h>

#include "KokkosSparse_Utils_rocsparse.hpp"

namespace KokkosSparse {
namespace Impl {

template <class Handle, class AMatrix, class XVector, class YVector>
void spmv_bsr_rocsparse(const Kokkos::HIP& exec, Handle* handle,
                        const char mode[],
                        typename YVector::non_const_value_type const& alpha,
                        const AMatrix& A, const XVector& x,
                        typename YVector::non_const_value_type const& beta,
                        const YVector& y) {
  /*
     rocm 5.4.0 rocsparse_*bsrmv reference:
     https://rocsparse.readthedocs.io/en/rocm-5.4.0/usermanual.html#rocsparse-bsrmv-ex

     only trans = rocsparse_operation_none is supported
     only descr = rocsparse_matrix_type_general is supported

  */

  using offset_type  = typename AMatrix::non_const_size_type;
  using ordinal_type = typename AMatrix::non_const_ordinal_type;
  using value_type   = typename AMatrix::non_const_value_type;
  using rocsparse_value_type =
      typename KokkosSparse::Impl::kokkos_to_rocsparse_type<value_type>::type;

  // assert ordinals and offsets are the expected types
  static_assert(std::is_same_v<offset_type, rocsparse_int>,
                "A offset_type must be rocsparse_int");
  static_assert(std::is_same_v<ordinal_type, rocsparse_int>,
                "A ordinal_type must be rocsparse_int");

  // assert all operands are the same type
  using x_value_type = typename XVector::non_const_value_type;
  using y_value_type = typename YVector::non_const_value_type;
  static_assert(std::is_same_v<value_type, x_value_type>,
                "A and x must have same value type");
  static_assert(std::is_same_v<value_type, y_value_type>,
                "A and y must have same value type");

  // assert X and Y are non-stride (pass raw pointers to TPL)
  static_assert(
      !std::is_same_v<typename XVector::array_layout, Kokkos::LayoutStride>,
      "x must be contiguous");
  static_assert(
      !std::is_same_v<typename YVector::array_layout, Kokkos::LayoutStride>,
      "y must be contiguous");

  // assert BSR data is non-stride (pass raw pointers to TPL)
  static_assert(!std::is_same_v<typename AMatrix::values_type::array_layout,
                                Kokkos::LayoutStride>,
                "A values must be contiguous");
  static_assert(!std::is_same_v<typename AMatrix::row_map_type::array_layout,
                                Kokkos::LayoutStride>,
                "A row_map must be contiguous");
  static_assert(!std::is_same_v<typename AMatrix::index_type::array_layout,
                                Kokkos::LayoutStride>,
                "A entries must be contiguous");

  rocsparse_handle rocsparseHandle =
      KokkosKernels::Impl::RocsparseSingleton::singleton().rocsparseHandle;
  // resets handle stream to NULL when out of scope
  KokkosSparse::Impl::TemporarySetRocsparseStream tsrs(rocsparseHandle, exec);

  // set the mode
  rocsparse_operation trans;
  switch (toupper(mode[0])) {
    case 'N': trans = rocsparse_operation_none; break;
    default: {
      std::stringstream ss;
      ss << "Mode " << mode << " invalid for rocsparse_[*]bsrmv\n";
      throw std::invalid_argument(ss.str());
    }
  }

  /*
  Specify the matrix direction.
  The rocsparse_direction indicates whether a dense matrix should be parsed by
  rows or by columns, assuming column-major storage. Values: enumerator
  rocsparse_direction_row Parse the matrix by rows. enumerator
  rocsparse_direction_column Parse the matrix by columns.
  */
  // KokkosSparse Bsr matrix blocks are layoutright (row-major)
  static_assert(
      std::is_same_v<typename AMatrix::block_layout_type, Kokkos::LayoutRight>,
      "A blocks must be stored layout-right");
  rocsparse_direction dir = rocsparse_direction_row;

  const rocsparse_int mb = rocsparse_int(A.numRows());  // number of block rows
  const rocsparse_int nb = rocsparse_int(A.numCols());  // number of block cols
  const rocsparse_int nnzb =
      rocsparse_int(A.nnz());  // number of non-zero blocks
  const rocsparse_value_type* alpha_ =
      reinterpret_cast<const rocsparse_value_type*>(&alpha);

  const rocsparse_value_type* bsr_val =
      reinterpret_cast<const rocsparse_value_type*>(A.values.data());
  const rocsparse_int* bsr_row_ptr = A.graph.row_map.data();
  const rocsparse_int* bsr_col_ind = A.graph.entries.data();
  const rocsparse_int block_dim    = rocsparse_int(A.blockDim());
  const rocsparse_value_type* x_ =
      reinterpret_cast<const rocsparse_value_type*>(x.data());
  const rocsparse_value_type* beta_ =
      reinterpret_cast<const rocsparse_value_type*>(&beta);
  rocsparse_value_type* y_ = reinterpret_cast<rocsparse_value_type*>(y.data());

  KokkosSparse::Impl::RocSparse_BSR_SpMV_Data* subhandle;
  if (handle->is_set_up) {
    subhandle =
        dynamic_cast<KokkosSparse::Impl::RocSparse_BSR_SpMV_Data*>(handle->tpl);
    if (!subhandle)
      throw std::runtime_error(
          "KokkosSparse::spmv: subhandle is not set up for rocsparse BSR");
  } else {
    subhandle   = new KokkosSparse::Impl::RocSparse_BSR_SpMV_Data(exec);
    handle->tpl = subhandle;
    KOKKOS_ROCSPARSE_SAFE_CALL_IMPL(
        rocsparse_create_mat_descr(&subhandle->mat));
    // *_ex* functions deprecated in introduced in 6+
#if KOKKOSSPARSE_IMPL_ROCM_VERSION >= 60000
    KOKKOS_ROCSPARSE_SAFE_CALL_IMPL(
        rocsparse_create_mat_info(&subhandle->info));
    if constexpr (std::is_same_v<value_type, float>) {
      KOKKOS_ROCSPARSE_SAFE_CALL_IMPL(rocsparse_sbsrmv_analysis(
          rocsparseHandle, dir, trans, mb, nb, nnzb, subhandle->mat, bsr_val,
          bsr_row_ptr, bsr_col_ind, block_dim, subhandle->info));
    } else if constexpr (std::is_same_v<value_type, double>) {
      KOKKOS_ROCSPARSE_SAFE_CALL_IMPL(rocsparse_dbsrmv_analysis(
          rocsparseHandle, dir, trans, mb, nb, nnzb, subhandle->mat, bsr_val,
          bsr_row_ptr, bsr_col_ind, block_dim, subhandle->info));
    } else if constexpr (std::is_same_v<value_type, Kokkos::complex<float>>) {
      KOKKOS_ROCSPARSE_SAFE_CALL_IMPL(rocsparse_cbsrmv_analysis(
          rocsparseHandle, dir, trans, mb, nb, nnzb, subhandle->mat, bsr_val,
          bsr_row_ptr, bsr_col_ind, block_dim, subhandle->info));
    } else if constexpr (std::is_same_v<value_type, Kokkos::complex<double>>) {
      KOKKOS_ROCSPARSE_SAFE_CALL_IMPL(rocsparse_zbsrmv_analysis(
          rocsparseHandle, dir, trans, mb, nb, nnzb, subhandle->mat, bsr_val,
          bsr_row_ptr, bsr_col_ind, block_dim, subhandle->info));
    } else {
      static_assert(KokkosKernels::Impl::always_false_v<value_type>,
                    "unsupported value type for rocsparse_*bsrmv");
    }
    // *_ex* functions introduced in 5.4.0
#elif KOKKOSSPARSE_IMPL_ROCM_VERSION < 50400
    // No analysis step in the older versions
#else
    KOKKOS_ROCSPARSE_SAFE_CALL_IMPL(
        rocsparse_create_mat_info(&subhandle->info));
    if constexpr (std::is_same_v<value_type, float>) {
      KOKKOS_ROCSPARSE_SAFE_CALL_IMPL(rocsparse_sbsrmv_ex_analysis(
          rocsparseHandle, dir, trans, mb, nb, nnzb, subhandle->mat, bsr_val,
          bsr_row_ptr, bsr_col_ind, block_dim, subhandle->info));
    } else if constexpr (std::is_same_v<value_type, double>) {
      KOKKOS_ROCSPARSE_SAFE_CALL_IMPL(rocsparse_dbsrmv_ex_analysis(
          rocsparseHandle, dir, trans, mb, nb, nnzb, subhandle->mat, bsr_val,
          bsr_row_ptr, bsr_col_ind, block_dim, subhandle->info));
    } else if constexpr (std::is_same_v<value_type, Kokkos::complex<float>>) {
      KOKKOS_ROCSPARSE_SAFE_CALL_IMPL(rocsparse_cbsrmv_ex_analysis(
          rocsparseHandle, dir, trans, mb, nb, nnzb, subhandle->mat, bsr_val,
          bsr_row_ptr, bsr_col_ind, block_dim, subhandle->info));
    } else if constexpr (std::is_same_v<value_type, Kokkos::complex<double>>) {
      KOKKOS_ROCSPARSE_SAFE_CALL_IMPL(rocsparse_zbsrmv_ex_analysis(
          rocsparseHandle, dir, trans, mb, nb, nnzb, subhandle->mat, bsr_val,
          bsr_row_ptr, bsr_col_ind, block_dim, subhandle->info));
    } else {
      static_assert(KokkosKernels::Impl::always_false_v<value_type>,
                    "unsupported value type for rocsparse_*bsrmv");
    }
#endif
    handle->is_set_up = true;
  }

  // *_ex* functions deprecated in introduced in 6+
#if KOKKOSSPARSE_IMPL_ROCM_VERSION >= 60000
  if constexpr (std::is_same_v<value_type, float>) {
<<<<<<< HEAD
    KOKKOS_ROCSPARSE_SAFE_CALL_IMPL(rocsparse_sbsrmv_analysis(
        handle, dir, trans, mb, nb, nnzb, descr, bsr_val, bsr_row_ptr,
        bsr_col_ind, block_dim, info));
    KOKKOS_ROCSPARSE_SAFE_CALL_IMPL(rocsparse_sbsrmv(
        handle, dir, trans, mb, nb, nnzb, alpha_, descr, bsr_val, bsr_row_ptr,
        bsr_col_ind, block_dim, info, x_, beta_, y_));
    KOKKOS_ROCSPARSE_SAFE_CALL_IMPL(rocsparse_bsrsv_clear(handle, info));
  } else if constexpr (std::is_same_v<value_type, double>) {
    KOKKOS_ROCSPARSE_SAFE_CALL_IMPL(rocsparse_dbsrmv_analysis(
        handle, dir, trans, mb, nb, nnzb, descr, bsr_val, bsr_row_ptr,
        bsr_col_ind, block_dim, info));
    KOKKOS_ROCSPARSE_SAFE_CALL_IMPL(rocsparse_dbsrmv(
        handle, dir, trans, mb, nb, nnzb, alpha_, descr, bsr_val, bsr_row_ptr,
        bsr_col_ind, block_dim, info, x_, beta_, y_));
    KOKKOS_ROCSPARSE_SAFE_CALL_IMPL(rocsparse_bsrsv_clear(handle, info));
  } else if constexpr (std::is_same_v<value_type, Kokkos::complex<float>>) {
    KOKKOS_ROCSPARSE_SAFE_CALL_IMPL(rocsparse_cbsrmv_analysis(
        handle, dir, trans, mb, nb, nnzb, descr, bsr_val, bsr_row_ptr,
        bsr_col_ind, block_dim, info));
    KOKKOS_ROCSPARSE_SAFE_CALL_IMPL(rocsparse_cbsrmv(
        handle, dir, trans, mb, nb, nnzb, alpha_, descr, bsr_val, bsr_row_ptr,
        bsr_col_ind, block_dim, info, x_, beta_, y_));
    KOKKOS_ROCSPARSE_SAFE_CALL_IMPL(rocsparse_bsrsv_clear(handle, info));
  } else if constexpr (std::is_same_v<value_type, Kokkos::complex<double>>) {
    KOKKOS_ROCSPARSE_SAFE_CALL_IMPL(rocsparse_zbsrmv_analysis(
        handle, dir, trans, mb, nb, nnzb, descr, bsr_val, bsr_row_ptr,
        bsr_col_ind, block_dim, info));
    KOKKOS_ROCSPARSE_SAFE_CALL_IMPL(rocsparse_zbsrmv(
        handle, dir, trans, mb, nb, nnzb, alpha_, descr, bsr_val, bsr_row_ptr,
        bsr_col_ind, block_dim, info, x_, beta_, y_));
    KOKKOS_ROCSPARSE_SAFE_CALL_IMPL(rocsparse_bsrsv_clear(handle, info));
=======
    KOKKOS_ROCSPARSE_SAFE_CALL_IMPL(
        rocsparse_sbsrmv(rocsparseHandle, dir, trans, mb, nb, nnzb, alpha_,
                         subhandle->mat, bsr_val, bsr_row_ptr, bsr_col_ind,
                         block_dim, subhandle->info, x_, beta_, y_));
  } else if constexpr (std::is_same_v<value_type, double>) {
    KOKKOS_ROCSPARSE_SAFE_CALL_IMPL(
        rocsparse_dbsrmv(rocsparseHandle, dir, trans, mb, nb, nnzb, alpha_,
                         subhandle->mat, bsr_val, bsr_row_ptr, bsr_col_ind,
                         block_dim, subhandle->info, x_, beta_, y_));
  } else if constexpr (std::is_same_v<value_type, Kokkos::complex<float>>) {
    KOKKOS_ROCSPARSE_SAFE_CALL_IMPL(
        rocsparse_cbsrmv(rocsparseHandle, dir, trans, mb, nb, nnzb, alpha_,
                         subhandle->mat, bsr_val, bsr_row_ptr, bsr_col_ind,
                         block_dim, subhandle->info, x_, beta_, y_));
  } else if constexpr (std::is_same_v<value_type, Kokkos::complex<double>>) {
    KOKKOS_ROCSPARSE_SAFE_CALL_IMPL(
        rocsparse_zbsrmv(rocsparseHandle, dir, trans, mb, nb, nnzb, alpha_,
                         subhandle->mat, bsr_val, bsr_row_ptr, bsr_col_ind,
                         block_dim, subhandle->info, x_, beta_, y_));
>>>>>>> 295a0839
  } else {
    static_assert(KokkosKernels::Impl::always_false_v<value_type>,
                  "unsupported value type for rocsparse_*bsrmv");
  }
  // *_ex* functions introduced in 5.4.0
#elif KOKKOSSPARSE_IMPL_ROCM_VERSION < 50400
  if constexpr (std::is_same_v<value_type, float>) {
    KOKKOS_ROCSPARSE_SAFE_CALL_IMPL(rocsparse_sbsrmv(
        rocsparseHandle, dir, trans, mb, nb, nnzb, alpha_, subhandle->mat,
        bsr_val, bsr_row_ptr, bsr_col_ind, block_dim, x_, beta_, y_));
  } else if constexpr (std::is_same_v<value_type, double>) {
    KOKKOS_ROCSPARSE_SAFE_CALL_IMPL(rocsparse_dbsrmv(
        rocsparseHandle, dir, trans, mb, nb, nnzb, alpha_, subhandle->mat,
        bsr_val, bsr_row_ptr, bsr_col_ind, block_dim, x_, beta_, y_));
  } else if constexpr (std::is_same_v<value_type, Kokkos::complex<float>>) {
    KOKKOS_ROCSPARSE_SAFE_CALL_IMPL(rocsparse_cbsrmv(
        rocsparseHandle, dir, trans, mb, nb, nnzb, alpha_, subhandle->mat,
        bsr_val, bsr_row_ptr, bsr_col_ind, block_dim, x_, beta_, y_));
  } else if constexpr (std::is_same_v<value_type, Kokkos::complex<double>>) {
    KOKKOS_ROCSPARSE_SAFE_CALL_IMPL(rocsparse_zbsrmv(
        rocsparseHandle, dir, trans, mb, nb, nnzb, alpha_, subhandle->mat,
        bsr_val, bsr_row_ptr, bsr_col_ind, block_dim, x_, beta_, y_));
  } else {
    static_assert(KokkosKernels::Impl::always_false_v<value_type>,
                  "unsupported value type for rocsparse_*bsrmv");
  }
#else
  if constexpr (std::is_same_v<value_type, float>) {
    KOKKOS_ROCSPARSE_SAFE_CALL_IMPL(
        rocsparse_sbsrmv_ex(rocsparseHandle, dir, trans, mb, nb, nnzb, alpha_,
                            subhandle->mat, bsr_val, bsr_row_ptr, bsr_col_ind,
                            block_dim, subhandle->info, x_, beta_, y_));
  } else if constexpr (std::is_same_v<value_type, double>) {
    KOKKOS_ROCSPARSE_SAFE_CALL_IMPL(
        rocsparse_dbsrmv_ex(rocsparseHandle, dir, trans, mb, nb, nnzb, alpha_,
                            subhandle->mat, bsr_val, bsr_row_ptr, bsr_col_ind,
                            block_dim, subhandle->info, x_, beta_, y_));
  } else if constexpr (std::is_same_v<value_type, Kokkos::complex<float>>) {
    KOKKOS_ROCSPARSE_SAFE_CALL_IMPL(
        rocsparse_cbsrmv_ex(rocsparseHandle, dir, trans, mb, nb, nnzb, alpha_,
                            subhandle->mat, bsr_val, bsr_row_ptr, bsr_col_ind,
                            block_dim, subhandle->info, x_, beta_, y_));
  } else if constexpr (std::is_same_v<value_type, Kokkos::complex<double>>) {
    KOKKOS_ROCSPARSE_SAFE_CALL_IMPL(
        rocsparse_zbsrmv_ex(rocsparseHandle, dir, trans, mb, nb, nnzb, alpha_,
                            subhandle->mat, bsr_val, bsr_row_ptr, bsr_col_ind,
                            block_dim, subhandle->info, x_, beta_, y_));
  } else {
    static_assert(KokkosKernels::Impl::always_false_v<value_type>,
                  "unsupported value type for rocsparse_*bsrmv");
  }
#endif
}  // spmv_bsr_rocsparse

#define KOKKOSSPARSE_SPMV_ROCSPARSE(SCALAR, ORDINAL, OFFSET, LAYOUT, SPACE,    \
                                    COMPILE_LIBRARY)                           \
  template <>                                                                  \
  struct SPMV_BSRMATRIX<                                                       \
      Kokkos::HIP,                                                             \
      KokkosSparse::Impl::SPMVHandleImpl<Kokkos::HIP, SPACE, SCALAR, OFFSET,   \
                                         ORDINAL>,                             \
      ::KokkosSparse::Experimental::BsrMatrix<                                 \
          SCALAR const, ORDINAL const, Kokkos::Device<Kokkos::HIP, SPACE>,     \
          Kokkos::MemoryTraits<Kokkos::Unmanaged>, OFFSET const>,              \
      Kokkos::View<                                                            \
          SCALAR const*, LAYOUT, Kokkos::Device<Kokkos::HIP, SPACE>,           \
          Kokkos::MemoryTraits<Kokkos::Unmanaged | Kokkos::RandomAccess>>,     \
      Kokkos::View<SCALAR*, LAYOUT, Kokkos::Device<Kokkos::HIP, SPACE>,        \
                   Kokkos::MemoryTraits<Kokkos::Unmanaged>>,                   \
      true, COMPILE_LIBRARY> {                                                 \
    using device_type       = Kokkos::Device<Kokkos::HIP, SPACE>;              \
    using memory_trait_type = Kokkos::MemoryTraits<Kokkos::Unmanaged>;         \
    using Handle =                                                             \
        KokkosSparse::Impl::SPMVHandleImpl<Kokkos::HIP, SPACE, SCALAR, OFFSET, \
                                           ORDINAL>;                           \
    using AMatrix = ::KokkosSparse::Experimental::BsrMatrix<                   \
        SCALAR const, ORDINAL const, device_type, memory_trait_type,           \
        OFFSET const>;                                                         \
    using XVector = Kokkos::View<                                              \
        SCALAR const*, LAYOUT, device_type,                                    \
        Kokkos::MemoryTraits<Kokkos::Unmanaged | Kokkos::RandomAccess>>;       \
    using YVector =                                                            \
        Kokkos::View<SCALAR*, LAYOUT, device_type, memory_trait_type>;         \
                                                                               \
    using coefficient_type = typename YVector::non_const_value_type;           \
                                                                               \
    static void spmv_bsrmatrix(const Kokkos::HIP& exec, Handle* handle,        \
                               const char mode[],                              \
                               const coefficient_type& alpha,                  \
                               const AMatrix& A, const XVector& x,             \
                               const coefficient_type& beta,                   \
                               const YVector& y) {                             \
      std::string label = "KokkosSparse::spmv[TPL_ROCSPARSE,BSRMATRIX" +       \
                          Kokkos::ArithTraits<SCALAR>::name() + "]";           \
      Kokkos::Profiling::pushRegion(label);                                    \
      spmv_bsr_rocsparse(exec, handle, mode, alpha, A, x, beta, y);            \
      Kokkos::Profiling::popRegion();                                          \
    }                                                                          \
  };

KOKKOSSPARSE_SPMV_ROCSPARSE(float, rocsparse_int, rocsparse_int,
                            Kokkos::LayoutLeft, Kokkos::HIPSpace,
                            KOKKOSKERNELS_IMPL_COMPILE_LIBRARY);
KOKKOSSPARSE_SPMV_ROCSPARSE(float, rocsparse_int, rocsparse_int,
                            Kokkos::LayoutRight, Kokkos::HIPSpace,
                            KOKKOSKERNELS_IMPL_COMPILE_LIBRARY);
KOKKOSSPARSE_SPMV_ROCSPARSE(double, rocsparse_int, rocsparse_int,
                            Kokkos::LayoutLeft, Kokkos::HIPSpace,
                            KOKKOSKERNELS_IMPL_COMPILE_LIBRARY);
KOKKOSSPARSE_SPMV_ROCSPARSE(double, rocsparse_int, rocsparse_int,
                            Kokkos::LayoutRight, Kokkos::HIPSpace,
                            KOKKOSKERNELS_IMPL_COMPILE_LIBRARY);
KOKKOSSPARSE_SPMV_ROCSPARSE(Kokkos::complex<float>, rocsparse_int,
                            rocsparse_int, Kokkos::LayoutLeft, Kokkos::HIPSpace,
                            KOKKOSKERNELS_IMPL_COMPILE_LIBRARY);
KOKKOSSPARSE_SPMV_ROCSPARSE(Kokkos::complex<float>, rocsparse_int,
                            rocsparse_int, Kokkos::LayoutRight,
                            Kokkos::HIPSpace,
                            KOKKOSKERNELS_IMPL_COMPILE_LIBRARY);
KOKKOSSPARSE_SPMV_ROCSPARSE(Kokkos::complex<double>, rocsparse_int,
                            rocsparse_int, Kokkos::LayoutLeft, Kokkos::HIPSpace,
                            KOKKOSKERNELS_IMPL_COMPILE_LIBRARY);
KOKKOSSPARSE_SPMV_ROCSPARSE(Kokkos::complex<double>, rocsparse_int,
                            rocsparse_int, Kokkos::LayoutRight,
                            Kokkos::HIPSpace,
                            KOKKOSKERNELS_IMPL_COMPILE_LIBRARY);

#undef KOKKOSSPARSE_SPMV_ROCSPARSE

}  // namespace Impl
}  // namespace KokkosSparse

#endif  // defined(KOKKOSKERNELS_ENABLE_TPL_ROCSPARSE)

#endif  // KOKKOSSPARSE_SPMV_BSRMATRIX_TPL_SPEC_DECL_HPP<|MERGE_RESOLUTION|>--- conflicted
+++ resolved
@@ -948,39 +948,6 @@
   // *_ex* functions deprecated in introduced in 6+
 #if KOKKOSSPARSE_IMPL_ROCM_VERSION >= 60000
   if constexpr (std::is_same_v<value_type, float>) {
-<<<<<<< HEAD
-    KOKKOS_ROCSPARSE_SAFE_CALL_IMPL(rocsparse_sbsrmv_analysis(
-        handle, dir, trans, mb, nb, nnzb, descr, bsr_val, bsr_row_ptr,
-        bsr_col_ind, block_dim, info));
-    KOKKOS_ROCSPARSE_SAFE_CALL_IMPL(rocsparse_sbsrmv(
-        handle, dir, trans, mb, nb, nnzb, alpha_, descr, bsr_val, bsr_row_ptr,
-        bsr_col_ind, block_dim, info, x_, beta_, y_));
-    KOKKOS_ROCSPARSE_SAFE_CALL_IMPL(rocsparse_bsrsv_clear(handle, info));
-  } else if constexpr (std::is_same_v<value_type, double>) {
-    KOKKOS_ROCSPARSE_SAFE_CALL_IMPL(rocsparse_dbsrmv_analysis(
-        handle, dir, trans, mb, nb, nnzb, descr, bsr_val, bsr_row_ptr,
-        bsr_col_ind, block_dim, info));
-    KOKKOS_ROCSPARSE_SAFE_CALL_IMPL(rocsparse_dbsrmv(
-        handle, dir, trans, mb, nb, nnzb, alpha_, descr, bsr_val, bsr_row_ptr,
-        bsr_col_ind, block_dim, info, x_, beta_, y_));
-    KOKKOS_ROCSPARSE_SAFE_CALL_IMPL(rocsparse_bsrsv_clear(handle, info));
-  } else if constexpr (std::is_same_v<value_type, Kokkos::complex<float>>) {
-    KOKKOS_ROCSPARSE_SAFE_CALL_IMPL(rocsparse_cbsrmv_analysis(
-        handle, dir, trans, mb, nb, nnzb, descr, bsr_val, bsr_row_ptr,
-        bsr_col_ind, block_dim, info));
-    KOKKOS_ROCSPARSE_SAFE_CALL_IMPL(rocsparse_cbsrmv(
-        handle, dir, trans, mb, nb, nnzb, alpha_, descr, bsr_val, bsr_row_ptr,
-        bsr_col_ind, block_dim, info, x_, beta_, y_));
-    KOKKOS_ROCSPARSE_SAFE_CALL_IMPL(rocsparse_bsrsv_clear(handle, info));
-  } else if constexpr (std::is_same_v<value_type, Kokkos::complex<double>>) {
-    KOKKOS_ROCSPARSE_SAFE_CALL_IMPL(rocsparse_zbsrmv_analysis(
-        handle, dir, trans, mb, nb, nnzb, descr, bsr_val, bsr_row_ptr,
-        bsr_col_ind, block_dim, info));
-    KOKKOS_ROCSPARSE_SAFE_CALL_IMPL(rocsparse_zbsrmv(
-        handle, dir, trans, mb, nb, nnzb, alpha_, descr, bsr_val, bsr_row_ptr,
-        bsr_col_ind, block_dim, info, x_, beta_, y_));
-    KOKKOS_ROCSPARSE_SAFE_CALL_IMPL(rocsparse_bsrsv_clear(handle, info));
-=======
     KOKKOS_ROCSPARSE_SAFE_CALL_IMPL(
         rocsparse_sbsrmv(rocsparseHandle, dir, trans, mb, nb, nnzb, alpha_,
                          subhandle->mat, bsr_val, bsr_row_ptr, bsr_col_ind,
@@ -1000,7 +967,6 @@
         rocsparse_zbsrmv(rocsparseHandle, dir, trans, mb, nb, nnzb, alpha_,
                          subhandle->mat, bsr_val, bsr_row_ptr, bsr_col_ind,
                          block_dim, subhandle->info, x_, beta_, y_));
->>>>>>> 295a0839
   } else {
     static_assert(KokkosKernels::Impl::always_false_v<value_type>,
                   "unsupported value type for rocsparse_*bsrmv");
