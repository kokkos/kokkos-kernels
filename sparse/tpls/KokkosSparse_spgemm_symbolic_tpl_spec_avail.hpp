/*
//@HEADER
// ************************************************************************
//
//                        Kokkos v. 4.0
//       Copyright (2022) National Technology & Engineering
//               Solutions of Sandia, LLC (NTESS).
//
// Under the terms of Contract DE-NA0003525 with NTESS,
// the U.S. Government retains certain rights in this software.
//
// Part of Kokkos, under the Apache License v2.0 with LLVM Exceptions.
// See https://kokkos.org/LICENSE for license information.
// SPDX-License-Identifier: Apache-2.0 WITH LLVM-exception
//
//@HEADER
*/

#ifndef KOKKOSPARSE_SPGEMM_SYMBOLIC_TPL_SPEC_AVAIL_HPP_
#define KOKKOSPARSE_SPGEMM_SYMBOLIC_TPL_SPEC_AVAIL_HPP_

#ifdef KOKKOSKERNELS_ENABLE_TPL_MKL
#include <mkl.h>
#endif

namespace KokkosSparse {
namespace Impl {
// Specialization struct which defines whether a specialization exists
template <class KernelHandle, class a_size_view_t_, class a_lno_view_t, class b_size_view_t_, class b_lno_view_t,
          class c_size_view_t_>
struct spgemm_symbolic_tpl_spec_avail {
  enum : bool { value = false };
};

#ifdef KOKKOSKERNELS_ENABLE_TPL_CUSPARSE
// NOTE: all versions of cuSPARSE 10.x and 11.x support exactly the same matrix
// types, so there is no ifdef'ing on versions needed in avail. Offset and
// Ordinal must both be 32-bit. Even though the "generic" API lets you specify
// offsets and ordinals independently as either 16, 32 or 64-bit, SpGEMM will
// just fail at runtime if you don't use 32 for both.

#define SPGEMM_SYMBOLIC_AVAIL_CUSPARSE(SCALAR, MEMSPACE)                                                           \
  template <>                                                                                                      \
  struct spgemm_symbolic_tpl_spec_avail<                                                                           \
      KokkosKernels::Experimental::KokkosKernelsHandle<const int, const int, const SCALAR, Kokkos::Cuda, MEMSPACE, \
                                                       MEMSPACE>,                                                  \
<<<<<<< HEAD
      Kokkos::View<const int *, default_layout, Kokkos::Device<Kokkos::Cuda, MEMSPACE>,                            \
                   Kokkos::MemoryTraits<Kokkos::Unmanaged> >,                                                      \
      Kokkos::View<const int *, default_layout, Kokkos::Device<Kokkos::Cuda, MEMSPACE>,                            \
                   Kokkos::MemoryTraits<Kokkos::Unmanaged> >,                                                      \
      Kokkos::View<const int *, default_layout, Kokkos::Device<Kokkos::Cuda, MEMSPACE>,                            \
                   Kokkos::MemoryTraits<Kokkos::Unmanaged> >,                                                      \
      Kokkos::View<const int *, default_layout, Kokkos::Device<Kokkos::Cuda, MEMSPACE>,                            \
                   Kokkos::MemoryTraits<Kokkos::Unmanaged> >,                                                      \
      Kokkos::View<int *, default_layout, Kokkos::Device<Kokkos::Cuda, MEMSPACE>,                                  \
=======
      Kokkos::View<const int *, KokkosKernels::default_layout, Kokkos::Device<Kokkos::Cuda, MEMSPACE>,             \
                   Kokkos::MemoryTraits<Kokkos::Unmanaged> >,                                                      \
      Kokkos::View<const int *, KokkosKernels::default_layout, Kokkos::Device<Kokkos::Cuda, MEMSPACE>,             \
                   Kokkos::MemoryTraits<Kokkos::Unmanaged> >,                                                      \
      Kokkos::View<const int *, KokkosKernels::default_layout, Kokkos::Device<Kokkos::Cuda, MEMSPACE>,             \
                   Kokkos::MemoryTraits<Kokkos::Unmanaged> >,                                                      \
      Kokkos::View<const int *, KokkosKernels::default_layout, Kokkos::Device<Kokkos::Cuda, MEMSPACE>,             \
                   Kokkos::MemoryTraits<Kokkos::Unmanaged> >,                                                      \
      Kokkos::View<int *, KokkosKernels::default_layout, Kokkos::Device<Kokkos::Cuda, MEMSPACE>,                   \
>>>>>>> 5b116ec9
                   Kokkos::MemoryTraits<Kokkos::Unmanaged> > > {                                                   \
    enum : bool { value = true };                                                                                  \
  };

#define SPGEMM_SYMBOLIC_AVAIL_CUSPARSE_S(SCALAR)            \
  SPGEMM_SYMBOLIC_AVAIL_CUSPARSE(SCALAR, Kokkos::CudaSpace) \
  SPGEMM_SYMBOLIC_AVAIL_CUSPARSE(SCALAR, Kokkos::CudaUVMSpace)

#if (CUDA_VERSION < 11000) || (CUDA_VERSION >= 11040)
SPGEMM_SYMBOLIC_AVAIL_CUSPARSE_S(float)
SPGEMM_SYMBOLIC_AVAIL_CUSPARSE_S(double)
SPGEMM_SYMBOLIC_AVAIL_CUSPARSE_S(Kokkos::complex<float>)
SPGEMM_SYMBOLIC_AVAIL_CUSPARSE_S(Kokkos::complex<double>)
#endif
#endif

#ifdef KOKKOSKERNELS_ENABLE_TPL_ROCSPARSE
<<<<<<< HEAD
#define SPGEMM_SYMBOLIC_AVAIL_ROCSPARSE(SCALAR)                                                         \
  template <>                                                                                           \
  struct spgemm_symbolic_tpl_spec_avail<                                                                \
      KokkosKernels::Experimental::KokkosKernelsHandle<const int, const int, const SCALAR, Kokkos::HIP, \
                                                       Kokkos::HIPSpace, Kokkos::HIPSpace>,             \
      Kokkos::View<const int *, default_layout, Kokkos::Device<Kokkos::HIP, Kokkos::HIPSpace>,          \
                   Kokkos::MemoryTraits<Kokkos::Unmanaged> >,                                           \
      Kokkos::View<const int *, default_layout, Kokkos::Device<Kokkos::HIP, Kokkos::HIPSpace>,          \
                   Kokkos::MemoryTraits<Kokkos::Unmanaged> >,                                           \
      Kokkos::View<const int *, default_layout, Kokkos::Device<Kokkos::HIP, Kokkos::HIPSpace>,          \
                   Kokkos::MemoryTraits<Kokkos::Unmanaged> >,                                           \
      Kokkos::View<const int *, default_layout, Kokkos::Device<Kokkos::HIP, Kokkos::HIPSpace>,          \
                   Kokkos::MemoryTraits<Kokkos::Unmanaged> >,                                           \
      Kokkos::View<int *, default_layout, Kokkos::Device<Kokkos::HIP, Kokkos::HIPSpace>,                \
                   Kokkos::MemoryTraits<Kokkos::Unmanaged> > > {                                        \
    enum : bool { value = true };                                                                       \
=======
#define SPGEMM_SYMBOLIC_AVAIL_ROCSPARSE(SCALAR)                                                               \
  template <>                                                                                                 \
  struct spgemm_symbolic_tpl_spec_avail<                                                                      \
      KokkosKernels::Experimental::KokkosKernelsHandle<const int, const int, const SCALAR, Kokkos::HIP,       \
                                                       Kokkos::HIPSpace, Kokkos::HIPSpace>,                   \
      Kokkos::View<const int *, KokkosKernels::default_layout, Kokkos::Device<Kokkos::HIP, Kokkos::HIPSpace>, \
                   Kokkos::MemoryTraits<Kokkos::Unmanaged> >,                                                 \
      Kokkos::View<const int *, KokkosKernels::default_layout, Kokkos::Device<Kokkos::HIP, Kokkos::HIPSpace>, \
                   Kokkos::MemoryTraits<Kokkos::Unmanaged> >,                                                 \
      Kokkos::View<const int *, KokkosKernels::default_layout, Kokkos::Device<Kokkos::HIP, Kokkos::HIPSpace>, \
                   Kokkos::MemoryTraits<Kokkos::Unmanaged> >,                                                 \
      Kokkos::View<const int *, KokkosKernels::default_layout, Kokkos::Device<Kokkos::HIP, Kokkos::HIPSpace>, \
                   Kokkos::MemoryTraits<Kokkos::Unmanaged> >,                                                 \
      Kokkos::View<int *, KokkosKernels::default_layout, Kokkos::Device<Kokkos::HIP, Kokkos::HIPSpace>,       \
                   Kokkos::MemoryTraits<Kokkos::Unmanaged> > > {                                              \
    enum : bool { value = true };                                                                             \
>>>>>>> 5b116ec9
  };

SPGEMM_SYMBOLIC_AVAIL_ROCSPARSE(float)
SPGEMM_SYMBOLIC_AVAIL_ROCSPARSE(double)
SPGEMM_SYMBOLIC_AVAIL_ROCSPARSE(Kokkos::complex<float>)
SPGEMM_SYMBOLIC_AVAIL_ROCSPARSE(Kokkos::complex<double>)
#endif

#ifdef KOKKOSKERNELS_ENABLE_TPL_MKL
<<<<<<< HEAD
#define SPGEMM_SYMBOLIC_AVAIL_MKL(SCALAR, EXEC)                                                          \
  template <>                                                                                            \
  struct spgemm_symbolic_tpl_spec_avail<                                                                 \
      KokkosKernels::Experimental::KokkosKernelsHandle<const MKL_INT, const MKL_INT, const SCALAR, EXEC, \
                                                       Kokkos::HostSpace, Kokkos::HostSpace>,            \
      Kokkos::View<const MKL_INT *, default_layout, Kokkos::Device<EXEC, Kokkos::HostSpace>,             \
                   Kokkos::MemoryTraits<Kokkos::Unmanaged> >,                                            \
      Kokkos::View<const MKL_INT *, default_layout, Kokkos::Device<EXEC, Kokkos::HostSpace>,             \
                   Kokkos::MemoryTraits<Kokkos::Unmanaged> >,                                            \
      Kokkos::View<const MKL_INT *, default_layout, Kokkos::Device<EXEC, Kokkos::HostSpace>,             \
                   Kokkos::MemoryTraits<Kokkos::Unmanaged> >,                                            \
      Kokkos::View<const MKL_INT *, default_layout, Kokkos::Device<EXEC, Kokkos::HostSpace>,             \
                   Kokkos::MemoryTraits<Kokkos::Unmanaged> >,                                            \
      Kokkos::View<MKL_INT *, default_layout, Kokkos::Device<EXEC, Kokkos::HostSpace>,                   \
                   Kokkos::MemoryTraits<Kokkos::Unmanaged> > > {                                         \
    enum : bool { value = true };                                                                        \
=======
#define SPGEMM_SYMBOLIC_AVAIL_MKL(SCALAR, EXEC)                                                             \
  template <>                                                                                               \
  struct spgemm_symbolic_tpl_spec_avail<                                                                    \
      KokkosKernels::Experimental::KokkosKernelsHandle<const MKL_INT, const MKL_INT, const SCALAR, EXEC,    \
                                                       Kokkos::HostSpace, Kokkos::HostSpace>,               \
      Kokkos::View<const MKL_INT *, KokkosKernels::default_layout, Kokkos::Device<EXEC, Kokkos::HostSpace>, \
                   Kokkos::MemoryTraits<Kokkos::Unmanaged> >,                                               \
      Kokkos::View<const MKL_INT *, KokkosKernels::default_layout, Kokkos::Device<EXEC, Kokkos::HostSpace>, \
                   Kokkos::MemoryTraits<Kokkos::Unmanaged> >,                                               \
      Kokkos::View<const MKL_INT *, KokkosKernels::default_layout, Kokkos::Device<EXEC, Kokkos::HostSpace>, \
                   Kokkos::MemoryTraits<Kokkos::Unmanaged> >,                                               \
      Kokkos::View<const MKL_INT *, KokkosKernels::default_layout, Kokkos::Device<EXEC, Kokkos::HostSpace>, \
                   Kokkos::MemoryTraits<Kokkos::Unmanaged> >,                                               \
      Kokkos::View<MKL_INT *, KokkosKernels::default_layout, Kokkos::Device<EXEC, Kokkos::HostSpace>,       \
                   Kokkos::MemoryTraits<Kokkos::Unmanaged> > > {                                            \
    enum : bool { value = true };                                                                           \
>>>>>>> 5b116ec9
  };

#define SPGEMM_SYMBOLIC_AVAIL_MKL_E(EXEC)                 \
  SPGEMM_SYMBOLIC_AVAIL_MKL(float, EXEC)                  \
  SPGEMM_SYMBOLIC_AVAIL_MKL(double, EXEC)                 \
  SPGEMM_SYMBOLIC_AVAIL_MKL(Kokkos::complex<float>, EXEC) \
  SPGEMM_SYMBOLIC_AVAIL_MKL(Kokkos::complex<double>, EXEC)

#ifdef KOKKOS_ENABLE_SERIAL
SPGEMM_SYMBOLIC_AVAIL_MKL_E(Kokkos::Serial)
#endif
#ifdef KOKKOS_ENABLE_OPENMP
SPGEMM_SYMBOLIC_AVAIL_MKL_E(Kokkos::OpenMP)
#endif
#endif  // KOKKOSKERNELS_ENABLE_TPL_MKL

}  // namespace Impl
}  // namespace KokkosSparse

#endif<|MERGE_RESOLUTION|>--- conflicted
+++ resolved
@@ -44,17 +44,6 @@
   struct spgemm_symbolic_tpl_spec_avail<                                                                           \
       KokkosKernels::Experimental::KokkosKernelsHandle<const int, const int, const SCALAR, Kokkos::Cuda, MEMSPACE, \
                                                        MEMSPACE>,                                                  \
-<<<<<<< HEAD
-      Kokkos::View<const int *, default_layout, Kokkos::Device<Kokkos::Cuda, MEMSPACE>,                            \
-                   Kokkos::MemoryTraits<Kokkos::Unmanaged> >,                                                      \
-      Kokkos::View<const int *, default_layout, Kokkos::Device<Kokkos::Cuda, MEMSPACE>,                            \
-                   Kokkos::MemoryTraits<Kokkos::Unmanaged> >,                                                      \
-      Kokkos::View<const int *, default_layout, Kokkos::Device<Kokkos::Cuda, MEMSPACE>,                            \
-                   Kokkos::MemoryTraits<Kokkos::Unmanaged> >,                                                      \
-      Kokkos::View<const int *, default_layout, Kokkos::Device<Kokkos::Cuda, MEMSPACE>,                            \
-                   Kokkos::MemoryTraits<Kokkos::Unmanaged> >,                                                      \
-      Kokkos::View<int *, default_layout, Kokkos::Device<Kokkos::Cuda, MEMSPACE>,                                  \
-=======
       Kokkos::View<const int *, KokkosKernels::default_layout, Kokkos::Device<Kokkos::Cuda, MEMSPACE>,             \
                    Kokkos::MemoryTraits<Kokkos::Unmanaged> >,                                                      \
       Kokkos::View<const int *, KokkosKernels::default_layout, Kokkos::Device<Kokkos::Cuda, MEMSPACE>,             \
@@ -64,7 +53,6 @@
       Kokkos::View<const int *, KokkosKernels::default_layout, Kokkos::Device<Kokkos::Cuda, MEMSPACE>,             \
                    Kokkos::MemoryTraits<Kokkos::Unmanaged> >,                                                      \
       Kokkos::View<int *, KokkosKernels::default_layout, Kokkos::Device<Kokkos::Cuda, MEMSPACE>,                   \
->>>>>>> 5b116ec9
                    Kokkos::MemoryTraits<Kokkos::Unmanaged> > > {                                                   \
     enum : bool { value = true };                                                                                  \
   };
@@ -82,24 +70,6 @@
 #endif
 
 #ifdef KOKKOSKERNELS_ENABLE_TPL_ROCSPARSE
-<<<<<<< HEAD
-#define SPGEMM_SYMBOLIC_AVAIL_ROCSPARSE(SCALAR)                                                         \
-  template <>                                                                                           \
-  struct spgemm_symbolic_tpl_spec_avail<                                                                \
-      KokkosKernels::Experimental::KokkosKernelsHandle<const int, const int, const SCALAR, Kokkos::HIP, \
-                                                       Kokkos::HIPSpace, Kokkos::HIPSpace>,             \
-      Kokkos::View<const int *, default_layout, Kokkos::Device<Kokkos::HIP, Kokkos::HIPSpace>,          \
-                   Kokkos::MemoryTraits<Kokkos::Unmanaged> >,                                           \
-      Kokkos::View<const int *, default_layout, Kokkos::Device<Kokkos::HIP, Kokkos::HIPSpace>,          \
-                   Kokkos::MemoryTraits<Kokkos::Unmanaged> >,                                           \
-      Kokkos::View<const int *, default_layout, Kokkos::Device<Kokkos::HIP, Kokkos::HIPSpace>,          \
-                   Kokkos::MemoryTraits<Kokkos::Unmanaged> >,                                           \
-      Kokkos::View<const int *, default_layout, Kokkos::Device<Kokkos::HIP, Kokkos::HIPSpace>,          \
-                   Kokkos::MemoryTraits<Kokkos::Unmanaged> >,                                           \
-      Kokkos::View<int *, default_layout, Kokkos::Device<Kokkos::HIP, Kokkos::HIPSpace>,                \
-                   Kokkos::MemoryTraits<Kokkos::Unmanaged> > > {                                        \
-    enum : bool { value = true };                                                                       \
-=======
 #define SPGEMM_SYMBOLIC_AVAIL_ROCSPARSE(SCALAR)                                                               \
   template <>                                                                                                 \
   struct spgemm_symbolic_tpl_spec_avail<                                                                      \
@@ -116,7 +86,6 @@
       Kokkos::View<int *, KokkosKernels::default_layout, Kokkos::Device<Kokkos::HIP, Kokkos::HIPSpace>,       \
                    Kokkos::MemoryTraits<Kokkos::Unmanaged> > > {                                              \
     enum : bool { value = true };                                                                             \
->>>>>>> 5b116ec9
   };
 
 SPGEMM_SYMBOLIC_AVAIL_ROCSPARSE(float)
@@ -126,24 +95,6 @@
 #endif
 
 #ifdef KOKKOSKERNELS_ENABLE_TPL_MKL
-<<<<<<< HEAD
-#define SPGEMM_SYMBOLIC_AVAIL_MKL(SCALAR, EXEC)                                                          \
-  template <>                                                                                            \
-  struct spgemm_symbolic_tpl_spec_avail<                                                                 \
-      KokkosKernels::Experimental::KokkosKernelsHandle<const MKL_INT, const MKL_INT, const SCALAR, EXEC, \
-                                                       Kokkos::HostSpace, Kokkos::HostSpace>,            \
-      Kokkos::View<const MKL_INT *, default_layout, Kokkos::Device<EXEC, Kokkos::HostSpace>,             \
-                   Kokkos::MemoryTraits<Kokkos::Unmanaged> >,                                            \
-      Kokkos::View<const MKL_INT *, default_layout, Kokkos::Device<EXEC, Kokkos::HostSpace>,             \
-                   Kokkos::MemoryTraits<Kokkos::Unmanaged> >,                                            \
-      Kokkos::View<const MKL_INT *, default_layout, Kokkos::Device<EXEC, Kokkos::HostSpace>,             \
-                   Kokkos::MemoryTraits<Kokkos::Unmanaged> >,                                            \
-      Kokkos::View<const MKL_INT *, default_layout, Kokkos::Device<EXEC, Kokkos::HostSpace>,             \
-                   Kokkos::MemoryTraits<Kokkos::Unmanaged> >,                                            \
-      Kokkos::View<MKL_INT *, default_layout, Kokkos::Device<EXEC, Kokkos::HostSpace>,                   \
-                   Kokkos::MemoryTraits<Kokkos::Unmanaged> > > {                                         \
-    enum : bool { value = true };                                                                        \
-=======
 #define SPGEMM_SYMBOLIC_AVAIL_MKL(SCALAR, EXEC)                                                             \
   template <>                                                                                               \
   struct spgemm_symbolic_tpl_spec_avail<                                                                    \
@@ -160,7 +111,6 @@
       Kokkos::View<MKL_INT *, KokkosKernels::default_layout, Kokkos::Device<EXEC, Kokkos::HostSpace>,       \
                    Kokkos::MemoryTraits<Kokkos::Unmanaged> > > {                                            \
     enum : bool { value = true };                                                                           \
->>>>>>> 5b116ec9
   };
 
 #define SPGEMM_SYMBOLIC_AVAIL_MKL_E(EXEC)                 \
