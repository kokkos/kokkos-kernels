/*
//@HEADER
// ************************************************************************
//
//                        Kokkos v. 4.0
//       Copyright (2022) National Technology & Engineering
//               Solutions of Sandia, LLC (NTESS).
//
// Under the terms of Contract DE-NA0003525 with NTESS,
// the U.S. Government retains certain rights in this software.
//
// Part of Kokkos, under the Apache License v2.0 with LLVM Exceptions.
// See https://kokkos.org/LICENSE for license information.
// SPDX-License-Identifier: Apache-2.0 WITH LLVM-exception
//
//@HEADER
*/

#ifndef KOKKOSPARSE_SPGEMM_NUMERIC_TPL_SPEC_DECL_HPP_
#define KOKKOSPARSE_SPGEMM_NUMERIC_TPL_SPEC_DECL_HPP_

#ifdef KOKKOSKERNELS_ENABLE_TPL_CUSPARSE
#include "cusparse.h"
#include "KokkosSparse_Utils_cusparse.hpp"
#endif

#ifdef KOKKOSKERNELS_ENABLE_TPL_ROCSPARSE
#include "rocsparse/rocsparse.h"
#include "KokkosSparse_Utils_rocsparse.hpp"
#endif

#ifdef KOKKOSKERNELS_ENABLE_TPL_MKL
#include "KokkosSparse_Utils_mkl.hpp"
#include "mkl_spblas.h"
#endif

namespace KokkosSparse {
namespace Impl {

#ifdef KOKKOSKERNELS_ENABLE_TPL_CUSPARSE
#if (CUDA_VERSION >= 11040)

// 11.4+ supports generic API with reuse (full symbolic/numeric separation)
template <typename KernelHandle, typename lno_t, typename ConstRowMapType, typename ConstEntriesType,
          typename ConstValuesType, typename EntriesType, typename ValuesType>
void spgemm_numeric_cusparse(KernelHandle *handle, lno_t /*m*/, lno_t /*n*/, lno_t /*k*/,
                             const ConstRowMapType &row_mapA, const ConstEntriesType &entriesA,
                             const ConstValuesType &valuesA, const ConstRowMapType &row_mapB,
                             const ConstEntriesType &entriesB, const ConstValuesType &valuesB,
                             const ConstRowMapType &row_mapC, const EntriesType &entriesC, const ValuesType &valuesC) {
  using scalar_type = typename KernelHandle::nnz_scalar_t;
  using size_type   = typename KernelHandle::size_type;
  auto h            = handle->get_cusparse_spgemm_handle();

  if (handle->get_c_nnz() == size_type(0)) {
    // Handle empty C case. entriesC and valuesC have extent 0 so nothing needs
    // to be done for them, but we must populate row_mapC to zeros if not
    // already done.
    if (!handle->are_rowptrs_computed()) {
      Kokkos::View<size_type *, typename ConstRowMapType::device_type, Kokkos::MemoryTraits<Kokkos::Unmanaged>>
          row_mapC_nonconst(const_cast<size_type *>(row_mapC.data()), row_mapC.extent(0));
      Kokkos::deep_copy(typename KernelHandle::HandleExecSpace(), row_mapC_nonconst, size_type(0));
      handle->set_computed_rowptrs();
    }
    handle->set_computed_entries();
    handle->set_call_numeric();
    return;
  }

  KOKKOS_CUSPARSE_SAFE_CALL(
      cusparseCsrSetPointers(h->descr_A, (void *)row_mapA.data(), (void *)entriesA.data(), (void *)valuesA.data()));

  KOKKOS_CUSPARSE_SAFE_CALL(
      cusparseCsrSetPointers(h->descr_B, (void *)row_mapB.data(), (void *)entriesB.data(), (void *)valuesB.data()));

  KOKKOS_CUSPARSE_SAFE_CALL(
      cusparseCsrSetPointers(h->descr_C, (void *)row_mapC.data(), (void *)entriesC.data(), (void *)valuesC.data()));

  if (!handle->are_entries_computed()) {
    if (!h->buffer5) {
      // If symbolic was previously called with computeRowptrs=true, then
      // buffer5 will have already been allocated to the correct size. Otherwise
      // size and allocate it here.
      KOKKOS_CUSPARSE_SAFE_CALL(cusparseSpGEMMreuse_copy(h->cusparseHandle, h->opA, h->opB, h->descr_A, h->descr_B,
                                                         h->descr_C, h->alg, h->spgemmDescr, &h->bufferSize5, nullptr));
      KOKKOS_IMPL_CUDA_SAFE_CALL(cudaMalloc((void **)&h->buffer5, h->bufferSize5));
    }
    KOKKOS_CUSPARSE_SAFE_CALL(cusparseSpGEMMreuse_copy(h->cusparseHandle, h->opA, h->opB, h->descr_A, h->descr_B,
                                                       h->descr_C, h->alg, h->spgemmDescr, &h->bufferSize5,
                                                       h->buffer5));
    handle->set_computed_rowptrs();
    handle->set_computed_entries();
  }

  // C' = alpha * opA(A) * opB(B) + beta * C
  const auto alpha = Kokkos::ArithTraits<scalar_type>::one();
  const auto beta  = Kokkos::ArithTraits<scalar_type>::zero();

  // alpha, beta are on host, but since we use singleton on the cusparse
  // handle, we save/restore the pointer mode to not interference with
  // others' use
  cusparsePointerMode_t oldPtrMode;
  KOKKOS_CUSPARSE_SAFE_CALL(cusparseGetPointerMode(h->cusparseHandle, &oldPtrMode));
  KOKKOS_CUSPARSE_SAFE_CALL(cusparseSetPointerMode(h->cusparseHandle, CUSPARSE_POINTER_MODE_HOST));
  KOKKOS_CUSPARSE_SAFE_CALL(cusparseSpGEMMreuse_compute(h->cusparseHandle, h->opA, h->opB, &alpha, h->descr_A,
                                                        h->descr_B, &beta, h->descr_C, h->scalarType, h->alg,
                                                        h->spgemmDescr));
  KOKKOS_CUSPARSE_SAFE_CALL(cusparseSetPointerMode(h->cusparseHandle, oldPtrMode));
  handle->set_call_numeric();
}

#elif (CUDA_VERSION >= 11000)
// 11.0-11.3 supports only the generic API, but not reuse.
template <typename KernelHandle, typename lno_t, typename ConstRowMapType, typename ConstEntriesType,
          typename ConstValuesType, typename EntriesType, typename ValuesType>
void spgemm_numeric_cusparse(KernelHandle *handle, lno_t /*m*/, lno_t /*n*/, lno_t /*k*/,
                             const ConstRowMapType &row_mapA, const ConstEntriesType &entriesA,
                             const ConstValuesType &valuesA, const ConstRowMapType &row_mapB,
                             const ConstEntriesType &entriesB, const ConstValuesType &valuesB,
                             const ConstRowMapType &row_mapC, const EntriesType &entriesC, const ValuesType &valuesC) {
  using scalar_type = typename KernelHandle::nnz_scalar_t;
  auto h            = handle->get_cusparse_spgemm_handle();
  KOKKOS_CUSPARSE_SAFE_CALL(
      cusparseCsrSetPointers(h->descr_A, (void *)row_mapA.data(), (void *)entriesA.data(), (void *)valuesA.data()));
  KOKKOS_CUSPARSE_SAFE_CALL(
      cusparseCsrSetPointers(h->descr_B, (void *)row_mapB.data(), (void *)entriesB.data(), (void *)valuesB.data()));
  KOKKOS_CUSPARSE_SAFE_CALL(
      cusparseCsrSetPointers(h->descr_C, (void *)row_mapC.data(), (void *)entriesC.data(), (void *)valuesC.data()));
  const auto alpha = Kokkos::ArithTraits<scalar_type>::one();
  const auto beta  = Kokkos::ArithTraits<scalar_type>::zero();
  KOKKOS_CUSPARSE_SAFE_CALL(cusparseSpGEMM_compute(h->cusparseHandle, h->opA, h->opB, &alpha, h->descr_A, h->descr_B,
                                                   &beta, h->descr_C, h->scalarType, CUSPARSE_SPGEMM_DEFAULT,
                                                   h->spgemmDescr, &h->bufferSize4, h->buffer4));
  KOKKOS_CUSPARSE_SAFE_CALL(cusparseSpGEMM_copy(h->cusparseHandle, h->opA, h->opB, &alpha, h->descr_A, h->descr_B,
                                                &beta, h->descr_C, h->scalarType, CUSPARSE_SPGEMM_DEFAULT,
                                                h->spgemmDescr));
  handle->set_computed_entries();
  handle->set_call_numeric();
}

#else

// Generic (using overloads) wrapper for cusparseXcsrgemm (where X is S, D, C,
// or Z). Accepts Kokkos types (e.g. Kokkos::complex<float>) for Scalar and
// handles casting to cuSparse types internally.

#define CUSPARSE_XCSRGEMM_SPEC(KokkosType, CusparseType, Abbreviation)                                                 \
  inline cusparseStatus_t cusparseXcsrgemm(                                                                            \
      cusparseHandle_t handle, cusparseOperation_t transA, cusparseOperation_t transB, int m, int n, int k,            \
      const cusparseMatDescr_t descrA, const int nnzA, const KokkosType *csrSortedValA, const int *csrSortedRowPtrA,   \
      const int *csrSortedColIndA, const cusparseMatDescr_t descrB, const int nnzB, const KokkosType *csrSortedValB,   \
      const int *csrSortedRowPtrB, const int *csrSortedColIndB, const cusparseMatDescr_t descrC,                       \
      KokkosType *csrSortedValC, const int *csrSortedRowPtrC, int *csrSortedColIndC) {                                 \
    return cusparse##Abbreviation##csrgemm(                                                                            \
        handle, transA, transB, m, n, k, descrA, nnzA, reinterpret_cast<const CusparseType *>(csrSortedValA),          \
        csrSortedRowPtrA, csrSortedColIndA, descrB, nnzB, reinterpret_cast<const CusparseType *>(csrSortedValB),       \
        csrSortedRowPtrB, csrSortedColIndB, descrC, reinterpret_cast<CusparseType *>(csrSortedValC), csrSortedRowPtrC, \
        csrSortedColIndC);                                                                                             \
  }

CUSPARSE_XCSRGEMM_SPEC(float, float, S)
CUSPARSE_XCSRGEMM_SPEC(double, double, D)
CUSPARSE_XCSRGEMM_SPEC(Kokkos::complex<float>, cuComplex, C)
CUSPARSE_XCSRGEMM_SPEC(Kokkos::complex<double>, cuDoubleComplex, Z)

#undef CUSPARSE_XCSRGEMM_SPEC

// 10.x supports the pre-generic interface.
template <typename KernelHandle, typename lno_t, typename ConstRowMapType, typename ConstEntriesType,
          typename ConstValuesType, typename EntriesType, typename ValuesType>
void spgemm_numeric_cusparse(KernelHandle *handle, lno_t m, lno_t n, lno_t k, const ConstRowMapType &row_mapA,
                             const ConstEntriesType &entriesA, const ConstValuesType &valuesA,
                             const ConstRowMapType &row_mapB, const ConstEntriesType &entriesB,
                             const ConstValuesType &valuesB, const ConstRowMapType &row_mapC,
                             const EntriesType &entriesC, const ValuesType &valuesC) {
  auto h = handle->get_cusparse_spgemm_handle();

  int nnzA = entriesA.extent(0);
  int nnzB = entriesB.extent(0);

  // Only call numeric if C actually has entries
  if (handle->get_c_nnz()) {
    KOKKOS_CUSPARSE_SAFE_CALL(cusparseXcsrgemm(
        h->cusparseHandle, CUSPARSE_OPERATION_NON_TRANSPOSE, CUSPARSE_OPERATION_NON_TRANSPOSE, m, k, n, h->generalDescr,
        nnzA, valuesA.data(), row_mapA.data(), entriesA.data(), h->generalDescr, nnzB, valuesB.data(), row_mapB.data(),
        entriesB.data(), h->generalDescr, valuesC.data(), row_mapC.data(), entriesC.data()));
  }
  handle->set_computed_entries();
  handle->set_call_numeric();
}

#endif

<<<<<<< HEAD
#define SPGEMM_NUMERIC_DECL_CUSPARSE(SCALAR, MEMSPACE, TPL_AVAIL)                                                    \
  template <>                                                                                                        \
  struct SPGEMM_NUMERIC<KokkosKernels::Experimental::KokkosKernelsHandle<const int, const int, const SCALAR,         \
                                                                         Kokkos::Cuda, MEMSPACE, MEMSPACE>,          \
                        Kokkos::View<const int *, default_layout, Kokkos::Device<Kokkos::Cuda, MEMSPACE>,            \
                                     Kokkos::MemoryTraits<Kokkos::Unmanaged>>,                                       \
                        Kokkos::View<const int *, default_layout, Kokkos::Device<Kokkos::Cuda, MEMSPACE>,            \
                                     Kokkos::MemoryTraits<Kokkos::Unmanaged>>,                                       \
                        Kokkos::View<const SCALAR *, default_layout, Kokkos::Device<Kokkos::Cuda, MEMSPACE>,         \
                                     Kokkos::MemoryTraits<Kokkos::Unmanaged>>,                                       \
                        Kokkos::View<const int *, default_layout, Kokkos::Device<Kokkos::Cuda, MEMSPACE>,            \
                                     Kokkos::MemoryTraits<Kokkos::Unmanaged>>,                                       \
                        Kokkos::View<const int *, default_layout, Kokkos::Device<Kokkos::Cuda, MEMSPACE>,            \
                                     Kokkos::MemoryTraits<Kokkos::Unmanaged>>,                                       \
                        Kokkos::View<const SCALAR *, default_layout, Kokkos::Device<Kokkos::Cuda, MEMSPACE>,         \
                                     Kokkos::MemoryTraits<Kokkos::Unmanaged>>,                                       \
                        Kokkos::View<const int *, default_layout, Kokkos::Device<Kokkos::Cuda, MEMSPACE>,            \
                                     Kokkos::MemoryTraits<Kokkos::Unmanaged>>,                                       \
                        Kokkos::View<int *, default_layout, Kokkos::Device<Kokkos::Cuda, MEMSPACE>,                  \
                                     Kokkos::MemoryTraits<Kokkos::Unmanaged>>,                                       \
                        Kokkos::View<SCALAR *, default_layout, Kokkos::Device<Kokkos::Cuda, MEMSPACE>,               \
                                     Kokkos::MemoryTraits<Kokkos::Unmanaged>>,                                       \
                        true, TPL_AVAIL> {                                                                           \
    using KernelHandle    = KokkosKernels::Experimental::KokkosKernelsHandle<const int, const int, const SCALAR,     \
                                                                          Kokkos::Cuda, MEMSPACE, MEMSPACE>;      \
    using c_int_view_t    = Kokkos::View<const int *, default_layout, Kokkos::Device<Kokkos::Cuda, MEMSPACE>,        \
                                      Kokkos::MemoryTraits<Kokkos::Unmanaged>>;                                   \
    using int_view_t      = Kokkos::View<int *, default_layout, Kokkos::Device<Kokkos::Cuda, MEMSPACE>,              \
                                    Kokkos::MemoryTraits<Kokkos::Unmanaged>>;                                   \
    using c_scalar_view_t = Kokkos::View<const SCALAR *, default_layout, Kokkos::Device<Kokkos::Cuda, MEMSPACE>,     \
                                         Kokkos::MemoryTraits<Kokkos::Unmanaged>>;                                   \
    using scalar_view_t   = Kokkos::View<SCALAR *, default_layout, Kokkos::Device<Kokkos::Cuda, MEMSPACE>,           \
                                       Kokkos::MemoryTraits<Kokkos::Unmanaged>>;                                   \
    static void spgemm_numeric(KernelHandle *handle, typename KernelHandle::nnz_lno_t m,                             \
                               typename KernelHandle::nnz_lno_t n, typename KernelHandle::nnz_lno_t k,               \
                               c_int_view_t row_mapA, c_int_view_t entriesA, c_scalar_view_t valuesA, bool,          \
                               c_int_view_t row_mapB, c_int_view_t entriesB, c_scalar_view_t valuesB, bool,          \
                               c_int_view_t row_mapC, int_view_t entriesC, scalar_view_t valuesC) {                  \
      std::string label = "KokkosSparse::spgemm_numeric[TPL_CUSPARSE," + Kokkos::ArithTraits<SCALAR>::name() + "]";  \
      Kokkos::Profiling::pushRegion(label);                                                                          \
      spgemm_numeric_cusparse(handle->get_spgemm_handle(), m, n, k, row_mapA, entriesA, valuesA, row_mapB, entriesB, \
                              valuesB, row_mapC, entriesC, valuesC);                                                 \
      Kokkos::Profiling::popRegion();                                                                                \
    }                                                                                                                \
=======
#define SPGEMM_NUMERIC_DECL_CUSPARSE(SCALAR, MEMSPACE, TPL_AVAIL)                                                      \
  template <>                                                                                                          \
  struct SPGEMM_NUMERIC<KokkosKernels::Experimental::KokkosKernelsHandle<const int, const int, const SCALAR,           \
                                                                         Kokkos::Cuda, MEMSPACE, MEMSPACE>,            \
                        Kokkos::View<const int *, KokkosKernels::default_layout,                                       \
                                     Kokkos::Device<Kokkos::Cuda, MEMSPACE>, Kokkos::MemoryTraits<Kokkos::Unmanaged>>, \
                        Kokkos::View<const int *, KokkosKernels::default_layout,                                       \
                                     Kokkos::Device<Kokkos::Cuda, MEMSPACE>, Kokkos::MemoryTraits<Kokkos::Unmanaged>>, \
                        Kokkos::View<const SCALAR *, KokkosKernels::default_layout,                                    \
                                     Kokkos::Device<Kokkos::Cuda, MEMSPACE>, Kokkos::MemoryTraits<Kokkos::Unmanaged>>, \
                        Kokkos::View<const int *, KokkosKernels::default_layout,                                       \
                                     Kokkos::Device<Kokkos::Cuda, MEMSPACE>, Kokkos::MemoryTraits<Kokkos::Unmanaged>>, \
                        Kokkos::View<const int *, KokkosKernels::default_layout,                                       \
                                     Kokkos::Device<Kokkos::Cuda, MEMSPACE>, Kokkos::MemoryTraits<Kokkos::Unmanaged>>, \
                        Kokkos::View<const SCALAR *, KokkosKernels::default_layout,                                    \
                                     Kokkos::Device<Kokkos::Cuda, MEMSPACE>, Kokkos::MemoryTraits<Kokkos::Unmanaged>>, \
                        Kokkos::View<const int *, KokkosKernels::default_layout,                                       \
                                     Kokkos::Device<Kokkos::Cuda, MEMSPACE>, Kokkos::MemoryTraits<Kokkos::Unmanaged>>, \
                        Kokkos::View<int *, KokkosKernels::default_layout, Kokkos::Device<Kokkos::Cuda, MEMSPACE>,     \
                                     Kokkos::MemoryTraits<Kokkos::Unmanaged>>,                                         \
                        Kokkos::View<SCALAR *, KokkosKernels::default_layout, Kokkos::Device<Kokkos::Cuda, MEMSPACE>,  \
                                     Kokkos::MemoryTraits<Kokkos::Unmanaged>>,                                         \
                        true, TPL_AVAIL> {                                                                             \
    using KernelHandle = KokkosKernels::Experimental::KokkosKernelsHandle<const int, const int, const SCALAR,          \
                                                                          Kokkos::Cuda, MEMSPACE, MEMSPACE>;           \
    using c_int_view_t =                                                                                               \
        Kokkos::View<const int *, KokkosKernels::default_layout, Kokkos::Device<Kokkos::Cuda, MEMSPACE>,               \
                     Kokkos::MemoryTraits<Kokkos::Unmanaged>>;                                                         \
    using int_view_t = Kokkos::View<int *, KokkosKernels::default_layout, Kokkos::Device<Kokkos::Cuda, MEMSPACE>,      \
                                    Kokkos::MemoryTraits<Kokkos::Unmanaged>>;                                          \
    using c_scalar_view_t =                                                                                            \
        Kokkos::View<const SCALAR *, KokkosKernels::default_layout, Kokkos::Device<Kokkos::Cuda, MEMSPACE>,            \
                     Kokkos::MemoryTraits<Kokkos::Unmanaged>>;                                                         \
    using scalar_view_t =                                                                                              \
        Kokkos::View<SCALAR *, KokkosKernels::default_layout, Kokkos::Device<Kokkos::Cuda, MEMSPACE>,                  \
                     Kokkos::MemoryTraits<Kokkos::Unmanaged>>;                                                         \
    static void spgemm_numeric(KernelHandle *handle, typename KernelHandle::nnz_lno_t m,                               \
                               typename KernelHandle::nnz_lno_t n, typename KernelHandle::nnz_lno_t k,                 \
                               c_int_view_t row_mapA, c_int_view_t entriesA, c_scalar_view_t valuesA, bool,            \
                               c_int_view_t row_mapB, c_int_view_t entriesB, c_scalar_view_t valuesB, bool,            \
                               c_int_view_t row_mapC, int_view_t entriesC, scalar_view_t valuesC) {                    \
      std::string label = "KokkosSparse::spgemm_numeric[TPL_CUSPARSE," + Kokkos::ArithTraits<SCALAR>::name() + "]";    \
      Kokkos::Profiling::pushRegion(label);                                                                            \
      spgemm_numeric_cusparse(handle->get_spgemm_handle(), m, n, k, row_mapA, entriesA, valuesA, row_mapB, entriesB,   \
                              valuesB, row_mapC, entriesC, valuesC);                                                   \
      Kokkos::Profiling::popRegion();                                                                                  \
    }                                                                                                                  \
>>>>>>> 5b116ec9
  };

#define SPGEMM_NUMERIC_DECL_CUSPARSE_S(SCALAR, TPL_AVAIL)            \
  SPGEMM_NUMERIC_DECL_CUSPARSE(SCALAR, Kokkos::CudaSpace, TPL_AVAIL) \
  SPGEMM_NUMERIC_DECL_CUSPARSE(SCALAR, Kokkos::CudaUVMSpace, TPL_AVAIL)

SPGEMM_NUMERIC_DECL_CUSPARSE_S(float, true)
SPGEMM_NUMERIC_DECL_CUSPARSE_S(double, true)
SPGEMM_NUMERIC_DECL_CUSPARSE_S(Kokkos::complex<float>, true)
SPGEMM_NUMERIC_DECL_CUSPARSE_S(Kokkos::complex<double>, true)

SPGEMM_NUMERIC_DECL_CUSPARSE_S(float, false)
SPGEMM_NUMERIC_DECL_CUSPARSE_S(double, false)
SPGEMM_NUMERIC_DECL_CUSPARSE_S(Kokkos::complex<float>, false)
SPGEMM_NUMERIC_DECL_CUSPARSE_S(Kokkos::complex<double>, false)
#endif

#ifdef KOKKOSKERNELS_ENABLE_TPL_ROCSPARSE
//=============================================================================
// Overload rocsparse_Xcsrgemm_numeric() over scalar types
#define ROCSPARSE_XCSRGEMM_NUMERIC_SPEC(scalar_type, TOKEN)                                                            \
  inline rocsparse_status rocsparse_Xcsrgemm_numeric(                                                                  \
      rocsparse_handle handle, rocsparse_operation trans_A, rocsparse_operation trans_B, rocsparse_int m,              \
      rocsparse_int n, rocsparse_int k, const scalar_type *alpha, const rocsparse_mat_descr descr_A,                   \
      rocsparse_int nnz_A, const scalar_type *csr_val_A, const rocsparse_int *csr_row_ptr_A,                           \
      const rocsparse_int *csr_col_ind_A, const rocsparse_mat_descr descr_B, rocsparse_int nnz_B,                      \
      const scalar_type *csr_val_B, const rocsparse_int *csr_row_ptr_B, const rocsparse_int *csr_col_ind_B,            \
      const scalar_type *beta, const rocsparse_mat_descr descr_D, rocsparse_int nnz_D, const scalar_type *csr_val_D,   \
      const rocsparse_int *csr_row_ptr_D, const rocsparse_int *csr_col_ind_D, const rocsparse_mat_descr descr_C,       \
      rocsparse_int nnz_C, scalar_type *csr_val_C, const rocsparse_int *csr_row_ptr_C,                                 \
      const rocsparse_int *csr_col_ind_C, const rocsparse_mat_info info_C, void *buffer) {                             \
    return rocsparse_##TOKEN##csrgemm_numeric(                                                                         \
        handle, trans_A, trans_B, m, n, k, alpha, descr_A, nnz_A, csr_val_A, csr_row_ptr_A, csr_col_ind_A, descr_B,    \
        nnz_B, csr_val_B, csr_row_ptr_B, csr_col_ind_B, beta, descr_D, nnz_D, csr_val_D, csr_row_ptr_D, csr_col_ind_D, \
        descr_C, nnz_C, csr_val_C, csr_row_ptr_C, csr_col_ind_C, info_C, buffer);                                      \
  }

ROCSPARSE_XCSRGEMM_NUMERIC_SPEC(float, s)
ROCSPARSE_XCSRGEMM_NUMERIC_SPEC(double, d)
ROCSPARSE_XCSRGEMM_NUMERIC_SPEC(rocsparse_float_complex, c)
ROCSPARSE_XCSRGEMM_NUMERIC_SPEC(rocsparse_double_complex, z)

template <typename KernelHandle, typename ain_row_index_view_type, typename ain_nonzero_index_view_type,
          typename ain_nonzero_value_view_type, typename bin_row_index_view_type, typename bin_nonzero_index_view_type,
          typename bin_nonzero_value_view_type, typename cin_row_index_view_type, typename cin_nonzero_index_view_type,
          typename cin_nonzero_value_view_type>
void spgemm_numeric_rocsparse(KernelHandle *handle, typename KernelHandle::nnz_lno_t m,
                              typename KernelHandle::nnz_lno_t n, typename KernelHandle::nnz_lno_t k,
                              ain_row_index_view_type rowptrA, ain_nonzero_index_view_type colidxA,
                              ain_nonzero_value_view_type valuesA, bin_row_index_view_type rowptrB,
                              bin_nonzero_index_view_type colidxB, bin_nonzero_value_view_type valuesB,
                              cin_row_index_view_type rowptrC, cin_nonzero_index_view_type colidxC,
                              cin_nonzero_value_view_type valuesC) {
  using scalar_type           = typename KernelHandle::nnz_scalar_t;
  using rocsparse_scalar_type = typename kokkos_to_rocsparse_type<scalar_type>::type;

  typename KernelHandle::rocSparseSpgemmHandleType *h = handle->get_rocsparse_spgemm_handle();

  const auto alpha = Kokkos::ArithTraits<scalar_type>::one();
  const auto beta  = Kokkos::ArithTraits<scalar_type>::zero();
  rocsparse_pointer_mode oldPtrMode;

  auto nnz_A = colidxA.extent(0);
  auto nnz_B = colidxB.extent(0);
  auto nnz_C = colidxC.extent(0);

<<<<<<< HEAD
  KOKKOS_ROCSPARSE_SAFE_CALL_IMPL(rocsparse_get_pointer_mode(h->rocsparseHandle, &oldPtrMode));
  KOKKOS_ROCSPARSE_SAFE_CALL_IMPL(rocsparse_set_pointer_mode(h->rocsparseHandle, rocsparse_pointer_mode_host));

  if (!handle->are_entries_computed()) {
    KOKKOS_ROCSPARSE_SAFE_CALL_IMPL(rocsparse_csrgemm_symbolic(
=======
  KOKKOSSPARSE_IMPL_ROCSPARSE_SAFE_CALL(rocsparse_get_pointer_mode(h->rocsparseHandle, &oldPtrMode));
  KOKKOSSPARSE_IMPL_ROCSPARSE_SAFE_CALL(rocsparse_set_pointer_mode(h->rocsparseHandle, rocsparse_pointer_mode_host));

  if (!handle->are_entries_computed()) {
    KOKKOSSPARSE_IMPL_ROCSPARSE_SAFE_CALL(rocsparse_csrgemm_symbolic(
>>>>>>> 5b116ec9
        h->rocsparseHandle, h->opA, h->opB, m, k, n, h->descr_A, nnz_A, rowptrA.data(), colidxA.data(), h->descr_B,
        nnz_B, rowptrB.data(), colidxB.data(), h->descr_D, 0, nullptr, nullptr, h->descr_C, nnz_C, rowptrC.data(),
        colidxC.data(), h->info_C, h->buffer));
    handle->set_computed_entries();
  }

<<<<<<< HEAD
  KOKKOS_ROCSPARSE_SAFE_CALL_IMPL(rocsparse_Xcsrgemm_numeric(
=======
  KOKKOSSPARSE_IMPL_ROCSPARSE_SAFE_CALL(rocsparse_Xcsrgemm_numeric(
>>>>>>> 5b116ec9
      h->rocsparseHandle, h->opA, h->opB, m, k, n, reinterpret_cast<const rocsparse_scalar_type *>(&alpha), h->descr_A,
      nnz_A, reinterpret_cast<const rocsparse_scalar_type *>(valuesA.data()), rowptrA.data(), colidxA.data(),
      h->descr_B, nnz_B, reinterpret_cast<const rocsparse_scalar_type *>(valuesB.data()), rowptrB.data(),
      colidxB.data(), reinterpret_cast<const rocsparse_scalar_type *>(&beta), h->descr_D, 0, nullptr, nullptr, nullptr,
      h->descr_C, nnz_C, reinterpret_cast<rocsparse_scalar_type *>(valuesC.data()), rowptrC.data(), colidxC.data(),
      h->info_C, h->buffer));
  // Restore old pointer mode
<<<<<<< HEAD
  KOKKOS_ROCSPARSE_SAFE_CALL_IMPL(rocsparse_set_pointer_mode(h->rocsparseHandle, oldPtrMode));
=======
  KOKKOSSPARSE_IMPL_ROCSPARSE_SAFE_CALL(rocsparse_set_pointer_mode(h->rocsparseHandle, oldPtrMode));
>>>>>>> 5b116ec9
  handle->set_call_numeric();
}

#define SPGEMM_NUMERIC_DECL_ROCSPARSE(SCALAR, TPL_AVAIL)                                                              \
  template <>                                                                                                         \
<<<<<<< HEAD
  struct SPGEMM_NUMERIC<KokkosKernels::Experimental::KokkosKernelsHandle<                                             \
                            const int, const int, const SCALAR, Kokkos::HIP, Kokkos::HIPSpace, Kokkos::HIPSpace>,     \
                        Kokkos::View<const int *, default_layout, Kokkos::Device<Kokkos::HIP, Kokkos::HIPSpace>,      \
                                     Kokkos::MemoryTraits<Kokkos::Unmanaged>>,                                        \
                        Kokkos::View<const int *, default_layout, Kokkos::Device<Kokkos::HIP, Kokkos::HIPSpace>,      \
                                     Kokkos::MemoryTraits<Kokkos::Unmanaged>>,                                        \
                        Kokkos::View<const SCALAR *, default_layout, Kokkos::Device<Kokkos::HIP, Kokkos::HIPSpace>,   \
                                     Kokkos::MemoryTraits<Kokkos::Unmanaged>>,                                        \
                        Kokkos::View<const int *, default_layout, Kokkos::Device<Kokkos::HIP, Kokkos::HIPSpace>,      \
                                     Kokkos::MemoryTraits<Kokkos::Unmanaged>>,                                        \
                        Kokkos::View<const int *, default_layout, Kokkos::Device<Kokkos::HIP, Kokkos::HIPSpace>,      \
                                     Kokkos::MemoryTraits<Kokkos::Unmanaged>>,                                        \
                        Kokkos::View<const SCALAR *, default_layout, Kokkos::Device<Kokkos::HIP, Kokkos::HIPSpace>,   \
                                     Kokkos::MemoryTraits<Kokkos::Unmanaged>>,                                        \
                        Kokkos::View<const int *, default_layout, Kokkos::Device<Kokkos::HIP, Kokkos::HIPSpace>,      \
                                     Kokkos::MemoryTraits<Kokkos::Unmanaged>>,                                        \
                        Kokkos::View<int *, default_layout, Kokkos::Device<Kokkos::HIP, Kokkos::HIPSpace>,            \
                                     Kokkos::MemoryTraits<Kokkos::Unmanaged>>,                                        \
                        Kokkos::View<SCALAR *, default_layout, Kokkos::Device<Kokkos::HIP, Kokkos::HIPSpace>,         \
                                     Kokkos::MemoryTraits<Kokkos::Unmanaged>>,                                        \
                        true, TPL_AVAIL> {                                                                            \
    using KernelHandle =                                                                                              \
        KokkosKernels::Experimental::KokkosKernelsHandle<const int, const int, const SCALAR, Kokkos::HIP,             \
                                                         Kokkos::HIPSpace, Kokkos::HIPSpace>;                         \
    using c_int_view_t = Kokkos::View<const int *, default_layout, Kokkos::Device<Kokkos::HIP, Kokkos::HIPSpace>,     \
                                      Kokkos::MemoryTraits<Kokkos::Unmanaged>>;                                       \
    using int_view_t   = Kokkos::View<int *, default_layout, Kokkos::Device<Kokkos::HIP, Kokkos::HIPSpace>,           \
                                    Kokkos::MemoryTraits<Kokkos::Unmanaged>>;                                       \
    using c_scalar_view_t =                                                                                           \
        Kokkos::View<const SCALAR *, default_layout, Kokkos::Device<Kokkos::HIP, Kokkos::HIPSpace>,                   \
                     Kokkos::MemoryTraits<Kokkos::Unmanaged>>;                                                        \
    using scalar_view_t = Kokkos::View<SCALAR *, default_layout, Kokkos::Device<Kokkos::HIP, Kokkos::HIPSpace>,       \
                                       Kokkos::MemoryTraits<Kokkos::Unmanaged>>;                                      \
=======
  struct SPGEMM_NUMERIC<                                                                                              \
      KokkosKernels::Experimental::KokkosKernelsHandle<const int, const int, const SCALAR, Kokkos::HIP,               \
                                                       Kokkos::HIPSpace, Kokkos::HIPSpace>,                           \
      Kokkos::View<const int *, KokkosKernels::default_layout, Kokkos::Device<Kokkos::HIP, Kokkos::HIPSpace>,         \
                   Kokkos::MemoryTraits<Kokkos::Unmanaged>>,                                                          \
      Kokkos::View<const int *, KokkosKernels::default_layout, Kokkos::Device<Kokkos::HIP, Kokkos::HIPSpace>,         \
                   Kokkos::MemoryTraits<Kokkos::Unmanaged>>,                                                          \
      Kokkos::View<const SCALAR *, KokkosKernels::default_layout, Kokkos::Device<Kokkos::HIP, Kokkos::HIPSpace>,      \
                   Kokkos::MemoryTraits<Kokkos::Unmanaged>>,                                                          \
      Kokkos::View<const int *, KokkosKernels::default_layout, Kokkos::Device<Kokkos::HIP, Kokkos::HIPSpace>,         \
                   Kokkos::MemoryTraits<Kokkos::Unmanaged>>,                                                          \
      Kokkos::View<const int *, KokkosKernels::default_layout, Kokkos::Device<Kokkos::HIP, Kokkos::HIPSpace>,         \
                   Kokkos::MemoryTraits<Kokkos::Unmanaged>>,                                                          \
      Kokkos::View<const SCALAR *, KokkosKernels::default_layout, Kokkos::Device<Kokkos::HIP, Kokkos::HIPSpace>,      \
                   Kokkos::MemoryTraits<Kokkos::Unmanaged>>,                                                          \
      Kokkos::View<const int *, KokkosKernels::default_layout, Kokkos::Device<Kokkos::HIP, Kokkos::HIPSpace>,         \
                   Kokkos::MemoryTraits<Kokkos::Unmanaged>>,                                                          \
      Kokkos::View<int *, KokkosKernels::default_layout, Kokkos::Device<Kokkos::HIP, Kokkos::HIPSpace>,               \
                   Kokkos::MemoryTraits<Kokkos::Unmanaged>>,                                                          \
      Kokkos::View<SCALAR *, KokkosKernels::default_layout, Kokkos::Device<Kokkos::HIP, Kokkos::HIPSpace>,            \
                   Kokkos::MemoryTraits<Kokkos::Unmanaged>>,                                                          \
      true, TPL_AVAIL> {                                                                                              \
    using KernelHandle =                                                                                              \
        KokkosKernels::Experimental::KokkosKernelsHandle<const int, const int, const SCALAR, Kokkos::HIP,             \
                                                         Kokkos::HIPSpace, Kokkos::HIPSpace>;                         \
    using c_int_view_t =                                                                                              \
        Kokkos::View<const int *, KokkosKernels::default_layout, Kokkos::Device<Kokkos::HIP, Kokkos::HIPSpace>,       \
                     Kokkos::MemoryTraits<Kokkos::Unmanaged>>;                                                        \
    using int_view_t =                                                                                                \
        Kokkos::View<int *, KokkosKernels::default_layout, Kokkos::Device<Kokkos::HIP, Kokkos::HIPSpace>,             \
                     Kokkos::MemoryTraits<Kokkos::Unmanaged>>;                                                        \
    using c_scalar_view_t =                                                                                           \
        Kokkos::View<const SCALAR *, KokkosKernels::default_layout, Kokkos::Device<Kokkos::HIP, Kokkos::HIPSpace>,    \
                     Kokkos::MemoryTraits<Kokkos::Unmanaged>>;                                                        \
    using scalar_view_t =                                                                                             \
        Kokkos::View<SCALAR *, KokkosKernels::default_layout, Kokkos::Device<Kokkos::HIP, Kokkos::HIPSpace>,          \
                     Kokkos::MemoryTraits<Kokkos::Unmanaged>>;                                                        \
>>>>>>> 5b116ec9
    static void spgemm_numeric(KernelHandle *handle, typename KernelHandle::nnz_lno_t m,                              \
                               typename KernelHandle::nnz_lno_t n, typename KernelHandle::nnz_lno_t k,                \
                               c_int_view_t row_mapA, c_int_view_t entriesA, c_scalar_view_t valuesA, bool,           \
                               c_int_view_t row_mapB, c_int_view_t entriesB, c_scalar_view_t valuesB, bool,           \
                               c_int_view_t row_mapC, int_view_t entriesC, scalar_view_t valuesC) {                   \
      std::string label = "KokkosSparse::spgemm_numeric[TPL_ROCSPARSE," + Kokkos::ArithTraits<SCALAR>::name() + "]";  \
      Kokkos::Profiling::pushRegion(label);                                                                           \
      spgemm_numeric_rocsparse(handle->get_spgemm_handle(), m, n, k, row_mapA, entriesA, valuesA, row_mapB, entriesB, \
                               valuesB, row_mapC, entriesC, valuesC);                                                 \
      Kokkos::Profiling::popRegion();                                                                                 \
    }                                                                                                                 \
  };

SPGEMM_NUMERIC_DECL_ROCSPARSE(float, true)
SPGEMM_NUMERIC_DECL_ROCSPARSE(double, true)
SPGEMM_NUMERIC_DECL_ROCSPARSE(Kokkos::complex<float>, true)
SPGEMM_NUMERIC_DECL_ROCSPARSE(Kokkos::complex<double>, true)

SPGEMM_NUMERIC_DECL_ROCSPARSE(float, false)
SPGEMM_NUMERIC_DECL_ROCSPARSE(double, false)
SPGEMM_NUMERIC_DECL_ROCSPARSE(Kokkos::complex<float>, false)
SPGEMM_NUMERIC_DECL_ROCSPARSE(Kokkos::complex<double>, false)
#endif

#ifdef KOKKOSKERNELS_ENABLE_TPL_MKL
template <typename KernelHandle, typename ain_row_index_view_type, typename ain_nonzero_index_view_type,
          typename ain_nonzero_value_view_type, typename bin_row_index_view_type, typename bin_nonzero_index_view_type,
          typename bin_nonzero_value_view_type, typename cin_row_index_view_type, typename cin_nonzero_index_view_type,
          typename cin_nonzero_value_view_type>
void spgemm_numeric_mkl(KernelHandle *handle, typename KernelHandle::nnz_lno_t m, typename KernelHandle::nnz_lno_t n,
                        typename KernelHandle::nnz_lno_t k, ain_row_index_view_type rowptrA,
                        ain_nonzero_index_view_type colidxA, ain_nonzero_value_view_type valuesA,
                        bin_row_index_view_type rowptrB, bin_nonzero_index_view_type colidxB,
                        bin_nonzero_value_view_type valuesB, cin_row_index_view_type rowptrC,
                        cin_nonzero_index_view_type colidxC, cin_nonzero_value_view_type valuesC) {
  using ExecSpace   = typename KernelHandle::HandleExecSpace;
  using index_type  = typename KernelHandle::nnz_lno_t;
  using size_type   = typename KernelHandle::size_type;
  using scalar_type = typename KernelHandle::nnz_scalar_t;
  using MKLMatrix   = MKLSparseMatrix<scalar_type>;
  size_type c_nnz   = handle->get_c_nnz();
  if (c_nnz == size_type(0)) {
    handle->set_computed_entries();
    handle->set_call_numeric();
    return;
  }
  MKLMatrix A(m, n, const_cast<size_type *>(rowptrA.data()), const_cast<index_type *>(colidxA.data()),
              const_cast<scalar_type *>(valuesA.data()));
  MKLMatrix B(n, k, const_cast<size_type *>(rowptrB.data()), const_cast<index_type *>(colidxB.data()),
              const_cast<scalar_type *>(valuesB.data()));
  auto mklSpgemmHandle = handle->get_mkl_spgemm_handle();
  matrix_descr generalDescr;
  generalDescr.type = SPARSE_MATRIX_TYPE_GENERAL;
  generalDescr.mode = SPARSE_FILL_MODE_FULL;
  generalDescr.diag = SPARSE_DIAG_NON_UNIT;
  KOKKOSKERNELS_MKL_SAFE_CALL(mkl_sparse_sp2m(SPARSE_OPERATION_NON_TRANSPOSE, generalDescr, A,
                                              SPARSE_OPERATION_NON_TRANSPOSE, generalDescr, B,
                                              SPARSE_STAGE_FINALIZE_MULT_NO_VAL, &mklSpgemmHandle->C));
  KOKKOSKERNELS_MKL_SAFE_CALL(mkl_sparse_sp2m(SPARSE_OPERATION_NON_TRANSPOSE, generalDescr, A,
                                              SPARSE_OPERATION_NON_TRANSPOSE, generalDescr, B,
                                              SPARSE_STAGE_FINALIZE_MULT, &mklSpgemmHandle->C));
  KOKKOSKERNELS_MKL_SAFE_CALL(mkl_sparse_order(mklSpgemmHandle->C));
  MKLMatrix wrappedC(mklSpgemmHandle->C);
  MKL_INT nrows = 0, ncols = 0;
  MKL_INT *rowptrRaw     = nullptr;
  MKL_INT *colidxRaw     = nullptr;
  scalar_type *valuesRaw = nullptr;
  wrappedC.export_data(nrows, ncols, rowptrRaw, colidxRaw, valuesRaw);
  Kokkos::View<index_type *, Kokkos::HostSpace, Kokkos::MemoryTraits<Kokkos::Unmanaged>> colidxRawView(colidxRaw,
                                                                                                       c_nnz);
  Kokkos::View<scalar_type *, Kokkos::HostSpace, Kokkos::MemoryTraits<Kokkos::Unmanaged>> valuesRawView(valuesRaw,
                                                                                                        c_nnz);
  Kokkos::deep_copy(ExecSpace(), colidxC, colidxRawView);
  Kokkos::deep_copy(ExecSpace(), valuesC, valuesRawView);
  handle->set_call_numeric();
  handle->set_computed_entries();
}

<<<<<<< HEAD
#define SPGEMM_NUMERIC_DECL_MKL(SCALAR, EXEC, TPL_AVAIL)                                                                  \
  template <>                                                                                                             \
  struct SPGEMM_NUMERIC<KokkosKernels::Experimental::KokkosKernelsHandle<const MKL_INT, const MKL_INT, const SCALAR,      \
                                                                         EXEC, Kokkos::HostSpace, Kokkos::HostSpace>,     \
                        Kokkos::View<const MKL_INT *, default_layout, Kokkos::Device<EXEC, Kokkos::HostSpace>,            \
                                     Kokkos::MemoryTraits<Kokkos::Unmanaged>>,                                            \
                        Kokkos::View<const MKL_INT *, default_layout, Kokkos::Device<EXEC, Kokkos::HostSpace>,            \
                                     Kokkos::MemoryTraits<Kokkos::Unmanaged>>,                                            \
                        Kokkos::View<const SCALAR *, default_layout, Kokkos::Device<EXEC, Kokkos::HostSpace>,             \
                                     Kokkos::MemoryTraits<Kokkos::Unmanaged>>,                                            \
                        Kokkos::View<const MKL_INT *, default_layout, Kokkos::Device<EXEC, Kokkos::HostSpace>,            \
                                     Kokkos::MemoryTraits<Kokkos::Unmanaged>>,                                            \
                        Kokkos::View<const MKL_INT *, default_layout, Kokkos::Device<EXEC, Kokkos::HostSpace>,            \
                                     Kokkos::MemoryTraits<Kokkos::Unmanaged>>,                                            \
                        Kokkos::View<const SCALAR *, default_layout, Kokkos::Device<EXEC, Kokkos::HostSpace>,             \
                                     Kokkos::MemoryTraits<Kokkos::Unmanaged>>,                                            \
                        Kokkos::View<const MKL_INT *, default_layout, Kokkos::Device<EXEC, Kokkos::HostSpace>,            \
                                     Kokkos::MemoryTraits<Kokkos::Unmanaged>>,                                            \
                        Kokkos::View<MKL_INT *, default_layout, Kokkos::Device<EXEC, Kokkos::HostSpace>,                  \
                                     Kokkos::MemoryTraits<Kokkos::Unmanaged>>,                                            \
                        Kokkos::View<SCALAR *, default_layout, Kokkos::Device<EXEC, Kokkos::HostSpace>,                   \
                                     Kokkos::MemoryTraits<Kokkos::Unmanaged>>,                                            \
                        true, TPL_AVAIL> {                                                                                \
    using KernelHandle    = KokkosKernels::Experimental::KokkosKernelsHandle<const MKL_INT, const MKL_INT, const SCALAR,  \
                                                                          EXEC, Kokkos::HostSpace, Kokkos::HostSpace>; \
    using c_int_view_t    = Kokkos::View<const MKL_INT *, default_layout, Kokkos::Device<EXEC, Kokkos::HostSpace>,        \
                                      Kokkos::MemoryTraits<Kokkos::Unmanaged>>;                                        \
    using int_view_t      = Kokkos::View<MKL_INT *, default_layout, Kokkos::Device<EXEC, Kokkos::HostSpace>,              \
                                    Kokkos::MemoryTraits<Kokkos::Unmanaged>>;                                        \
    using c_scalar_view_t = Kokkos::View<const SCALAR *, default_layout, Kokkos::Device<EXEC, Kokkos::HostSpace>,         \
                                         Kokkos::MemoryTraits<Kokkos::Unmanaged>>;                                        \
    using scalar_view_t   = Kokkos::View<SCALAR *, default_layout, Kokkos::Device<EXEC, Kokkos::HostSpace>,               \
                                       Kokkos::MemoryTraits<Kokkos::Unmanaged>>;                                        \
    static void spgemm_numeric(KernelHandle *handle, typename KernelHandle::nnz_lno_t m,                                  \
                               typename KernelHandle::nnz_lno_t n, typename KernelHandle::nnz_lno_t k,                    \
                               c_int_view_t row_mapA, c_int_view_t entriesA, c_scalar_view_t valuesA, bool,               \
                               c_int_view_t row_mapB, c_int_view_t entriesB, c_scalar_view_t valuesB, bool,               \
                               c_int_view_t row_mapC, int_view_t entriesC, scalar_view_t valuesC) {                       \
      std::string label = "KokkosSparse::spgemm_numeric[TPL_MKL," + Kokkos::ArithTraits<SCALAR>::name() + "]";            \
      Kokkos::Profiling::pushRegion(label);                                                                               \
      spgemm_numeric_mkl(handle->get_spgemm_handle(), m, n, k, row_mapA, entriesA, valuesA, row_mapB, entriesB,           \
                         valuesB, row_mapC, entriesC, valuesC);                                                           \
      Kokkos::Profiling::popRegion();                                                                                     \
    }                                                                                                                     \
=======
#define SPGEMM_NUMERIC_DECL_MKL(SCALAR, EXEC, TPL_AVAIL)                                                               \
  template <>                                                                                                          \
  struct SPGEMM_NUMERIC<                                                                                               \
      KokkosKernels::Experimental::KokkosKernelsHandle<const MKL_INT, const MKL_INT, const SCALAR, EXEC,               \
                                                       Kokkos::HostSpace, Kokkos::HostSpace>,                          \
      Kokkos::View<const MKL_INT *, KokkosKernels::default_layout, Kokkos::Device<EXEC, Kokkos::HostSpace>,            \
                   Kokkos::MemoryTraits<Kokkos::Unmanaged>>,                                                           \
      Kokkos::View<const MKL_INT *, KokkosKernels::default_layout, Kokkos::Device<EXEC, Kokkos::HostSpace>,            \
                   Kokkos::MemoryTraits<Kokkos::Unmanaged>>,                                                           \
      Kokkos::View<const SCALAR *, KokkosKernels::default_layout, Kokkos::Device<EXEC, Kokkos::HostSpace>,             \
                   Kokkos::MemoryTraits<Kokkos::Unmanaged>>,                                                           \
      Kokkos::View<const MKL_INT *, KokkosKernels::default_layout, Kokkos::Device<EXEC, Kokkos::HostSpace>,            \
                   Kokkos::MemoryTraits<Kokkos::Unmanaged>>,                                                           \
      Kokkos::View<const MKL_INT *, KokkosKernels::default_layout, Kokkos::Device<EXEC, Kokkos::HostSpace>,            \
                   Kokkos::MemoryTraits<Kokkos::Unmanaged>>,                                                           \
      Kokkos::View<const SCALAR *, KokkosKernels::default_layout, Kokkos::Device<EXEC, Kokkos::HostSpace>,             \
                   Kokkos::MemoryTraits<Kokkos::Unmanaged>>,                                                           \
      Kokkos::View<const MKL_INT *, KokkosKernels::default_layout, Kokkos::Device<EXEC, Kokkos::HostSpace>,            \
                   Kokkos::MemoryTraits<Kokkos::Unmanaged>>,                                                           \
      Kokkos::View<MKL_INT *, KokkosKernels::default_layout, Kokkos::Device<EXEC, Kokkos::HostSpace>,                  \
                   Kokkos::MemoryTraits<Kokkos::Unmanaged>>,                                                           \
      Kokkos::View<SCALAR *, KokkosKernels::default_layout, Kokkos::Device<EXEC, Kokkos::HostSpace>,                   \
                   Kokkos::MemoryTraits<Kokkos::Unmanaged>>,                                                           \
      true, TPL_AVAIL> {                                                                                               \
    using KernelHandle = KokkosKernels::Experimental::KokkosKernelsHandle<const MKL_INT, const MKL_INT, const SCALAR,  \
                                                                          EXEC, Kokkos::HostSpace, Kokkos::HostSpace>; \
    using c_int_view_t =                                                                                               \
        Kokkos::View<const MKL_INT *, KokkosKernels::default_layout, Kokkos::Device<EXEC, Kokkos::HostSpace>,          \
                     Kokkos::MemoryTraits<Kokkos::Unmanaged>>;                                                         \
    using int_view_t = Kokkos::View<MKL_INT *, KokkosKernels::default_layout, Kokkos::Device<EXEC, Kokkos::HostSpace>, \
                                    Kokkos::MemoryTraits<Kokkos::Unmanaged>>;                                          \
    using c_scalar_view_t =                                                                                            \
        Kokkos::View<const SCALAR *, KokkosKernels::default_layout, Kokkos::Device<EXEC, Kokkos::HostSpace>,           \
                     Kokkos::MemoryTraits<Kokkos::Unmanaged>>;                                                         \
    using scalar_view_t =                                                                                              \
        Kokkos::View<SCALAR *, KokkosKernels::default_layout, Kokkos::Device<EXEC, Kokkos::HostSpace>,                 \
                     Kokkos::MemoryTraits<Kokkos::Unmanaged>>;                                                         \
    static void spgemm_numeric(KernelHandle *handle, typename KernelHandle::nnz_lno_t m,                               \
                               typename KernelHandle::nnz_lno_t n, typename KernelHandle::nnz_lno_t k,                 \
                               c_int_view_t row_mapA, c_int_view_t entriesA, c_scalar_view_t valuesA, bool,            \
                               c_int_view_t row_mapB, c_int_view_t entriesB, c_scalar_view_t valuesB, bool,            \
                               c_int_view_t row_mapC, int_view_t entriesC, scalar_view_t valuesC) {                    \
      std::string label = "KokkosSparse::spgemm_numeric[TPL_MKL," + Kokkos::ArithTraits<SCALAR>::name() + "]";         \
      Kokkos::Profiling::pushRegion(label);                                                                            \
      spgemm_numeric_mkl(handle->get_spgemm_handle(), m, n, k, row_mapA, entriesA, valuesA, row_mapB, entriesB,        \
                         valuesB, row_mapC, entriesC, valuesC);                                                        \
      Kokkos::Profiling::popRegion();                                                                                  \
    }                                                                                                                  \
>>>>>>> 5b116ec9
  };

#define SPGEMM_NUMERIC_DECL_MKL_SE(SCALAR, EXEC) \
  SPGEMM_NUMERIC_DECL_MKL(SCALAR, EXEC, true)    \
  SPGEMM_NUMERIC_DECL_MKL(SCALAR, EXEC, false)

#define SPGEMM_NUMERIC_DECL_MKL_E(EXEC)                    \
  SPGEMM_NUMERIC_DECL_MKL_SE(float, EXEC)                  \
  SPGEMM_NUMERIC_DECL_MKL_SE(double, EXEC)                 \
  SPGEMM_NUMERIC_DECL_MKL_SE(Kokkos::complex<float>, EXEC) \
  SPGEMM_NUMERIC_DECL_MKL_SE(Kokkos::complex<double>, EXEC)

#ifdef KOKKOS_ENABLE_SERIAL
SPGEMM_NUMERIC_DECL_MKL_E(Kokkos::Serial)
#endif
#ifdef KOKKOS_ENABLE_OPENMP
SPGEMM_NUMERIC_DECL_MKL_E(Kokkos::OpenMP)
#endif
#endif

}  // namespace Impl
}  // namespace KokkosSparse

#endif<|MERGE_RESOLUTION|>--- conflicted
+++ resolved
@@ -191,52 +191,6 @@
 
 #endif
 
-<<<<<<< HEAD
-#define SPGEMM_NUMERIC_DECL_CUSPARSE(SCALAR, MEMSPACE, TPL_AVAIL)                                                    \
-  template <>                                                                                                        \
-  struct SPGEMM_NUMERIC<KokkosKernels::Experimental::KokkosKernelsHandle<const int, const int, const SCALAR,         \
-                                                                         Kokkos::Cuda, MEMSPACE, MEMSPACE>,          \
-                        Kokkos::View<const int *, default_layout, Kokkos::Device<Kokkos::Cuda, MEMSPACE>,            \
-                                     Kokkos::MemoryTraits<Kokkos::Unmanaged>>,                                       \
-                        Kokkos::View<const int *, default_layout, Kokkos::Device<Kokkos::Cuda, MEMSPACE>,            \
-                                     Kokkos::MemoryTraits<Kokkos::Unmanaged>>,                                       \
-                        Kokkos::View<const SCALAR *, default_layout, Kokkos::Device<Kokkos::Cuda, MEMSPACE>,         \
-                                     Kokkos::MemoryTraits<Kokkos::Unmanaged>>,                                       \
-                        Kokkos::View<const int *, default_layout, Kokkos::Device<Kokkos::Cuda, MEMSPACE>,            \
-                                     Kokkos::MemoryTraits<Kokkos::Unmanaged>>,                                       \
-                        Kokkos::View<const int *, default_layout, Kokkos::Device<Kokkos::Cuda, MEMSPACE>,            \
-                                     Kokkos::MemoryTraits<Kokkos::Unmanaged>>,                                       \
-                        Kokkos::View<const SCALAR *, default_layout, Kokkos::Device<Kokkos::Cuda, MEMSPACE>,         \
-                                     Kokkos::MemoryTraits<Kokkos::Unmanaged>>,                                       \
-                        Kokkos::View<const int *, default_layout, Kokkos::Device<Kokkos::Cuda, MEMSPACE>,            \
-                                     Kokkos::MemoryTraits<Kokkos::Unmanaged>>,                                       \
-                        Kokkos::View<int *, default_layout, Kokkos::Device<Kokkos::Cuda, MEMSPACE>,                  \
-                                     Kokkos::MemoryTraits<Kokkos::Unmanaged>>,                                       \
-                        Kokkos::View<SCALAR *, default_layout, Kokkos::Device<Kokkos::Cuda, MEMSPACE>,               \
-                                     Kokkos::MemoryTraits<Kokkos::Unmanaged>>,                                       \
-                        true, TPL_AVAIL> {                                                                           \
-    using KernelHandle    = KokkosKernels::Experimental::KokkosKernelsHandle<const int, const int, const SCALAR,     \
-                                                                          Kokkos::Cuda, MEMSPACE, MEMSPACE>;      \
-    using c_int_view_t    = Kokkos::View<const int *, default_layout, Kokkos::Device<Kokkos::Cuda, MEMSPACE>,        \
-                                      Kokkos::MemoryTraits<Kokkos::Unmanaged>>;                                   \
-    using int_view_t      = Kokkos::View<int *, default_layout, Kokkos::Device<Kokkos::Cuda, MEMSPACE>,              \
-                                    Kokkos::MemoryTraits<Kokkos::Unmanaged>>;                                   \
-    using c_scalar_view_t = Kokkos::View<const SCALAR *, default_layout, Kokkos::Device<Kokkos::Cuda, MEMSPACE>,     \
-                                         Kokkos::MemoryTraits<Kokkos::Unmanaged>>;                                   \
-    using scalar_view_t   = Kokkos::View<SCALAR *, default_layout, Kokkos::Device<Kokkos::Cuda, MEMSPACE>,           \
-                                       Kokkos::MemoryTraits<Kokkos::Unmanaged>>;                                   \
-    static void spgemm_numeric(KernelHandle *handle, typename KernelHandle::nnz_lno_t m,                             \
-                               typename KernelHandle::nnz_lno_t n, typename KernelHandle::nnz_lno_t k,               \
-                               c_int_view_t row_mapA, c_int_view_t entriesA, c_scalar_view_t valuesA, bool,          \
-                               c_int_view_t row_mapB, c_int_view_t entriesB, c_scalar_view_t valuesB, bool,          \
-                               c_int_view_t row_mapC, int_view_t entriesC, scalar_view_t valuesC) {                  \
-      std::string label = "KokkosSparse::spgemm_numeric[TPL_CUSPARSE," + Kokkos::ArithTraits<SCALAR>::name() + "]";  \
-      Kokkos::Profiling::pushRegion(label);                                                                          \
-      spgemm_numeric_cusparse(handle->get_spgemm_handle(), m, n, k, row_mapA, entriesA, valuesA, row_mapB, entriesB, \
-                              valuesB, row_mapC, entriesC, valuesC);                                                 \
-      Kokkos::Profiling::popRegion();                                                                                \
-    }                                                                                                                \
-=======
 #define SPGEMM_NUMERIC_DECL_CUSPARSE(SCALAR, MEMSPACE, TPL_AVAIL)                                                      \
   template <>                                                                                                          \
   struct SPGEMM_NUMERIC<KokkosKernels::Experimental::KokkosKernelsHandle<const int, const int, const SCALAR,           \
@@ -284,7 +238,6 @@
                               valuesB, row_mapC, entriesC, valuesC);                                                   \
       Kokkos::Profiling::popRegion();                                                                                  \
     }                                                                                                                  \
->>>>>>> 5b116ec9
   };
 
 #define SPGEMM_NUMERIC_DECL_CUSPARSE_S(SCALAR, TPL_AVAIL)            \
@@ -351,30 +304,18 @@
   auto nnz_B = colidxB.extent(0);
   auto nnz_C = colidxC.extent(0);
 
-<<<<<<< HEAD
-  KOKKOS_ROCSPARSE_SAFE_CALL_IMPL(rocsparse_get_pointer_mode(h->rocsparseHandle, &oldPtrMode));
-  KOKKOS_ROCSPARSE_SAFE_CALL_IMPL(rocsparse_set_pointer_mode(h->rocsparseHandle, rocsparse_pointer_mode_host));
-
-  if (!handle->are_entries_computed()) {
-    KOKKOS_ROCSPARSE_SAFE_CALL_IMPL(rocsparse_csrgemm_symbolic(
-=======
   KOKKOSSPARSE_IMPL_ROCSPARSE_SAFE_CALL(rocsparse_get_pointer_mode(h->rocsparseHandle, &oldPtrMode));
   KOKKOSSPARSE_IMPL_ROCSPARSE_SAFE_CALL(rocsparse_set_pointer_mode(h->rocsparseHandle, rocsparse_pointer_mode_host));
 
   if (!handle->are_entries_computed()) {
     KOKKOSSPARSE_IMPL_ROCSPARSE_SAFE_CALL(rocsparse_csrgemm_symbolic(
->>>>>>> 5b116ec9
         h->rocsparseHandle, h->opA, h->opB, m, k, n, h->descr_A, nnz_A, rowptrA.data(), colidxA.data(), h->descr_B,
         nnz_B, rowptrB.data(), colidxB.data(), h->descr_D, 0, nullptr, nullptr, h->descr_C, nnz_C, rowptrC.data(),
         colidxC.data(), h->info_C, h->buffer));
     handle->set_computed_entries();
   }
 
-<<<<<<< HEAD
-  KOKKOS_ROCSPARSE_SAFE_CALL_IMPL(rocsparse_Xcsrgemm_numeric(
-=======
   KOKKOSSPARSE_IMPL_ROCSPARSE_SAFE_CALL(rocsparse_Xcsrgemm_numeric(
->>>>>>> 5b116ec9
       h->rocsparseHandle, h->opA, h->opB, m, k, n, reinterpret_cast<const rocsparse_scalar_type *>(&alpha), h->descr_A,
       nnz_A, reinterpret_cast<const rocsparse_scalar_type *>(valuesA.data()), rowptrA.data(), colidxA.data(),
       h->descr_B, nnz_B, reinterpret_cast<const rocsparse_scalar_type *>(valuesB.data()), rowptrB.data(),
@@ -382,51 +323,12 @@
       h->descr_C, nnz_C, reinterpret_cast<rocsparse_scalar_type *>(valuesC.data()), rowptrC.data(), colidxC.data(),
       h->info_C, h->buffer));
   // Restore old pointer mode
-<<<<<<< HEAD
-  KOKKOS_ROCSPARSE_SAFE_CALL_IMPL(rocsparse_set_pointer_mode(h->rocsparseHandle, oldPtrMode));
-=======
   KOKKOSSPARSE_IMPL_ROCSPARSE_SAFE_CALL(rocsparse_set_pointer_mode(h->rocsparseHandle, oldPtrMode));
->>>>>>> 5b116ec9
   handle->set_call_numeric();
 }
 
 #define SPGEMM_NUMERIC_DECL_ROCSPARSE(SCALAR, TPL_AVAIL)                                                              \
   template <>                                                                                                         \
-<<<<<<< HEAD
-  struct SPGEMM_NUMERIC<KokkosKernels::Experimental::KokkosKernelsHandle<                                             \
-                            const int, const int, const SCALAR, Kokkos::HIP, Kokkos::HIPSpace, Kokkos::HIPSpace>,     \
-                        Kokkos::View<const int *, default_layout, Kokkos::Device<Kokkos::HIP, Kokkos::HIPSpace>,      \
-                                     Kokkos::MemoryTraits<Kokkos::Unmanaged>>,                                        \
-                        Kokkos::View<const int *, default_layout, Kokkos::Device<Kokkos::HIP, Kokkos::HIPSpace>,      \
-                                     Kokkos::MemoryTraits<Kokkos::Unmanaged>>,                                        \
-                        Kokkos::View<const SCALAR *, default_layout, Kokkos::Device<Kokkos::HIP, Kokkos::HIPSpace>,   \
-                                     Kokkos::MemoryTraits<Kokkos::Unmanaged>>,                                        \
-                        Kokkos::View<const int *, default_layout, Kokkos::Device<Kokkos::HIP, Kokkos::HIPSpace>,      \
-                                     Kokkos::MemoryTraits<Kokkos::Unmanaged>>,                                        \
-                        Kokkos::View<const int *, default_layout, Kokkos::Device<Kokkos::HIP, Kokkos::HIPSpace>,      \
-                                     Kokkos::MemoryTraits<Kokkos::Unmanaged>>,                                        \
-                        Kokkos::View<const SCALAR *, default_layout, Kokkos::Device<Kokkos::HIP, Kokkos::HIPSpace>,   \
-                                     Kokkos::MemoryTraits<Kokkos::Unmanaged>>,                                        \
-                        Kokkos::View<const int *, default_layout, Kokkos::Device<Kokkos::HIP, Kokkos::HIPSpace>,      \
-                                     Kokkos::MemoryTraits<Kokkos::Unmanaged>>,                                        \
-                        Kokkos::View<int *, default_layout, Kokkos::Device<Kokkos::HIP, Kokkos::HIPSpace>,            \
-                                     Kokkos::MemoryTraits<Kokkos::Unmanaged>>,                                        \
-                        Kokkos::View<SCALAR *, default_layout, Kokkos::Device<Kokkos::HIP, Kokkos::HIPSpace>,         \
-                                     Kokkos::MemoryTraits<Kokkos::Unmanaged>>,                                        \
-                        true, TPL_AVAIL> {                                                                            \
-    using KernelHandle =                                                                                              \
-        KokkosKernels::Experimental::KokkosKernelsHandle<const int, const int, const SCALAR, Kokkos::HIP,             \
-                                                         Kokkos::HIPSpace, Kokkos::HIPSpace>;                         \
-    using c_int_view_t = Kokkos::View<const int *, default_layout, Kokkos::Device<Kokkos::HIP, Kokkos::HIPSpace>,     \
-                                      Kokkos::MemoryTraits<Kokkos::Unmanaged>>;                                       \
-    using int_view_t   = Kokkos::View<int *, default_layout, Kokkos::Device<Kokkos::HIP, Kokkos::HIPSpace>,           \
-                                    Kokkos::MemoryTraits<Kokkos::Unmanaged>>;                                       \
-    using c_scalar_view_t =                                                                                           \
-        Kokkos::View<const SCALAR *, default_layout, Kokkos::Device<Kokkos::HIP, Kokkos::HIPSpace>,                   \
-                     Kokkos::MemoryTraits<Kokkos::Unmanaged>>;                                                        \
-    using scalar_view_t = Kokkos::View<SCALAR *, default_layout, Kokkos::Device<Kokkos::HIP, Kokkos::HIPSpace>,       \
-                                       Kokkos::MemoryTraits<Kokkos::Unmanaged>>;                                      \
-=======
   struct SPGEMM_NUMERIC<                                                                                              \
       KokkosKernels::Experimental::KokkosKernelsHandle<const int, const int, const SCALAR, Kokkos::HIP,               \
                                                        Kokkos::HIPSpace, Kokkos::HIPSpace>,                           \
@@ -464,7 +366,6 @@
     using scalar_view_t =                                                                                             \
         Kokkos::View<SCALAR *, KokkosKernels::default_layout, Kokkos::Device<Kokkos::HIP, Kokkos::HIPSpace>,          \
                      Kokkos::MemoryTraits<Kokkos::Unmanaged>>;                                                        \
->>>>>>> 5b116ec9
     static void spgemm_numeric(KernelHandle *handle, typename KernelHandle::nnz_lno_t m,                              \
                                typename KernelHandle::nnz_lno_t n, typename KernelHandle::nnz_lno_t k,                \
                                c_int_view_t row_mapA, c_int_view_t entriesA, c_scalar_view_t valuesA, bool,           \
@@ -543,52 +444,6 @@
   handle->set_computed_entries();
 }
 
-<<<<<<< HEAD
-#define SPGEMM_NUMERIC_DECL_MKL(SCALAR, EXEC, TPL_AVAIL)                                                                  \
-  template <>                                                                                                             \
-  struct SPGEMM_NUMERIC<KokkosKernels::Experimental::KokkosKernelsHandle<const MKL_INT, const MKL_INT, const SCALAR,      \
-                                                                         EXEC, Kokkos::HostSpace, Kokkos::HostSpace>,     \
-                        Kokkos::View<const MKL_INT *, default_layout, Kokkos::Device<EXEC, Kokkos::HostSpace>,            \
-                                     Kokkos::MemoryTraits<Kokkos::Unmanaged>>,                                            \
-                        Kokkos::View<const MKL_INT *, default_layout, Kokkos::Device<EXEC, Kokkos::HostSpace>,            \
-                                     Kokkos::MemoryTraits<Kokkos::Unmanaged>>,                                            \
-                        Kokkos::View<const SCALAR *, default_layout, Kokkos::Device<EXEC, Kokkos::HostSpace>,             \
-                                     Kokkos::MemoryTraits<Kokkos::Unmanaged>>,                                            \
-                        Kokkos::View<const MKL_INT *, default_layout, Kokkos::Device<EXEC, Kokkos::HostSpace>,            \
-                                     Kokkos::MemoryTraits<Kokkos::Unmanaged>>,                                            \
-                        Kokkos::View<const MKL_INT *, default_layout, Kokkos::Device<EXEC, Kokkos::HostSpace>,            \
-                                     Kokkos::MemoryTraits<Kokkos::Unmanaged>>,                                            \
-                        Kokkos::View<const SCALAR *, default_layout, Kokkos::Device<EXEC, Kokkos::HostSpace>,             \
-                                     Kokkos::MemoryTraits<Kokkos::Unmanaged>>,                                            \
-                        Kokkos::View<const MKL_INT *, default_layout, Kokkos::Device<EXEC, Kokkos::HostSpace>,            \
-                                     Kokkos::MemoryTraits<Kokkos::Unmanaged>>,                                            \
-                        Kokkos::View<MKL_INT *, default_layout, Kokkos::Device<EXEC, Kokkos::HostSpace>,                  \
-                                     Kokkos::MemoryTraits<Kokkos::Unmanaged>>,                                            \
-                        Kokkos::View<SCALAR *, default_layout, Kokkos::Device<EXEC, Kokkos::HostSpace>,                   \
-                                     Kokkos::MemoryTraits<Kokkos::Unmanaged>>,                                            \
-                        true, TPL_AVAIL> {                                                                                \
-    using KernelHandle    = KokkosKernels::Experimental::KokkosKernelsHandle<const MKL_INT, const MKL_INT, const SCALAR,  \
-                                                                          EXEC, Kokkos::HostSpace, Kokkos::HostSpace>; \
-    using c_int_view_t    = Kokkos::View<const MKL_INT *, default_layout, Kokkos::Device<EXEC, Kokkos::HostSpace>,        \
-                                      Kokkos::MemoryTraits<Kokkos::Unmanaged>>;                                        \
-    using int_view_t      = Kokkos::View<MKL_INT *, default_layout, Kokkos::Device<EXEC, Kokkos::HostSpace>,              \
-                                    Kokkos::MemoryTraits<Kokkos::Unmanaged>>;                                        \
-    using c_scalar_view_t = Kokkos::View<const SCALAR *, default_layout, Kokkos::Device<EXEC, Kokkos::HostSpace>,         \
-                                         Kokkos::MemoryTraits<Kokkos::Unmanaged>>;                                        \
-    using scalar_view_t   = Kokkos::View<SCALAR *, default_layout, Kokkos::Device<EXEC, Kokkos::HostSpace>,               \
-                                       Kokkos::MemoryTraits<Kokkos::Unmanaged>>;                                        \
-    static void spgemm_numeric(KernelHandle *handle, typename KernelHandle::nnz_lno_t m,                                  \
-                               typename KernelHandle::nnz_lno_t n, typename KernelHandle::nnz_lno_t k,                    \
-                               c_int_view_t row_mapA, c_int_view_t entriesA, c_scalar_view_t valuesA, bool,               \
-                               c_int_view_t row_mapB, c_int_view_t entriesB, c_scalar_view_t valuesB, bool,               \
-                               c_int_view_t row_mapC, int_view_t entriesC, scalar_view_t valuesC) {                       \
-      std::string label = "KokkosSparse::spgemm_numeric[TPL_MKL," + Kokkos::ArithTraits<SCALAR>::name() + "]";            \
-      Kokkos::Profiling::pushRegion(label);                                                                               \
-      spgemm_numeric_mkl(handle->get_spgemm_handle(), m, n, k, row_mapA, entriesA, valuesA, row_mapB, entriesB,           \
-                         valuesB, row_mapC, entriesC, valuesC);                                                           \
-      Kokkos::Profiling::popRegion();                                                                                     \
-    }                                                                                                                     \
-=======
 #define SPGEMM_NUMERIC_DECL_MKL(SCALAR, EXEC, TPL_AVAIL)                                                               \
   template <>                                                                                                          \
   struct SPGEMM_NUMERIC<                                                                                               \
@@ -637,7 +492,6 @@
                          valuesB, row_mapC, entriesC, valuesC);                                                        \
       Kokkos::Profiling::popRegion();                                                                                  \
     }                                                                                                                  \
->>>>>>> 5b116ec9
   };
 
 #define SPGEMM_NUMERIC_DECL_MKL_SE(SCALAR, EXEC) \
