/*
//@HEADER
// ************************************************************************
//
//                        Kokkos v. 4.0
//       Copyright (2022) National Technology & Engineering
//               Solutions of Sandia, LLC (NTESS).
//
// Under the terms of Contract DE-NA0003525 with NTESS,
// the U.S. Government retains certain rights in this software.
//
// Part of Kokkos, under the Apache License v2.0 with LLVM Exceptions.
// See https://kokkos.org/LICENSE for license information.
// SPDX-License-Identifier: Apache-2.0 WITH LLVM-exception
//
//@HEADER
*/

#ifndef KOKKOSPARSE_SPGEMM_NUMERIC_TPL_SPEC_DECL_HPP_
#define KOKKOSPARSE_SPGEMM_NUMERIC_TPL_SPEC_DECL_HPP_

#ifdef KOKKOSKERNELS_ENABLE_TPL_CUSPARSE
#include "cusparse.h"
#include "KokkosSparse_Utils_cusparse.hpp"
#endif

#ifdef KOKKOSKERNELS_ENABLE_TPL_ROCSPARSE
#include "rocsparse/rocsparse.h"
#include "KokkosSparse_Utils_rocsparse.hpp"
#endif

#ifdef KOKKOSKERNELS_ENABLE_TPL_MKL
#include "KokkosSparse_Utils_mkl.hpp"
#include "mkl_spblas.h"
#endif

namespace KokkosSparse {
namespace Impl {

#ifdef KOKKOSKERNELS_ENABLE_TPL_CUSPARSE
#if (CUDA_VERSION >= 11040)

// 11.4+ supports generic API with reuse (full symbolic/numeric separation)
template <typename KernelHandle, typename lno_t, typename ConstRowMapType, typename ConstEntriesType,
          typename ConstValuesType, typename EntriesType, typename ValuesType>
void spgemm_numeric_cusparse(KernelHandle *handle, lno_t /*m*/, lno_t /*n*/, lno_t /*k*/,
                             const ConstRowMapType &row_mapA, const ConstEntriesType &entriesA,
                             const ConstValuesType &valuesA, const ConstRowMapType &row_mapB,
                             const ConstEntriesType &entriesB, const ConstValuesType &valuesB,
                             const ConstRowMapType &row_mapC, const EntriesType &entriesC, const ValuesType &valuesC) {
  using scalar_type = typename KernelHandle::nnz_scalar_t;
  using size_type   = typename KernelHandle::size_type;
  auto h            = handle->get_cusparse_spgemm_handle();

  if (handle->get_c_nnz() == size_type(0)) {
    // Handle empty C case. entriesC and valuesC have extent 0 so nothing needs
    // to be done for them, but we must populate row_mapC to zeros if not
    // already done.
    if (!handle->are_rowptrs_computed()) {
      Kokkos::View<size_type *, typename ConstRowMapType::device_type, Kokkos::MemoryTraits<Kokkos::Unmanaged>>
          row_mapC_nonconst(const_cast<size_type *>(row_mapC.data()), row_mapC.extent(0));
      Kokkos::deep_copy(typename KernelHandle::HandleExecSpace(), row_mapC_nonconst, size_type(0));
      handle->set_computed_rowptrs();
    }
    handle->set_computed_entries();
    handle->set_call_numeric();
    return;
  }

<<<<<<< HEAD
  KOKKOS_CUSPARSE_SAFE_CALL(
      cusparseCsrSetPointers(h->descr_A, (void *)row_mapA.data(), (void *)entriesA.data(), (void *)valuesA.data()));

  KOKKOS_CUSPARSE_SAFE_CALL(
      cusparseCsrSetPointers(h->descr_B, (void *)row_mapB.data(), (void *)entriesB.data(), (void *)valuesB.data()));

  KOKKOS_CUSPARSE_SAFE_CALL(
=======
  KOKKOSSPARSE_IMPL_CUSPARSE_SAFE_CALL(
      cusparseCsrSetPointers(h->descr_A, (void *)row_mapA.data(), (void *)entriesA.data(), (void *)valuesA.data()));

  KOKKOSSPARSE_IMPL_CUSPARSE_SAFE_CALL(
      cusparseCsrSetPointers(h->descr_B, (void *)row_mapB.data(), (void *)entriesB.data(), (void *)valuesB.data()));

  KOKKOSSPARSE_IMPL_CUSPARSE_SAFE_CALL(
>>>>>>> 80e303f8
      cusparseCsrSetPointers(h->descr_C, (void *)row_mapC.data(), (void *)entriesC.data(), (void *)valuesC.data()));

  if (!handle->are_entries_computed()) {
    if (!h->buffer5) {
      // If symbolic was previously called with computeRowptrs=true, then
      // buffer5 will have already been allocated to the correct size. Otherwise
      // size and allocate it here.
<<<<<<< HEAD
      KOKKOS_CUSPARSE_SAFE_CALL(cusparseSpGEMMreuse_copy(h->cusparseHandle, h->opA, h->opB, h->descr_A, h->descr_B,
                                                         h->descr_C, h->alg, h->spgemmDescr, &h->bufferSize5, nullptr));
      KOKKOS_IMPL_CUDA_SAFE_CALL(cudaMalloc((void **)&h->buffer5, h->bufferSize5));
    }
    KOKKOS_CUSPARSE_SAFE_CALL(cusparseSpGEMMreuse_copy(h->cusparseHandle, h->opA, h->opB, h->descr_A, h->descr_B,
                                                       h->descr_C, h->alg, h->spgemmDescr, &h->bufferSize5,
                                                       h->buffer5));
=======
      KOKKOSSPARSE_IMPL_CUSPARSE_SAFE_CALL(cusparseSpGEMMreuse_copy(h->cusparseHandle, h->opA, h->opB, h->descr_A,
                                                                    h->descr_B, h->descr_C, h->alg, h->spgemmDescr,
                                                                    &h->bufferSize5, nullptr));
      KOKKOS_IMPL_CUDA_SAFE_CALL(cudaMalloc((void **)&h->buffer5, h->bufferSize5));
    }
    KOKKOSSPARSE_IMPL_CUSPARSE_SAFE_CALL(cusparseSpGEMMreuse_copy(h->cusparseHandle, h->opA, h->opB, h->descr_A,
                                                                  h->descr_B, h->descr_C, h->alg, h->spgemmDescr,
                                                                  &h->bufferSize5, h->buffer5));
>>>>>>> 80e303f8
    handle->set_computed_rowptrs();
    handle->set_computed_entries();
  }

  // C' = alpha * opA(A) * opB(B) + beta * C
  const auto alpha = Kokkos::ArithTraits<scalar_type>::one();
  const auto beta  = Kokkos::ArithTraits<scalar_type>::zero();

  // alpha, beta are on host, but since we use singleton on the cusparse
  // handle, we save/restore the pointer mode to not interference with
  // others' use
  cusparsePointerMode_t oldPtrMode;
<<<<<<< HEAD
  KOKKOS_CUSPARSE_SAFE_CALL(cusparseGetPointerMode(h->cusparseHandle, &oldPtrMode));
  KOKKOS_CUSPARSE_SAFE_CALL(cusparseSetPointerMode(h->cusparseHandle, CUSPARSE_POINTER_MODE_HOST));
  KOKKOS_CUSPARSE_SAFE_CALL(cusparseSpGEMMreuse_compute(h->cusparseHandle, h->opA, h->opB, &alpha, h->descr_A,
                                                        h->descr_B, &beta, h->descr_C, h->scalarType, h->alg,
                                                        h->spgemmDescr));
  KOKKOS_CUSPARSE_SAFE_CALL(cusparseSetPointerMode(h->cusparseHandle, oldPtrMode));
=======
  KOKKOSSPARSE_IMPL_CUSPARSE_SAFE_CALL(cusparseGetPointerMode(h->cusparseHandle, &oldPtrMode));
  KOKKOSSPARSE_IMPL_CUSPARSE_SAFE_CALL(cusparseSetPointerMode(h->cusparseHandle, CUSPARSE_POINTER_MODE_HOST));
  KOKKOSSPARSE_IMPL_CUSPARSE_SAFE_CALL(cusparseSpGEMMreuse_compute(h->cusparseHandle, h->opA, h->opB, &alpha,
                                                                   h->descr_A, h->descr_B, &beta, h->descr_C,
                                                                   h->scalarType, h->alg, h->spgemmDescr));
  KOKKOSSPARSE_IMPL_CUSPARSE_SAFE_CALL(cusparseSetPointerMode(h->cusparseHandle, oldPtrMode));
>>>>>>> 80e303f8
  handle->set_call_numeric();
}

#elif (CUDA_VERSION >= 11000)
// 11.0-11.3 supports only the generic API, but not reuse.
template <typename KernelHandle, typename lno_t, typename ConstRowMapType, typename ConstEntriesType,
          typename ConstValuesType, typename EntriesType, typename ValuesType>
void spgemm_numeric_cusparse(KernelHandle *handle, lno_t /*m*/, lno_t /*n*/, lno_t /*k*/,
                             const ConstRowMapType &row_mapA, const ConstEntriesType &entriesA,
                             const ConstValuesType &valuesA, const ConstRowMapType &row_mapB,
                             const ConstEntriesType &entriesB, const ConstValuesType &valuesB,
                             const ConstRowMapType &row_mapC, const EntriesType &entriesC, const ValuesType &valuesC) {
  using scalar_type = typename KernelHandle::nnz_scalar_t;
  auto h            = handle->get_cusparse_spgemm_handle();
<<<<<<< HEAD
  KOKKOS_CUSPARSE_SAFE_CALL(
      cusparseCsrSetPointers(h->descr_A, (void *)row_mapA.data(), (void *)entriesA.data(), (void *)valuesA.data()));
  KOKKOS_CUSPARSE_SAFE_CALL(
      cusparseCsrSetPointers(h->descr_B, (void *)row_mapB.data(), (void *)entriesB.data(), (void *)valuesB.data()));
  KOKKOS_CUSPARSE_SAFE_CALL(
      cusparseCsrSetPointers(h->descr_C, (void *)row_mapC.data(), (void *)entriesC.data(), (void *)valuesC.data()));
  const auto alpha = Kokkos::ArithTraits<scalar_type>::one();
  const auto beta  = Kokkos::ArithTraits<scalar_type>::zero();
  KOKKOS_CUSPARSE_SAFE_CALL(cusparseSpGEMM_compute(h->cusparseHandle, h->opA, h->opB, &alpha, h->descr_A, h->descr_B,
                                                   &beta, h->descr_C, h->scalarType, CUSPARSE_SPGEMM_DEFAULT,
                                                   h->spgemmDescr, &h->bufferSize4, h->buffer4));
  KOKKOS_CUSPARSE_SAFE_CALL(cusparseSpGEMM_copy(h->cusparseHandle, h->opA, h->opB, &alpha, h->descr_A, h->descr_B,
                                                &beta, h->descr_C, h->scalarType, CUSPARSE_SPGEMM_DEFAULT,
                                                h->spgemmDescr));
=======
  KOKKOSSPARSE_IMPL_CUSPARSE_SAFE_CALL(
      cusparseCsrSetPointers(h->descr_A, (void *)row_mapA.data(), (void *)entriesA.data(), (void *)valuesA.data()));
  KOKKOSSPARSE_IMPL_CUSPARSE_SAFE_CALL(
      cusparseCsrSetPointers(h->descr_B, (void *)row_mapB.data(), (void *)entriesB.data(), (void *)valuesB.data()));
  KOKKOSSPARSE_IMPL_CUSPARSE_SAFE_CALL(
      cusparseCsrSetPointers(h->descr_C, (void *)row_mapC.data(), (void *)entriesC.data(), (void *)valuesC.data()));
  const auto alpha = Kokkos::ArithTraits<scalar_type>::one();
  const auto beta  = Kokkos::ArithTraits<scalar_type>::zero();
  KOKKOSSPARSE_IMPL_CUSPARSE_SAFE_CALL(
      cusparseSpGEMM_compute(h->cusparseHandle, h->opA, h->opB, &alpha, h->descr_A, h->descr_B, &beta, h->descr_C,
                             h->scalarType, CUSPARSE_SPGEMM_DEFAULT, h->spgemmDescr, &h->bufferSize4, h->buffer4));
  KOKKOSSPARSE_IMPL_CUSPARSE_SAFE_CALL(cusparseSpGEMM_copy(h->cusparseHandle, h->opA, h->opB, &alpha, h->descr_A,
                                                           h->descr_B, &beta, h->descr_C, h->scalarType,
                                                           CUSPARSE_SPGEMM_DEFAULT, h->spgemmDescr));
>>>>>>> 80e303f8
  handle->set_computed_entries();
  handle->set_call_numeric();
}

#else

// Generic (using overloads) wrapper for cusparseXcsrgemm (where X is S, D, C,
// or Z). Accepts Kokkos types (e.g. Kokkos::complex<float>) for Scalar and
// handles casting to cuSparse types internally.

#define CUSPARSE_XCSRGEMM_SPEC(KokkosType, CusparseType, Abbreviation)                                                 \
  inline cusparseStatus_t cusparseXcsrgemm(                                                                            \
      cusparseHandle_t handle, cusparseOperation_t transA, cusparseOperation_t transB, int m, int n, int k,            \
      const cusparseMatDescr_t descrA, const int nnzA, const KokkosType *csrSortedValA, const int *csrSortedRowPtrA,   \
      const int *csrSortedColIndA, const cusparseMatDescr_t descrB, const int nnzB, const KokkosType *csrSortedValB,   \
      const int *csrSortedRowPtrB, const int *csrSortedColIndB, const cusparseMatDescr_t descrC,                       \
      KokkosType *csrSortedValC, const int *csrSortedRowPtrC, int *csrSortedColIndC) {                                 \
    return cusparse##Abbreviation##csrgemm(                                                                            \
        handle, transA, transB, m, n, k, descrA, nnzA, reinterpret_cast<const CusparseType *>(csrSortedValA),          \
        csrSortedRowPtrA, csrSortedColIndA, descrB, nnzB, reinterpret_cast<const CusparseType *>(csrSortedValB),       \
        csrSortedRowPtrB, csrSortedColIndB, descrC, reinterpret_cast<CusparseType *>(csrSortedValC), csrSortedRowPtrC, \
        csrSortedColIndC);                                                                                             \
  }

CUSPARSE_XCSRGEMM_SPEC(float, float, S)
CUSPARSE_XCSRGEMM_SPEC(double, double, D)
CUSPARSE_XCSRGEMM_SPEC(Kokkos::complex<float>, cuComplex, C)
CUSPARSE_XCSRGEMM_SPEC(Kokkos::complex<double>, cuDoubleComplex, Z)

#undef CUSPARSE_XCSRGEMM_SPEC

// 10.x supports the pre-generic interface.
template <typename KernelHandle, typename lno_t, typename ConstRowMapType, typename ConstEntriesType,
          typename ConstValuesType, typename EntriesType, typename ValuesType>
void spgemm_numeric_cusparse(KernelHandle *handle, lno_t m, lno_t n, lno_t k, const ConstRowMapType &row_mapA,
                             const ConstEntriesType &entriesA, const ConstValuesType &valuesA,
                             const ConstRowMapType &row_mapB, const ConstEntriesType &entriesB,
                             const ConstValuesType &valuesB, const ConstRowMapType &row_mapC,
                             const EntriesType &entriesC, const ValuesType &valuesC) {
  auto h = handle->get_cusparse_spgemm_handle();

  int nnzA = entriesA.extent(0);
  int nnzB = entriesB.extent(0);

  // Only call numeric if C actually has entries
  if (handle->get_c_nnz()) {
<<<<<<< HEAD
    KOKKOS_CUSPARSE_SAFE_CALL(cusparseXcsrgemm(
=======
    KOKKOSSPARSE_IMPL_CUSPARSE_SAFE_CALL(cusparseXcsrgemm(
>>>>>>> 80e303f8
        h->cusparseHandle, CUSPARSE_OPERATION_NON_TRANSPOSE, CUSPARSE_OPERATION_NON_TRANSPOSE, m, k, n, h->generalDescr,
        nnzA, valuesA.data(), row_mapA.data(), entriesA.data(), h->generalDescr, nnzB, valuesB.data(), row_mapB.data(),
        entriesB.data(), h->generalDescr, valuesC.data(), row_mapC.data(), entriesC.data()));
  }
  handle->set_computed_entries();
  handle->set_call_numeric();
}

#endif

#define SPGEMM_NUMERIC_DECL_CUSPARSE(SCALAR, MEMSPACE, TPL_AVAIL)                                                      \
  template <>                                                                                                          \
  struct SPGEMM_NUMERIC<KokkosKernels::Experimental::KokkosKernelsHandle<const int, const int, const SCALAR,           \
                                                                         Kokkos::Cuda, MEMSPACE, MEMSPACE>,            \
                        Kokkos::View<const int *, KokkosKernels::default_layout,                                       \
                                     Kokkos::Device<Kokkos::Cuda, MEMSPACE>, Kokkos::MemoryTraits<Kokkos::Unmanaged>>, \
                        Kokkos::View<const int *, KokkosKernels::default_layout,                                       \
                                     Kokkos::Device<Kokkos::Cuda, MEMSPACE>, Kokkos::MemoryTraits<Kokkos::Unmanaged>>, \
                        Kokkos::View<const SCALAR *, KokkosKernels::default_layout,                                    \
                                     Kokkos::Device<Kokkos::Cuda, MEMSPACE>, Kokkos::MemoryTraits<Kokkos::Unmanaged>>, \
                        Kokkos::View<const int *, KokkosKernels::default_layout,                                       \
                                     Kokkos::Device<Kokkos::Cuda, MEMSPACE>, Kokkos::MemoryTraits<Kokkos::Unmanaged>>, \
                        Kokkos::View<const int *, KokkosKernels::default_layout,                                       \
                                     Kokkos::Device<Kokkos::Cuda, MEMSPACE>, Kokkos::MemoryTraits<Kokkos::Unmanaged>>, \
                        Kokkos::View<const SCALAR *, KokkosKernels::default_layout,                                    \
                                     Kokkos::Device<Kokkos::Cuda, MEMSPACE>, Kokkos::MemoryTraits<Kokkos::Unmanaged>>, \
                        Kokkos::View<const int *, KokkosKernels::default_layout,                                       \
                                     Kokkos::Device<Kokkos::Cuda, MEMSPACE>, Kokkos::MemoryTraits<Kokkos::Unmanaged>>, \
                        Kokkos::View<int *, KokkosKernels::default_layout, Kokkos::Device<Kokkos::Cuda, MEMSPACE>,     \
                                     Kokkos::MemoryTraits<Kokkos::Unmanaged>>,                                         \
                        Kokkos::View<SCALAR *, KokkosKernels::default_layout, Kokkos::Device<Kokkos::Cuda, MEMSPACE>,  \
                                     Kokkos::MemoryTraits<Kokkos::Unmanaged>>,                                         \
                        true, TPL_AVAIL> {                                                                             \
    using KernelHandle = KokkosKernels::Experimental::KokkosKernelsHandle<const int, const int, const SCALAR,          \
                                                                          Kokkos::Cuda, MEMSPACE, MEMSPACE>;           \
    using c_int_view_t =                                                                                               \
        Kokkos::View<const int *, KokkosKernels::default_layout, Kokkos::Device<Kokkos::Cuda, MEMSPACE>,               \
                     Kokkos::MemoryTraits<Kokkos::Unmanaged>>;                                                         \
    using int_view_t = Kokkos::View<int *, KokkosKernels::default_layout, Kokkos::Device<Kokkos::Cuda, MEMSPACE>,      \
                                    Kokkos::MemoryTraits<Kokkos::Unmanaged>>;                                          \
    using c_scalar_view_t =                                                                                            \
        Kokkos::View<const SCALAR *, KokkosKernels::default_layout, Kokkos::Device<Kokkos::Cuda, MEMSPACE>,            \
                     Kokkos::MemoryTraits<Kokkos::Unmanaged>>;                                                         \
    using scalar_view_t =                                                                                              \
        Kokkos::View<SCALAR *, KokkosKernels::default_layout, Kokkos::Device<Kokkos::Cuda, MEMSPACE>,                  \
                     Kokkos::MemoryTraits<Kokkos::Unmanaged>>;                                                         \
    static void spgemm_numeric(KernelHandle *handle, typename KernelHandle::nnz_lno_t m,                               \
                               typename KernelHandle::nnz_lno_t n, typename KernelHandle::nnz_lno_t k,                 \
                               c_int_view_t row_mapA, c_int_view_t entriesA, c_scalar_view_t valuesA, bool,            \
                               c_int_view_t row_mapB, c_int_view_t entriesB, c_scalar_view_t valuesB, bool,            \
                               c_int_view_t row_mapC, int_view_t entriesC, scalar_view_t valuesC) {                    \
      std::string label = "KokkosSparse::spgemm_numeric[TPL_CUSPARSE," + Kokkos::ArithTraits<SCALAR>::name() + "]";    \
      Kokkos::Profiling::pushRegion(label);                                                                            \
      spgemm_numeric_cusparse(handle->get_spgemm_handle(), m, n, k, row_mapA, entriesA, valuesA, row_mapB, entriesB,   \
                              valuesB, row_mapC, entriesC, valuesC);                                                   \
      Kokkos::Profiling::popRegion();                                                                                  \
    }                                                                                                                  \
  };

#define SPGEMM_NUMERIC_DECL_CUSPARSE_S(SCALAR, TPL_AVAIL)            \
  SPGEMM_NUMERIC_DECL_CUSPARSE(SCALAR, Kokkos::CudaSpace, TPL_AVAIL) \
  SPGEMM_NUMERIC_DECL_CUSPARSE(SCALAR, Kokkos::CudaUVMSpace, TPL_AVAIL)

SPGEMM_NUMERIC_DECL_CUSPARSE_S(float, true)
SPGEMM_NUMERIC_DECL_CUSPARSE_S(double, true)
SPGEMM_NUMERIC_DECL_CUSPARSE_S(Kokkos::complex<float>, true)
SPGEMM_NUMERIC_DECL_CUSPARSE_S(Kokkos::complex<double>, true)

SPGEMM_NUMERIC_DECL_CUSPARSE_S(float, false)
SPGEMM_NUMERIC_DECL_CUSPARSE_S(double, false)
SPGEMM_NUMERIC_DECL_CUSPARSE_S(Kokkos::complex<float>, false)
SPGEMM_NUMERIC_DECL_CUSPARSE_S(Kokkos::complex<double>, false)
#endif

#ifdef KOKKOSKERNELS_ENABLE_TPL_ROCSPARSE
//=============================================================================
// Overload rocsparse_Xcsrgemm_numeric() over scalar types
#define ROCSPARSE_XCSRGEMM_NUMERIC_SPEC(scalar_type, TOKEN)                                                            \
  inline rocsparse_status rocsparse_Xcsrgemm_numeric(                                                                  \
      rocsparse_handle handle, rocsparse_operation trans_A, rocsparse_operation trans_B, rocsparse_int m,              \
      rocsparse_int n, rocsparse_int k, const scalar_type *alpha, const rocsparse_mat_descr descr_A,                   \
      rocsparse_int nnz_A, const scalar_type *csr_val_A, const rocsparse_int *csr_row_ptr_A,                           \
      const rocsparse_int *csr_col_ind_A, const rocsparse_mat_descr descr_B, rocsparse_int nnz_B,                      \
      const scalar_type *csr_val_B, const rocsparse_int *csr_row_ptr_B, const rocsparse_int *csr_col_ind_B,            \
      const scalar_type *beta, const rocsparse_mat_descr descr_D, rocsparse_int nnz_D, const scalar_type *csr_val_D,   \
      const rocsparse_int *csr_row_ptr_D, const rocsparse_int *csr_col_ind_D, const rocsparse_mat_descr descr_C,       \
      rocsparse_int nnz_C, scalar_type *csr_val_C, const rocsparse_int *csr_row_ptr_C,                                 \
      const rocsparse_int *csr_col_ind_C, const rocsparse_mat_info info_C, void *buffer) {                             \
    return rocsparse_##TOKEN##csrgemm_numeric(                                                                         \
        handle, trans_A, trans_B, m, n, k, alpha, descr_A, nnz_A, csr_val_A, csr_row_ptr_A, csr_col_ind_A, descr_B,    \
        nnz_B, csr_val_B, csr_row_ptr_B, csr_col_ind_B, beta, descr_D, nnz_D, csr_val_D, csr_row_ptr_D, csr_col_ind_D, \
        descr_C, nnz_C, csr_val_C, csr_row_ptr_C, csr_col_ind_C, info_C, buffer);                                      \
  }

ROCSPARSE_XCSRGEMM_NUMERIC_SPEC(float, s)
ROCSPARSE_XCSRGEMM_NUMERIC_SPEC(double, d)
ROCSPARSE_XCSRGEMM_NUMERIC_SPEC(rocsparse_float_complex, c)
ROCSPARSE_XCSRGEMM_NUMERIC_SPEC(rocsparse_double_complex, z)

template <typename KernelHandle, typename ain_row_index_view_type, typename ain_nonzero_index_view_type,
          typename ain_nonzero_value_view_type, typename bin_row_index_view_type, typename bin_nonzero_index_view_type,
          typename bin_nonzero_value_view_type, typename cin_row_index_view_type, typename cin_nonzero_index_view_type,
          typename cin_nonzero_value_view_type>
void spgemm_numeric_rocsparse(KernelHandle *handle, typename KernelHandle::nnz_lno_t m,
                              typename KernelHandle::nnz_lno_t n, typename KernelHandle::nnz_lno_t k,
                              ain_row_index_view_type rowptrA, ain_nonzero_index_view_type colidxA,
                              ain_nonzero_value_view_type valuesA, bin_row_index_view_type rowptrB,
                              bin_nonzero_index_view_type colidxB, bin_nonzero_value_view_type valuesB,
                              cin_row_index_view_type rowptrC, cin_nonzero_index_view_type colidxC,
                              cin_nonzero_value_view_type valuesC) {
  using scalar_type           = typename KernelHandle::nnz_scalar_t;
  using rocsparse_scalar_type = typename kokkos_to_rocsparse_type<scalar_type>::type;

  typename KernelHandle::rocSparseSpgemmHandleType *h = handle->get_rocsparse_spgemm_handle();

  const auto alpha = Kokkos::ArithTraits<scalar_type>::one();
  const auto beta  = Kokkos::ArithTraits<scalar_type>::zero();
  rocsparse_pointer_mode oldPtrMode;

  auto nnz_A = colidxA.extent(0);
  auto nnz_B = colidxB.extent(0);
  auto nnz_C = colidxC.extent(0);

  KOKKOSSPARSE_IMPL_ROCSPARSE_SAFE_CALL(rocsparse_get_pointer_mode(h->rocsparseHandle, &oldPtrMode));
  KOKKOSSPARSE_IMPL_ROCSPARSE_SAFE_CALL(rocsparse_set_pointer_mode(h->rocsparseHandle, rocsparse_pointer_mode_host));

  if (!handle->are_entries_computed()) {
    KOKKOSSPARSE_IMPL_ROCSPARSE_SAFE_CALL(rocsparse_csrgemm_symbolic(
        h->rocsparseHandle, h->opA, h->opB, m, k, n, h->descr_A, nnz_A, rowptrA.data(), colidxA.data(), h->descr_B,
        nnz_B, rowptrB.data(), colidxB.data(), h->descr_D, 0, nullptr, nullptr, h->descr_C, nnz_C, rowptrC.data(),
        colidxC.data(), h->info_C, h->buffer));
    handle->set_computed_entries();
  }

  KOKKOSSPARSE_IMPL_ROCSPARSE_SAFE_CALL(rocsparse_Xcsrgemm_numeric(
      h->rocsparseHandle, h->opA, h->opB, m, k, n, reinterpret_cast<const rocsparse_scalar_type *>(&alpha), h->descr_A,
      nnz_A, reinterpret_cast<const rocsparse_scalar_type *>(valuesA.data()), rowptrA.data(), colidxA.data(),
      h->descr_B, nnz_B, reinterpret_cast<const rocsparse_scalar_type *>(valuesB.data()), rowptrB.data(),
      colidxB.data(), reinterpret_cast<const rocsparse_scalar_type *>(&beta), h->descr_D, 0, nullptr, nullptr, nullptr,
      h->descr_C, nnz_C, reinterpret_cast<rocsparse_scalar_type *>(valuesC.data()), rowptrC.data(), colidxC.data(),
      h->info_C, h->buffer));
  // Restore old pointer mode
  KOKKOSSPARSE_IMPL_ROCSPARSE_SAFE_CALL(rocsparse_set_pointer_mode(h->rocsparseHandle, oldPtrMode));
  handle->set_call_numeric();
}

#define SPGEMM_NUMERIC_DECL_ROCSPARSE(SCALAR, TPL_AVAIL)                                                              \
  template <>                                                                                                         \
  struct SPGEMM_NUMERIC<                                                                                              \
      KokkosKernels::Experimental::KokkosKernelsHandle<const int, const int, const SCALAR, Kokkos::HIP,               \
                                                       Kokkos::HIPSpace, Kokkos::HIPSpace>,                           \
      Kokkos::View<const int *, KokkosKernels::default_layout, Kokkos::Device<Kokkos::HIP, Kokkos::HIPSpace>,         \
                   Kokkos::MemoryTraits<Kokkos::Unmanaged>>,                                                          \
      Kokkos::View<const int *, KokkosKernels::default_layout, Kokkos::Device<Kokkos::HIP, Kokkos::HIPSpace>,         \
                   Kokkos::MemoryTraits<Kokkos::Unmanaged>>,                                                          \
      Kokkos::View<const SCALAR *, KokkosKernels::default_layout, Kokkos::Device<Kokkos::HIP, Kokkos::HIPSpace>,      \
                   Kokkos::MemoryTraits<Kokkos::Unmanaged>>,                                                          \
      Kokkos::View<const int *, KokkosKernels::default_layout, Kokkos::Device<Kokkos::HIP, Kokkos::HIPSpace>,         \
                   Kokkos::MemoryTraits<Kokkos::Unmanaged>>,                                                          \
      Kokkos::View<const int *, KokkosKernels::default_layout, Kokkos::Device<Kokkos::HIP, Kokkos::HIPSpace>,         \
                   Kokkos::MemoryTraits<Kokkos::Unmanaged>>,                                                          \
      Kokkos::View<const SCALAR *, KokkosKernels::default_layout, Kokkos::Device<Kokkos::HIP, Kokkos::HIPSpace>,      \
                   Kokkos::MemoryTraits<Kokkos::Unmanaged>>,                                                          \
      Kokkos::View<const int *, KokkosKernels::default_layout, Kokkos::Device<Kokkos::HIP, Kokkos::HIPSpace>,         \
                   Kokkos::MemoryTraits<Kokkos::Unmanaged>>,                                                          \
      Kokkos::View<int *, KokkosKernels::default_layout, Kokkos::Device<Kokkos::HIP, Kokkos::HIPSpace>,               \
                   Kokkos::MemoryTraits<Kokkos::Unmanaged>>,                                                          \
      Kokkos::View<SCALAR *, KokkosKernels::default_layout, Kokkos::Device<Kokkos::HIP, Kokkos::HIPSpace>,            \
                   Kokkos::MemoryTraits<Kokkos::Unmanaged>>,                                                          \
      true, TPL_AVAIL> {                                                                                              \
    using KernelHandle =                                                                                              \
        KokkosKernels::Experimental::KokkosKernelsHandle<const int, const int, const SCALAR, Kokkos::HIP,             \
                                                         Kokkos::HIPSpace, Kokkos::HIPSpace>;                         \
    using c_int_view_t =                                                                                              \
        Kokkos::View<const int *, KokkosKernels::default_layout, Kokkos::Device<Kokkos::HIP, Kokkos::HIPSpace>,       \
                     Kokkos::MemoryTraits<Kokkos::Unmanaged>>;                                                        \
    using int_view_t =                                                                                                \
        Kokkos::View<int *, KokkosKernels::default_layout, Kokkos::Device<Kokkos::HIP, Kokkos::HIPSpace>,             \
                     Kokkos::MemoryTraits<Kokkos::Unmanaged>>;                                                        \
    using c_scalar_view_t =                                                                                           \
        Kokkos::View<const SCALAR *, KokkosKernels::default_layout, Kokkos::Device<Kokkos::HIP, Kokkos::HIPSpace>,    \
                     Kokkos::MemoryTraits<Kokkos::Unmanaged>>;                                                        \
    using scalar_view_t =                                                                                             \
        Kokkos::View<SCALAR *, KokkosKernels::default_layout, Kokkos::Device<Kokkos::HIP, Kokkos::HIPSpace>,          \
                     Kokkos::MemoryTraits<Kokkos::Unmanaged>>;                                                        \
    static void spgemm_numeric(KernelHandle *handle, typename KernelHandle::nnz_lno_t m,                              \
                               typename KernelHandle::nnz_lno_t n, typename KernelHandle::nnz_lno_t k,                \
                               c_int_view_t row_mapA, c_int_view_t entriesA, c_scalar_view_t valuesA, bool,           \
                               c_int_view_t row_mapB, c_int_view_t entriesB, c_scalar_view_t valuesB, bool,           \
                               c_int_view_t row_mapC, int_view_t entriesC, scalar_view_t valuesC) {                   \
      std::string label = "KokkosSparse::spgemm_numeric[TPL_ROCSPARSE," + Kokkos::ArithTraits<SCALAR>::name() + "]";  \
      Kokkos::Profiling::pushRegion(label);                                                                           \
      spgemm_numeric_rocsparse(handle->get_spgemm_handle(), m, n, k, row_mapA, entriesA, valuesA, row_mapB, entriesB, \
                               valuesB, row_mapC, entriesC, valuesC);                                                 \
      Kokkos::Profiling::popRegion();                                                                                 \
    }                                                                                                                 \
  };

SPGEMM_NUMERIC_DECL_ROCSPARSE(float, true)
SPGEMM_NUMERIC_DECL_ROCSPARSE(double, true)
SPGEMM_NUMERIC_DECL_ROCSPARSE(Kokkos::complex<float>, true)
SPGEMM_NUMERIC_DECL_ROCSPARSE(Kokkos::complex<double>, true)

SPGEMM_NUMERIC_DECL_ROCSPARSE(float, false)
SPGEMM_NUMERIC_DECL_ROCSPARSE(double, false)
SPGEMM_NUMERIC_DECL_ROCSPARSE(Kokkos::complex<float>, false)
SPGEMM_NUMERIC_DECL_ROCSPARSE(Kokkos::complex<double>, false)
#endif

#ifdef KOKKOSKERNELS_ENABLE_TPL_MKL
template <typename KernelHandle, typename ain_row_index_view_type, typename ain_nonzero_index_view_type,
          typename ain_nonzero_value_view_type, typename bin_row_index_view_type, typename bin_nonzero_index_view_type,
          typename bin_nonzero_value_view_type, typename cin_row_index_view_type, typename cin_nonzero_index_view_type,
          typename cin_nonzero_value_view_type>
void spgemm_numeric_mkl(KernelHandle *handle, typename KernelHandle::nnz_lno_t m, typename KernelHandle::nnz_lno_t n,
                        typename KernelHandle::nnz_lno_t k, ain_row_index_view_type rowptrA,
                        ain_nonzero_index_view_type colidxA, ain_nonzero_value_view_type valuesA,
                        bin_row_index_view_type rowptrB, bin_nonzero_index_view_type colidxB,
                        bin_nonzero_value_view_type valuesB, cin_row_index_view_type rowptrC,
                        cin_nonzero_index_view_type colidxC, cin_nonzero_value_view_type valuesC) {
  using ExecSpace   = typename KernelHandle::HandleExecSpace;
  using index_type  = typename KernelHandle::nnz_lno_t;
  using size_type   = typename KernelHandle::size_type;
  using scalar_type = typename KernelHandle::nnz_scalar_t;
  using MKLMatrix   = MKLSparseMatrix<scalar_type>;
  size_type c_nnz   = handle->get_c_nnz();
  if (c_nnz == size_type(0)) {
    handle->set_computed_entries();
    handle->set_call_numeric();
    return;
  }
  MKLMatrix A(m, n, const_cast<size_type *>(rowptrA.data()), const_cast<index_type *>(colidxA.data()),
              const_cast<scalar_type *>(valuesA.data()));
  MKLMatrix B(n, k, const_cast<size_type *>(rowptrB.data()), const_cast<index_type *>(colidxB.data()),
              const_cast<scalar_type *>(valuesB.data()));
  auto mklSpgemmHandle = handle->get_mkl_spgemm_handle();
  matrix_descr generalDescr;
  generalDescr.type = SPARSE_MATRIX_TYPE_GENERAL;
  generalDescr.mode = SPARSE_FILL_MODE_FULL;
  generalDescr.diag = SPARSE_DIAG_NON_UNIT;
  KOKKOSKERNELS_MKL_SAFE_CALL(mkl_sparse_sp2m(SPARSE_OPERATION_NON_TRANSPOSE, generalDescr, A,
                                              SPARSE_OPERATION_NON_TRANSPOSE, generalDescr, B,
                                              SPARSE_STAGE_FINALIZE_MULT_NO_VAL, &mklSpgemmHandle->C));
  KOKKOSKERNELS_MKL_SAFE_CALL(mkl_sparse_sp2m(SPARSE_OPERATION_NON_TRANSPOSE, generalDescr, A,
                                              SPARSE_OPERATION_NON_TRANSPOSE, generalDescr, B,
                                              SPARSE_STAGE_FINALIZE_MULT, &mklSpgemmHandle->C));
  KOKKOSKERNELS_MKL_SAFE_CALL(mkl_sparse_order(mklSpgemmHandle->C));
  MKLMatrix wrappedC(mklSpgemmHandle->C);
  MKL_INT nrows = 0, ncols = 0;
  MKL_INT *rowptrRaw     = nullptr;
  MKL_INT *colidxRaw     = nullptr;
  scalar_type *valuesRaw = nullptr;
  wrappedC.export_data(nrows, ncols, rowptrRaw, colidxRaw, valuesRaw);
  Kokkos::View<index_type *, Kokkos::HostSpace, Kokkos::MemoryTraits<Kokkos::Unmanaged>> colidxRawView(colidxRaw,
                                                                                                       c_nnz);
  Kokkos::View<scalar_type *, Kokkos::HostSpace, Kokkos::MemoryTraits<Kokkos::Unmanaged>> valuesRawView(valuesRaw,
                                                                                                        c_nnz);
  Kokkos::deep_copy(ExecSpace(), colidxC, colidxRawView);
  Kokkos::deep_copy(ExecSpace(), valuesC, valuesRawView);
  handle->set_call_numeric();
  handle->set_computed_entries();
}

#define SPGEMM_NUMERIC_DECL_MKL(SCALAR, EXEC, TPL_AVAIL)                                                               \
  template <>                                                                                                          \
  struct SPGEMM_NUMERIC<                                                                                               \
      KokkosKernels::Experimental::KokkosKernelsHandle<const MKL_INT, const MKL_INT, const SCALAR, EXEC,               \
                                                       Kokkos::HostSpace, Kokkos::HostSpace>,                          \
      Kokkos::View<const MKL_INT *, KokkosKernels::default_layout, Kokkos::Device<EXEC, Kokkos::HostSpace>,            \
                   Kokkos::MemoryTraits<Kokkos::Unmanaged>>,                                                           \
      Kokkos::View<const MKL_INT *, KokkosKernels::default_layout, Kokkos::Device<EXEC, Kokkos::HostSpace>,            \
                   Kokkos::MemoryTraits<Kokkos::Unmanaged>>,                                                           \
      Kokkos::View<const SCALAR *, KokkosKernels::default_layout, Kokkos::Device<EXEC, Kokkos::HostSpace>,             \
                   Kokkos::MemoryTraits<Kokkos::Unmanaged>>,                                                           \
      Kokkos::View<const MKL_INT *, KokkosKernels::default_layout, Kokkos::Device<EXEC, Kokkos::HostSpace>,            \
                   Kokkos::MemoryTraits<Kokkos::Unmanaged>>,                                                           \
      Kokkos::View<const MKL_INT *, KokkosKernels::default_layout, Kokkos::Device<EXEC, Kokkos::HostSpace>,            \
                   Kokkos::MemoryTraits<Kokkos::Unmanaged>>,                                                           \
      Kokkos::View<const SCALAR *, KokkosKernels::default_layout, Kokkos::Device<EXEC, Kokkos::HostSpace>,             \
                   Kokkos::MemoryTraits<Kokkos::Unmanaged>>,                                                           \
      Kokkos::View<const MKL_INT *, KokkosKernels::default_layout, Kokkos::Device<EXEC, Kokkos::HostSpace>,            \
                   Kokkos::MemoryTraits<Kokkos::Unmanaged>>,                                                           \
      Kokkos::View<MKL_INT *, KokkosKernels::default_layout, Kokkos::Device<EXEC, Kokkos::HostSpace>,                  \
                   Kokkos::MemoryTraits<Kokkos::Unmanaged>>,                                                           \
      Kokkos::View<SCALAR *, KokkosKernels::default_layout, Kokkos::Device<EXEC, Kokkos::HostSpace>,                   \
                   Kokkos::MemoryTraits<Kokkos::Unmanaged>>,                                                           \
      true, TPL_AVAIL> {                                                                                               \
    using KernelHandle = KokkosKernels::Experimental::KokkosKernelsHandle<const MKL_INT, const MKL_INT, const SCALAR,  \
                                                                          EXEC, Kokkos::HostSpace, Kokkos::HostSpace>; \
    using c_int_view_t =                                                                                               \
        Kokkos::View<const MKL_INT *, KokkosKernels::default_layout, Kokkos::Device<EXEC, Kokkos::HostSpace>,          \
                     Kokkos::MemoryTraits<Kokkos::Unmanaged>>;                                                         \
    using int_view_t = Kokkos::View<MKL_INT *, KokkosKernels::default_layout, Kokkos::Device<EXEC, Kokkos::HostSpace>, \
                                    Kokkos::MemoryTraits<Kokkos::Unmanaged>>;                                          \
    using c_scalar_view_t =                                                                                            \
        Kokkos::View<const SCALAR *, KokkosKernels::default_layout, Kokkos::Device<EXEC, Kokkos::HostSpace>,           \
                     Kokkos::MemoryTraits<Kokkos::Unmanaged>>;                                                         \
    using scalar_view_t =                                                                                              \
        Kokkos::View<SCALAR *, KokkosKernels::default_layout, Kokkos::Device<EXEC, Kokkos::HostSpace>,                 \
                     Kokkos::MemoryTraits<Kokkos::Unmanaged>>;                                                         \
    static void spgemm_numeric(KernelHandle *handle, typename KernelHandle::nnz_lno_t m,                               \
                               typename KernelHandle::nnz_lno_t n, typename KernelHandle::nnz_lno_t k,                 \
                               c_int_view_t row_mapA, c_int_view_t entriesA, c_scalar_view_t valuesA, bool,            \
                               c_int_view_t row_mapB, c_int_view_t entriesB, c_scalar_view_t valuesB, bool,            \
                               c_int_view_t row_mapC, int_view_t entriesC, scalar_view_t valuesC) {                    \
      std::string label = "KokkosSparse::spgemm_numeric[TPL_MKL," + Kokkos::ArithTraits<SCALAR>::name() + "]";         \
      Kokkos::Profiling::pushRegion(label);                                                                            \
      spgemm_numeric_mkl(handle->get_spgemm_handle(), m, n, k, row_mapA, entriesA, valuesA, row_mapB, entriesB,        \
                         valuesB, row_mapC, entriesC, valuesC);                                                        \
      Kokkos::Profiling::popRegion();                                                                                  \
    }                                                                                                                  \
  };

#define SPGEMM_NUMERIC_DECL_MKL_SE(SCALAR, EXEC) \
  SPGEMM_NUMERIC_DECL_MKL(SCALAR, EXEC, true)    \
  SPGEMM_NUMERIC_DECL_MKL(SCALAR, EXEC, false)

#define SPGEMM_NUMERIC_DECL_MKL_E(EXEC)                    \
  SPGEMM_NUMERIC_DECL_MKL_SE(float, EXEC)                  \
  SPGEMM_NUMERIC_DECL_MKL_SE(double, EXEC)                 \
  SPGEMM_NUMERIC_DECL_MKL_SE(Kokkos::complex<float>, EXEC) \
  SPGEMM_NUMERIC_DECL_MKL_SE(Kokkos::complex<double>, EXEC)

#ifdef KOKKOS_ENABLE_SERIAL
SPGEMM_NUMERIC_DECL_MKL_E(Kokkos::Serial)
#endif
#ifdef KOKKOS_ENABLE_OPENMP
SPGEMM_NUMERIC_DECL_MKL_E(Kokkos::OpenMP)
#endif
#endif

}  // namespace Impl
}  // namespace KokkosSparse

#endif<|MERGE_RESOLUTION|>--- conflicted
+++ resolved
@@ -67,23 +67,13 @@
     return;
   }
 
-<<<<<<< HEAD
-  KOKKOS_CUSPARSE_SAFE_CALL(
+  KOKKOSSPARSE_IMPL_CUSPARSE_SAFE_CALL(
       cusparseCsrSetPointers(h->descr_A, (void *)row_mapA.data(), (void *)entriesA.data(), (void *)valuesA.data()));
 
-  KOKKOS_CUSPARSE_SAFE_CALL(
+  KOKKOSSPARSE_IMPL_CUSPARSE_SAFE_CALL(
       cusparseCsrSetPointers(h->descr_B, (void *)row_mapB.data(), (void *)entriesB.data(), (void *)valuesB.data()));
 
-  KOKKOS_CUSPARSE_SAFE_CALL(
-=======
-  KOKKOSSPARSE_IMPL_CUSPARSE_SAFE_CALL(
-      cusparseCsrSetPointers(h->descr_A, (void *)row_mapA.data(), (void *)entriesA.data(), (void *)valuesA.data()));
-
-  KOKKOSSPARSE_IMPL_CUSPARSE_SAFE_CALL(
-      cusparseCsrSetPointers(h->descr_B, (void *)row_mapB.data(), (void *)entriesB.data(), (void *)valuesB.data()));
-
-  KOKKOSSPARSE_IMPL_CUSPARSE_SAFE_CALL(
->>>>>>> 80e303f8
+  KOKKOSSPARSE_IMPL_CUSPARSE_SAFE_CALL(
       cusparseCsrSetPointers(h->descr_C, (void *)row_mapC.data(), (void *)entriesC.data(), (void *)valuesC.data()));
 
   if (!handle->are_entries_computed()) {
@@ -91,15 +81,6 @@
       // If symbolic was previously called with computeRowptrs=true, then
       // buffer5 will have already been allocated to the correct size. Otherwise
       // size and allocate it here.
-<<<<<<< HEAD
-      KOKKOS_CUSPARSE_SAFE_CALL(cusparseSpGEMMreuse_copy(h->cusparseHandle, h->opA, h->opB, h->descr_A, h->descr_B,
-                                                         h->descr_C, h->alg, h->spgemmDescr, &h->bufferSize5, nullptr));
-      KOKKOS_IMPL_CUDA_SAFE_CALL(cudaMalloc((void **)&h->buffer5, h->bufferSize5));
-    }
-    KOKKOS_CUSPARSE_SAFE_CALL(cusparseSpGEMMreuse_copy(h->cusparseHandle, h->opA, h->opB, h->descr_A, h->descr_B,
-                                                       h->descr_C, h->alg, h->spgemmDescr, &h->bufferSize5,
-                                                       h->buffer5));
-=======
       KOKKOSSPARSE_IMPL_CUSPARSE_SAFE_CALL(cusparseSpGEMMreuse_copy(h->cusparseHandle, h->opA, h->opB, h->descr_A,
                                                                     h->descr_B, h->descr_C, h->alg, h->spgemmDescr,
                                                                     &h->bufferSize5, nullptr));
@@ -108,7 +89,6 @@
     KOKKOSSPARSE_IMPL_CUSPARSE_SAFE_CALL(cusparseSpGEMMreuse_copy(h->cusparseHandle, h->opA, h->opB, h->descr_A,
                                                                   h->descr_B, h->descr_C, h->alg, h->spgemmDescr,
                                                                   &h->bufferSize5, h->buffer5));
->>>>>>> 80e303f8
     handle->set_computed_rowptrs();
     handle->set_computed_entries();
   }
@@ -121,21 +101,12 @@
   // handle, we save/restore the pointer mode to not interference with
   // others' use
   cusparsePointerMode_t oldPtrMode;
-<<<<<<< HEAD
-  KOKKOS_CUSPARSE_SAFE_CALL(cusparseGetPointerMode(h->cusparseHandle, &oldPtrMode));
-  KOKKOS_CUSPARSE_SAFE_CALL(cusparseSetPointerMode(h->cusparseHandle, CUSPARSE_POINTER_MODE_HOST));
-  KOKKOS_CUSPARSE_SAFE_CALL(cusparseSpGEMMreuse_compute(h->cusparseHandle, h->opA, h->opB, &alpha, h->descr_A,
-                                                        h->descr_B, &beta, h->descr_C, h->scalarType, h->alg,
-                                                        h->spgemmDescr));
-  KOKKOS_CUSPARSE_SAFE_CALL(cusparseSetPointerMode(h->cusparseHandle, oldPtrMode));
-=======
   KOKKOSSPARSE_IMPL_CUSPARSE_SAFE_CALL(cusparseGetPointerMode(h->cusparseHandle, &oldPtrMode));
   KOKKOSSPARSE_IMPL_CUSPARSE_SAFE_CALL(cusparseSetPointerMode(h->cusparseHandle, CUSPARSE_POINTER_MODE_HOST));
   KOKKOSSPARSE_IMPL_CUSPARSE_SAFE_CALL(cusparseSpGEMMreuse_compute(h->cusparseHandle, h->opA, h->opB, &alpha,
                                                                    h->descr_A, h->descr_B, &beta, h->descr_C,
                                                                    h->scalarType, h->alg, h->spgemmDescr));
   KOKKOSSPARSE_IMPL_CUSPARSE_SAFE_CALL(cusparseSetPointerMode(h->cusparseHandle, oldPtrMode));
->>>>>>> 80e303f8
   handle->set_call_numeric();
 }
 
@@ -150,22 +121,6 @@
                              const ConstRowMapType &row_mapC, const EntriesType &entriesC, const ValuesType &valuesC) {
   using scalar_type = typename KernelHandle::nnz_scalar_t;
   auto h            = handle->get_cusparse_spgemm_handle();
-<<<<<<< HEAD
-  KOKKOS_CUSPARSE_SAFE_CALL(
-      cusparseCsrSetPointers(h->descr_A, (void *)row_mapA.data(), (void *)entriesA.data(), (void *)valuesA.data()));
-  KOKKOS_CUSPARSE_SAFE_CALL(
-      cusparseCsrSetPointers(h->descr_B, (void *)row_mapB.data(), (void *)entriesB.data(), (void *)valuesB.data()));
-  KOKKOS_CUSPARSE_SAFE_CALL(
-      cusparseCsrSetPointers(h->descr_C, (void *)row_mapC.data(), (void *)entriesC.data(), (void *)valuesC.data()));
-  const auto alpha = Kokkos::ArithTraits<scalar_type>::one();
-  const auto beta  = Kokkos::ArithTraits<scalar_type>::zero();
-  KOKKOS_CUSPARSE_SAFE_CALL(cusparseSpGEMM_compute(h->cusparseHandle, h->opA, h->opB, &alpha, h->descr_A, h->descr_B,
-                                                   &beta, h->descr_C, h->scalarType, CUSPARSE_SPGEMM_DEFAULT,
-                                                   h->spgemmDescr, &h->bufferSize4, h->buffer4));
-  KOKKOS_CUSPARSE_SAFE_CALL(cusparseSpGEMM_copy(h->cusparseHandle, h->opA, h->opB, &alpha, h->descr_A, h->descr_B,
-                                                &beta, h->descr_C, h->scalarType, CUSPARSE_SPGEMM_DEFAULT,
-                                                h->spgemmDescr));
-=======
   KOKKOSSPARSE_IMPL_CUSPARSE_SAFE_CALL(
       cusparseCsrSetPointers(h->descr_A, (void *)row_mapA.data(), (void *)entriesA.data(), (void *)valuesA.data()));
   KOKKOSSPARSE_IMPL_CUSPARSE_SAFE_CALL(
@@ -180,7 +135,6 @@
   KOKKOSSPARSE_IMPL_CUSPARSE_SAFE_CALL(cusparseSpGEMM_copy(h->cusparseHandle, h->opA, h->opB, &alpha, h->descr_A,
                                                            h->descr_B, &beta, h->descr_C, h->scalarType,
                                                            CUSPARSE_SPGEMM_DEFAULT, h->spgemmDescr));
->>>>>>> 80e303f8
   handle->set_computed_entries();
   handle->set_call_numeric();
 }
@@ -227,11 +181,7 @@
 
   // Only call numeric if C actually has entries
   if (handle->get_c_nnz()) {
-<<<<<<< HEAD
-    KOKKOS_CUSPARSE_SAFE_CALL(cusparseXcsrgemm(
-=======
     KOKKOSSPARSE_IMPL_CUSPARSE_SAFE_CALL(cusparseXcsrgemm(
->>>>>>> 80e303f8
         h->cusparseHandle, CUSPARSE_OPERATION_NON_TRANSPOSE, CUSPARSE_OPERATION_NON_TRANSPOSE, m, k, n, h->generalDescr,
         nnzA, valuesA.data(), row_mapA.data(), entriesA.data(), h->generalDescr, nnzB, valuesB.data(), row_mapB.data(),
         entriesB.data(), h->generalDescr, valuesC.data(), row_mapC.data(), entriesC.data()));
