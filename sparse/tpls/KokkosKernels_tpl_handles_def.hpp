--- conflicted
+++ resolved
@@ -25,22 +25,14 @@
 namespace KokkosKernels {
 namespace Impl {
 
-<<<<<<< HEAD
-CusparseSingleton::CusparseSingleton() { KOKKOS_CUSPARSE_SAFE_CALL(cusparseCreate(&cusparseHandle)); }
-=======
 CusparseSingleton::CusparseSingleton() { KOKKOSSPARSE_IMPL_CUSPARSE_SAFE_CALL(cusparseCreate(&cusparseHandle)); }
->>>>>>> 80e303f8
 
 CusparseSingleton& CusparseSingleton::singleton() {
   std::unique_ptr<CusparseSingleton>& instance = get_instance();
   if (!instance) {
     instance = std::make_unique<CusparseSingleton>();
     Kokkos::push_finalize_hook([&]() {
-<<<<<<< HEAD
-      KOKKOS_CUSPARSE_SAFE_CALL(cusparseDestroy(instance->cusparseHandle));
-=======
       KOKKOSSPARSE_IMPL_CUSPARSE_SAFE_CALL(cusparseDestroy(instance->cusparseHandle));
->>>>>>> 80e303f8
       instance.reset();
     });
   }
