--- conflicted
+++ resolved
@@ -26,25 +26,6 @@
 namespace Impl {
 
 CusparseSingleton::CusparseSingleton() { KOKKOSSPARSE_IMPL_CUSPARSE_SAFE_CALL(cusparseCreate(&cusparseHandle)); }
-<<<<<<< HEAD
-
-CusparseSingleton& CusparseSingleton::singleton() {
-  std::unique_ptr<CusparseSingleton>& instance = get_instance();
-  if (!instance) {
-    instance = std::make_unique<CusparseSingleton>();
-    Kokkos::push_finalize_hook([&]() {
-      KOKKOSSPARSE_IMPL_CUSPARSE_SAFE_CALL(cusparseDestroy(instance->cusparseHandle));
-      instance.reset();
-    });
-  }
-  return *instance;
-}
-
-bool CusparseSingleton::is_initialized() { return get_instance() != nullptr; }
-
-std::unique_ptr<CusparseSingleton>& CusparseSingleton::get_instance() {
-  static std::unique_ptr<CusparseSingleton> s;
-=======
 CusparseSingleton::~CusparseSingleton() { KOKKOSSPARSE_IMPL_CUSPARSE_SAFE_CALL(cusparseDestroy(cusparseHandle)); }
 
 CusparseSingleton& CusparseSingleton::singleton() { return get_instance().get(); }
@@ -53,7 +34,6 @@
 
 KokkosKernels::Impl::Singleton<CusparseSingleton>& CusparseSingleton::get_instance() {
   static KokkosKernels::Impl::Singleton<CusparseSingleton> s;
->>>>>>> 156f70d4
   return s;
 }
 
@@ -69,26 +49,6 @@
 
 RocsparseSingleton::RocsparseSingleton() {
   KOKKOSSPARSE_IMPL_ROCSPARSE_SAFE_CALL(rocsparse_create_handle(&rocsparseHandle));
-<<<<<<< HEAD
-}
-
-RocsparseSingleton& RocsparseSingleton::singleton() {
-  std::unique_ptr<RocsparseSingleton>& instance = get_instance();
-  if (!instance) {
-    instance = std::make_unique<RocsparseSingleton>();
-    Kokkos::push_finalize_hook([&]() {
-      KOKKOSSPARSE_IMPL_ROCSPARSE_SAFE_CALL(rocsparse_destroy_handle(instance->rocsparseHandle));
-      instance.reset();
-    });
-  }
-  return *instance;
-}
-
-bool RocsparseSingleton::is_initialized() { return get_instance() != nullptr; }
-
-std::unique_ptr<RocsparseSingleton>& RocsparseSingleton::get_instance() {
-  static std::unique_ptr<RocsparseSingleton> s;
-=======
 }
 
 RocsparseSingleton::~RocsparseSingleton() {
@@ -101,7 +61,6 @@
 
 KokkosKernels::Impl::Singleton<RocsparseSingleton>& RocsparseSingleton::get_instance() {
   static KokkosKernels::Impl::Singleton<RocsparseSingleton> s;
->>>>>>> 156f70d4
   return s;
 }
 
