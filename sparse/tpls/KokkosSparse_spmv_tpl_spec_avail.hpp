//@HEADER
// ************************************************************************
//
//                        Kokkos v. 4.0
//       Copyright (2022) National Technology & Engineering
//               Solutions of Sandia, LLC (NTESS).
//
// Under the terms of Contract DE-NA0003525 with NTESS,
// the U.S. Government retains certain rights in this software.
//
// Part of Kokkos, under the Apache License v2.0 with LLVM Exceptions.
// See https://kokkos.org/LICENSE for license information.
// SPDX-License-Identifier: Apache-2.0 WITH LLVM-exception
//
//@HEADER

#ifndef KOKKOSPARSE_SPMV_TPL_SPEC_AVAIL_HPP_
#define KOKKOSPARSE_SPMV_TPL_SPEC_AVAIL_HPP_

#ifdef KOKKOSKERNELS_ENABLE_TPL_MKL
#include <mkl.h>
#endif

namespace KokkosSparse {
namespace Impl {
// Specialization struct which defines whether a specialization exists
<<<<<<< HEAD
template <class ExecutionSpace, class Handle, class AMatrix, class XVector,
          class YVector>
=======
template <class ExecutionSpace, class Handle, class AMatrix, class XVector, class YVector>
>>>>>>> 8e442f59
struct spmv_tpl_spec_avail {
  enum : bool { value = false };
};

// cuSPARSE
#ifdef KOKKOSKERNELS_ENABLE_TPL_CUSPARSE

// These versions of cuSPARSE require the ordinal and offset types to be the
// same. For KokkosKernels, this means int/int only.

<<<<<<< HEAD
#define KOKKOSSPARSE_SPMV_TPL_SPEC_AVAIL_CUSPARSE(SCALAR, ORDINAL, OFFSET, XL, \
                                                  YL, MEMSPACE)                \
  template <>                                                                  \
  struct spmv_tpl_spec_avail<                                                  \
      Kokkos::Cuda,                                                            \
      KokkosSparse::Impl::SPMVHandleImpl<Kokkos::Cuda, MEMSPACE, SCALAR,       \
                                         OFFSET, ORDINAL>,                     \
      KokkosSparse::CrsMatrix<                                                 \
          const SCALAR, const ORDINAL, Kokkos::Device<Kokkos::Cuda, MEMSPACE>, \
          Kokkos::MemoryTraits<Kokkos::Unmanaged>, const OFFSET>,              \
      Kokkos::View<                                                            \
          const SCALAR*, XL, Kokkos::Device<Kokkos::Cuda, MEMSPACE>,           \
          Kokkos::MemoryTraits<Kokkos::Unmanaged | Kokkos::RandomAccess>>,     \
      Kokkos::View<SCALAR*, YL, Kokkos::Device<Kokkos::Cuda, MEMSPACE>,        \
                   Kokkos::MemoryTraits<Kokkos::Unmanaged>>> {                 \
    enum : bool { value = true };                                              \
=======
#define KOKKOSSPARSE_SPMV_TPL_SPEC_AVAIL_CUSPARSE(SCALAR, ORDINAL, OFFSET, XL, YL, MEMSPACE)                        \
  template <>                                                                                                       \
  struct spmv_tpl_spec_avail<                                                                                       \
      Kokkos::Cuda, KokkosSparse::Impl::SPMVHandleImpl<Kokkos::Cuda, MEMSPACE, SCALAR, OFFSET, ORDINAL>,            \
      KokkosSparse::CrsMatrix<const SCALAR, const ORDINAL, Kokkos::Device<Kokkos::Cuda, MEMSPACE>,                  \
                              Kokkos::MemoryTraits<Kokkos::Unmanaged>, const OFFSET>,                               \
      Kokkos::View<const SCALAR*, XL, Kokkos::Device<Kokkos::Cuda, MEMSPACE>,                                       \
                   Kokkos::MemoryTraits<Kokkos::Unmanaged | Kokkos::RandomAccess>>,                                 \
      Kokkos::View<SCALAR*, YL, Kokkos::Device<Kokkos::Cuda, MEMSPACE>, Kokkos::MemoryTraits<Kokkos::Unmanaged>>> { \
    enum : bool { value = true };                                                                                   \
>>>>>>> 8e442f59
  };

#if (9000 <= CUDA_VERSION)

KOKKOSSPARSE_SPMV_TPL_SPEC_AVAIL_CUSPARSE(float, int, int, Kokkos::LayoutLeft, Kokkos::LayoutLeft, Kokkos::CudaSpace)
KOKKOSSPARSE_SPMV_TPL_SPEC_AVAIL_CUSPARSE(double, int, int, Kokkos::LayoutLeft, Kokkos::LayoutLeft, Kokkos::CudaSpace)
KOKKOSSPARSE_SPMV_TPL_SPEC_AVAIL_CUSPARSE(float, int, int, Kokkos::LayoutRight, Kokkos::LayoutRight, Kokkos::CudaSpace)
KOKKOSSPARSE_SPMV_TPL_SPEC_AVAIL_CUSPARSE(double, int, int, Kokkos::LayoutRight, Kokkos::LayoutRight, Kokkos::CudaSpace)
KOKKOSSPARSE_SPMV_TPL_SPEC_AVAIL_CUSPARSE(float, int, int, Kokkos::LayoutLeft, Kokkos::LayoutLeft, Kokkos::CudaUVMSpace)
KOKKOSSPARSE_SPMV_TPL_SPEC_AVAIL_CUSPARSE(double, int, int, Kokkos::LayoutLeft, Kokkos::LayoutLeft,
                                          Kokkos::CudaUVMSpace)
KOKKOSSPARSE_SPMV_TPL_SPEC_AVAIL_CUSPARSE(float, int, int, Kokkos::LayoutRight, Kokkos::LayoutRight,
                                          Kokkos::CudaUVMSpace)
KOKKOSSPARSE_SPMV_TPL_SPEC_AVAIL_CUSPARSE(double, int, int, Kokkos::LayoutRight, Kokkos::LayoutRight,
                                          Kokkos::CudaUVMSpace)
KOKKOSSPARSE_SPMV_TPL_SPEC_AVAIL_CUSPARSE(Kokkos::complex<float>, int, int, Kokkos::LayoutLeft, Kokkos::LayoutLeft,
                                          Kokkos::CudaSpace)
KOKKOSSPARSE_SPMV_TPL_SPEC_AVAIL_CUSPARSE(Kokkos::complex<double>, int, int, Kokkos::LayoutLeft, Kokkos::LayoutLeft,
                                          Kokkos::CudaSpace)
KOKKOSSPARSE_SPMV_TPL_SPEC_AVAIL_CUSPARSE(Kokkos::complex<float>, int, int, Kokkos::LayoutRight, Kokkos::LayoutRight,
                                          Kokkos::CudaSpace)
KOKKOSSPARSE_SPMV_TPL_SPEC_AVAIL_CUSPARSE(Kokkos::complex<double>, int, int, Kokkos::LayoutRight, Kokkos::LayoutRight,
                                          Kokkos::CudaSpace)
KOKKOSSPARSE_SPMV_TPL_SPEC_AVAIL_CUSPARSE(Kokkos::complex<float>, int, int, Kokkos::LayoutLeft, Kokkos::LayoutLeft,
                                          Kokkos::CudaUVMSpace)
KOKKOSSPARSE_SPMV_TPL_SPEC_AVAIL_CUSPARSE(Kokkos::complex<double>, int, int, Kokkos::LayoutLeft, Kokkos::LayoutLeft,
                                          Kokkos::CudaUVMSpace)
KOKKOSSPARSE_SPMV_TPL_SPEC_AVAIL_CUSPARSE(Kokkos::complex<float>, int, int, Kokkos::LayoutRight, Kokkos::LayoutRight,
                                          Kokkos::CudaUVMSpace)
KOKKOSSPARSE_SPMV_TPL_SPEC_AVAIL_CUSPARSE(Kokkos::complex<double>, int, int, Kokkos::LayoutRight, Kokkos::LayoutRight,
                                          Kokkos::CudaUVMSpace)

// CUDA_VERSION by itself cannot determine whether the generic cuSPARSE API is
// available: cuSPARSE version 10.1.105 does not have the generic API, but it
// comes with the same CUDA_VERSION (10010) as 10.1.243 which does.
#if defined(CUSPARSE_VERSION) && (10300 <= CUSPARSE_VERSION)

// Can enable int64/size_t.
// TODO: if Nvidia ever supports int/size_t, add that too.

KOKKOSSPARSE_SPMV_TPL_SPEC_AVAIL_CUSPARSE(float, int64_t, size_t, Kokkos::LayoutLeft, Kokkos::LayoutLeft,
                                          Kokkos::CudaSpace)
KOKKOSSPARSE_SPMV_TPL_SPEC_AVAIL_CUSPARSE(double, int64_t, size_t, Kokkos::LayoutLeft, Kokkos::LayoutLeft,
                                          Kokkos::CudaSpace)
KOKKOSSPARSE_SPMV_TPL_SPEC_AVAIL_CUSPARSE(float, int64_t, size_t, Kokkos::LayoutRight, Kokkos::LayoutRight,
                                          Kokkos::CudaSpace)
KOKKOSSPARSE_SPMV_TPL_SPEC_AVAIL_CUSPARSE(double, int64_t, size_t, Kokkos::LayoutRight, Kokkos::LayoutRight,
                                          Kokkos::CudaSpace)
KOKKOSSPARSE_SPMV_TPL_SPEC_AVAIL_CUSPARSE(float, int64_t, size_t, Kokkos::LayoutLeft, Kokkos::LayoutLeft,
                                          Kokkos::CudaUVMSpace)
KOKKOSSPARSE_SPMV_TPL_SPEC_AVAIL_CUSPARSE(double, int64_t, size_t, Kokkos::LayoutLeft, Kokkos::LayoutLeft,
                                          Kokkos::CudaUVMSpace)
KOKKOSSPARSE_SPMV_TPL_SPEC_AVAIL_CUSPARSE(float, int64_t, size_t, Kokkos::LayoutRight, Kokkos::LayoutRight,
                                          Kokkos::CudaUVMSpace)
KOKKOSSPARSE_SPMV_TPL_SPEC_AVAIL_CUSPARSE(double, int64_t, size_t, Kokkos::LayoutRight, Kokkos::LayoutRight,
                                          Kokkos::CudaUVMSpace)
KOKKOSSPARSE_SPMV_TPL_SPEC_AVAIL_CUSPARSE(Kokkos::complex<float>, int64_t, size_t, Kokkos::LayoutLeft,
                                          Kokkos::LayoutLeft, Kokkos::CudaSpace)
KOKKOSSPARSE_SPMV_TPL_SPEC_AVAIL_CUSPARSE(Kokkos::complex<double>, int64_t, size_t, Kokkos::LayoutLeft,
                                          Kokkos::LayoutLeft, Kokkos::CudaSpace)
KOKKOSSPARSE_SPMV_TPL_SPEC_AVAIL_CUSPARSE(Kokkos::complex<float>, int64_t, size_t, Kokkos::LayoutRight,
                                          Kokkos::LayoutRight, Kokkos::CudaSpace)
KOKKOSSPARSE_SPMV_TPL_SPEC_AVAIL_CUSPARSE(Kokkos::complex<double>, int64_t, size_t, Kokkos::LayoutRight,
                                          Kokkos::LayoutRight, Kokkos::CudaSpace)
KOKKOSSPARSE_SPMV_TPL_SPEC_AVAIL_CUSPARSE(Kokkos::complex<float>, int64_t, size_t, Kokkos::LayoutLeft,
                                          Kokkos::LayoutLeft, Kokkos::CudaUVMSpace)
KOKKOSSPARSE_SPMV_TPL_SPEC_AVAIL_CUSPARSE(Kokkos::complex<double>, int64_t, size_t, Kokkos::LayoutLeft,
                                          Kokkos::LayoutLeft, Kokkos::CudaUVMSpace)
KOKKOSSPARSE_SPMV_TPL_SPEC_AVAIL_CUSPARSE(Kokkos::complex<float>, int64_t, size_t, Kokkos::LayoutRight,
                                          Kokkos::LayoutRight, Kokkos::CudaUVMSpace)
KOKKOSSPARSE_SPMV_TPL_SPEC_AVAIL_CUSPARSE(Kokkos::complex<double>, int64_t, size_t, Kokkos::LayoutRight,
                                          Kokkos::LayoutRight, Kokkos::CudaUVMSpace)

#endif  // CUSPARSE >= 10.3 (nested, implies >= 9.0)
#endif  // CUDA/CUSPARSE >= 9.0?
#endif  // KOKKOSKERNELS_ENABLE_TPL_CUSPARSE

#undef KOKKOSSPARSE_SPMV_TPL_SPEC_AVAIL_CUSPARSE

#if defined(KOKKOSKERNELS_ENABLE_TPL_ROCSPARSE)

<<<<<<< HEAD
#define KOKKOSSPARSE_SPMV_TPL_SPEC_AVAIL_ROCSPARSE(SCALAR, LAYOUT)           \
  template <>                                                                \
  struct spmv_tpl_spec_avail<                                                \
      Kokkos::HIP,                                                           \
      KokkosSparse::Impl::SPMVHandleImpl<Kokkos::HIP, Kokkos::HIPSpace,      \
                                         SCALAR, rocsparse_int,              \
                                         rocsparse_int>,                     \
      KokkosSparse::CrsMatrix<const SCALAR, const rocsparse_int,             \
                              Kokkos::Device<Kokkos::HIP, Kokkos::HIPSpace>, \
                              Kokkos::MemoryTraits<Kokkos::Unmanaged>,       \
                              const rocsparse_int>,                          \
      Kokkos::View<                                                          \
          const SCALAR*, LAYOUT,                                             \
          Kokkos::Device<Kokkos::HIP, Kokkos::HIPSpace>,                     \
          Kokkos::MemoryTraits<Kokkos::Unmanaged | Kokkos::RandomAccess>>,   \
      Kokkos::View<SCALAR*, LAYOUT,                                          \
                   Kokkos::Device<Kokkos::HIP, Kokkos::HIPSpace>,            \
                   Kokkos::MemoryTraits<Kokkos::Unmanaged>>> {               \
    enum : bool { value = true };                                            \
=======
#define KOKKOSSPARSE_SPMV_TPL_SPEC_AVAIL_ROCSPARSE(SCALAR, LAYOUT)                                              \
  template <>                                                                                                   \
  struct spmv_tpl_spec_avail<                                                                                   \
      Kokkos::HIP,                                                                                              \
      KokkosSparse::Impl::SPMVHandleImpl<Kokkos::HIP, Kokkos::HIPSpace, SCALAR, rocsparse_int, rocsparse_int>,  \
      KokkosSparse::CrsMatrix<const SCALAR, const rocsparse_int, Kokkos::Device<Kokkos::HIP, Kokkos::HIPSpace>, \
                              Kokkos::MemoryTraits<Kokkos::Unmanaged>, const rocsparse_int>,                    \
      Kokkos::View<const SCALAR*, LAYOUT, Kokkos::Device<Kokkos::HIP, Kokkos::HIPSpace>,                        \
                   Kokkos::MemoryTraits<Kokkos::Unmanaged | Kokkos::RandomAccess>>,                             \
      Kokkos::View<SCALAR*, LAYOUT, Kokkos::Device<Kokkos::HIP, Kokkos::HIPSpace>,                              \
                   Kokkos::MemoryTraits<Kokkos::Unmanaged>>> {                                                  \
    enum : bool { value = true };                                                                               \
>>>>>>> 8e442f59
  };

KOKKOSSPARSE_SPMV_TPL_SPEC_AVAIL_ROCSPARSE(double, Kokkos::LayoutLeft)
KOKKOSSPARSE_SPMV_TPL_SPEC_AVAIL_ROCSPARSE(float, Kokkos::LayoutLeft)
KOKKOSSPARSE_SPMV_TPL_SPEC_AVAIL_ROCSPARSE(Kokkos::complex<double>, Kokkos::LayoutLeft)
KOKKOSSPARSE_SPMV_TPL_SPEC_AVAIL_ROCSPARSE(Kokkos::complex<float>, Kokkos::LayoutLeft)
KOKKOSSPARSE_SPMV_TPL_SPEC_AVAIL_ROCSPARSE(double, Kokkos::LayoutRight)
KOKKOSSPARSE_SPMV_TPL_SPEC_AVAIL_ROCSPARSE(float, Kokkos::LayoutRight)
KOKKOSSPARSE_SPMV_TPL_SPEC_AVAIL_ROCSPARSE(Kokkos::complex<double>, Kokkos::LayoutRight)
KOKKOSSPARSE_SPMV_TPL_SPEC_AVAIL_ROCSPARSE(Kokkos::complex<float>, Kokkos::LayoutRight)

#endif  // KOKKOSKERNELS_ENABLE_TPL_ROCSPARSE

#ifdef KOKKOSKERNELS_ENABLE_TPL_MKL
<<<<<<< HEAD
#define KOKKOSSPARSE_SPMV_TPL_SPEC_AVAIL_MKL(SCALAR, EXECSPACE)                \
  template <>                                                                  \
  struct spmv_tpl_spec_avail<                                                  \
      EXECSPACE,                                                               \
      KokkosSparse::Impl::SPMVHandleImpl<EXECSPACE, Kokkos::HostSpace, SCALAR, \
                                         MKL_INT, MKL_INT>,                    \
      KokkosSparse::CrsMatrix<const SCALAR, const MKL_INT,                     \
                              Kokkos::Device<EXECSPACE, Kokkos::HostSpace>,    \
                              Kokkos::MemoryTraits<Kokkos::Unmanaged>,         \
                              const MKL_INT>,                                  \
      Kokkos::View<                                                            \
          const SCALAR*, Kokkos::LayoutLeft,                                   \
          Kokkos::Device<EXECSPACE, Kokkos::HostSpace>,                        \
          Kokkos::MemoryTraits<Kokkos::Unmanaged | Kokkos::RandomAccess>>,     \
      Kokkos::View<SCALAR*, Kokkos::LayoutLeft,                                \
                   Kokkos::Device<EXECSPACE, Kokkos::HostSpace>,               \
                   Kokkos::MemoryTraits<Kokkos::Unmanaged>>> {                 \
    enum : bool { value = true };                                              \
=======
#define KOKKOSSPARSE_SPMV_TPL_SPEC_AVAIL_MKL(SCALAR, EXECSPACE)                                              \
  template <>                                                                                                \
  struct spmv_tpl_spec_avail<                                                                                \
      EXECSPACE, KokkosSparse::Impl::SPMVHandleImpl<EXECSPACE, Kokkos::HostSpace, SCALAR, MKL_INT, MKL_INT>, \
      KokkosSparse::CrsMatrix<const SCALAR, const MKL_INT, Kokkos::Device<EXECSPACE, Kokkos::HostSpace>,     \
                              Kokkos::MemoryTraits<Kokkos::Unmanaged>, const MKL_INT>,                       \
      Kokkos::View<const SCALAR*, Kokkos::LayoutLeft, Kokkos::Device<EXECSPACE, Kokkos::HostSpace>,          \
                   Kokkos::MemoryTraits<Kokkos::Unmanaged | Kokkos::RandomAccess>>,                          \
      Kokkos::View<SCALAR*, Kokkos::LayoutLeft, Kokkos::Device<EXECSPACE, Kokkos::HostSpace>,                \
                   Kokkos::MemoryTraits<Kokkos::Unmanaged>>> {                                               \
    enum : bool { value = true };                                                                            \
>>>>>>> 8e442f59
  };

#ifdef KOKKOS_ENABLE_SERIAL
KOKKOSSPARSE_SPMV_TPL_SPEC_AVAIL_MKL(float, Kokkos::Serial)
KOKKOSSPARSE_SPMV_TPL_SPEC_AVAIL_MKL(double, Kokkos::Serial)
KOKKOSSPARSE_SPMV_TPL_SPEC_AVAIL_MKL(Kokkos::complex<float>, Kokkos::Serial)
KOKKOSSPARSE_SPMV_TPL_SPEC_AVAIL_MKL(Kokkos::complex<double>, Kokkos::Serial)
#endif

#ifdef KOKKOS_ENABLE_OPENMP
KOKKOSSPARSE_SPMV_TPL_SPEC_AVAIL_MKL(float, Kokkos::OpenMP)
KOKKOSSPARSE_SPMV_TPL_SPEC_AVAIL_MKL(double, Kokkos::OpenMP)
KOKKOSSPARSE_SPMV_TPL_SPEC_AVAIL_MKL(Kokkos::complex<float>, Kokkos::OpenMP)
KOKKOSSPARSE_SPMV_TPL_SPEC_AVAIL_MKL(Kokkos::complex<double>, Kokkos::OpenMP)
#endif

<<<<<<< HEAD
#if defined(KOKKOS_ENABLE_SYCL) && \
    !defined(KOKKOSKERNELS_ENABLE_TPL_MKL_SYCL_OVERRIDE)
#define KOKKOSSPARSE_SPMV_TPL_SPEC_AVAIL_ONEMKL(SCALAR, ORDINAL, MEMSPACE)     \
  template <>                                                                  \
  struct spmv_tpl_spec_avail<                                                  \
      Kokkos::Experimental::SYCL,                                              \
      KokkosSparse::Impl::SPMVHandleImpl<Kokkos::Experimental::SYCL, MEMSPACE, \
                                         SCALAR, ORDINAL, ORDINAL>,            \
      KokkosSparse::CrsMatrix<                                                 \
          const SCALAR, const ORDINAL,                                         \
          Kokkos::Device<Kokkos::Experimental::SYCL, MEMSPACE>,                \
          Kokkos::MemoryTraits<Kokkos::Unmanaged>, const ORDINAL>,             \
      Kokkos::View<                                                            \
          const SCALAR*, Kokkos::LayoutLeft,                                   \
          Kokkos::Device<Kokkos::Experimental::SYCL, MEMSPACE>,                \
          Kokkos::MemoryTraits<Kokkos::Unmanaged | Kokkos::RandomAccess>>,     \
      Kokkos::View<SCALAR*, Kokkos::LayoutLeft,                                \
                   Kokkos::Device<Kokkos::Experimental::SYCL, MEMSPACE>,       \
                   Kokkos::MemoryTraits<Kokkos::Unmanaged>>> {                 \
    enum : bool { value = true };                                              \
=======
#if defined(KOKKOS_ENABLE_SYCL) && !defined(KOKKOSKERNELS_ENABLE_TPL_MKL_SYCL_OVERRIDE)
#define KOKKOSSPARSE_SPMV_TPL_SPEC_AVAIL_ONEMKL(SCALAR, ORDINAL, MEMSPACE)                                       \
  template <>                                                                                                    \
  struct spmv_tpl_spec_avail<                                                                                    \
      Kokkos::Experimental::SYCL,                                                                                \
      KokkosSparse::Impl::SPMVHandleImpl<Kokkos::Experimental::SYCL, MEMSPACE, SCALAR, ORDINAL, ORDINAL>,        \
      KokkosSparse::CrsMatrix<const SCALAR, const ORDINAL, Kokkos::Device<Kokkos::Experimental::SYCL, MEMSPACE>, \
                              Kokkos::MemoryTraits<Kokkos::Unmanaged>, const ORDINAL>,                           \
      Kokkos::View<const SCALAR*, Kokkos::LayoutLeft, Kokkos::Device<Kokkos::Experimental::SYCL, MEMSPACE>,      \
                   Kokkos::MemoryTraits<Kokkos::Unmanaged | Kokkos::RandomAccess>>,                              \
      Kokkos::View<SCALAR*, Kokkos::LayoutLeft, Kokkos::Device<Kokkos::Experimental::SYCL, MEMSPACE>,            \
                   Kokkos::MemoryTraits<Kokkos::Unmanaged>>> {                                                   \
    enum : bool { value = true };                                                                                \
>>>>>>> 8e442f59
  };

// intel-oneapi-mkl/2023.2.0: spmv with complex data types produce:
// oneapi::mkl::sparse::gemv: unimplemented functionality: currently does not
// support complex data types.
// TODO: Revisit with later versions and selectively enable this if it's
// working.

<<<<<<< HEAD
KOKKOSSPARSE_SPMV_TPL_SPEC_AVAIL_ONEMKL(
    float, std::int32_t, Kokkos::Experimental::SYCLDeviceUSMSpace)
KOKKOSSPARSE_SPMV_TPL_SPEC_AVAIL_ONEMKL(
    double, std::int32_t, Kokkos::Experimental::SYCLDeviceUSMSpace)
=======
KOKKOSSPARSE_SPMV_TPL_SPEC_AVAIL_ONEMKL(float, std::int32_t, Kokkos::Experimental::SYCLDeviceUSMSpace)
KOKKOSSPARSE_SPMV_TPL_SPEC_AVAIL_ONEMKL(double, std::int32_t, Kokkos::Experimental::SYCLDeviceUSMSpace)
>>>>>>> 8e442f59
/*
KOKKOSSPARSE_SPMV_TPL_SPEC_AVAIL_ONEMKL(
    Kokkos::complex<float>, std::int32_t,
    Kokkos::Experimental::SYCLDeviceUSMSpace)
KOKKOSSPARSE_SPMV_TPL_SPEC_AVAIL_ONEMKL(
    Kokkos::complex<double>, std::int32_t,
    Kokkos::Experimental::SYCLDeviceUSMSpace)
*/

<<<<<<< HEAD
KOKKOSSPARSE_SPMV_TPL_SPEC_AVAIL_ONEMKL(
    float, std::int64_t, Kokkos::Experimental::SYCLDeviceUSMSpace)
KOKKOSSPARSE_SPMV_TPL_SPEC_AVAIL_ONEMKL(
    double, std::int64_t, Kokkos::Experimental::SYCLDeviceUSMSpace)
=======
KOKKOSSPARSE_SPMV_TPL_SPEC_AVAIL_ONEMKL(float, std::int64_t, Kokkos::Experimental::SYCLDeviceUSMSpace)
KOKKOSSPARSE_SPMV_TPL_SPEC_AVAIL_ONEMKL(double, std::int64_t, Kokkos::Experimental::SYCLDeviceUSMSpace)
>>>>>>> 8e442f59
/*
KOKKOSSPARSE_SPMV_TPL_SPEC_AVAIL_ONEMKL(
    Kokkos::complex<float>, std::int64_t,
    Kokkos::Experimental::SYCLDeviceUSMSpace)
KOKKOSSPARSE_SPMV_TPL_SPEC_AVAIL_ONEMKL(
    Kokkos::complex<double>, std::int64_t,
    Kokkos::Experimental::SYCLDeviceUSMSpace)
*/
#endif

#endif  // KOKKOSKERNELS_ENABLE_TPL_MKL

}  // namespace Impl
}  // namespace KokkosSparse

#endif  // KOKKOSPARSE_SPMV_TPL_SPEC_AVAIL_HPP_<|MERGE_RESOLUTION|>--- conflicted
+++ resolved
@@ -24,12 +24,7 @@
 namespace KokkosSparse {
 namespace Impl {
 // Specialization struct which defines whether a specialization exists
-<<<<<<< HEAD
-template <class ExecutionSpace, class Handle, class AMatrix, class XVector,
-          class YVector>
-=======
 template <class ExecutionSpace, class Handle, class AMatrix, class XVector, class YVector>
->>>>>>> 8e442f59
 struct spmv_tpl_spec_avail {
   enum : bool { value = false };
 };
@@ -40,24 +35,6 @@
 // These versions of cuSPARSE require the ordinal and offset types to be the
 // same. For KokkosKernels, this means int/int only.
 
-<<<<<<< HEAD
-#define KOKKOSSPARSE_SPMV_TPL_SPEC_AVAIL_CUSPARSE(SCALAR, ORDINAL, OFFSET, XL, \
-                                                  YL, MEMSPACE)                \
-  template <>                                                                  \
-  struct spmv_tpl_spec_avail<                                                  \
-      Kokkos::Cuda,                                                            \
-      KokkosSparse::Impl::SPMVHandleImpl<Kokkos::Cuda, MEMSPACE, SCALAR,       \
-                                         OFFSET, ORDINAL>,                     \
-      KokkosSparse::CrsMatrix<                                                 \
-          const SCALAR, const ORDINAL, Kokkos::Device<Kokkos::Cuda, MEMSPACE>, \
-          Kokkos::MemoryTraits<Kokkos::Unmanaged>, const OFFSET>,              \
-      Kokkos::View<                                                            \
-          const SCALAR*, XL, Kokkos::Device<Kokkos::Cuda, MEMSPACE>,           \
-          Kokkos::MemoryTraits<Kokkos::Unmanaged | Kokkos::RandomAccess>>,     \
-      Kokkos::View<SCALAR*, YL, Kokkos::Device<Kokkos::Cuda, MEMSPACE>,        \
-                   Kokkos::MemoryTraits<Kokkos::Unmanaged>>> {                 \
-    enum : bool { value = true };                                              \
-=======
 #define KOKKOSSPARSE_SPMV_TPL_SPEC_AVAIL_CUSPARSE(SCALAR, ORDINAL, OFFSET, XL, YL, MEMSPACE)                        \
   template <>                                                                                                       \
   struct spmv_tpl_spec_avail<                                                                                       \
@@ -68,7 +45,6 @@
                    Kokkos::MemoryTraits<Kokkos::Unmanaged | Kokkos::RandomAccess>>,                                 \
       Kokkos::View<SCALAR*, YL, Kokkos::Device<Kokkos::Cuda, MEMSPACE>, Kokkos::MemoryTraits<Kokkos::Unmanaged>>> { \
     enum : bool { value = true };                                                                                   \
->>>>>>> 8e442f59
   };
 
 #if (9000 <= CUDA_VERSION)
@@ -150,27 +126,6 @@
 
 #if defined(KOKKOSKERNELS_ENABLE_TPL_ROCSPARSE)
 
-<<<<<<< HEAD
-#define KOKKOSSPARSE_SPMV_TPL_SPEC_AVAIL_ROCSPARSE(SCALAR, LAYOUT)           \
-  template <>                                                                \
-  struct spmv_tpl_spec_avail<                                                \
-      Kokkos::HIP,                                                           \
-      KokkosSparse::Impl::SPMVHandleImpl<Kokkos::HIP, Kokkos::HIPSpace,      \
-                                         SCALAR, rocsparse_int,              \
-                                         rocsparse_int>,                     \
-      KokkosSparse::CrsMatrix<const SCALAR, const rocsparse_int,             \
-                              Kokkos::Device<Kokkos::HIP, Kokkos::HIPSpace>, \
-                              Kokkos::MemoryTraits<Kokkos::Unmanaged>,       \
-                              const rocsparse_int>,                          \
-      Kokkos::View<                                                          \
-          const SCALAR*, LAYOUT,                                             \
-          Kokkos::Device<Kokkos::HIP, Kokkos::HIPSpace>,                     \
-          Kokkos::MemoryTraits<Kokkos::Unmanaged | Kokkos::RandomAccess>>,   \
-      Kokkos::View<SCALAR*, LAYOUT,                                          \
-                   Kokkos::Device<Kokkos::HIP, Kokkos::HIPSpace>,            \
-                   Kokkos::MemoryTraits<Kokkos::Unmanaged>>> {               \
-    enum : bool { value = true };                                            \
-=======
 #define KOKKOSSPARSE_SPMV_TPL_SPEC_AVAIL_ROCSPARSE(SCALAR, LAYOUT)                                              \
   template <>                                                                                                   \
   struct spmv_tpl_spec_avail<                                                                                   \
@@ -183,7 +138,6 @@
       Kokkos::View<SCALAR*, LAYOUT, Kokkos::Device<Kokkos::HIP, Kokkos::HIPSpace>,                              \
                    Kokkos::MemoryTraits<Kokkos::Unmanaged>>> {                                                  \
     enum : bool { value = true };                                                                               \
->>>>>>> 8e442f59
   };
 
 KOKKOSSPARSE_SPMV_TPL_SPEC_AVAIL_ROCSPARSE(double, Kokkos::LayoutLeft)
@@ -198,26 +152,6 @@
 #endif  // KOKKOSKERNELS_ENABLE_TPL_ROCSPARSE
 
 #ifdef KOKKOSKERNELS_ENABLE_TPL_MKL
-<<<<<<< HEAD
-#define KOKKOSSPARSE_SPMV_TPL_SPEC_AVAIL_MKL(SCALAR, EXECSPACE)                \
-  template <>                                                                  \
-  struct spmv_tpl_spec_avail<                                                  \
-      EXECSPACE,                                                               \
-      KokkosSparse::Impl::SPMVHandleImpl<EXECSPACE, Kokkos::HostSpace, SCALAR, \
-                                         MKL_INT, MKL_INT>,                    \
-      KokkosSparse::CrsMatrix<const SCALAR, const MKL_INT,                     \
-                              Kokkos::Device<EXECSPACE, Kokkos::HostSpace>,    \
-                              Kokkos::MemoryTraits<Kokkos::Unmanaged>,         \
-                              const MKL_INT>,                                  \
-      Kokkos::View<                                                            \
-          const SCALAR*, Kokkos::LayoutLeft,                                   \
-          Kokkos::Device<EXECSPACE, Kokkos::HostSpace>,                        \
-          Kokkos::MemoryTraits<Kokkos::Unmanaged | Kokkos::RandomAccess>>,     \
-      Kokkos::View<SCALAR*, Kokkos::LayoutLeft,                                \
-                   Kokkos::Device<EXECSPACE, Kokkos::HostSpace>,               \
-                   Kokkos::MemoryTraits<Kokkos::Unmanaged>>> {                 \
-    enum : bool { value = true };                                              \
-=======
 #define KOKKOSSPARSE_SPMV_TPL_SPEC_AVAIL_MKL(SCALAR, EXECSPACE)                                              \
   template <>                                                                                                \
   struct spmv_tpl_spec_avail<                                                                                \
@@ -229,7 +163,6 @@
       Kokkos::View<SCALAR*, Kokkos::LayoutLeft, Kokkos::Device<EXECSPACE, Kokkos::HostSpace>,                \
                    Kokkos::MemoryTraits<Kokkos::Unmanaged>>> {                                               \
     enum : bool { value = true };                                                                            \
->>>>>>> 8e442f59
   };
 
 #ifdef KOKKOS_ENABLE_SERIAL
@@ -246,28 +179,6 @@
 KOKKOSSPARSE_SPMV_TPL_SPEC_AVAIL_MKL(Kokkos::complex<double>, Kokkos::OpenMP)
 #endif
 
-<<<<<<< HEAD
-#if defined(KOKKOS_ENABLE_SYCL) && \
-    !defined(KOKKOSKERNELS_ENABLE_TPL_MKL_SYCL_OVERRIDE)
-#define KOKKOSSPARSE_SPMV_TPL_SPEC_AVAIL_ONEMKL(SCALAR, ORDINAL, MEMSPACE)     \
-  template <>                                                                  \
-  struct spmv_tpl_spec_avail<                                                  \
-      Kokkos::Experimental::SYCL,                                              \
-      KokkosSparse::Impl::SPMVHandleImpl<Kokkos::Experimental::SYCL, MEMSPACE, \
-                                         SCALAR, ORDINAL, ORDINAL>,            \
-      KokkosSparse::CrsMatrix<                                                 \
-          const SCALAR, const ORDINAL,                                         \
-          Kokkos::Device<Kokkos::Experimental::SYCL, MEMSPACE>,                \
-          Kokkos::MemoryTraits<Kokkos::Unmanaged>, const ORDINAL>,             \
-      Kokkos::View<                                                            \
-          const SCALAR*, Kokkos::LayoutLeft,                                   \
-          Kokkos::Device<Kokkos::Experimental::SYCL, MEMSPACE>,                \
-          Kokkos::MemoryTraits<Kokkos::Unmanaged | Kokkos::RandomAccess>>,     \
-      Kokkos::View<SCALAR*, Kokkos::LayoutLeft,                                \
-                   Kokkos::Device<Kokkos::Experimental::SYCL, MEMSPACE>,       \
-                   Kokkos::MemoryTraits<Kokkos::Unmanaged>>> {                 \
-    enum : bool { value = true };                                              \
-=======
 #if defined(KOKKOS_ENABLE_SYCL) && !defined(KOKKOSKERNELS_ENABLE_TPL_MKL_SYCL_OVERRIDE)
 #define KOKKOSSPARSE_SPMV_TPL_SPEC_AVAIL_ONEMKL(SCALAR, ORDINAL, MEMSPACE)                                       \
   template <>                                                                                                    \
@@ -281,7 +192,6 @@
       Kokkos::View<SCALAR*, Kokkos::LayoutLeft, Kokkos::Device<Kokkos::Experimental::SYCL, MEMSPACE>,            \
                    Kokkos::MemoryTraits<Kokkos::Unmanaged>>> {                                                   \
     enum : bool { value = true };                                                                                \
->>>>>>> 8e442f59
   };
 
 // intel-oneapi-mkl/2023.2.0: spmv with complex data types produce:
@@ -290,15 +200,8 @@
 // TODO: Revisit with later versions and selectively enable this if it's
 // working.
 
-<<<<<<< HEAD
-KOKKOSSPARSE_SPMV_TPL_SPEC_AVAIL_ONEMKL(
-    float, std::int32_t, Kokkos::Experimental::SYCLDeviceUSMSpace)
-KOKKOSSPARSE_SPMV_TPL_SPEC_AVAIL_ONEMKL(
-    double, std::int32_t, Kokkos::Experimental::SYCLDeviceUSMSpace)
-=======
 KOKKOSSPARSE_SPMV_TPL_SPEC_AVAIL_ONEMKL(float, std::int32_t, Kokkos::Experimental::SYCLDeviceUSMSpace)
 KOKKOSSPARSE_SPMV_TPL_SPEC_AVAIL_ONEMKL(double, std::int32_t, Kokkos::Experimental::SYCLDeviceUSMSpace)
->>>>>>> 8e442f59
 /*
 KOKKOSSPARSE_SPMV_TPL_SPEC_AVAIL_ONEMKL(
     Kokkos::complex<float>, std::int32_t,
@@ -308,15 +211,8 @@
     Kokkos::Experimental::SYCLDeviceUSMSpace)
 */
 
-<<<<<<< HEAD
-KOKKOSSPARSE_SPMV_TPL_SPEC_AVAIL_ONEMKL(
-    float, std::int64_t, Kokkos::Experimental::SYCLDeviceUSMSpace)
-KOKKOSSPARSE_SPMV_TPL_SPEC_AVAIL_ONEMKL(
-    double, std::int64_t, Kokkos::Experimental::SYCLDeviceUSMSpace)
-=======
 KOKKOSSPARSE_SPMV_TPL_SPEC_AVAIL_ONEMKL(float, std::int64_t, Kokkos::Experimental::SYCLDeviceUSMSpace)
 KOKKOSSPARSE_SPMV_TPL_SPEC_AVAIL_ONEMKL(double, std::int64_t, Kokkos::Experimental::SYCLDeviceUSMSpace)
->>>>>>> 8e442f59
 /*
 KOKKOSSPARSE_SPMV_TPL_SPEC_AVAIL_ONEMKL(
     Kokkos::complex<float>, std::int64_t,
