--- conflicted
+++ resolved
@@ -122,27 +122,16 @@
   Kokkos::deep_copy(c_row_map, (size_type)5);
   auto addHandle = handle.get_spadd_handle();
   typename Device::execution_space exec{};
-<<<<<<< HEAD
-  KokkosSparse::Experimental::spadd_symbolic(exec, &handle, numRows, numCols, A.graph.row_map, A.graph.entries,
-                                             B.graph.row_map, B.graph.entries, c_row_map);
-=======
   KokkosSparse::spadd_symbolic(exec, &handle, numRows, numCols, A.graph.row_map, A.graph.entries, B.graph.row_map,
                                B.graph.entries, c_row_map);
->>>>>>> 80e303f8
   size_type c_nnz = addHandle->get_c_nnz();
   // Fill values, entries with incorrect incorret
   values_type c_values(Kokkos::view_alloc(Kokkos::WithoutInitializing, "C values"), c_nnz);
   Kokkos::deep_copy(c_values, ((typename KAT::mag_type)5) * KAT::one());
   entries_type c_entries("C entries", c_nnz);
   Kokkos::deep_copy(c_entries, (lno_t)5);
-<<<<<<< HEAD
-  KokkosSparse::Experimental::spadd_numeric(exec, &handle, numRows, numCols, A.graph.row_map, A.graph.entries, A.values,
-                                            KAT::one(), B.graph.row_map, B.graph.entries, B.values, KAT::one(),
-                                            c_row_map, c_entries, c_values);
-=======
   KokkosSparse::spadd_numeric(exec, &handle, numRows, numCols, A.graph.row_map, A.graph.entries, A.values, KAT::one(),
                               B.graph.row_map, B.graph.entries, B.values, KAT::one(), c_row_map, c_entries, c_values);
->>>>>>> 80e303f8
   // done with handle
   // create C using CRS arrays
   crsMat_t C("C", numRows, numCols, c_nnz, c_values, c_row_map, c_entries);
