//@HEADER
// ************************************************************************
//
//                        Kokkos v. 4.0
//       Copyright (2022) National Technology & Engineering
//               Solutions of Sandia, LLC (NTESS).
//
// Under the terms of Contract DE-NA0003525 with NTESS,
// the U.S. Government retains certain rights in this software.
//
// Part of Kokkos, under the Apache License v2.0 with LLVM Exceptions.
// See https://kokkos.org/LICENSE for license information.
// SPDX-License-Identifier: Apache-2.0 WITH LLVM-exception
//
//@HEADER

// #include "KokkosKernels_ETIHelperMacros.h"
#include <gtest/gtest.h>
#include <Kokkos_Core.hpp>
#include <stdexcept>
#include "KokkosSparse_CrsMatrix.hpp"
#include "Kokkos_ArithTraits.hpp"

// #ifndef kokkos_complex_double
// #define kokkos_complex_double Kokkos::complex<double>
// #define kokkos_complex_float Kokkos::complex<float>
// #endif

typedef Kokkos::complex<double> kokkos_complex_double;
typedef Kokkos::complex<float> kokkos_complex_float;

namespace Test {  // anonymous

using std::cerr;
using std::endl;

// Create a test sparse matrix A.
//
// Identify the matrix to create by number (whichMatrix).  The
// following lists the valid options for whichMatrix:
//
// 0: A square 10 x 10 nonsymmetric diagonally dominant sparse matrix.
//
// \param ptr [out] Array of row offsets, of length numRows+1.
// \param ind [out] Array of column indices, of length nnz.
// \param val [out] Array of entries (values), of length nnz.
// \param numRows [out] The number of rows in the matrix.
// \param numCols [out] The number of columns in the matrix.
// \param nnz [out] The number of stored entries in the matrix.
// \param whichMatrix [in] The index of the matrix to create.
template <typename crsMat_t>
void makeSparseMatrix(typename crsMat_t::StaticCrsGraphType::row_map_type::non_const_type &ptr,
                      typename crsMat_t::StaticCrsGraphType::entries_type::non_const_type &ind,
                      typename crsMat_t::values_type::non_const_type &val, typename crsMat_t::ordinal_type &numRows,
                      typename crsMat_t::ordinal_type &numCols, typename crsMat_t::size_type &nnz,
                      const int whichMatrix) {
  typedef typename crsMat_t::StaticCrsGraphType::row_map_type::non_const_type ptr_type;
  typedef typename crsMat_t::StaticCrsGraphType::entries_type::non_const_type ind_type;
  typedef typename crsMat_t::values_type::non_const_type val_type;
  typedef typename crsMat_t::ordinal_type lno_t;
  typedef typename crsMat_t::size_type size_type;
  typedef typename crsMat_t::value_type scalar_t;

  using Kokkos::HostSpace;
  using Kokkos::MemoryUnmanaged;
  using Kokkos::View;

  if (whichMatrix == 0) {
    numRows                  = 10;
    numCols                  = 10;
    nnz                      = 21;
    const size_type ptrRaw[] = {0, 3, 5, 7, 9, 11, 13, 15, 17, 19, 21};
    const lno_t indRaw[]     = {0, 1, 9, 1, 2, 2, 3, 3, 4, 4, 5, 5, 6, 6, 7, 7, 8, 8, 9, 1, 9};

    const scalar_t valRaw[] = {1.0, 4.0, 0.5, 0.5,  5.0, 1.0,  6.0, 1.5,  7.0, 2.0, 8.0,
                               2.5, 9.0, 3.0, 10.0, 3.5, 11.0, 4.0, 12.0, 4.5, 13.0};

    // Create the output Views.
    ptr = ptr_type("ptr", numRows + 1);
    ind = ind_type("ind", nnz);
    val = val_type("val", nnz);

    // Wrap the above three arrays in unmanaged Views, so we can use deep_copy.
    typename ptr_type::HostMirror::const_type ptrIn(ptrRaw, numRows + 1);
    typename ind_type::HostMirror::const_type indIn(indRaw, nnz);
    typename val_type::HostMirror::const_type valIn(valRaw, nnz);

    Kokkos::deep_copy(ptr, ptrIn);
    Kokkos::deep_copy(ind, indIn);
    Kokkos::deep_copy(val, valIn);
  } else {  // whichMatrix != 0
    std::ostringstream os;
    os << "Invalid whichMatrix value " << whichMatrix << ".  Valid value(s) include " << 0 << ".";
    throw std::invalid_argument(os.str());
  }
}

// Return the Kokkos::CrsMatrix corresponding to makeSparseMatrix().
template <typename crsMat_t>
crsMat_t makeCrsMatrix() {
  typedef typename crsMat_t::StaticCrsGraphType graph_t;
  typedef typename graph_t::row_map_type::non_const_type lno_view_t;
  typedef typename graph_t::entries_type::non_const_type lno_nnz_view_t;
  typedef typename crsMat_t::values_type::non_const_type scalar_view_t;
  typedef typename crsMat_t::ordinal_type lno_t;
  typedef typename crsMat_t::size_type size_type;

  lno_view_t ptr;
  lno_nnz_view_t ind;
  scalar_view_t val;
  lno_t numRows;
  lno_t numCols;
  size_type nnz;

  const int whichMatrix = 0;
  makeSparseMatrix<crsMat_t>(ptr, ind, val, numRows, numCols, nnz, whichMatrix);
  return crsMat_t("A", numRows, numCols, nnz, val, ptr, ind);
}

}  // namespace Test
// Create a Kokkos::CrsMatrix.  This mainly tests that the class
// compiles.  However, it does need to initialize the MemorySpace's
// default execution space, because it allocates Views and calls
// deep_copy a few times.
template <typename scalar_t, typename lno_t, typename size_type, typename device>
void testCrsMatrix() {
  using namespace Test;

  typedef KokkosSparse::CrsMatrix<scalar_t, lno_t, device, void, size_type> crs_matrix_type;
  crs_matrix_type A = makeCrsMatrix<crs_matrix_type>();
  // mfh 28 Sep 2013: Use A in some way, so the compiler can't
  // optimize it away completely.  This forces the compiler to
  // compile CrsMatrix, which is the whole point of this test.
  // printf ("A is %d by %d\n", A.numRows (), A.numCols ());
}

template <typename scalar_t, typename lno_t, typename size_type, typename device>
void testCrsMatrixRawConstructor() {
  int nrows = 5;
  // note: last 2 columns will be empty.
  // This makes sure the ncols provided to constructor is preserved.
  int ncols     = 7;
  size_type nnz = 9;
  // NOTE: this is not a mistake, the raw ptr constructor takes rowmap as
  // ordinal.
  std::vector<lno_t> rowmap  = {0, 0, 2, 5, 6, 9};
  std::vector<lno_t> entries = {3, 4, 0, 1, 2, 2, 0, 3, 4};
  std::vector<scalar_t> values;
<<<<<<< HEAD
  for (int i = 0; i < nnz; i++) values.push_back(Kokkos::ArithTraits<scalar_t>::one() * (1.0 * rand() / RAND_MAX));
=======
  for (size_type i = 0; i < nnz; i++)
    values.push_back(Kokkos::ArithTraits<scalar_t>::one() * (1.0 * rand() / RAND_MAX));
>>>>>>> 80e303f8
  KokkosSparse::CrsMatrix<scalar_t, lno_t, device, void, size_type> A("A", nrows, ncols, nnz, values.data(),
                                                                      rowmap.data(), entries.data());
  EXPECT_EQ(A.numRows(), nrows);
  EXPECT_EQ(A.numCols(), ncols);
  EXPECT_EQ(A.nnz(), nnz);
  // verify rowmap, entries, values: should all be identical to original raw
  // arrays (except the rowmap elements are now size_type)
  auto checkRowmap  = Kokkos::create_mirror_view_and_copy(Kokkos::HostSpace(), A.graph.row_map);
  auto checkEntries = Kokkos::create_mirror_view_and_copy(Kokkos::HostSpace(), A.graph.entries);
  auto checkValues  = Kokkos::create_mirror_view_and_copy(Kokkos::HostSpace(), A.values);
  for (int i = 0; i < nrows + 1; i++) EXPECT_EQ(checkRowmap(i), (size_type)rowmap[i]);
<<<<<<< HEAD
  for (int i = 0; i < nnz; i++) {
=======
  for (size_type i = 0; i < nnz; i++) {
>>>>>>> 80e303f8
    EXPECT_EQ(checkEntries(i), entries[i]);
    EXPECT_EQ(checkValues(i), values[i]);
  }
}

template <typename scalar_t, typename lno_t, typename size_type, typename device>
void testCrsMatrixHostMirror() {
  using namespace Test;
  using crs_matrix      = KokkosSparse::CrsMatrix<scalar_t, lno_t, device, void, size_type>;
  using crs_matrix_host = typename crs_matrix::HostMirror;
  using crs_graph       = typename crs_matrix::StaticCrsGraphType;
  using crs_graph_host  = typename crs_graph::HostMirror;
  crs_matrix A          = makeCrsMatrix<crs_matrix>();
  typename crs_matrix::values_type::HostMirror valuesHost("values host", A.nnz());
  typename crs_matrix::row_map_type::HostMirror rowmapHost("rowmap host", A.numRows() + 1);
  typename crs_matrix::index_type::HostMirror entriesHost("entries host", A.nnz());
  crs_graph_host graphHost(entriesHost, rowmapHost);
  // Test the two CrsMatrix constructors that take the StaticCrsGraph
  crs_matrix_host Ahost1("Ahost1", graphHost, A.numCols());
  crs_matrix_host Ahost2("Ahost2", A.numCols(), valuesHost, graphHost);
  // Test deep copy constructor (can copy between any two spaces)
  {
    crs_matrix Bdev("B device", Ahost1);
    crs_matrix_host Bhost("B host", A);
  }
  // Test the empty (0x0, 0 entries) case - zero-length rowmap.
  typename crs_graph::row_map_type::non_const_type zeroRowmap;
  typename crs_graph::entries_type zeroEntries;
  typename crs_matrix::values_type zeroValues;
  crs_matrix zero("ZeroRow", 0, 0, 0, zeroValues, zeroRowmap, zeroEntries);
  crs_matrix_host zeroHost("zero1Host", zero);
  EXPECT_EQ(zeroHost.numRows(), 0);
  EXPECT_EQ(zeroHost.numCols(), 0);
  EXPECT_EQ(zeroHost.nnz(), size_type(0));
  EXPECT_EQ(zeroHost.graph.row_map.extent(0), size_t(0));
}

#define KOKKOSKERNELS_EXECUTE_TEST(SCALAR, ORDINAL, OFFSET, DEVICE)                                     \
  TEST_F(TestCategory, sparse##_##crsmatrix##_##SCALAR##_##ORDINAL##_##OFFSET##_##DEVICE) {             \
    testCrsMatrix<SCALAR, ORDINAL, OFFSET, DEVICE>();                                                   \
    testCrsMatrixRawConstructor<SCALAR, ORDINAL, OFFSET, DEVICE>();                                     \
  }                                                                                                     \
  TEST_F(TestCategory, sparse##_##crsmatrix_host_mirror##_##SCALAR##_##ORDINAL##_##OFFSET##_##DEVICE) { \
    testCrsMatrixHostMirror<SCALAR, ORDINAL, OFFSET, DEVICE>();                                         \
  }

#include <Test_Common_Test_All_Type_Combos.hpp>

#undef KOKKOSKERNELS_EXECUTE_TEST<|MERGE_RESOLUTION|>--- conflicted
+++ resolved
@@ -146,12 +146,8 @@
   std::vector<lno_t> rowmap  = {0, 0, 2, 5, 6, 9};
   std::vector<lno_t> entries = {3, 4, 0, 1, 2, 2, 0, 3, 4};
   std::vector<scalar_t> values;
-<<<<<<< HEAD
-  for (int i = 0; i < nnz; i++) values.push_back(Kokkos::ArithTraits<scalar_t>::one() * (1.0 * rand() / RAND_MAX));
-=======
   for (size_type i = 0; i < nnz; i++)
     values.push_back(Kokkos::ArithTraits<scalar_t>::one() * (1.0 * rand() / RAND_MAX));
->>>>>>> 80e303f8
   KokkosSparse::CrsMatrix<scalar_t, lno_t, device, void, size_type> A("A", nrows, ncols, nnz, values.data(),
                                                                       rowmap.data(), entries.data());
   EXPECT_EQ(A.numRows(), nrows);
@@ -163,11 +159,7 @@
   auto checkEntries = Kokkos::create_mirror_view_and_copy(Kokkos::HostSpace(), A.graph.entries);
   auto checkValues  = Kokkos::create_mirror_view_and_copy(Kokkos::HostSpace(), A.values);
   for (int i = 0; i < nrows + 1; i++) EXPECT_EQ(checkRowmap(i), (size_type)rowmap[i]);
-<<<<<<< HEAD
-  for (int i = 0; i < nnz; i++) {
-=======
   for (size_type i = 0; i < nnz; i++) {
->>>>>>> 80e303f8
     EXPECT_EQ(checkEntries(i), entries[i]);
     EXPECT_EQ(checkValues(i), values[i]);
   }
