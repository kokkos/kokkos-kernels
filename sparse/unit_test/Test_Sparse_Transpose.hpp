--- conflicted
+++ resolved
@@ -44,15 +44,9 @@
 void testTranspose(int numRows, int numCols, bool doValues) {
   using exec_space  = typename device_t::execution_space;
   using range_pol   = Kokkos::RangePolicy<exec_space>;
-<<<<<<< HEAD
-  using scalar_t    = default_scalar;
-  using lno_t       = default_lno_t;
-  using size_type   = default_size_type;
-=======
   using scalar_t    = KokkosKernels::default_scalar;
   using lno_t       = KokkosKernels::default_lno_t;
   using size_type   = KokkosKernels::default_size_type;
->>>>>>> 5b116ec9
   using crsMat_t    = typename KokkosSparse::CrsMatrix<scalar_t, lno_t, device_t, void, size_type>;
   using c_rowmap_t  = typename crsMat_t::row_map_type;
   using c_entries_t = typename crsMat_t::index_type;
@@ -139,15 +133,9 @@
 
 template <typename device_t>
 void testTransposeBsrRef() {
-<<<<<<< HEAD
-  using scalar_t  = default_scalar;
-  using lno_t     = default_lno_t;
-  using size_type = default_size_type;
-=======
   using scalar_t  = KokkosKernels::default_scalar;
   using lno_t     = KokkosKernels::default_lno_t;
   using size_type = KokkosKernels::default_size_type;
->>>>>>> 5b116ec9
   using bsrMat_t  = typename KokkosSparse::Experimental::BsrMatrix<scalar_t, lno_t, device_t, void, size_type>;
   using rowmap_t  = typename bsrMat_t::row_map_type::non_const_type;
   using entries_t = typename bsrMat_t::index_type::non_const_type;
@@ -211,15 +199,9 @@
 
 template <typename device_t>
 void testTransposeBsr(int numRows, int numCols, int blockSize) {
-<<<<<<< HEAD
-  using scalar_t    = default_scalar;
-  using lno_t       = default_lno_t;
-  using size_type   = default_size_type;
-=======
   using scalar_t    = KokkosKernels::default_scalar;
   using lno_t       = KokkosKernels::default_lno_t;
   using size_type   = KokkosKernels::default_size_type;
->>>>>>> 5b116ec9
   using exec_space  = typename device_t::execution_space;
   using bsrMat_t    = typename KokkosSparse::Experimental::BsrMatrix<scalar_t, lno_t, device_t, void, size_type>;
   using c_rowmap_t  = typename bsrMat_t::row_map_type;
