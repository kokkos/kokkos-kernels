--- conflicted
+++ resolved
@@ -118,11 +118,7 @@
     return false;
   }
 
-<<<<<<< HEAD
-  typedef typename Kokkos::Details::ArithTraits<
-=======
   typedef typename Kokkos::ArithTraits<
->>>>>>> 1592d9ed
       typename scalar_view_t::non_const_value_type>::mag_type eps_type;
   eps_type eps = std::is_same<eps_type, float>::value ? 3.7e-3 : 1e-7;
 
