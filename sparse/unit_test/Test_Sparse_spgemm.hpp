--- conflicted
+++ resolved
@@ -164,28 +164,16 @@
     EXPECT_FALSE(sh->are_rowptrs_computed());
     EXPECT_FALSE(sh->are_entries_computed());
 
-<<<<<<< HEAD
-    KokkosSparse::Experimental::spgemm_symbolic(&kh, num_rows_A, num_rows_B, num_cols_B, A.graph.row_map,
-                                                A.graph.entries, false, B.graph.row_map, B.graph.entries, false,
-                                                row_mapC);
-=======
     KokkosSparse::spgemm_symbolic(&kh, num_rows_A, num_rows_B, num_cols_B, A.graph.row_map, A.graph.entries, false,
                                   B.graph.row_map, B.graph.entries, false, row_mapC);
->>>>>>> 80e303f8
 
     EXPECT_TRUE(sh->is_symbolic_called());
 
     size_t c_nnz_size = kh.get_spgemm_handle()->get_c_nnz();
     entriesC          = lno_nnz_view_t(Kokkos::view_alloc(Kokkos::WithoutInitializing, "entriesC"), c_nnz_size);
     valuesC           = scalar_view_t(Kokkos::view_alloc(Kokkos::WithoutInitializing, "valuesC"), c_nnz_size);
-<<<<<<< HEAD
-    KokkosSparse::Experimental::spgemm_numeric(&kh, num_rows_A, num_rows_B, num_cols_B, A.graph.row_map,
-                                               A.graph.entries, A.values, false, B.graph.row_map, B.graph.entries,
-                                               B.values, false, row_mapC, entriesC, valuesC);
-=======
     KokkosSparse::spgemm_numeric(&kh, num_rows_A, num_rows_B, num_cols_B, A.graph.row_map, A.graph.entries, A.values,
                                  false, B.graph.row_map, B.graph.entries, B.values, false, row_mapC, entriesC, valuesC);
->>>>>>> 80e303f8
 
     EXPECT_TRUE(sh->are_entries_computed());
     EXPECT_TRUE(sh->is_numeric_called());
@@ -197,15 +185,9 @@
       B.values = scalar_view_t(Kokkos::view_alloc(Kokkos::WithoutInitializing, "new B values"), B.nnz());
       randomize_matrix_values(A.values);
       randomize_matrix_values(B.values);
-<<<<<<< HEAD
-      KokkosSparse::Experimental::spgemm_numeric(&kh, num_rows_A, num_rows_B, num_cols_B, A.graph.row_map,
-                                                 A.graph.entries, A.values, false, B.graph.row_map, B.graph.entries,
-                                                 B.values, false, row_mapC, entriesC, valuesC);
-=======
       KokkosSparse::spgemm_numeric(&kh, num_rows_A, num_rows_B, num_cols_B, A.graph.row_map, A.graph.entries, A.values,
                                    false, B.graph.row_map, B.graph.entries, B.values, false, row_mapC, entriesC,
                                    valuesC);
->>>>>>> 80e303f8
       EXPECT_TRUE(sh->are_entries_computed());
       EXPECT_TRUE(sh->is_numeric_called());
     }
@@ -374,19 +356,11 @@
   KernelHandle kh;
   kh.create_spgemm_handle();
   if (callSymbolicFirst) {
-<<<<<<< HEAD
-    KokkosSparse::Experimental::spgemm_symbolic(&kh, m, n, k, A.graph.row_map, A.graph.entries, false, B.graph.row_map,
-                                                B.graph.entries, false, C_rowmap);
-  }
-  KokkosSparse::Experimental::spgemm_symbolic(&kh, m, n, k, A.graph.row_map, A.graph.entries, false, B.graph.row_map,
-                                              B.graph.entries, false, C_rowmap, true);
-=======
     KokkosSparse::spgemm_symbolic(&kh, m, n, k, A.graph.row_map, A.graph.entries, false, B.graph.row_map,
                                   B.graph.entries, false, C_rowmap);
   }
   KokkosSparse::spgemm_symbolic(&kh, m, n, k, A.graph.row_map, A.graph.entries, false, B.graph.row_map, B.graph.entries,
                                 false, C_rowmap, true);
->>>>>>> 80e303f8
   kh.destroy_spgemm_handle();
   bool isCorrect = KokkosKernels::Impl::kk_is_identical_view<const_rowmap_t, const_rowmap_t, size_type,
                                                              typename device::execution_space>(
