--- conflicted
+++ resolved
@@ -179,8 +179,6 @@
     const size_type nrows = row_map.size() - 1;
 
     for (auto alg : algs) {
-<<<<<<< HEAD
-=======
       // FIXME CUDA+Clang+Complex seems to expose a compiler bug
 #if defined(__clang__) && defined(KOKKOS_ENABLE_CUDA)
       if (alg == SPTRSVAlgorithm::SEQLVLSCHD_TP1 && Kokkos::ArithTraits<scalar_t>::isComplex &&
@@ -190,7 +188,6 @@
         continue;
       }
 #endif
->>>>>>> 5b116ec9
       KernelHandle kh;
       kh.create_sptrsv_handle(alg, nrows, is_lower, block_size);
       if (alg == SPTRSVAlgorithm::SEQLVLSCHD_TP1CHAIN) {
