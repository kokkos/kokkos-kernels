//@HEADER
// ************************************************************************
//
//                        Kokkos v. 4.0
//       Copyright (2022) National Technology & Engineering
//               Solutions of Sandia, LLC (NTESS).
//
// Under the terms of Contract DE-NA0003525 with NTESS,
// the U.S. Government retains certain rights in this software.
//
// Part of Kokkos, under the Apache License v2.0 with LLVM Exceptions.
// See https://kokkos.org/LICENSE for license information.
// SPDX-License-Identifier: Apache-2.0 WITH LLVM-exception
//
//@HEADER

#include <gtest/gtest.h>
#include <Kokkos_Core.hpp>

#include <string>
#include <stdexcept>

#include "KokkosKernels_IOUtils.hpp"
#include "KokkosSparse_Utils.hpp"
#include "KokkosSparse_spmv.hpp"
#include "KokkosSparse_CrsMatrix.hpp"

#include "KokkosSparse_sptrsv.hpp"
#if defined(KOKKOSKERNELS_ENABLE_SUPERNODAL_SPTRSV)
#include "KokkosSparse_sptrsv_supernode.hpp"
#endif

#include <gtest/gtest.h>

using namespace KokkosSparse;
using namespace KokkosSparse::Experimental;
using namespace KokkosKernels;
using namespace KokkosKernels::Impl;
using namespace KokkosKernels::Experimental;

using kokkos_complex_double = Kokkos::complex<double>;
using kokkos_complex_float  = Kokkos::complex<float>;

namespace Test {

template <typename scalar_t, typename lno_t, typename size_type, typename device>
struct SptrsvTest {
  // Define useful types
  using RowMapType      = Kokkos::View<size_type *, device>;
  using EntriesType     = Kokkos::View<lno_t *, device>;
  using ValuesType      = Kokkos::View<scalar_t *, device>;
  using execution_space = typename device::execution_space;
  using memory_space    = typename device::memory_space;
  using KernelHandle    = KokkosKernels::Experimental::KokkosKernelsHandle<size_type, lno_t, scalar_t, execution_space,
                                                                        memory_space, memory_space>;

  using Crs = CrsMatrix<scalar_t, lno_t, device, void, size_type>;
  using Bsr = BsrMatrix<scalar_t, lno_t, device, void, size_type>;

  using crs_graph_t = typename Crs::StaticCrsGraphType;

  using range_policy_t = Kokkos::RangePolicy<execution_space>;

  static inline const scalar_t ZERO = scalar_t(0);
  static inline const scalar_t ONE  = scalar_t(1);

  static std::vector<std::vector<scalar_t>> get_5x5_ut_ones_fixture() {
    std::vector<std::vector<scalar_t>> A = {{1.00, 0.00, 1.00, 0.00, 0.00},
                                            {0.00, 1.00, 0.00, 0.00, 1.00},
                                            {0.00, 0.00, 1.00, 1.00, 1.00},
                                            {0.00, 0.00, 0.00, 1.00, 1.00},
                                            {0.00, 0.00, 0.00, 0.00, 1.00}};
    return A;
  }

  static std::vector<std::vector<scalar_t>> get_6x6_ut_ones_fixture() {
    std::vector<std::vector<scalar_t>> A = {
        {1.00, 1.00, 0.00, 0.00, 0.00, 0.00},
        {0.00, 1.00, 0.00, 0.00, 0.00, 1.00},
        {0.00, 0.00, 1.00, 1.00, 0.00, 1.00},
        {0.00, 0.00, 0.00, 1.00, 0.00, 1.00},
        {0.00, 0.00, 0.00, 0.00, 1.00, 1.00},
        {0.00, 0.00, 0.00, 0.00, 0.00, 1.00}};
    return A;
  }

  static std::vector<std::vector<scalar_t>> get_5x5_ut_fixture() {
    const auto KZ                        = KEEP_ZERO<scalar_t>();
    std::vector<std::vector<scalar_t>> A = {{5.00, 1.00, 1.00, 0.00, KZ},
                                            {KZ, 5.00, KZ, 0.00, 1.00},
                                            {0.00, 0.00, 5.00, 1.00, 1.00},
                                            {0.00, 0.00, 0.00, 5.00, 1.00},
                                            {0.00, 0.00, 0.00, 0.00, 5.00}};
    return A;
  }

  static std::vector<std::vector<scalar_t>> get_5x5_lt_fixture() {
    const auto KZ                        = KEEP_ZERO<scalar_t>();
    std::vector<std::vector<scalar_t>> A = {{5.00, KZ, 0.00, 0.00, 0.00},
                                            {2.00, 5.00, 0.00, 0.00, 0.00},
                                            {1.00, KZ, 5.00, 0.00, 0.00},
                                            {0.00, 0.00, 1.00, 5.00, 0.00},
                                            {KZ, 1.00, 1.00, 1.00, 5.00}};
    return A;
  }

  static std::vector<std::vector<scalar_t>> get_5x5_lt_ones_fixture() {
    std::vector<std::vector<scalar_t>> A = {{1.00, 0.00, 0.00, 0.00, 0.00},
                                            {0.00, 1.00, 0.00, 0.00, 0.00},
                                            {1.00, 0.00, 1.00, 0.00, 0.00},
                                            {0.00, 0.00, 1.00, 1.00, 0.00},
                                            {0.00, 1.00, 1.00, 1.00, 1.00}};
    return A;
  }

  static std::vector<std::vector<scalar_t>> get_6x6_lt_ones_fixture() {
    std::vector<std::vector<scalar_t>> A = {
        {1.00, 0.00, 0.00, 0.00, 0.00, 0.00},
        {1.00, 1.00, 0.00, 0.00, 0.00, 0.00},
        {0.00, 0.00, 1.00, 0.00, 0.00, 0.00},
        {0.00, 0.00, 0.00, 1.00, 0.00, 0.00},
        {0.00, 0.00, 0.00, 1.00, 1.00, 0.00},
        {0.00, 1.00, 1.00, 1.00, 1.00, 1.00}};
    return A;
  }

  static bool do_cusparse() {
#ifdef KOKKOSKERNELS_ENABLE_TPL_CUSPARSE
    return (std::is_same<size_type, int>::value && std::is_same<lno_t, int>::value &&
            std::is_same<typename device::execution_space, Kokkos::Cuda>::value);
#else
    return false;
#endif
  }

  struct ReductionCheck {
    ValuesType lhs;

    ReductionCheck(const ValuesType &lhs_) : lhs(lhs_) {}

    KOKKOS_INLINE_FUNCTION
    void operator()(lno_t i, scalar_t &tsum) const { tsum += lhs(i); }
  };

  static std::tuple<Crs, ValuesType, ValuesType> create_crs_lhs_rhs(const std::vector<std::vector<scalar_t>> &fixture) {
    RowMapType row_map;
    EntriesType entries;
    ValuesType values;

    compress_matrix(row_map, entries, values, fixture);
    const auto nrows = row_map.size() - 1;
    const auto nnz   = values.size();

    // Create known_lhs, generate rhs, then solve for lhs to compare to
    // known_lhs
    ValuesType known_lhs("known_lhs", nrows);
    // Create known solution lhs set to all 1's
    Kokkos::deep_copy(known_lhs, ONE);

    // Solution to find
    ValuesType lhs("lhs", nrows);

    // A*known_lhs generates rhs: rhs is dense, use spmv
    ValuesType rhs("rhs", nrows);

    Crs triMtx("triMtx", nrows, nrows, nnz, values, row_map, entries);
    KokkosSparse::spmv("N", ONE, triMtx, known_lhs, ZERO, rhs);

    return std::make_tuple(triMtx, lhs, rhs);
  }

  template <typename SpMatrix>
  static void basic_check(const SpMatrix &triMtx, const ValuesType &lhs, const ValuesType &rhs, const bool is_lower,
                          const size_type block_size = 0) {
    // FIXME Issues with some integral type combos for SEQLVLSCHED_TP2,
    // currently unavailable
    std::vector<SPTRSVAlgorithm> algs = {SPTRSVAlgorithm::SEQLVLSCHD_RP, SPTRSVAlgorithm::SEQLVLSCHD_TP1};
    if (block_size == 0) {
      // SEQLVLSCHD_TP1CHAIN and SPTRSV_CUSPARSE are not supported for blocks
      algs.push_back(SPTRSVAlgorithm::SEQLVLSCHD_TP1CHAIN);
      if (do_cusparse()) {
        algs.push_back(SPTRSVAlgorithm::SPTRSV_CUSPARSE);
      }
    }

    auto row_map = triMtx.graph.row_map;
    auto entries = triMtx.graph.entries;
    auto values  = triMtx.values;

    const size_type nrows = row_map.size() - 1;

    for (auto alg : algs) {
      KernelHandle kh;
      kh.create_sptrsv_handle(alg, nrows, is_lower, block_size);
      if (alg == SPTRSVAlgorithm::SEQLVLSCHD_TP1CHAIN) {
        auto chain_threshold = 1;
        kh.get_sptrsv_handle()->reset_chain_threshold(chain_threshold);
      }

      sptrsv_symbolic(&kh, row_map, entries, values);
      Kokkos::fence();

      sptrsv_solve(&kh, row_map, entries, values, rhs, lhs);
      Kokkos::fence();

      scalar_t sum = 0.0;
      Kokkos::parallel_reduce(range_policy_t(0, lhs.extent(0)), ReductionCheck(lhs), sum);
      EXPECT_EQ(sum, lhs.extent(0));

      Kokkos::deep_copy(lhs, ZERO);

      kh.destroy_sptrsv_handle();
    }
  }

  static void run_test_sptrsv() {
    const size_type nrows = 5;

#if defined(KOKKOSKERNELS_ENABLE_SUPERNODAL_SPTRSV)
    using host_crsmat_t = typename KernelHandle::SPTRSVHandleType::host_crsmat_t;
    using host_graph_t  = typename host_crsmat_t::StaticCrsGraphType;

    using row_map_view_t = typename host_graph_t::row_map_type::non_const_type;
    using cols_view_t    = typename host_graph_t::entries_type::non_const_type;
    using values_view_t  = typename host_crsmat_t::values_type::non_const_type;

    // L & U handle for supernodal SpTrsv
    KernelHandle khL;
    KernelHandle khU;

    // right-hand-side and solution
    ValuesType B("rhs", nrows);
    ValuesType X("sol", nrows);

    // host CRS for L & U
    host_crsmat_t L, U, Ut;
#endif

    // Upper tri
    {
      {
        const auto [triMtx, lhs, rhs] = create_crs_lhs_rhs(get_5x5_ut_ones_fixture());

        basic_check(triMtx, lhs, rhs, false);
      }

#if defined(KOKKOSKERNELS_ENABLE_SUPERNODAL_SPTRSV)
      const scalar_t FIVE    = scalar_t(5);
      const size_type nnz_sp = 14;
      {
        // U in csr
        auto ut_fixture = get_5x5_ut_fixture();
        row_map_view_t hUrowptr;
        cols_view_t hUcolind;
        values_view_t hUvalues;

        // first row -> first supernode
        // second row -> first supernode
        // third row -> second supernode
        // fourth row -> third supernode
        // fifth row -> fourth supernode

        compress_matrix(hUrowptr, hUcolind, hUvalues, ut_fixture);

        // save U for Supernodal Sptrsv
        host_graph_t static_graph(hUcolind, hUrowptr);
        U = host_crsmat_t("CrsMatrixU", nrows, hUvalues, static_graph);

        // create handle for Supernodal Sptrsv
        bool is_lower_tri = false;
        khU.create_sptrsv_handle(SPTRSVAlgorithm::SUPERNODAL_DAG, nrows, is_lower_tri);

        // X = U*ONES to generate B = A*ONES (on device)
        {
          RowMapType Urowptr("Urowptr", nrows + 1);
          EntriesType Ucolind("Ucolind", nnz_sp);
          ValuesType Uvalues("Uvalues", nnz_sp);

          Kokkos::deep_copy(Urowptr, hUrowptr);
          Kokkos::deep_copy(Ucolind, hUcolind);
          Kokkos::deep_copy(Uvalues, hUvalues);

          Crs mtxU("mtxU", nrows, nrows, nnz_sp, Uvalues, Urowptr, Ucolind);
          Kokkos::deep_copy(B, ONE);
          KokkosSparse::spmv("N", ONE, mtxU, B, ZERO, X);
        }
      }

      {
        // U in csc (for inverting off-diag)
        row_map_view_t hUcolptr("hUcolptr", nrows + 1);
        cols_view_t hUrowind("hUrowind", nnz_sp);
        values_view_t hUvalues("hUvalues", nnz_sp);

        // The unsorted ordering seems to matter here, so we cannot use our
        // fixture tools.

        hUcolptr(0) = 0;
        hUcolptr(1) = 2;
        hUcolptr(2) = 4;
        hUcolptr(3) = 7;
        hUcolptr(4) = 9;
        hUcolptr(5) = 14;

        // colind
        // first column (first supernode)
        hUrowind(0) = 0;
        hUrowind(1) = 1;
        // second column (first supernode)
        hUrowind(2) = 0;
        hUrowind(3) = 1;
        // third column (second supernode)
        hUrowind(4) = 2;
        hUrowind(5) = 0;
        hUrowind(6) = 1;
        // fourth column (third supernode)
        hUrowind(7) = 3;
        hUrowind(8) = 2;
        // fifth column (fourth supernode)
        hUrowind(9)  = 4;
        hUrowind(10) = 0;
        hUrowind(11) = 1;
        hUrowind(12) = 2;
        hUrowind(13) = 3;

        // values
        // first column (first supernode)
        hUvalues(0) = FIVE;
        hUvalues(1) = ZERO;
        // second column (first supernode)
        hUvalues(2) = ONE;
        hUvalues(3) = FIVE;
        // third column (second supernode)
        hUvalues(4) = FIVE;
        hUvalues(5) = ONE;
        hUvalues(6) = ZERO;
        // fourth column (third supernode)
        hUvalues(7) = FIVE;
        hUvalues(8) = ONE;
        // fifth column (fourth supernode)
        hUvalues(9)  = FIVE;
        hUvalues(10) = ZERO;
        hUvalues(11) = ONE;
        hUvalues(12) = ONE;
        hUvalues(13) = ONE;

        // store Ut in crsmat
        host_graph_t static_graph(hUrowind, hUcolptr);
        Ut = host_crsmat_t("CrsMatrixUt", nrows, hUvalues, static_graph);
      }
#endif
    }

    // Lower tri
    {
      {
        const auto [triMtx, lhs, rhs] = create_crs_lhs_rhs(get_5x5_lt_ones_fixture());

        basic_check(triMtx, lhs, rhs, true);
      }

#if defined(KOKKOSKERNELS_ENABLE_SUPERNODAL_SPTRSV)
      {
        // L in csc
        const size_type nnz_sp = 14;

        // first column (first supernode)
        // second column (first supernode)
        // third column (second supernode)
        // fourth column (third supernode)
        // fifth column (fourth supernode)

        auto lt_fixture = get_5x5_lt_fixture();
        row_map_view_t hLcolptr;
        cols_view_t hLrowind;
        values_view_t hLvalues;
        compress_matrix<true>(hLcolptr, hLrowind, hLvalues, lt_fixture);

        // store Lt in crsmat
        host_graph_t static_graph(hLrowind, hLcolptr);
        L = host_crsmat_t("CrsMatrixL", nrows, hLvalues, static_graph);

        bool is_lower_tri = true;
        khL.create_sptrsv_handle(SPTRSVAlgorithm::SUPERNODAL_DAG, nrows, is_lower_tri);

        // generate B = A*ONES = L*(U*ONES), where X = U*ONES (on device)
        {
          RowMapType Lcolptr("Lcolptr", nrows + 1);
          EntriesType Lrowind("Lrowind", nnz_sp);
          ValuesType Lvalues("Lvalues", nnz_sp);

          Kokkos::deep_copy(Lcolptr, hLcolptr);
          Kokkos::deep_copy(Lrowind, hLrowind);
          Kokkos::deep_copy(Lvalues, hLvalues);

          Crs mtxL("mtxL", nrows, nrows, nnz_sp, Lvalues, Lcolptr, Lrowind);
          KokkosSparse::spmv("T", ONE, mtxL, X, ZERO, B);
        }
      }

      {
        // unit-test for supernode SpTrsv (default)
        // > set up supernodes (block size = one)
        size_type nsupers = 4;
        Kokkos::View<int *, Kokkos::HostSpace> supercols("supercols", 1 + nsupers);
        supercols(0) = 0;
        supercols(1) = 2;     // two columns
        supercols(2) = 3;     // one column
        supercols(3) = 4;     // one column
        supercols(4) = 5;     // one column
        int *etree   = NULL;  // we generate graph internally

        // invert diagonal blocks
        bool invert_diag = true;
        khL.set_sptrsv_invert_diagonal(invert_diag);
        khU.set_sptrsv_invert_diagonal(invert_diag);

        // > symbolic (on host)
        sptrsv_supernodal_symbolic(nsupers, supercols.data(), etree, L.graph, &khL, U.graph, &khU);
        // > numeric (on host)
        sptrsv_compute(&khL, L);
        sptrsv_compute(&khU, U);
        Kokkos::fence();

        // > solve
        ValuesType b("b", nrows);
        Kokkos::deep_copy(b, B);
        Kokkos::deep_copy(X, ZERO);
        sptrsv_solve(&khL, &khU, X, b);
        Kokkos::fence();

        // > check
        scalar_t sum = 0.0;
        Kokkos::parallel_reduce(range_policy_t(0, X.extent(0)), ReductionCheck(X), sum);
        EXPECT_EQ(sum, X.extent(0));

        khL.destroy_sptrsv_handle();
        khU.destroy_sptrsv_handle();
      }

      {
        // unit-test for supernode SpTrsv (running TRMM on device for compute)
        // > set up supernodes
        size_type nsupers = 4;
        Kokkos::View<int *, Kokkos::HostSpace> supercols("supercols", 1 + nsupers);
        supercols(0) = 0;
        supercols(1) = 2;     // two columns
        supercols(2) = 3;     // one column
        supercols(3) = 4;     // one column
        supercols(4) = 5;     // one column
        int *etree   = NULL;  // we generate tree internally

        // > create handles
        KernelHandle khLd;
        KernelHandle khUd;
        khLd.create_sptrsv_handle(SPTRSVAlgorithm::SUPERNODAL_DAG, nrows, true);
        khUd.create_sptrsv_handle(SPTRSVAlgorithm::SUPERNODAL_DAG, nrows, false);

        // > invert diagonal blocks
        bool invert_diag = true;
        khLd.set_sptrsv_invert_diagonal(invert_diag);
        khUd.set_sptrsv_invert_diagonal(invert_diag);

        // > invert off-diagonal blocks
        bool invert_offdiag = true;
        khUd.set_sptrsv_column_major(true);
        khLd.set_sptrsv_invert_offdiagonal(invert_offdiag);
        khUd.set_sptrsv_invert_offdiagonal(invert_offdiag);

        // > forcing sptrsv compute to perform TRMM on device
        khLd.set_sptrsv_diag_supernode_sizes(1, 1);
        khUd.set_sptrsv_diag_supernode_sizes(1, 1);

        // > symbolic (on host)
        sptrsv_supernodal_symbolic(nsupers, supercols.data(), etree, L.graph, &khLd, Ut.graph, &khUd);
        // > numeric (on host)
        sptrsv_compute(&khLd, L);
        sptrsv_compute(&khUd, Ut);
        Kokkos::fence();

        // > solve
        ValuesType b("b", nrows);
        Kokkos::deep_copy(b, B);
        Kokkos::deep_copy(X, ZERO);
        sptrsv_solve(&khLd, &khUd, X, b);
        Kokkos::fence();

        // > check
        scalar_t sum = 0.0;
        Kokkos::parallel_reduce(range_policy_t(0, X.extent(0)), ReductionCheck(X), sum);
        EXPECT_EQ(sum, X.extent(0));

        khLd.destroy_sptrsv_handle();
        khUd.destroy_sptrsv_handle();
      }
#endif
    }
  }

<<<<<<< HEAD
  static void run_test_sptrsv_blocks_impl(const bool is_lower,
                                          const size_type block_size) {
    auto fixture =
        is_lower ? get_6x6_lt_ones_fixture() : get_6x6_ut_ones_fixture();
    const auto [triMtx_crs, lhs, rhs] = create_crs_lhs_rhs(fixture);

    Bsr triMtx(triMtx_crs, block_size);
    basic_check(triMtx, lhs, rhs, is_lower, block_size);
  }

  static void run_test_sptrsv_blocks() {
    for (size_type block_size : {1, 2, 3}) {
      run_test_sptrsv_blocks_impl(true, block_size);
      run_test_sptrsv_blocks_impl(false, block_size);
    }
  }

  static void run_test_sptrsv_streams(SPTRSVAlgorithm test_algo, int nstreams,
                                      const bool is_lower) {
=======
  static void run_test_sptrsv_streams(SPTRSVAlgorithm test_algo, int nstreams, const bool is_lower) {
>>>>>>> 985c3a9e
    // Workaround for OpenMP: skip tests if concurrency < nstreams because of
    // not enough resource to partition
    bool run_streams_test = true;
#ifdef KOKKOS_ENABLE_OPENMP
    if (std::is_same<typename device::execution_space, Kokkos::OpenMP>::value) {
      int exec_concurrency = execution_space().concurrency();
      if (exec_concurrency < nstreams) {
        run_streams_test = false;
        std::cout << "  Skip stream test: concurrency = " << exec_concurrency << std::endl;
      }
    }
#endif
    if (!run_streams_test) return;

    const size_type nrows = 5;
    const size_type nnz   = 10;

    auto instances = Kokkos::Experimental::partition_space(execution_space(), std::vector<int>(nstreams, 1));

    std::vector<KernelHandle> kh_v(nstreams);
    std::vector<KernelHandle *> kh_ptr_v(nstreams);
    std::vector<RowMapType> row_map_v(nstreams);
    std::vector<EntriesType> entries_v(nstreams);
    std::vector<ValuesType> values_v(nstreams);
    std::vector<ValuesType> rhs_v(nstreams);
    std::vector<ValuesType> lhs_v(nstreams);

    auto fixture                  = is_lower ? get_5x5_lt_ones_fixture() : get_5x5_ut_ones_fixture();
    const auto [triMtx, lhs, rhs] = create_crs_lhs_rhs(fixture);

    auto row_map = triMtx.graph.row_map;
    auto entries = triMtx.graph.entries;
    auto values  = triMtx.values;

    for (int i = 0; i < nstreams; i++) {
      // Allocate
      row_map_v[i] = RowMapType("row_map", nrows + 1);
      entries_v[i] = EntriesType("entries", nnz);
      values_v[i]  = ValuesType("values", nnz);

      // Copy
      Kokkos::deep_copy(row_map_v[i], row_map);
      Kokkos::deep_copy(entries_v[i], entries);
      Kokkos::deep_copy(values_v[i], values);

      // Create known_lhs, generate rhs, then solve for lhs to compare to
      // known_lhs
      ValuesType known_lhs("known_lhs", nrows);
      // Create known solution lhs set to all 1's
      Kokkos::deep_copy(known_lhs, ONE);

      // Solution to find
      lhs_v[i] = ValuesType("lhs", nrows);

      // A*known_lhs generates rhs: rhs is dense, use spmv
      rhs_v[i] = ValuesType("rhs", nrows);

      KokkosSparse::spmv("N", ONE, triMtx, known_lhs, ZERO, rhs_v[i]);
      Kokkos::fence();

      // Create handle
      kh_v[i] = KernelHandle();
      kh_v[i].create_sptrsv_handle(test_algo, nrows, is_lower);
      kh_ptr_v[i] = &kh_v[i];

      // Symbolic phase
      sptrsv_symbolic(kh_ptr_v[i], row_map_v[i], entries_v[i], values_v[i]);
      Kokkos::fence();
    }  // Done handle creation and sptrsv_symbolic on all streams

    // Solve phase
    sptrsv_solve_streams(instances, kh_ptr_v, row_map_v, entries_v, values_v, rhs_v, lhs_v);

    for (int i = 0; i < nstreams; i++) instances[i].fence();

    // Checking
    for (int i = 0; i < nstreams; i++) {
      scalar_t sum = 0.0;
      Kokkos::parallel_reduce(range_policy_t(0, lhs_v[i].extent(0)), ReductionCheck(lhs_v[i]), sum);
      EXPECT_EQ(sum, lhs_v[i].extent(0));
      kh_v[i].destroy_sptrsv_handle();
    }
  }
};

}  // namespace Test

template <typename scalar_t, typename lno_t, typename size_type, typename device>
void test_sptrsv() {
  using TestStruct = Test::SptrsvTest<scalar_t, lno_t, size_type, device>;
  TestStruct::run_test_sptrsv();
  TestStruct::run_test_sptrsv_blocks();
}

template <typename scalar_t, typename lno_t, typename size_type, typename device>
void test_sptrsv_streams() {
  using TestStruct                  = Test::SptrsvTest<scalar_t, lno_t, size_type, device>;
  std::vector<SPTRSVAlgorithm> algs = {SPTRSVAlgorithm::SEQLVLSCHD_RP, SPTRSVAlgorithm::SEQLVLSCHD_TP1};
  if (TestStruct::do_cusparse()) {
    algs.push_back(SPTRSVAlgorithm::SPTRSV_CUSPARSE);
  }

  for (auto alg : algs) {
    for (int nstreams = 1; nstreams <= 4; ++nstreams) {
      TestStruct::run_test_sptrsv_streams(alg, nstreams, true);
      TestStruct::run_test_sptrsv_streams(alg, nstreams, false);
    }
  }
}

#define KOKKOSKERNELS_EXECUTE_TEST(SCALAR, ORDINAL, OFFSET, DEVICE)                      \
  TEST_F(TestCategory, sparse##_##sptrsv##_##SCALAR##_##ORDINAL##_##OFFSET##_##DEVICE) { \
    test_sptrsv<SCALAR, ORDINAL, OFFSET, DEVICE>();                                      \
    test_sptrsv_streams<SCALAR, ORDINAL, OFFSET, DEVICE>();                              \
  }

#include <Test_Common_Test_All_Type_Combos.hpp>

#undef KOKKOSKERNELS_EXECUTE_TEST<|MERGE_RESOLUTION|>--- conflicted
+++ resolved
@@ -497,7 +497,6 @@
     }
   }
 
-<<<<<<< HEAD
   static void run_test_sptrsv_blocks_impl(const bool is_lower,
                                           const size_type block_size) {
     auto fixture =
@@ -517,9 +516,6 @@
 
   static void run_test_sptrsv_streams(SPTRSVAlgorithm test_algo, int nstreams,
                                       const bool is_lower) {
-=======
-  static void run_test_sptrsv_streams(SPTRSVAlgorithm test_algo, int nstreams, const bool is_lower) {
->>>>>>> 985c3a9e
     // Workaround for OpenMP: skip tests if concurrency < nstreams because of
     // not enough resource to partition
     bool run_streams_test = true;
