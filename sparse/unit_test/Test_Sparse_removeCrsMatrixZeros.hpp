//@HEADER
// ************************************************************************
//
//                        Kokkos v. 4.0
//       Copyright (2022) National Technology & Engineering
//               Solutions of Sandia, LLC (NTESS).
//
// Under the terms of Contract DE-NA0003525 with NTESS,
// the U.S. Government retains certain rights in this software.
//
// Part of Kokkos, under the Apache License v2.0 with LLVM Exceptions.
// See https://kokkos.org/LICENSE for license information.
// SPDX-License-Identifier: Apache-2.0 WITH LLVM-exception
//
//@HEADER

/// \file Test_Sparse_SortCrs.hpp
/// \brief Tests for sort_crs_matrix and sort_crs_graph in
/// KokkosSparse_SortCrs.hpp

#ifndef KOKKOSSPARSE_REMOVECRSZEROS_HPP
#define KOKKOSSPARSE_REMOVECRSZEROS_HPP

#include <Kokkos_Core.hpp>
#include <KokkosSparse_CrsMatrix.hpp>
#include <KokkosSparse_Utils.hpp>
#include <Kokkos_ArithTraits.hpp>

namespace TestRemoveCrsMatrixZeros {

// Simple, sequential implementation of zero-removal to compare against
template <typename Matrix>
Matrix removeMatrixZerosReference(const Matrix& A) {
  using Offset     = typename Matrix::non_const_size_type;
  using Ordinal    = typename Matrix::ordinal_type;
  using Scalar     = typename Matrix::value_type;
  using KAT        = Kokkos::ArithTraits<Scalar>;
  auto rowmapHost  = Kokkos::create_mirror_view_and_copy(Kokkos::HostSpace(), A.graph.row_map);
  auto entriesHost = Kokkos::create_mirror_view_and_copy(Kokkos::HostSpace(), A.graph.entries);
  auto valuesHost  = Kokkos::create_mirror_view_and_copy(Kokkos::HostSpace(), A.values);
  // First, create the filtered rowmap (the CrsMatrix constructor taking host
  // pointers does expect rowmap to be in Ordinal)
  Ordinal filteredNNZ                 = 0;
  std::vector<Ordinal> filteredRowmap = {0};  // first row begins at 0
  for (Ordinal i = 0; i < A.numRows(); i++) {
    for (Offset j = rowmapHost(i); j < rowmapHost(i + 1); j++) {
      if (valuesHost(j) != KAT::zero()) {
        filteredNNZ++;
      }
    }
    filteredRowmap.push_back(filteredNNZ);
  }
  // Then allocate and fill in the filtered entries and values
  std::vector<Ordinal> filteredEntries;
  std::vector<Scalar> filteredValues;
  for (Offset i = 0; i < A.nnz(); i++) {
    if (valuesHost(i) != KAT::zero()) {
      filteredEntries.push_back(entriesHost(i));
      filteredValues.push_back(valuesHost(i));
    }
  }
  // Copy all the views back to device and construct matrix
  return Matrix("A filtered", A.numRows(), A.numCols(), filteredNNZ, filteredValues.data(), filteredRowmap.data(),
                filteredEntries.data());
}

template <typename Matrix>
Matrix loadMatrixFromVectors(int numRows, int numCols, const std::vector<int>& rowmapRawInt,
                             const std::vector<int>& entriesRawInt, const std::vector<double>& valuesRawDouble) {
  using Offset  = typename Matrix::non_const_size_type;
  using Ordinal = typename Matrix::ordinal_type;
  using Scalar  = typename Matrix::value_type;
  // The CrsMatrix constructor taking host pointers expects rowmap to be in
  // Ordinal
  std::vector<Ordinal> rowmapRaw;
  std::vector<Ordinal> entriesRaw;
  std::vector<Scalar> valuesRaw;
  for (auto val : rowmapRawInt) rowmapRaw.push_back(val);
  for (auto val : entriesRawInt) entriesRaw.push_back(val);
  for (auto val : valuesRawDouble) valuesRaw.push_back(Scalar(val));
  Offset nnz = rowmapRaw.size() ? rowmapRaw[numRows] : 0;
  return Matrix("A", numRows, numCols, nnz, valuesRaw.data(), rowmapRaw.data(), entriesRaw.data());
}

template <typename Matrix>
void getTestInput(int test, Matrix& A, Matrix& Afiltered_ref) {
  using Offset                = typename Matrix::size_type;
  bool haveHardcodedReference = true;
  switch (test) {
    case 0: {
      // No entries, but nonzero dimensions.
      std::vector<int> rowmap = {0, 0, 0, 0, 0};
      std::vector<int> entries;
      std::vector<double> values;
      A             = loadMatrixFromVectors<Matrix>(4, 4, rowmap, entries, values);
      Afiltered_ref = loadMatrixFromVectors<Matrix>(4, 4, rowmap, entries, values);
      break;
    }
    case 1: {
      // Some empty rows, and some zero values
      std::vector<int> rowmap        = {0, 0, 3, 3, 5};
      std::vector<int> entries       = {0, 1, 3, 1, 2};
      std::vector<double> values     = {1, 3, 0, 0, 2};
      A                              = loadMatrixFromVectors<Matrix>(4, 4, rowmap, entries, values);
      std::vector<int> rowmapFilt    = {0, 0, 2, 2, 3};
      std::vector<int> entriesFilt   = {0, 1, 2};
      std::vector<double> valuesFilt = {1, 3, 2};
      Afiltered_ref                  = loadMatrixFromVectors<Matrix>(4, 4, rowmapFilt, entriesFilt, valuesFilt);
      break;
    }
    case 2: {
      // Zero-row matrix, length-0 rowmap
      typename Matrix::row_map_type rowmap;
      typename Matrix::index_type entries;
      typename Matrix::values_type values;
      A             = Matrix("A empty", 0, 0, 0, values, rowmap, entries);
      Afiltered_ref = A;
      break;
    }
    case 3: {
      // Zero-row matrix, length-1 rowmap
      std::vector<int> rowmap = {0};
      std::vector<int> entries;
      std::vector<double> values;
      A             = loadMatrixFromVectors<Matrix>(0, 0, rowmap, entries, values);
      Afiltered_ref = A;
      break;
    }
    case 4: {
      // A row of all zeros that will be filtered
      std::vector<int> rowmap        = {0, 3, 6};
      std::vector<int> entries       = {0, 1, 2, 3, 4, 5};
      std::vector<double> values     = {0, 0, 0, 1, 1, 1};
      A                              = loadMatrixFromVectors<Matrix>(2, 6, rowmap, entries, values);
      std::vector<int> rowmapFilt    = {0, 0, 3};
      std::vector<int> entriesFilt   = {3, 4, 5};
      std::vector<double> valuesFilt = {1, 1, 1};
      Afiltered_ref                  = loadMatrixFromVectors<Matrix>(2, 6, rowmapFilt, entriesFilt, valuesFilt);
      break;
    }
    case 5: {
      // One zero in each row that will be filtered
      std::vector<int> rowmap        = {0, 2, 4, 7};
      std::vector<int> entries       = {0, 1, 1, 2, 0, 1, 2};
      std::vector<double> values     = {0, 1, 1, 0, 0, 3, -3};
      A                              = loadMatrixFromVectors<Matrix>(3, 3, rowmap, entries, values);
      std::vector<int> rowmapFilt    = {0, 1, 2, 4};
      std::vector<int> entriesFilt   = {1, 1, 1, 2};
      std::vector<double> valuesFilt = {1, 1, 3, -3};
      Afiltered_ref                  = loadMatrixFromVectors<Matrix>(3, 3, rowmapFilt, entriesFilt, valuesFilt);
      break;
    }
    case 6: {
      // First and last rows empty
      std::vector<int> rowmap        = {0, 0, 2, 2};
      std::vector<int> entries       = {0, 1};
      std::vector<double> values     = {0, 3.14};
      A                              = loadMatrixFromVectors<Matrix>(3, 2, rowmap, entries, values);
      std::vector<int> rowmapFilt    = {0, 0, 1, 1};
      std::vector<int> entriesFilt   = {1};
      std::vector<double> valuesFilt = {3.14};
      Afiltered_ref                  = loadMatrixFromVectors<Matrix>(3, 2, rowmapFilt, entriesFilt, valuesFilt);
      break;
    }
    case 7: {
      // First and last rows nonempty, but will be empty after filtering
      std::vector<int> rowmap        = {0, 2, 4, 6};
      std::vector<int> entries       = {0, 1, 1, 2, 0, 3};
      std::vector<double> values     = {0, 0, 1, -1, 0, 0};
      A                              = loadMatrixFromVectors<Matrix>(3, 4, rowmap, entries, values);
      std::vector<int> rowmapFilt    = {0, 0, 2, 2};
      std::vector<int> entriesFilt   = {1, 2};
      std::vector<double> valuesFilt = {1, -1};
      Afiltered_ref                  = loadMatrixFromVectors<Matrix>(3, 4, rowmapFilt, entriesFilt, valuesFilt);
      break;
    }
    case 8: {
      // Large, random matrix with 30% of values converted to zero
      Offset nnz      = 40 * 10000;
      A               = KokkosSparse::Impl::kk_generate_sparse_matrix<Matrix>(10000, 10000, nnz, 10, 5000);
      auto valuesHost = Kokkos::create_mirror_view(A.values);
      Kokkos::deep_copy(valuesHost, A.values);
      for (Offset i = 0; i < A.nnz(); i++) {
        if (rand() % 10 < 3) valuesHost(i) = 0.0;
      }
      Kokkos::deep_copy(A.values, valuesHost);
      Afiltered_ref          = removeMatrixZerosReference(A);
      haveHardcodedReference = false;
      break;
    }
    case 9: {
      // Large, sparser random matrix with 99% of values converted to zero
      Offset nnz      = 10 * 40000;
      A               = KokkosSparse::Impl::kk_generate_sparse_matrix<Matrix>(40000, 40000, nnz, 10, 10000);
      auto valuesHost = Kokkos::create_mirror_view(A.values);
      Kokkos::deep_copy(valuesHost, A.values);
      for (Offset i = 0; i < A.nnz(); i++) {
        if (rand() % 100 != 99) valuesHost(i) = 0.0;
      }
      Kokkos::deep_copy(A.values, valuesHost);
      Afiltered_ref          = removeMatrixZerosReference(A);
      haveHardcodedReference = false;
      break;
    }
    default: throw std::invalid_argument("Test case number of out bounds");
  }
  // If we have a hardcoded reference, check that the reference impl is correct
  // on this case
  if (haveHardcodedReference) {
    Matrix Afiltered_refimpl           = removeMatrixZerosReference(A);
    bool referenceImplMatchesHardcoded = Test::is_same_matrix<Matrix, TestDevice>(Afiltered_ref, Afiltered_refimpl);
    ASSERT_TRUE(referenceImplMatchesHardcoded) << "Test case " << test << ": reference impl gave wrong answer!";
  }
}

}  // namespace TestRemoveCrsMatrixZeros

void testRemoveCrsMatrixZeros(int testCase) {
  using namespace TestRemoveCrsMatrixZeros;
<<<<<<< HEAD
  using Matrix = KokkosSparse::CrsMatrix<default_scalar, default_lno_t, TestDevice, void, default_size_type>;
=======
  using Matrix = KokkosSparse::CrsMatrix<KokkosKernels::default_scalar, KokkosKernels::default_lno_t, TestDevice, void,
                                         KokkosKernels::default_size_type>;
>>>>>>> 5b116ec9
  Matrix A, Afiltered_ref;
  getTestInput<Matrix>(testCase, A, Afiltered_ref);
  Matrix Afiltered_actual = KokkosSparse::removeCrsMatrixZeros(A);
  bool matches            = Test::is_same_matrix<Matrix, TestDevice>(Afiltered_actual, Afiltered_ref);
  EXPECT_TRUE(matches) << "Test case " << testCase << ": matrix with zeros filtered out does not match reference.";
}

TEST_F(TestCategory, sparse_remove_crs_zeros) {
  for (int testCase = 0; testCase < 10; testCase++) testRemoveCrsMatrixZeros(testCase);
}

#endif  // KOKKOSSPARSE_REMOVECRSZEROS_HPP<|MERGE_RESOLUTION|>--- conflicted
+++ resolved
@@ -217,12 +217,8 @@
 
 void testRemoveCrsMatrixZeros(int testCase) {
   using namespace TestRemoveCrsMatrixZeros;
-<<<<<<< HEAD
-  using Matrix = KokkosSparse::CrsMatrix<default_scalar, default_lno_t, TestDevice, void, default_size_type>;
-=======
   using Matrix = KokkosSparse::CrsMatrix<KokkosKernels::default_scalar, KokkosKernels::default_lno_t, TestDevice, void,
                                          KokkosKernels::default_size_type>;
->>>>>>> 5b116ec9
   Matrix A, Afiltered_ref;
   getTestInput<Matrix>(testCase, A, Afiltered_ref);
   Matrix Afiltered_actual = KokkosSparse::removeCrsMatrixZeros(A);
