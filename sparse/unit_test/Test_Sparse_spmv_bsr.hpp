//@HEADER
// ************************************************************************
//
//                        Kokkos v. 4.0
//       Copyright (2022) National Technology & Engineering
//               Solutions of Sandia, LLC (NTESS).
//
// Under the terms of Contract DE-NA0003525 with NTESS,
// the U.S. Government retains certain rights in this software.
//
// Part of Kokkos, under the Apache License v2.0 with LLVM Exceptions.
// See https://kokkos.org/LICENSE for license information.
// SPDX-License-Identifier: Apache-2.0 WITH LLVM-exception
//
//@HEADER

/*! \file Test_Sparse_spmv_bsr.hpp

  Test the following 256 combos for at least a few matcies.

  Algorithms              Alpha     Beta     Block Sizes    Modes
  (none)                  0         0        1              N
  native              x   1      x  1     x  2           x  T
  experimental_bsr_tc     -1        -1       5              C
                          3.7       -1.5     9              H

  There are also a subset of tests on larger matrices

  Multivector products are also tested for these cases with 1 and 7 vectors
*/

#include <algorithm>
#include <iostream>
#include <stdexcept>

#include <gtest/gtest.h>
#include <Kokkos_Core.hpp>

#include <KokkosKernels_TestUtils.hpp>
#include <KokkosKernels_Test_Structured_Matrix.hpp>
#include <KokkosKernels_IOUtils.hpp>
#include <KokkosKernels_Utils.hpp>
#include "KokkosKernels_default_types.hpp"
#include <KokkosKernels_NaN.hpp>

#include "KokkosSparse_spmv.hpp"
#include "KokkosSparse_BsrMatrix.hpp"
#include "KokkosSparse_CrsMatrix.hpp"
#include "KokkosSparse_crs_to_bsr_impl.hpp"
#include "KokkosSparse_bsr_to_crs_impl.hpp"
#include "KokkosSparse_Utils.hpp"

using kokkos_complex_double = Kokkos::complex<double>;
using kokkos_complex_float  = Kokkos::complex<float>;

namespace Test_Spmv_Bsr {

/*! \brief Maximum value used to fill A */
template <typename T>
constexpr T max_a() {
  T discard, maxVal;
  KokkosKernels::Impl::getRandomBounds(10.0, discard, maxVal);
  return maxVal;
}

/*! \brief Maximum value used to fill X */
template <typename T>
constexpr T max_x() {
  T discard, maxVal;
  KokkosKernels::Impl::getRandomBounds(10.0, discard, maxVal);
  return maxVal;
}

/*! \brief Maximum value used to fill Y */
template <typename T>
constexpr T max_y() {
  T discard, maxVal;
  KokkosKernels::Impl::getRandomBounds(10.0, discard, maxVal);
  return maxVal;
}

/*! \brief whether the mode transposes the matrix*/
inline bool mode_is_transpose(const char *mode) { return mode[0] == 'T' || mode[0] == 'H'; }

/*! \brief Get the max nonzeros (not max nonzero _blocks_) per row of Op(A) */
template <typename Bsr>
inline size_t opMaxNnzPerRow(const Bsr &A, bool trans) {
  if (trans) {
    auto At = KokkosSparse::Impl::transpose_bsr_matrix(A);
    return At.blockDim() *
           (size_t)KokkosSparse::Impl::graph_max_degree<typename Bsr::execution_space, typename Bsr::ordinal_type>(
               At.graph.row_map);
  } else {
    return A.blockDim() *
           (size_t)KokkosSparse::Impl::graph_max_degree<typename Bsr::execution_space, typename Bsr::ordinal_type>(
               A.graph.row_map);
  }
}

/*! \brief 0x0 matrix */
template <typename Bsr>
Bsr bsr_corner_case_0_by_0(const int blockSize) {
  return Bsr("empty", 0, 0, 0, nullptr, nullptr, nullptr, blockSize);
}

/*! \brief 0x1 matrix */
template <typename Bsr>
Bsr bsr_corner_case_0_by_1(const int blockSize) {
  return Bsr("empty", 0, blockSize, 0, nullptr, nullptr, nullptr, blockSize);
}

/*! \brief 1x0 matrix */
template <typename Bsr>
Bsr bsr_corner_case_1_by_0(const int blockSize) {
  return Bsr("empty", blockSize, 0, 0, nullptr, nullptr, nullptr, blockSize);
}

template <typename Bsr>
Bsr bsr_random(const int blockSize, const int blockRows, const int blockCols) {
  using scalar_type  = typename Bsr::non_const_value_type;
  using ordinal_type = typename Bsr::non_const_ordinal_type;
  using size_type    = typename Bsr::non_const_size_type;
  using Crs          = KokkosSparse::CrsMatrix<scalar_type, ordinal_type, typename Bsr::device_type, void, size_type>;
  using Graph        = typename Crs::staticcrsgraph_type;

  // construct a random Crs Matrix
  Test::RandCsMatrix<scalar_type, Kokkos::LayoutLeft, typename Bsr::device_type, ordinal_type, size_type> rcs(
      blockRows, blockCols, scalar_type(0), max_a<scalar_type>());

  const auto colids = Kokkos::subview(rcs.get_ids(), Kokkos::make_pair(size_type(0), rcs.get_nnz()));
  const auto vals   = Kokkos::subview(rcs.get_vals(), Kokkos::make_pair(size_type(0), rcs.get_nnz()));
  Graph graph(colids, rcs.get_map());
  Crs crs("crs", blockCols, vals, graph);

  // expand to Bsr matrix
  return KokkosSparse::Impl::expand_crs_to_bsr<Bsr>(crs, blockSize);
}

/*! \brief test a specific spmv

*/
template <typename Handle, typename Bsr, typename Crs, typename XVector, typename YVector,
          typename Alpha = typename Bsr::non_const_value_type, typename Beta = typename Bsr::non_const_value_type>
void test_spmv(Handle *handle, const char *mode, const Alpha &alpha, const Beta &beta, const Bsr &a, const Crs &acrs,
               size_t maxNnzPerRow, const XVector &x, const YVector &y) {
  using scalar_type  = typename Bsr::non_const_value_type;
  using ordinal_type = typename Bsr::non_const_ordinal_type;
  using KATS         = Kokkos::ArithTraits<scalar_type>;
  using mag_type     = typename KATS::mag_type;

  // generate expected result from reference (CRS) implementation
  YVector yExp("yExp", y.extent(0));
  Kokkos::deep_copy(yExp, y);
  KokkosSparse::spmv(mode, alpha, acrs, x, beta, yExp);

  // scratch space for actual value (don't modify input)
  YVector yAct("yAct", y.extent(0));
  Kokkos::deep_copy(yAct, y);

  KokkosSparse::spmv(handle, mode, alpha, a, x, beta, yAct);

  // compare yExp and yAct
  auto hyExp = Kokkos::create_mirror_view(yExp);
  auto hyAct = Kokkos::create_mirror_view(yAct);
  Kokkos::deep_copy(hyExp, yExp);
  Kokkos::deep_copy(hyAct, yAct);

  /* assume that any floating-point op may introduce eps() error
     scaling y is one op
     dot product of x is two ops per entry (mul and add)

     10x means same order of magnitude
  */
  const mag_type tolerance = KATS::eps() * KATS::abs(beta) * KATS::abs(max_y<scalar_type>()) +
                             10 * KATS::eps() * maxNnzPerRow * KATS::abs(alpha) * KATS::abs(max_a<scalar_type>()) *
                                 KATS::abs(max_x<scalar_type>());

  std::vector<ordinal_type> errIdx;

  for (ordinal_type i = 0; i < ordinal_type(hyAct.extent(0)); ++i) {
    if (KATS::abs(hyExp(i) - hyAct(i)) > tolerance) {
      errIdx.push_back(i);
    }
  }

  if (!errIdx.empty()) {
    std::string alg = KokkosSparse::get_spmv_algorithm_name(handle->get_algorithm());

    std::cerr << __FILE__ << ":" << __LINE__ << " BsrMatrix SpMV failure!" << std::endl;
    std::cerr << "alg:          " << alg << std::endl;
    std::cerr << "mode:         " << mode << std::endl;
    std::cerr << "A:            " << a.numRows() << "x" << a.numCols() << std::endl;
    std::cerr << "A blockdim:   " << a.blockDim() << std::endl;
    std::cerr << "alpha:        " << alpha << std::endl;
    std::cerr << "beta:         " << beta << std::endl;
    std::cerr << "maxNnzPerRow: " << maxNnzPerRow << std::endl;
    std::cerr << "First 100 errors:" << std::endl;
    std::cerr << "y\texp\tact\terr\ttol" << std::endl;
    std::cerr << "-\t---\t---\t---\t---" << std::endl;
    for (size_t i = 0; i < 100 && i < errIdx.size(); ++i) {
      size_t ei = errIdx[i];
      // clang-format off
      std::cerr << ei 
                << "\t" << hyExp(ei)
                << "\t" << hyAct(ei)
                << "\t" << KATS::abs(hyExp(ei) - hyAct(ei))
                << "\t" << tolerance
                << std::endl;
      // clang-format on
    }
  }

  EXPECT_TRUE(errIdx.empty());
}

template <typename Bsr>
struct VectorTypeFor {
  using type = Kokkos::View<typename Bsr::non_const_value_type *, typename Bsr::device_type>;
};

template <typename Bsr>
std::tuple<Bsr, typename VectorTypeFor<Bsr>::type, typename VectorTypeFor<Bsr>::type> spmv_corner_case_0_by_0(
    const char * /*mode*/, const int blockSize) {
  using vector_type = typename VectorTypeFor<Bsr>::type;
  Bsr a             = bsr_corner_case_0_by_0<Bsr>(blockSize);
  vector_type x("x", 0);
  vector_type y("y", 0);
  return std::make_tuple(a, x, y);
}

template <typename Bsr>
std::tuple<Bsr, typename VectorTypeFor<Bsr>::type, typename VectorTypeFor<Bsr>::type> spmv_corner_case_0_by_1(
    const char *mode, const int blockSize) {
  using vector_type     = typename VectorTypeFor<Bsr>::type;
  using execution_space = typename Bsr::execution_space;
  using scalar_type     = typename Bsr::non_const_value_type;
  Bsr a                 = bsr_corner_case_0_by_1<Bsr>(blockSize);

  size_t nx = a.numCols() * a.blockDim();
  size_t ny = a.numRows() * a.blockDim();
  if (mode_is_transpose(mode)) {
    std::swap(nx, ny);
  }
  vector_type x("x", nx);
  vector_type y("y", ny);

  Kokkos::Random_XorShift64_Pool<execution_space> random(13718);
  Kokkos::fill_random(x, random, max_x<scalar_type>());
  Kokkos::fill_random(y, random, max_y<scalar_type>());

  return std::make_tuple(a, x, y);
}

template <typename Bsr>
std::tuple<Bsr, typename VectorTypeFor<Bsr>::type, typename VectorTypeFor<Bsr>::type> spmv_corner_case_1_by_0(
    const char *mode, const int blockSize) {
  using vector_type     = typename VectorTypeFor<Bsr>::type;
  using execution_space = typename Bsr::execution_space;
  using scalar_type     = typename Bsr::non_const_value_type;
  Bsr a                 = bsr_corner_case_1_by_0<Bsr>(blockSize);

  size_t nx = a.numCols() * a.blockDim();
  size_t ny = a.numRows() * a.blockDim();
  if (mode_is_transpose(mode)) {
    std::swap(nx, ny);
  }
  vector_type x("x", nx);
  vector_type y("y", ny);

  Kokkos::Random_XorShift64_Pool<execution_space> random(13718);
  Kokkos::fill_random(x, random, max_x<scalar_type>());
  Kokkos::fill_random(y, random, max_y<scalar_type>());

  return std::make_tuple(a, x, y);
}

/*! \brief

*/
template <typename Bsr>
std::tuple<Bsr, typename VectorTypeFor<Bsr>::type, typename VectorTypeFor<Bsr>::type> spmv_random(const char *mode,
                                                                                                  const int blockSize,
                                                                                                  const int blockRows,
                                                                                                  const int blockCols) {
  using scalar_type = typename Bsr::non_const_value_type;

  // expand to Bsr matrix
  Bsr a = bsr_random<Bsr>(blockSize, blockRows, blockCols);

  // generate some random vectors
  using vector_type     = typename VectorTypeFor<Bsr>::type;
  using execution_space = typename Bsr::execution_space;

  size_t nx = a.numCols() * a.blockDim();
  size_t ny = a.numRows() * a.blockDim();
  if (mode_is_transpose(mode)) {
    std::swap(nx, ny);
  }
  vector_type x("x", nx);
  vector_type y("y", ny);

  Kokkos::Random_XorShift64_Pool<execution_space> random(13718);
  Kokkos::fill_random(x, random, max_x<scalar_type>());
  Kokkos::fill_random(y, random, max_y<scalar_type>());

  return std::make_tuple(a, x, y);
}

/*! \brief create random x and y multivectors for a given matrix and spmv mode
 */
template <typename Bsr>
auto random_vecs_for_spmv(const char *mode, const Bsr &a, const bool nans = false)
    -> std::tuple<typename VectorTypeFor<Bsr>::type, typename VectorTypeFor<Bsr>::type> {
  using scalar_type     = typename Bsr::non_const_value_type;
  using vector_type     = typename VectorTypeFor<Bsr>::type;
  using execution_space = typename Bsr::execution_space;
  using policy_type     = Kokkos::RangePolicy<typename vector_type::execution_space>;

  size_t nx = static_cast<size_t>(a.numCols()) * a.blockDim();
  size_t ny = static_cast<size_t>(a.numRows()) * a.blockDim();
  if (mode_is_transpose(mode)) {
    std::swap(nx, ny);
  }
  vector_type x("x", nx);
  vector_type y("y", ny);

  Kokkos::Random_XorShift64_Pool<execution_space> random(13718);
  Kokkos::fill_random(x, random, max_x<scalar_type>());
  Kokkos::fill_random(y, random, max_y<scalar_type>());

  if (nans) {
    Kokkos::parallel_for(
        policy_type(0, x.extent(0)), KOKKOS_LAMBDA(size_t i) {
          if (0 == (i % 17)) {
            x(i) = KokkosKernels::Impl::quiet_NaN<scalar_type>();
          }
        });
    Kokkos::parallel_for(
        policy_type(0, y.extent(0)), KOKKOS_LAMBDA(size_t i) {
          if (0 == (i % 17)) {
            y(i) = KokkosKernels::Impl::quiet_NaN<scalar_type>();
          }
        });
  }

  return std::make_tuple(x, y);
}

/*! \brief test all combos of the provided matrix
 */
template <typename Bsr, typename Crs>
void test_spmv_combos(const char *mode, const Bsr &a, const Crs &acrs, size_t maxNnzPerRow) {
  using namespace KokkosSparse;
  using scalar_type     = typename Bsr::non_const_value_type;
  using execution_space = typename Bsr::execution_space;

  auto [x, y]                     = random_vecs_for_spmv(mode, a);
  auto [x_with_nans, y_with_nans] = random_vecs_for_spmv(mode, a, true);
<<<<<<< HEAD

  using handle_t = SPMVHandle<execution_space, Bsr, decltype(x), decltype(y)>;

  // cover a variety of algorithms
  std::vector<std::unique_ptr<handle_t>> handles;
  for (SPMVAlgorithm algo : {SPMV_DEFAULT, SPMV_NATIVE, SPMV_BSR_V41})
    handles.push_back(std::make_unique<handle_t>(algo));

  // Tensor core algorithm temporarily disabled, fails on V100
  /*
  if constexpr (KokkosKernels::Impl::kk_is_gpu_exec_space<execution_space>()) {
=======

  using handle_t = SPMVHandle<execution_space, Bsr, decltype(x), decltype(y)>;

  // cover a variety of algorithms
  std::vector<std::unique_ptr<handle_t>> handles;
  for (SPMVAlgorithm algo : {SPMV_DEFAULT, SPMV_NATIVE, SPMV_BSR_V41})
    handles.push_back(std::make_unique<handle_t>(algo));

  // Tensor core algorithm temporarily disabled, fails on V100
  /*
  if constexpr (KokkosKernels::Impl::is_gpu_exec_space_v<execution_space>) {
>>>>>>> 5b116ec9
#if defined(KOKKOS_ENABLE_CUDA)
    if constexpr (std::is_same_v<execution_space, Kokkos::Cuda>) {
#if defined(KOKKOS_ARCH_AMPERE) || defined(KOKKOS_ARCH_VOLTA)
      handles.push_back(new handle_t(SPMV_BSR_TC));
#if defined(KOKKOS_ARCH_AMPERE)
      // Also call SPMV_BSR_TC with Precision = Double on Ampere
      handles.push_back(new handle_t(SPMV_BSR_TC));
      handles.back()->bsr_tc_precision = Experimental::Bsr_TC_Precision::Double;
#endif  // AMPERE
#endif  // AMPERE || VOLTA
    }
#endif  // CUDA
  }
  */

  for (std::unique_ptr<handle_t> &handle : handles) {
    for (scalar_type alpha : {scalar_type(0), scalar_type(1), scalar_type(-1), scalar_type(3.7)}) {
      for (scalar_type beta : {scalar_type(0), scalar_type(1), scalar_type(-1), scalar_type(-1.5)}) {
        test_spmv(handle.get(), mode, alpha, beta, a, acrs, maxNnzPerRow, x, y);
        if (beta == scalar_type(0)) {
          test_spmv(handle.get(), mode, alpha, beta, a, acrs, maxNnzPerRow, x_with_nans, y_with_nans);
        }
      }
    }
  }
}

/*! \brief test all combos of all matrices with different block sizes
 */
template <typename Scalar, typename Ordinal, typename Offset, typename Device>
void test_spmv_corner_cases() {
  using Bsr = KokkosSparse::Experimental::BsrMatrix<Scalar, Ordinal, Device, void, Offset>;
  using Crs = KokkosSparse::CrsMatrix<Scalar, Ordinal, Device, void, Offset>;
  for (auto mode : {"N", "T", "C", "H"}) {
    for (int bs : {1, 2, 5, 9}) {
      {
        auto A    = bsr_corner_case_0_by_0<Bsr>(bs);
        auto Acrs = KokkosSparse::Impl::bsr_to_crs<Crs>(A);
        test_spmv_combos(mode, A, Acrs, 0);
      }
      {
        auto A    = bsr_corner_case_0_by_1<Bsr>(bs);
        auto Acrs = KokkosSparse::Impl::bsr_to_crs<Crs>(A);
        test_spmv_combos(mode, A, Acrs, 0);
      }
      {
        auto A    = bsr_corner_case_1_by_0<Bsr>(bs);
        auto Acrs = KokkosSparse::Impl::bsr_to_crs<Crs>(A);
        test_spmv_combos(mode, A, Acrs, 0);
      }
    }
  }
}

template <typename Scalar, typename Ordinal, typename Offset, typename Device>
void test_spmv_random() {
  using Bsr = KokkosSparse::Experimental::BsrMatrix<Scalar, Ordinal, Device, void, Offset>;
  using Crs = KokkosSparse::CrsMatrix<Scalar, Ordinal, Device, void, Offset>;
  // thoroughly test smaller matrices
  std::vector<std::pair<int, int>> shapes = {{10, 10}, {10, 50}, {50, 10}};
  for (auto &shape : shapes) {
    for (int bs : {1, 2, 5, 9}) {
      auto A                   = bsr_random<Bsr>(bs, shape.first, shape.second);
      auto Acrs                = KokkosSparse::Impl::bsr_to_crs<Crs>(A);
      size_t maxNnzPerRow      = opMaxNnzPerRow(A, false);
      size_t maxNnzPerRowTrans = opMaxNnzPerRow(A, true);
      for (auto mode : {"N", "T", "C", "H"}) {
        test_spmv_combos(mode, A, Acrs, mode_is_transpose(mode) ? maxNnzPerRowTrans : maxNnzPerRow);
      }
    }
  }

  // test a tougher case on a big matrix
  {
    constexpr int blockSizePrime = 7;
    constexpr int smallPrime     = 11;
    constexpr int largePrime     = 499;
    auto A                       = bsr_random<Bsr>(blockSizePrime, smallPrime, largePrime);
    auto Acrs                    = KokkosSparse::Impl::bsr_to_crs<Crs>(A);
    size_t maxNnzPerRow          = opMaxNnzPerRow(A, false);
    size_t maxNnzPerRowTrans     = opMaxNnzPerRow(A, true);
    for (auto mode : {"N", "T"}) {
      test_spmv_combos(mode, A, Acrs, mode_is_transpose(mode) ? maxNnzPerRowTrans : maxNnzPerRow);
    }
  }
}

template <typename Scalar, typename Ordinal, typename Offset, typename Device>
void test_spmv() {
  test_spmv_corner_cases<Scalar, Ordinal, Offset, Device>();
  test_spmv_random<Scalar, Ordinal, Offset, Device>();
}

// ----------------------------------------------------------------------------
// Multivector
// ----------------------------------------------------------------------------

// Note: if mode_is_transpose(mode), then maxNnzPerRow is for A^T. Otherwise,
// it's for A.
template <typename Handle, typename Bsr, typename Crs, typename XVector, typename YVector, typename Alpha,
          typename Beta>
void test_spm_mv(Handle *handle, const char *mode, const Alpha &alpha, const Beta &beta, const Bsr &a, const Crs &acrs,
                 size_t maxNnzPerRow, const XVector &x, const YVector &y) {
  using scalar_type  = typename Bsr::non_const_value_type;
  using ordinal_type = typename Bsr::non_const_ordinal_type;
  using KATS         = Kokkos::ArithTraits<scalar_type>;
  using mag_type     = typename KATS::mag_type;

  // generate expected result from reference (CRS) implementation
  YVector yExp("yExp", y.extent(0), y.extent(1));
  Kokkos::deep_copy(yExp, y);
  KokkosSparse::spmv(mode, alpha, acrs, x, beta, yExp);

  // scratch space for actual value (don't modify input)
  YVector yAct("yAct", y.extent(0), y.extent(1));
  Kokkos::deep_copy(yAct, y);

  KokkosSparse::spmv(handle, mode, alpha, a, x, beta, yAct);

  // compare yExp and yAct
  auto hyExp = Kokkos::create_mirror_view(yExp);
  auto hyAct = Kokkos::create_mirror_view(yAct);
  Kokkos::deep_copy(hyExp, yExp);
  Kokkos::deep_copy(hyAct, yAct);

  /* assume that any floating-point op may introduce eps() error
     scaling y is one op
     dot product of x is two ops per entry (mul and add)
  */
  const mag_type tolerance = KATS::eps() * KATS::abs(beta) * KATS::abs(max_y<scalar_type>()) +
                             10 * KATS::eps() * maxNnzPerRow * KATS::abs(alpha) * KATS::abs(max_a<scalar_type>()) *
                                 KATS::abs(max_x<scalar_type>());

  std::vector<std::pair<ordinal_type, ordinal_type>> errIdx;

  for (ordinal_type i = 0; i < ordinal_type(hyAct.extent(0)); ++i) {
    for (ordinal_type j = 0; j < ordinal_type(hyAct.extent(1)); ++j) {
      if (KATS::abs(hyExp(i, j) - hyAct(i, j)) > tolerance) {
        errIdx.push_back({i, j});
      }
    }
  }

  if (!errIdx.empty()) {
    std::string alg = KokkosSparse::get_spmv_algorithm_name(handle->get_algorithm());

    std::cerr << __FILE__ << ":" << __LINE__ << " BsrMatrix SpMMV failure!" << std::endl;
    std::cerr << "alg:          " << alg << std::endl;
    std::cerr << "mode:         " << mode << std::endl;
    std::cerr << "A:            " << a.numRows() << "x" << a.numCols() << std::endl;
    std::cerr << "A blockdim:   " << a.blockDim() << std::endl;
    std::cerr << "alpha:        " << alpha << std::endl;
    std::cerr << "beta:         " << beta << std::endl;
    std::cerr << "maxNnzPerRow: " << maxNnzPerRow << std::endl;
    std::cerr << "First 100 errors:" << std::endl;
    std::cerr << "i\tj\texp\tact\terr\ttol" << std::endl;
    std::cerr << "-\t-\t---\t---\t---\t---" << std::endl;
    for (size_t e = 0; e < 100 && e < errIdx.size(); ++e) {
      auto ij = errIdx[e];
      auto i  = ij.first;
      auto j  = ij.second;
      // clang-format off
      std::cerr << i << "\t" << j 
                << "\t" << hyExp(i,j)
                << "\t" << hyAct(i,j)
                << "\t" << KATS::abs(hyExp(i,j) - hyAct(i,j))
                << "\t" << tolerance
                << std::endl;
      // clang-format on
    }
  }

  EXPECT_TRUE(errIdx.empty());
}

template <typename Layout, typename Bsr>
struct MultiVectorTypeFor {
  using type = Kokkos::View<typename Bsr::non_const_value_type **, Layout, typename Bsr::device_type>;
};

/*! \brief create random x and y multivectors for a given matrix and spmv mode
 */
template <typename Layout, typename Bsr>
auto random_multivecs_for_spm_mv(const char *mode, const Bsr &a, const size_t numVecs, const bool nans = false)
    -> std::tuple<typename MultiVectorTypeFor<Layout, Bsr>::type, typename MultiVectorTypeFor<Layout, Bsr>::type> {
  using scalar_type     = typename Bsr::non_const_value_type;
  using vector_type     = typename MultiVectorTypeFor<Layout, Bsr>::type;
  using execution_space = typename Bsr::execution_space;
  using policy_type     = Kokkos::RangePolicy<typename vector_type::execution_space>;

  size_t nx = static_cast<size_t>(a.numCols()) * a.blockDim();
  size_t ny = static_cast<size_t>(a.numRows()) * a.blockDim();
  if (mode_is_transpose(mode)) {
    std::swap(nx, ny);
  }
  vector_type x("x", nx, numVecs);
  vector_type y("y", ny, numVecs);

  Kokkos::Random_XorShift64_Pool<execution_space> random(13718);
  Kokkos::fill_random(x, random, max_x<scalar_type>());
  Kokkos::fill_random(y, random, max_y<scalar_type>());

  // sprinkle some "random" NaNs in
  if (nans) {
    Kokkos::parallel_for(
        policy_type(0, x.extent(0)), KOKKOS_LAMBDA(size_t i) {
          for (size_t j = 0; j < x.extent(1); ++j) {
            if (0 == ((i * x.extent(1) + j) % 13)) {
              x(i, j) = KokkosKernels::Impl::quiet_NaN<scalar_type>();
            }
          }
        });
    Kokkos::parallel_for(
        policy_type(0, y.extent(0)), KOKKOS_LAMBDA(size_t i) {
          for (size_t j = 0; j < y.extent(1); ++j) {
            if (0 == ((i * y.extent(1) + j) % 17)) {
              y(i, j) = KokkosKernels::Impl::quiet_NaN<scalar_type>();
            }
          }
        });
  }

  return std::make_tuple(x, y);
}

template <typename Layout, typename Bsr, typename Crs>
void test_spm_mv_combos(const char *mode, const Bsr &a, const Crs &acrs, size_t maxNnzPerRow) {
  using namespace KokkosSparse;
  using execution_space = typename Bsr::execution_space;
  using scalar_type     = typename Bsr::non_const_value_type;
  using multivector_t   = typename MultiVectorTypeFor<Layout, Bsr>::type;
  using handle_t        = SPMVHandle<execution_space, Bsr, multivector_t, multivector_t>;

  // cover a variety of algorithms
  std::vector<std::unique_ptr<handle_t>> handles;
  for (SPMVAlgorithm algo : {SPMV_DEFAULT, SPMV_NATIVE, SPMV_BSR_V41})
    handles.push_back(std::make_unique<handle_t>(algo));

  // Tensor core algorithm temporarily disabled, fails on V100
  /*
<<<<<<< HEAD
  if constexpr (KokkosKernels::Impl::kk_is_gpu_exec_space<execution_space>()) {
=======
  if constexpr (KokkosKernels::Impl::is_gpu_exec_space_v<execution_space>) {
>>>>>>> 5b116ec9
#if defined(KOKKOS_ENABLE_CUDA)
    if constexpr (std::is_same_v<execution_space, Kokkos::Cuda>) {
#if defined(KOKKOS_ARCH_AMPERE) || defined(KOKKOS_ARCH_VOLTA)
      handles.push_back(new handle_t(SPMV_BSR_TC));
#if defined(KOKKOS_ARCH_AMPERE)
      // Also call SPMV_BSR_TC with Precision = Double on Ampere
      handles.push_back(new handle_t(SPMV_BSR_TC));
      handles.back()->bsr_tc_precision = Experimental::Bsr_TC_Precision::Double;
#endif  // AMPERE
#endif  // AMPERE || VOLTA
    }
#endif  // CUDA
  }
  */

  for (size_t numVecs : {1, 7}) {  // num multivecs
    auto [x, y]                     = random_multivecs_for_spm_mv<Layout>(mode, a, numVecs);
    auto [x_with_nans, y_with_nans] = random_multivecs_for_spm_mv<Layout>(mode, a, numVecs, true);
    for (std::unique_ptr<handle_t> &handle : handles) {
      for (scalar_type alpha : {scalar_type(0), scalar_type(1), scalar_type(-1), scalar_type(3.7)}) {
        for (scalar_type beta : {scalar_type(0), scalar_type(1), scalar_type(-1), scalar_type(-1.5)}) {
          test_spm_mv(handle.get(), mode, alpha, beta, a, acrs, maxNnzPerRow, x, y);
          if (beta == scalar_type(0)) {
            test_spm_mv(handle.get(), mode, alpha, beta, a, acrs, maxNnzPerRow, x_with_nans, y_with_nans);
          }
        }
      }
    }
  }
}

/*! \brief test all combos of all matrices with different block sizes
 */
template <typename Scalar, typename Ordinal, typename Offset, typename Layout, typename Device>
void test_spm_mv_corner_cases() {
  using Bsr = KokkosSparse::Experimental::BsrMatrix<Scalar, Ordinal, Device, void, Offset>;
  using Crs = KokkosSparse::CrsMatrix<Scalar, Ordinal, Device, void, Offset>;
  for (auto mode : {"N", "T", "C", "H"}) {
    for (int bs : {1, 2, 5, 9}) {
      {
        auto A    = bsr_corner_case_0_by_0<Bsr>(bs);
        auto Acrs = KokkosSparse::Impl::bsr_to_crs<Crs>(A);
        test_spm_mv_combos<Layout>(mode, A, Acrs, 0);
      }
      {
        auto A    = bsr_corner_case_0_by_1<Bsr>(bs);
        auto Acrs = KokkosSparse::Impl::bsr_to_crs<Crs>(A);
        test_spm_mv_combos<Layout>(mode, A, Acrs, 0);
      }
      {
        auto A    = bsr_corner_case_1_by_0<Bsr>(bs);
        auto Acrs = KokkosSparse::Impl::bsr_to_crs<Crs>(A);
        test_spm_mv_combos<Layout>(mode, A, Acrs, 0);
      }
    }
  }
}

template <typename Scalar, typename Ordinal, typename Offset, typename Layout, typename Device>
void test_spm_mv_random() {
  using Bsr = KokkosSparse::Experimental::BsrMatrix<Scalar, Ordinal, Device, void, Offset>;
  using Crs = KokkosSparse::CrsMatrix<Scalar, Ordinal, Device, void, Offset>;
  // thoroughly test smaller matrices
  std::vector<std::pair<int, int>> shapes = {{10, 10}, {10, 50}, {50, 10}};
  for (auto &shape : shapes) {
    for (int bs : {1, 2, 5, 9}) {
      auto A                   = bsr_random<Bsr>(bs, shape.first, shape.second);
      auto Acrs                = KokkosSparse::Impl::bsr_to_crs<Crs>(A);
      size_t maxNnzPerRow      = opMaxNnzPerRow(A, false);
      size_t maxNnzPerRowTrans = opMaxNnzPerRow(A, true);
      for (auto mode : {"N", "T", "C", "H"}) {
        test_spm_mv_combos<Layout>(mode, A, Acrs, mode_is_transpose(mode) ? maxNnzPerRowTrans : maxNnzPerRow);
      }
    }
  }

  // test a tougher case on a big matrix
  {
    constexpr int blockSizePrime = 7;
    constexpr int smallPrime     = 11;
    constexpr int largePrime     = 499;
    auto A                       = bsr_random<Bsr>(blockSizePrime, smallPrime, largePrime);
    auto Acrs                    = KokkosSparse::Impl::bsr_to_crs<Crs>(A);
    size_t maxNnzPerRow          = opMaxNnzPerRow(A, false);
    size_t maxNnzPerRowTrans     = opMaxNnzPerRow(A, true);
    for (auto mode : {"N", "T"}) {
      test_spm_mv_combos<Layout>(mode, A, Acrs, mode_is_transpose(mode) ? maxNnzPerRowTrans : maxNnzPerRow);
    }
  }
}

template <typename Scalar, typename Ordinal, typename Offset, typename Layout, typename Device>
void test_spm_mv() {
  test_spm_mv_corner_cases<Scalar, Ordinal, Offset, Layout, Device>();
  test_spm_mv_random<Scalar, Ordinal, Offset, Layout, Device>();
}

}  // namespace Test_Spmv_Bsr

//////////////////////////

#define KOKKOSKERNELS_EXECUTE_TEST(SCALAR, ORDINAL, OFFSET, DEVICE)                        \
  TEST_F(TestCategory, sparse##_##bsr_spmv##_##SCALAR##_##ORDINAL##_##OFFSET##_##DEVICE) { \
    Test_Spmv_Bsr::test_spmv<SCALAR, ORDINAL, OFFSET, DEVICE>();                           \
  }

#include <Test_Common_Test_All_Type_Combos.hpp>

#undef KOKKOSKERNELS_EXECUTE_TEST

//////////////////////////

#define EXECUTE_BSR_TIMES_MVEC_TEST(SCALAR, ORDINAL, OFFSET, LAYOUT, DEVICE)                           \
  TEST_F(TestCategory, sparse##_##bsr_spmmv##_##SCALAR##_##ORDINAL##_##OFFSET##_##LAYOUT##_##DEVICE) { \
    Test_Spmv_Bsr::test_spm_mv<SCALAR, ORDINAL, OFFSET, Kokkos::LAYOUT, DEVICE>();                     \
  }

#if defined(KOKKOSKERNELS_INST_LAYOUTLEFT)

#define KOKKOSKERNELS_EXECUTE_TEST(SCALAR, ORDINAL, OFFSET, DEVICE) \
  EXECUTE_BSR_TIMES_MVEC_TEST(SCALAR, ORDINAL, OFFSET, LayoutLeft, TestDevice)

#include <Test_Common_Test_All_Type_Combos.hpp>

#undef KOKKOSKERNELS_EXECUTE_TEST

#endif  // KOKKOSKERNELS_INST_LAYOUTLEFT

#if defined(KOKKOSKERNELS_INST_LAYOUTRIGHT)

#define KOKKOSKERNELS_EXECUTE_TEST(SCALAR, ORDINAL, OFFSET, DEVICE) \
  EXECUTE_BSR_TIMES_MVEC_TEST(SCALAR, ORDINAL, OFFSET, LayoutRight, TestDevice)

#include <Test_Common_Test_All_Type_Combos.hpp>

#undef KOKKOSKERNELS_EXECUTE_TEST

#endif  // KOKKOSKERNELS_INST_LAYOUTRIGHT

#undef EXECUTE_BSR_TIMES_MVEC_TEST<|MERGE_RESOLUTION|>--- conflicted
+++ resolved
@@ -356,7 +356,6 @@
 
   auto [x, y]                     = random_vecs_for_spmv(mode, a);
   auto [x_with_nans, y_with_nans] = random_vecs_for_spmv(mode, a, true);
-<<<<<<< HEAD
 
   using handle_t = SPMVHandle<execution_space, Bsr, decltype(x), decltype(y)>;
 
@@ -367,20 +366,7 @@
 
   // Tensor core algorithm temporarily disabled, fails on V100
   /*
-  if constexpr (KokkosKernels::Impl::kk_is_gpu_exec_space<execution_space>()) {
-=======
-
-  using handle_t = SPMVHandle<execution_space, Bsr, decltype(x), decltype(y)>;
-
-  // cover a variety of algorithms
-  std::vector<std::unique_ptr<handle_t>> handles;
-  for (SPMVAlgorithm algo : {SPMV_DEFAULT, SPMV_NATIVE, SPMV_BSR_V41})
-    handles.push_back(std::make_unique<handle_t>(algo));
-
-  // Tensor core algorithm temporarily disabled, fails on V100
-  /*
   if constexpr (KokkosKernels::Impl::is_gpu_exec_space_v<execution_space>) {
->>>>>>> 5b116ec9
 #if defined(KOKKOS_ENABLE_CUDA)
     if constexpr (std::is_same_v<execution_space, Kokkos::Cuda>) {
 #if defined(KOKKOS_ARCH_AMPERE) || defined(KOKKOS_ARCH_VOLTA)
@@ -621,11 +607,7 @@
 
   // Tensor core algorithm temporarily disabled, fails on V100
   /*
-<<<<<<< HEAD
-  if constexpr (KokkosKernels::Impl::kk_is_gpu_exec_space<execution_space>()) {
-=======
   if constexpr (KokkosKernels::Impl::is_gpu_exec_space_v<execution_space>) {
->>>>>>> 5b116ec9
 #if defined(KOKKOS_ENABLE_CUDA)
     if constexpr (std::is_same_v<execution_space, Kokkos::Cuda>) {
 #if defined(KOKKOS_ARCH_AMPERE) || defined(KOKKOS_ARCH_VOLTA)
