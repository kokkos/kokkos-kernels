//@HEADER
// ************************************************************************
//
//                        Kokkos v. 4.0
//       Copyright (2022) National Technology & Engineering
//               Solutions of Sandia, LLC (NTESS).
//
// Under the terms of Contract DE-NA0003525 with NTESS,
// the U.S. Government retains certain rights in this software.
//
// Part of Kokkos, under the Apache License v2.0 with LLVM Exceptions.
// See https://kokkos.org/LICENSE for license information.
// SPDX-License-Identifier: Apache-2.0 WITH LLVM-exception
//
//@HEADER

/*! \file Test_Sparse_spmv_bsr.hpp

  Test the following 256 combos for at least a few matcies.

  Algorithms              Alpha     Beta     Block Sizes    Modes
  (none)                  0         0        1              N
  native              x   1      x  1     x  2           x  T
  experimental_bsr_tc     -1        -1       5              C
                          3.7       -1.5     9              H

  There are also a subset of tests on larger matrices

  Multivector products are also tested for these cases with 1 and 7 vectors
*/

#include <algorithm>
#include <iostream>
#include <stdexcept>

#include <gtest/gtest.h>
#include <Kokkos_Core.hpp>

#include <KokkosKernels_TestUtils.hpp>
#include <KokkosKernels_Test_Structured_Matrix.hpp>
#include <KokkosKernels_IOUtils.hpp>
#include <KokkosKernels_Utils.hpp>
#include "KokkosKernels_default_types.hpp"
#include <KokkosKernels_NaN.hpp>

#include "KokkosSparse_spmv.hpp"
#include "KokkosSparse_BsrMatrix.hpp"
#include "KokkosSparse_CrsMatrix.hpp"
#include "KokkosSparse_crs_to_bsr_impl.hpp"
#include "KokkosSparse_bsr_to_crs_impl.hpp"
#include "KokkosSparse_Utils.hpp"

using kokkos_complex_double = Kokkos::complex<double>;
using kokkos_complex_float  = Kokkos::complex<float>;

namespace Test_Spmv_Bsr {

/*! \brief Maximum value used to fill A */
template <typename T>
constexpr T max_a() {
  T discard, maxVal;
  KokkosKernels::Impl::getRandomBounds(10.0, discard, maxVal);
  return maxVal;
}

/*! \brief Maximum value used to fill X */
template <typename T>
constexpr T max_x() {
  T discard, maxVal;
  KokkosKernels::Impl::getRandomBounds(10.0, discard, maxVal);
  return maxVal;
}

/*! \brief Maximum value used to fill Y */
template <typename T>
constexpr T max_y() {
  T discard, maxVal;
  KokkosKernels::Impl::getRandomBounds(10.0, discard, maxVal);
  return maxVal;
}

/*! \brief whether the mode transposes the matrix*/
inline bool mode_is_transpose(const char *mode) { return mode[0] == 'T' || mode[0] == 'H'; }

/*! \brief Get the max nonzeros (not max nonzero _blocks_) per row of Op(A) */
template <typename Bsr>
inline size_t opMaxNnzPerRow(const Bsr &A, bool trans) {
  if (trans) {
    auto At = KokkosSparse::Impl::transpose_bsr_matrix(A);
    return At.blockDim() *
           (size_t)KokkosSparse::Impl::graph_max_degree<typename Bsr::execution_space, typename Bsr::ordinal_type>(
               At.graph.row_map);
  } else {
    return A.blockDim() *
           (size_t)KokkosSparse::Impl::graph_max_degree<typename Bsr::execution_space, typename Bsr::ordinal_type>(
               A.graph.row_map);
  }
}

/*! \brief 0x0 matrix */
template <typename Bsr>
Bsr bsr_corner_case_0_by_0(const int blockSize) {
  return Bsr("empty", 0, 0, 0, nullptr, nullptr, nullptr, blockSize);
}

/*! \brief 0x1 matrix */
template <typename Bsr>
Bsr bsr_corner_case_0_by_1(const int blockSize) {
  return Bsr("empty", 0, blockSize, 0, nullptr, nullptr, nullptr, blockSize);
}

/*! \brief 1x0 matrix */
template <typename Bsr>
Bsr bsr_corner_case_1_by_0(const int blockSize) {
  return Bsr("empty", blockSize, 0, 0, nullptr, nullptr, nullptr, blockSize);
}

template <typename Bsr>
Bsr bsr_random(const int blockSize, const int blockRows, const int blockCols) {
  using scalar_type  = typename Bsr::non_const_value_type;
  using ordinal_type = typename Bsr::non_const_ordinal_type;
  using size_type    = typename Bsr::non_const_size_type;
  using Crs          = KokkosSparse::CrsMatrix<scalar_type, ordinal_type, typename Bsr::device_type, void, size_type>;
  using Graph        = typename Crs::staticcrsgraph_type;

  // construct a random Crs Matrix
  Test::RandCsMatrix<scalar_type, Kokkos::LayoutLeft, typename Bsr::device_type, ordinal_type, size_type> rcs(
      blockRows, blockCols, scalar_type(0), max_a<scalar_type>());

  const auto colids = Kokkos::subview(rcs.get_ids(), Kokkos::make_pair(size_type(0), rcs.get_nnz()));
  const auto vals   = Kokkos::subview(rcs.get_vals(), Kokkos::make_pair(size_type(0), rcs.get_nnz()));
  Graph graph(colids, rcs.get_map());
  Crs crs("crs", blockCols, vals, graph);

  // expand to Bsr matrix
  return KokkosSparse::Impl::expand_crs_to_bsr<Bsr>(crs, blockSize);
}

/*! \brief test a specific spmv

*/
<<<<<<< HEAD
template <typename Handle, typename Bsr, typename Crs, typename XVector,
          typename YVector, typename Alpha = typename Bsr::non_const_value_type,
          typename Beta = typename Bsr::non_const_value_type>
void test_spmv(Handle *handle, const char *mode, const Alpha &alpha,
               const Beta &beta, const Bsr &a, const Crs &acrs,
=======
template <typename Handle, typename Bsr, typename Crs, typename XVector, typename YVector,
          typename Alpha = typename Bsr::non_const_value_type, typename Beta = typename Bsr::non_const_value_type>
void test_spmv(Handle *handle, const char *mode, const Alpha &alpha, const Beta &beta, const Bsr &a, const Crs &acrs,
>>>>>>> 8e442f59
               size_t maxNnzPerRow, const XVector &x, const YVector &y) {
  using scalar_type  = typename Bsr::non_const_value_type;
  using ordinal_type = typename Bsr::non_const_ordinal_type;
  using KATS         = Kokkos::ArithTraits<scalar_type>;
  using mag_type     = typename KATS::mag_type;

  // generate expected result from reference (CRS) implementation
  YVector yExp("yExp", y.extent(0));
  Kokkos::deep_copy(yExp, y);
  KokkosSparse::spmv(mode, alpha, acrs, x, beta, yExp);

  // scratch space for actual value (don't modify input)
  YVector yAct("yAct", y.extent(0));
  Kokkos::deep_copy(yAct, y);

  KokkosSparse::spmv(handle, mode, alpha, a, x, beta, yAct);

  // compare yExp and yAct
  auto hyExp = Kokkos::create_mirror_view(yExp);
  auto hyAct = Kokkos::create_mirror_view(yAct);
  Kokkos::deep_copy(hyExp, yExp);
  Kokkos::deep_copy(hyAct, yAct);

  /* assume that any floating-point op may introduce eps() error
     scaling y is one op
     dot product of x is two ops per entry (mul and add)

     10x means same order of magnitude
  */
  const mag_type tolerance = KATS::eps() * KATS::abs(beta) * KATS::abs(max_y<scalar_type>()) +
                             10 * KATS::eps() * maxNnzPerRow * KATS::abs(alpha) * KATS::abs(max_a<scalar_type>()) *
                                 KATS::abs(max_x<scalar_type>());

  std::vector<ordinal_type> errIdx;

  for (ordinal_type i = 0; i < ordinal_type(hyAct.extent(0)); ++i) {
    if (KATS::abs(hyExp(i) - hyAct(i)) > tolerance) {
      errIdx.push_back(i);
    }
  }

  if (!errIdx.empty()) {
<<<<<<< HEAD
    std::string alg =
        KokkosSparse::get_spmv_algorithm_name(handle->get_algorithm());
=======
    std::string alg = KokkosSparse::get_spmv_algorithm_name(handle->get_algorithm());
>>>>>>> 8e442f59

    std::cerr << __FILE__ << ":" << __LINE__ << " BsrMatrix SpMV failure!" << std::endl;
    std::cerr << "alg:          " << alg << std::endl;
    std::cerr << "mode:         " << mode << std::endl;
    std::cerr << "A:            " << a.numRows() << "x" << a.numCols() << std::endl;
    std::cerr << "A blockdim:   " << a.blockDim() << std::endl;
    std::cerr << "alpha:        " << alpha << std::endl;
    std::cerr << "beta:         " << beta << std::endl;
    std::cerr << "maxNnzPerRow: " << maxNnzPerRow << std::endl;
    std::cerr << "First 100 errors:" << std::endl;
    std::cerr << "y\texp\tact\terr\ttol" << std::endl;
    std::cerr << "-\t---\t---\t---\t---" << std::endl;
    for (size_t i = 0; i < 100 && i < errIdx.size(); ++i) {
      size_t ei = errIdx[i];
      // clang-format off
      std::cerr << ei 
                << "\t" << hyExp(ei)
                << "\t" << hyAct(ei)
                << "\t" << KATS::abs(hyExp(ei) - hyAct(ei))
                << "\t" << tolerance
                << std::endl;
      // clang-format on
    }
  }

  EXPECT_TRUE(errIdx.empty());
}

template <typename Bsr>
struct VectorTypeFor {
  using type = Kokkos::View<typename Bsr::non_const_value_type *, typename Bsr::device_type>;
};

template <typename Bsr>
std::tuple<Bsr, typename VectorTypeFor<Bsr>::type, typename VectorTypeFor<Bsr>::type> spmv_corner_case_0_by_0(
    const char * /*mode*/, const int blockSize) {
  using vector_type = typename VectorTypeFor<Bsr>::type;
  Bsr a             = bsr_corner_case_0_by_0<Bsr>(blockSize);
  vector_type x("x", 0);
  vector_type y("y", 0);
  return std::make_tuple(a, x, y);
}

template <typename Bsr>
std::tuple<Bsr, typename VectorTypeFor<Bsr>::type, typename VectorTypeFor<Bsr>::type> spmv_corner_case_0_by_1(
    const char *mode, const int blockSize) {
  using vector_type     = typename VectorTypeFor<Bsr>::type;
  using execution_space = typename Bsr::execution_space;
  using scalar_type     = typename Bsr::non_const_value_type;
  Bsr a                 = bsr_corner_case_0_by_1<Bsr>(blockSize);

  size_t nx = a.numCols() * a.blockDim();
  size_t ny = a.numRows() * a.blockDim();
  if (mode_is_transpose(mode)) {
    std::swap(nx, ny);
  }
  vector_type x("x", nx);
  vector_type y("y", ny);

  Kokkos::Random_XorShift64_Pool<execution_space> random(13718);
  Kokkos::fill_random(x, random, max_x<scalar_type>());
  Kokkos::fill_random(y, random, max_y<scalar_type>());

  return std::make_tuple(a, x, y);
}

template <typename Bsr>
std::tuple<Bsr, typename VectorTypeFor<Bsr>::type, typename VectorTypeFor<Bsr>::type> spmv_corner_case_1_by_0(
    const char *mode, const int blockSize) {
  using vector_type     = typename VectorTypeFor<Bsr>::type;
  using execution_space = typename Bsr::execution_space;
  using scalar_type     = typename Bsr::non_const_value_type;
  Bsr a                 = bsr_corner_case_1_by_0<Bsr>(blockSize);

  size_t nx = a.numCols() * a.blockDim();
  size_t ny = a.numRows() * a.blockDim();
  if (mode_is_transpose(mode)) {
    std::swap(nx, ny);
  }
  vector_type x("x", nx);
  vector_type y("y", ny);

  Kokkos::Random_XorShift64_Pool<execution_space> random(13718);
  Kokkos::fill_random(x, random, max_x<scalar_type>());
  Kokkos::fill_random(y, random, max_y<scalar_type>());

  return std::make_tuple(a, x, y);
}

/*! \brief

*/
template <typename Bsr>
std::tuple<Bsr, typename VectorTypeFor<Bsr>::type, typename VectorTypeFor<Bsr>::type> spmv_random(const char *mode,
                                                                                                  const int blockSize,
                                                                                                  const int blockRows,
                                                                                                  const int blockCols) {
  using scalar_type = typename Bsr::non_const_value_type;

  // expand to Bsr matrix
  Bsr a = bsr_random<Bsr>(blockSize, blockRows, blockCols);

  // generate some random vectors
  using vector_type     = typename VectorTypeFor<Bsr>::type;
  using execution_space = typename Bsr::execution_space;

  size_t nx = a.numCols() * a.blockDim();
  size_t ny = a.numRows() * a.blockDim();
  if (mode_is_transpose(mode)) {
    std::swap(nx, ny);
  }
  vector_type x("x", nx);
  vector_type y("y", ny);

  Kokkos::Random_XorShift64_Pool<execution_space> random(13718);
  Kokkos::fill_random(x, random, max_x<scalar_type>());
  Kokkos::fill_random(y, random, max_y<scalar_type>());

  return std::make_tuple(a, x, y);
}

/*! \brief create random x and y multivectors for a given matrix and spmv mode
 */
template <typename Bsr>
auto random_vecs_for_spmv(const char *mode, const Bsr &a, const bool nans = false)
    -> std::tuple<typename VectorTypeFor<Bsr>::type, typename VectorTypeFor<Bsr>::type> {
  using scalar_type     = typename Bsr::non_const_value_type;
  using vector_type     = typename VectorTypeFor<Bsr>::type;
  using execution_space = typename Bsr::execution_space;
  using policy_type     = Kokkos::RangePolicy<typename vector_type::execution_space>;

  size_t nx = a.numCols() * a.blockDim();
  size_t ny = a.numRows() * a.blockDim();
  if (mode_is_transpose(mode)) {
    std::swap(nx, ny);
  }
  vector_type x("x", nx);
  vector_type y("y", ny);

  Kokkos::Random_XorShift64_Pool<execution_space> random(13718);
  Kokkos::fill_random(x, random, max_x<scalar_type>());
  Kokkos::fill_random(y, random, max_y<scalar_type>());

  if (nans) {
    Kokkos::parallel_for(
        policy_type(0, x.extent(0)), KOKKOS_LAMBDA(size_t i) {
          if (0 == (i % 17)) {
            x(i) = KokkosKernels::Impl::quiet_NaN<scalar_type>();
          }
        });
    Kokkos::parallel_for(
        policy_type(0, y.extent(0)), KOKKOS_LAMBDA(size_t i) {
          if (0 == (i % 17)) {
            y(i) = KokkosKernels::Impl::quiet_NaN<scalar_type>();
          }
        });
  }

  return std::make_tuple(x, y);
}

/*! \brief test all combos of the provided matrix
 */
template <typename Bsr, typename Crs>
<<<<<<< HEAD
void test_spmv_combos(const char *mode, const Bsr &a, const Crs &acrs,
                      size_t maxNnzPerRow) {
=======
void test_spmv_combos(const char *mode, const Bsr &a, const Crs &acrs, size_t maxNnzPerRow) {
>>>>>>> 8e442f59
  using namespace KokkosSparse;
  using scalar_type     = typename Bsr::non_const_value_type;
  using execution_space = typename Bsr::execution_space;

  auto [x, y]                     = random_vecs_for_spmv(mode, a);
  auto [x_with_nans, y_with_nans] = random_vecs_for_spmv(mode, a, true);

  using handle_t = SPMVHandle<execution_space, Bsr, decltype(x), decltype(y)>;

  // cover a variety of algorithms
<<<<<<< HEAD
  std::vector<handle_t *> handles;
  for (SPMVAlgorithm algo : {SPMV_DEFAULT, SPMV_NATIVE, SPMV_BSR_V41})
    handles.push_back(new handle_t(algo));
=======
  std::vector<std::unique_ptr<handle_t>> handles;
  for (SPMVAlgorithm algo : {SPMV_DEFAULT, SPMV_NATIVE, SPMV_BSR_V41})
    handles.push_back(std::make_unique<handle_t>(algo));
>>>>>>> 8e442f59

  // Tensor core algorithm temporarily disabled, fails on V100
  /*
  if constexpr (KokkosKernels::Impl::kk_is_gpu_exec_space<execution_space>()) {
#if defined(KOKKOS_ENABLE_CUDA)
    if constexpr (std::is_same_v<execution_space, Kokkos::Cuda>) {
#if defined(KOKKOS_ARCH_AMPERE) || defined(KOKKOS_ARCH_VOLTA)
      handles.push_back(new handle_t(SPMV_BSR_TC));
#if defined(KOKKOS_ARCH_AMPERE)
      // Also call SPMV_BSR_TC with Precision = Double on Ampere
      handles.push_back(new handle_t(SPMV_BSR_TC));
      handles.back()->bsr_tc_precision = Experimental::Bsr_TC_Precision::Double;
#endif  // AMPERE
#endif  // AMPERE || VOLTA
    }
#endif  // CUDA
  }
  */

<<<<<<< HEAD
  for (handle_t *handle : handles) {
    for (scalar_type alpha :
         {scalar_type(0), scalar_type(1), scalar_type(-1), scalar_type(3.7)}) {
      for (scalar_type beta : {scalar_type(0), scalar_type(1), scalar_type(-1),
                               scalar_type(-1.5)}) {
        test_spmv(handle, mode, alpha, beta, a, acrs, maxNnzPerRow, x, y);
=======
  for (std::unique_ptr<handle_t> &handle : handles) {
    for (scalar_type alpha : {scalar_type(0), scalar_type(1), scalar_type(-1), scalar_type(3.7)}) {
      for (scalar_type beta : {scalar_type(0), scalar_type(1), scalar_type(-1), scalar_type(-1.5)}) {
        test_spmv(handle.get(), mode, alpha, beta, a, acrs, maxNnzPerRow, x, y);
        if (beta == scalar_type(0)) {
          test_spmv(handle.get(), mode, alpha, beta, a, acrs, maxNnzPerRow, x_with_nans, y_with_nans);
        }
>>>>>>> 8e442f59
      }
    }
  }
}

/*! \brief test all combos of all matrices with different block sizes
 */
template <typename Scalar, typename Ordinal, typename Offset, typename Device>
void test_spmv_corner_cases() {
  using Bsr = KokkosSparse::Experimental::BsrMatrix<Scalar, Ordinal, Device, void, Offset>;
  using Crs = KokkosSparse::CrsMatrix<Scalar, Ordinal, Device, void, Offset>;
  for (auto mode : {"N", "T", "C", "H"}) {
    for (int bs : {1, 2, 5, 9}) {
      {
        auto A    = bsr_corner_case_0_by_0<Bsr>(bs);
        auto Acrs = KokkosSparse::Impl::bsr_to_crs<Crs>(A);
        test_spmv_combos(mode, A, Acrs, 0);
      }
      {
        auto A    = bsr_corner_case_0_by_1<Bsr>(bs);
        auto Acrs = KokkosSparse::Impl::bsr_to_crs<Crs>(A);
        test_spmv_combos(mode, A, Acrs, 0);
      }
      {
        auto A    = bsr_corner_case_1_by_0<Bsr>(bs);
        auto Acrs = KokkosSparse::Impl::bsr_to_crs<Crs>(A);
        test_spmv_combos(mode, A, Acrs, 0);
      }
    }
  }
}

template <typename Scalar, typename Ordinal, typename Offset, typename Device>
void test_spmv_random() {
  using Bsr = KokkosSparse::Experimental::BsrMatrix<Scalar, Ordinal, Device, void, Offset>;
  using Crs = KokkosSparse::CrsMatrix<Scalar, Ordinal, Device, void, Offset>;
  // thoroughly test smaller matrices
  std::vector<std::pair<int, int>> shapes = {{10, 10}, {10, 50}, {50, 10}};
  for (auto &shape : shapes) {
    for (int bs : {1, 2, 5, 9}) {
      auto A                   = bsr_random<Bsr>(bs, shape.first, shape.second);
      auto Acrs                = KokkosSparse::Impl::bsr_to_crs<Crs>(A);
      size_t maxNnzPerRow      = opMaxNnzPerRow(A, false);
      size_t maxNnzPerRowTrans = opMaxNnzPerRow(A, true);
      for (auto mode : {"N", "T", "C", "H"}) {
        test_spmv_combos(mode, A, Acrs, mode_is_transpose(mode) ? maxNnzPerRowTrans : maxNnzPerRow);
      }
    }
  }

  // test a tougher case on a big matrix
  {
    constexpr int blockSizePrime = 7;
    constexpr int smallPrime     = 11;
    constexpr int largePrime     = 499;
    auto A                       = bsr_random<Bsr>(blockSizePrime, smallPrime, largePrime);
    auto Acrs                    = KokkosSparse::Impl::bsr_to_crs<Crs>(A);
    size_t maxNnzPerRow          = opMaxNnzPerRow(A, false);
    size_t maxNnzPerRowTrans     = opMaxNnzPerRow(A, true);
    for (auto mode : {"N", "T"}) {
      test_spmv_combos(mode, A, Acrs, mode_is_transpose(mode) ? maxNnzPerRowTrans : maxNnzPerRow);
    }
  }
}

template <typename Scalar, typename Ordinal, typename Offset, typename Device>
void test_spmv() {
  test_spmv_corner_cases<Scalar, Ordinal, Offset, Device>();
  test_spmv_random<Scalar, Ordinal, Offset, Device>();
}

// ----------------------------------------------------------------------------
// Multivector
// ----------------------------------------------------------------------------

// Note: if mode_is_transpose(mode), then maxNnzPerRow is for A^T. Otherwise,
// it's for A.
<<<<<<< HEAD
template <typename Handle, typename Bsr, typename Crs, typename XVector,
          typename YVector, typename Alpha, typename Beta>
void test_spm_mv(Handle *handle, const char *mode, const Alpha &alpha,
                 const Beta &beta, const Bsr &a, const Crs &acrs,
=======
template <typename Handle, typename Bsr, typename Crs, typename XVector, typename YVector, typename Alpha,
          typename Beta>
void test_spm_mv(Handle *handle, const char *mode, const Alpha &alpha, const Beta &beta, const Bsr &a, const Crs &acrs,
>>>>>>> 8e442f59
                 size_t maxNnzPerRow, const XVector &x, const YVector &y) {
  using scalar_type  = typename Bsr::non_const_value_type;
  using ordinal_type = typename Bsr::non_const_ordinal_type;
  using KATS         = Kokkos::ArithTraits<scalar_type>;
  using mag_type     = typename KATS::mag_type;

  // generate expected result from reference (CRS) implementation
  YVector yExp("yExp", y.extent(0), y.extent(1));
  Kokkos::deep_copy(yExp, y);
  KokkosSparse::spmv(mode, alpha, acrs, x, beta, yExp);

  // scratch space for actual value (don't modify input)
  YVector yAct("yAct", y.extent(0), y.extent(1));
  Kokkos::deep_copy(yAct, y);

  KokkosSparse::spmv(handle, mode, alpha, a, x, beta, yAct);

  // compare yExp and yAct
  auto hyExp = Kokkos::create_mirror_view(yExp);
  auto hyAct = Kokkos::create_mirror_view(yAct);
  Kokkos::deep_copy(hyExp, yExp);
  Kokkos::deep_copy(hyAct, yAct);

  /* assume that any floating-point op may introduce eps() error
     scaling y is one op
     dot product of x is two ops per entry (mul and add)
  */
  const mag_type tolerance = KATS::eps() * KATS::abs(beta) * KATS::abs(max_y<scalar_type>()) +
                             10 * KATS::eps() * maxNnzPerRow * KATS::abs(alpha) * KATS::abs(max_a<scalar_type>()) *
                                 KATS::abs(max_x<scalar_type>());

  std::vector<std::pair<ordinal_type, ordinal_type>> errIdx;

  for (ordinal_type i = 0; i < ordinal_type(hyAct.extent(0)); ++i) {
    for (ordinal_type j = 0; j < ordinal_type(hyAct.extent(1)); ++j) {
      if (KATS::abs(hyExp(i, j) - hyAct(i, j)) > tolerance) {
        errIdx.push_back({i, j});
      }
    }
  }

  if (!errIdx.empty()) {
<<<<<<< HEAD
    std::string alg =
        KokkosSparse::get_spmv_algorithm_name(handle->get_algorithm());
=======
    std::string alg = KokkosSparse::get_spmv_algorithm_name(handle->get_algorithm());
>>>>>>> 8e442f59

    std::cerr << __FILE__ << ":" << __LINE__ << " BsrMatrix SpMMV failure!" << std::endl;
    std::cerr << "alg:          " << alg << std::endl;
    std::cerr << "mode:         " << mode << std::endl;
    std::cerr << "A:            " << a.numRows() << "x" << a.numCols() << std::endl;
    std::cerr << "A blockdim:   " << a.blockDim() << std::endl;
    std::cerr << "alpha:        " << alpha << std::endl;
    std::cerr << "beta:         " << beta << std::endl;
    std::cerr << "maxNnzPerRow: " << maxNnzPerRow << std::endl;
    std::cerr << "First 100 errors:" << std::endl;
    std::cerr << "i\tj\texp\tact\terr\ttol" << std::endl;
    std::cerr << "-\t-\t---\t---\t---\t---" << std::endl;
    for (size_t e = 0; e < 100 && e < errIdx.size(); ++e) {
      auto ij = errIdx[e];
      auto i  = ij.first;
      auto j  = ij.second;
      // clang-format off
      std::cerr << i << "\t" << j 
                << "\t" << hyExp(i,j)
                << "\t" << hyAct(i,j)
                << "\t" << KATS::abs(hyExp(i,j) - hyAct(i,j))
                << "\t" << tolerance
                << std::endl;
      // clang-format on
    }
  }

  EXPECT_TRUE(errIdx.empty());
}

template <typename Layout, typename Bsr>
struct MultiVectorTypeFor {
  using type = Kokkos::View<typename Bsr::non_const_value_type **, Layout, typename Bsr::device_type>;
};

/*! \brief create random x and y multivectors for a given matrix and spmv mode
 */
template <typename Layout, typename Bsr>
auto random_multivecs_for_spm_mv(const char *mode, const Bsr &a, const size_t numVecs, const bool nans = false)
    -> std::tuple<typename MultiVectorTypeFor<Layout, Bsr>::type, typename MultiVectorTypeFor<Layout, Bsr>::type> {
  using scalar_type     = typename Bsr::non_const_value_type;
  using vector_type     = typename MultiVectorTypeFor<Layout, Bsr>::type;
  using execution_space = typename Bsr::execution_space;
  using policy_type     = Kokkos::RangePolicy<typename vector_type::execution_space>;

  size_t nx = a.numCols() * a.blockDim();
  size_t ny = a.numRows() * a.blockDim();
  if (mode_is_transpose(mode)) {
    std::swap(nx, ny);
  }
  vector_type x("x", nx, numVecs);
  vector_type y("y", ny, numVecs);

  Kokkos::Random_XorShift64_Pool<execution_space> random(13718);
  Kokkos::fill_random(x, random, max_x<scalar_type>());
  Kokkos::fill_random(y, random, max_y<scalar_type>());

  // sprinkle some "random" NaNs in
  if (nans) {
    Kokkos::parallel_for(
        policy_type(0, x.extent(0)), KOKKOS_LAMBDA(size_t i) {
          for (size_t j = 0; j < x.extent(1); ++j) {
            if (0 == ((i * x.extent(1) + j) % 13)) {
              x(i, j) = KokkosKernels::Impl::quiet_NaN<scalar_type>();
            }
          }
        });
    Kokkos::parallel_for(
        policy_type(0, y.extent(0)), KOKKOS_LAMBDA(size_t i) {
          for (size_t j = 0; j < y.extent(1); ++j) {
            if (0 == ((i * y.extent(1) + j) % 17)) {
              y(i, j) = KokkosKernels::Impl::quiet_NaN<scalar_type>();
            }
          }
        });
  }

  return std::make_tuple(x, y);
}

template <typename Layout, typename Bsr, typename Crs>
<<<<<<< HEAD
void test_spm_mv_combos(const char *mode, const Bsr &a, const Crs &acrs,
                        size_t maxNnzPerRow) {
=======
void test_spm_mv_combos(const char *mode, const Bsr &a, const Crs &acrs, size_t maxNnzPerRow) {
>>>>>>> 8e442f59
  using namespace KokkosSparse;
  using execution_space = typename Bsr::execution_space;
  using scalar_type     = typename Bsr::non_const_value_type;
  using multivector_t   = typename MultiVectorTypeFor<Layout, Bsr>::type;
<<<<<<< HEAD
  using handle_t =
      SPMVHandle<execution_space, Bsr, multivector_t, multivector_t>;

  // cover a variety of algorithms
  std::vector<handle_t *> handles;
  for (SPMVAlgorithm algo : {SPMV_DEFAULT, SPMV_NATIVE, SPMV_BSR_V41})
    handles.push_back(new handle_t(algo));
=======
  using handle_t        = SPMVHandle<execution_space, Bsr, multivector_t, multivector_t>;

  // cover a variety of algorithms
  std::vector<std::unique_ptr<handle_t>> handles;
  for (SPMVAlgorithm algo : {SPMV_DEFAULT, SPMV_NATIVE, SPMV_BSR_V41})
    handles.push_back(std::make_unique<handle_t>(algo));
>>>>>>> 8e442f59

  // Tensor core algorithm temporarily disabled, fails on V100
  /*
  if constexpr (KokkosKernels::Impl::kk_is_gpu_exec_space<execution_space>()) {
#if defined(KOKKOS_ENABLE_CUDA)
    if constexpr (std::is_same_v<execution_space, Kokkos::Cuda>) {
#if defined(KOKKOS_ARCH_AMPERE) || defined(KOKKOS_ARCH_VOLTA)
      handles.push_back(new handle_t(SPMV_BSR_TC));
#if defined(KOKKOS_ARCH_AMPERE)
      // Also call SPMV_BSR_TC with Precision = Double on Ampere
      handles.push_back(new handle_t(SPMV_BSR_TC));
      handles.back()->bsr_tc_precision = Experimental::Bsr_TC_Precision::Double;
#endif  // AMPERE
#endif  // AMPERE || VOLTA
    }
#endif  // CUDA
  }
  */

  for (size_t numVecs : {1, 7}) {  // num multivecs
<<<<<<< HEAD
    auto [x, y] = random_multivecs_for_spm_mv<Layout>(mode, a, numVecs);
    for (handle_t *handle : handles) {
      for (scalar_type alpha : {scalar_type(0), scalar_type(1), scalar_type(-1),
                                scalar_type(3.7)}) {
        for (scalar_type beta : {scalar_type(0), scalar_type(1),
                                 scalar_type(-1), scalar_type(-1.5)}) {
          test_spm_mv(handle, mode, alpha, beta, a, acrs, maxNnzPerRow, x, y);
=======
    auto [x, y]                     = random_multivecs_for_spm_mv<Layout>(mode, a, numVecs);
    auto [x_with_nans, y_with_nans] = random_multivecs_for_spm_mv<Layout>(mode, a, numVecs, true);
    for (std::unique_ptr<handle_t> &handle : handles) {
      for (scalar_type alpha : {scalar_type(0), scalar_type(1), scalar_type(-1), scalar_type(3.7)}) {
        for (scalar_type beta : {scalar_type(0), scalar_type(1), scalar_type(-1), scalar_type(-1.5)}) {
          test_spm_mv(handle.get(), mode, alpha, beta, a, acrs, maxNnzPerRow, x, y);
          if (beta == scalar_type(0)) {
            test_spm_mv(handle.get(), mode, alpha, beta, a, acrs, maxNnzPerRow, x_with_nans, y_with_nans);
          }
>>>>>>> 8e442f59
        }
      }
    }
  }
}

/*! \brief test all combos of all matrices with different block sizes
 */
template <typename Scalar, typename Ordinal, typename Offset, typename Layout, typename Device>
void test_spm_mv_corner_cases() {
  using Bsr = KokkosSparse::Experimental::BsrMatrix<Scalar, Ordinal, Device, void, Offset>;
  using Crs = KokkosSparse::CrsMatrix<Scalar, Ordinal, Device, void, Offset>;
  for (auto mode : {"N", "T", "C", "H"}) {
    for (int bs : {1, 2, 5, 9}) {
      {
        auto A    = bsr_corner_case_0_by_0<Bsr>(bs);
        auto Acrs = KokkosSparse::Impl::bsr_to_crs<Crs>(A);
        test_spm_mv_combos<Layout>(mode, A, Acrs, 0);
      }
      {
        auto A    = bsr_corner_case_0_by_1<Bsr>(bs);
        auto Acrs = KokkosSparse::Impl::bsr_to_crs<Crs>(A);
        test_spm_mv_combos<Layout>(mode, A, Acrs, 0);
      }
      {
        auto A    = bsr_corner_case_1_by_0<Bsr>(bs);
        auto Acrs = KokkosSparse::Impl::bsr_to_crs<Crs>(A);
        test_spm_mv_combos<Layout>(mode, A, Acrs, 0);
      }
    }
  }
}

template <typename Scalar, typename Ordinal, typename Offset, typename Layout, typename Device>
void test_spm_mv_random() {
  using Bsr = KokkosSparse::Experimental::BsrMatrix<Scalar, Ordinal, Device, void, Offset>;
  using Crs = KokkosSparse::CrsMatrix<Scalar, Ordinal, Device, void, Offset>;
  // thoroughly test smaller matrices
  std::vector<std::pair<int, int>> shapes = {{10, 10}, {10, 50}, {50, 10}};
  for (auto &shape : shapes) {
    for (int bs : {1, 2, 5, 9}) {
      auto A                   = bsr_random<Bsr>(bs, shape.first, shape.second);
      auto Acrs                = KokkosSparse::Impl::bsr_to_crs<Crs>(A);
      size_t maxNnzPerRow      = opMaxNnzPerRow(A, false);
      size_t maxNnzPerRowTrans = opMaxNnzPerRow(A, true);
      for (auto mode : {"N", "T", "C", "H"}) {
        test_spm_mv_combos<Layout>(mode, A, Acrs, mode_is_transpose(mode) ? maxNnzPerRowTrans : maxNnzPerRow);
      }
    }
  }

  // test a tougher case on a big matrix
  {
    constexpr int blockSizePrime = 7;
    constexpr int smallPrime     = 11;
    constexpr int largePrime     = 499;
    auto A                       = bsr_random<Bsr>(blockSizePrime, smallPrime, largePrime);
    auto Acrs                    = KokkosSparse::Impl::bsr_to_crs<Crs>(A);
    size_t maxNnzPerRow          = opMaxNnzPerRow(A, false);
    size_t maxNnzPerRowTrans     = opMaxNnzPerRow(A, true);
    for (auto mode : {"N", "T"}) {
      test_spm_mv_combos<Layout>(mode, A, Acrs, mode_is_transpose(mode) ? maxNnzPerRowTrans : maxNnzPerRow);
    }
  }
}

template <typename Scalar, typename Ordinal, typename Offset, typename Layout, typename Device>
void test_spm_mv() {
  test_spm_mv_corner_cases<Scalar, Ordinal, Offset, Layout, Device>();
  test_spm_mv_random<Scalar, Ordinal, Offset, Layout, Device>();
}

}  // namespace Test_Spmv_Bsr

//////////////////////////

#define KOKKOSKERNELS_EXECUTE_TEST(SCALAR, ORDINAL, OFFSET, DEVICE)                        \
  TEST_F(TestCategory, sparse##_##bsr_spmv##_##SCALAR##_##ORDINAL##_##OFFSET##_##DEVICE) { \
    Test_Spmv_Bsr::test_spmv<SCALAR, ORDINAL, OFFSET, DEVICE>();                           \
  }

#include <Test_Common_Test_All_Type_Combos.hpp>

#undef KOKKOSKERNELS_EXECUTE_TEST

//////////////////////////

#define EXECUTE_BSR_TIMES_MVEC_TEST(SCALAR, ORDINAL, OFFSET, LAYOUT, DEVICE)                           \
  TEST_F(TestCategory, sparse##_##bsr_spmmv##_##SCALAR##_##ORDINAL##_##OFFSET##_##LAYOUT##_##DEVICE) { \
    Test_Spmv_Bsr::test_spm_mv<SCALAR, ORDINAL, OFFSET, Kokkos::LAYOUT, DEVICE>();                     \
  }

#if defined(KOKKOSKERNELS_INST_LAYOUTLEFT)

#define KOKKOSKERNELS_EXECUTE_TEST(SCALAR, ORDINAL, OFFSET, DEVICE) \
  EXECUTE_BSR_TIMES_MVEC_TEST(SCALAR, ORDINAL, OFFSET, LayoutLeft, TestDevice)

#include <Test_Common_Test_All_Type_Combos.hpp>

#undef KOKKOSKERNELS_EXECUTE_TEST

#endif  // KOKKOSKERNELS_INST_LAYOUTLEFT

#if defined(KOKKOSKERNELS_INST_LAYOUTRIGHT)

#define KOKKOSKERNELS_EXECUTE_TEST(SCALAR, ORDINAL, OFFSET, DEVICE) \
  EXECUTE_BSR_TIMES_MVEC_TEST(SCALAR, ORDINAL, OFFSET, LayoutRight, TestDevice)

#include <Test_Common_Test_All_Type_Combos.hpp>

#undef KOKKOSKERNELS_EXECUTE_TEST

#endif  // KOKKOSKERNELS_INST_LAYOUTRIGHT

#undef EXECUTE_BSR_TIMES_MVEC_TEST<|MERGE_RESOLUTION|>--- conflicted
+++ resolved
@@ -139,17 +139,9 @@
 /*! \brief test a specific spmv
 
 */
-<<<<<<< HEAD
-template <typename Handle, typename Bsr, typename Crs, typename XVector,
-          typename YVector, typename Alpha = typename Bsr::non_const_value_type,
-          typename Beta = typename Bsr::non_const_value_type>
-void test_spmv(Handle *handle, const char *mode, const Alpha &alpha,
-               const Beta &beta, const Bsr &a, const Crs &acrs,
-=======
 template <typename Handle, typename Bsr, typename Crs, typename XVector, typename YVector,
           typename Alpha = typename Bsr::non_const_value_type, typename Beta = typename Bsr::non_const_value_type>
 void test_spmv(Handle *handle, const char *mode, const Alpha &alpha, const Beta &beta, const Bsr &a, const Crs &acrs,
->>>>>>> 8e442f59
                size_t maxNnzPerRow, const XVector &x, const YVector &y) {
   using scalar_type  = typename Bsr::non_const_value_type;
   using ordinal_type = typename Bsr::non_const_ordinal_type;
@@ -192,12 +184,7 @@
   }
 
   if (!errIdx.empty()) {
-<<<<<<< HEAD
-    std::string alg =
-        KokkosSparse::get_spmv_algorithm_name(handle->get_algorithm());
-=======
     std::string alg = KokkosSparse::get_spmv_algorithm_name(handle->get_algorithm());
->>>>>>> 8e442f59
 
     std::cerr << __FILE__ << ":" << __LINE__ << " BsrMatrix SpMV failure!" << std::endl;
     std::cerr << "alg:          " << alg << std::endl;
@@ -362,12 +349,7 @@
 /*! \brief test all combos of the provided matrix
  */
 template <typename Bsr, typename Crs>
-<<<<<<< HEAD
-void test_spmv_combos(const char *mode, const Bsr &a, const Crs &acrs,
-                      size_t maxNnzPerRow) {
-=======
 void test_spmv_combos(const char *mode, const Bsr &a, const Crs &acrs, size_t maxNnzPerRow) {
->>>>>>> 8e442f59
   using namespace KokkosSparse;
   using scalar_type     = typename Bsr::non_const_value_type;
   using execution_space = typename Bsr::execution_space;
@@ -378,15 +360,9 @@
   using handle_t = SPMVHandle<execution_space, Bsr, decltype(x), decltype(y)>;
 
   // cover a variety of algorithms
-<<<<<<< HEAD
-  std::vector<handle_t *> handles;
-  for (SPMVAlgorithm algo : {SPMV_DEFAULT, SPMV_NATIVE, SPMV_BSR_V41})
-    handles.push_back(new handle_t(algo));
-=======
   std::vector<std::unique_ptr<handle_t>> handles;
   for (SPMVAlgorithm algo : {SPMV_DEFAULT, SPMV_NATIVE, SPMV_BSR_V41})
     handles.push_back(std::make_unique<handle_t>(algo));
->>>>>>> 8e442f59
 
   // Tensor core algorithm temporarily disabled, fails on V100
   /*
@@ -406,14 +382,6 @@
   }
   */
 
-<<<<<<< HEAD
-  for (handle_t *handle : handles) {
-    for (scalar_type alpha :
-         {scalar_type(0), scalar_type(1), scalar_type(-1), scalar_type(3.7)}) {
-      for (scalar_type beta : {scalar_type(0), scalar_type(1), scalar_type(-1),
-                               scalar_type(-1.5)}) {
-        test_spmv(handle, mode, alpha, beta, a, acrs, maxNnzPerRow, x, y);
-=======
   for (std::unique_ptr<handle_t> &handle : handles) {
     for (scalar_type alpha : {scalar_type(0), scalar_type(1), scalar_type(-1), scalar_type(3.7)}) {
       for (scalar_type beta : {scalar_type(0), scalar_type(1), scalar_type(-1), scalar_type(-1.5)}) {
@@ -421,7 +389,6 @@
         if (beta == scalar_type(0)) {
           test_spmv(handle.get(), mode, alpha, beta, a, acrs, maxNnzPerRow, x_with_nans, y_with_nans);
         }
->>>>>>> 8e442f59
       }
     }
   }
@@ -499,16 +466,9 @@
 
 // Note: if mode_is_transpose(mode), then maxNnzPerRow is for A^T. Otherwise,
 // it's for A.
-<<<<<<< HEAD
-template <typename Handle, typename Bsr, typename Crs, typename XVector,
-          typename YVector, typename Alpha, typename Beta>
-void test_spm_mv(Handle *handle, const char *mode, const Alpha &alpha,
-                 const Beta &beta, const Bsr &a, const Crs &acrs,
-=======
 template <typename Handle, typename Bsr, typename Crs, typename XVector, typename YVector, typename Alpha,
           typename Beta>
 void test_spm_mv(Handle *handle, const char *mode, const Alpha &alpha, const Beta &beta, const Bsr &a, const Crs &acrs,
->>>>>>> 8e442f59
                  size_t maxNnzPerRow, const XVector &x, const YVector &y) {
   using scalar_type  = typename Bsr::non_const_value_type;
   using ordinal_type = typename Bsr::non_const_ordinal_type;
@@ -551,12 +511,7 @@
   }
 
   if (!errIdx.empty()) {
-<<<<<<< HEAD
-    std::string alg =
-        KokkosSparse::get_spmv_algorithm_name(handle->get_algorithm());
-=======
     std::string alg = KokkosSparse::get_spmv_algorithm_name(handle->get_algorithm());
->>>>>>> 8e442f59
 
     std::cerr << __FILE__ << ":" << __LINE__ << " BsrMatrix SpMMV failure!" << std::endl;
     std::cerr << "alg:          " << alg << std::endl;
@@ -638,32 +593,17 @@
 }
 
 template <typename Layout, typename Bsr, typename Crs>
-<<<<<<< HEAD
-void test_spm_mv_combos(const char *mode, const Bsr &a, const Crs &acrs,
-                        size_t maxNnzPerRow) {
-=======
 void test_spm_mv_combos(const char *mode, const Bsr &a, const Crs &acrs, size_t maxNnzPerRow) {
->>>>>>> 8e442f59
   using namespace KokkosSparse;
   using execution_space = typename Bsr::execution_space;
   using scalar_type     = typename Bsr::non_const_value_type;
   using multivector_t   = typename MultiVectorTypeFor<Layout, Bsr>::type;
-<<<<<<< HEAD
-  using handle_t =
-      SPMVHandle<execution_space, Bsr, multivector_t, multivector_t>;
-
-  // cover a variety of algorithms
-  std::vector<handle_t *> handles;
-  for (SPMVAlgorithm algo : {SPMV_DEFAULT, SPMV_NATIVE, SPMV_BSR_V41})
-    handles.push_back(new handle_t(algo));
-=======
   using handle_t        = SPMVHandle<execution_space, Bsr, multivector_t, multivector_t>;
 
   // cover a variety of algorithms
   std::vector<std::unique_ptr<handle_t>> handles;
   for (SPMVAlgorithm algo : {SPMV_DEFAULT, SPMV_NATIVE, SPMV_BSR_V41})
     handles.push_back(std::make_unique<handle_t>(algo));
->>>>>>> 8e442f59
 
   // Tensor core algorithm temporarily disabled, fails on V100
   /*
@@ -684,15 +624,6 @@
   */
 
   for (size_t numVecs : {1, 7}) {  // num multivecs
-<<<<<<< HEAD
-    auto [x, y] = random_multivecs_for_spm_mv<Layout>(mode, a, numVecs);
-    for (handle_t *handle : handles) {
-      for (scalar_type alpha : {scalar_type(0), scalar_type(1), scalar_type(-1),
-                                scalar_type(3.7)}) {
-        for (scalar_type beta : {scalar_type(0), scalar_type(1),
-                                 scalar_type(-1), scalar_type(-1.5)}) {
-          test_spm_mv(handle, mode, alpha, beta, a, acrs, maxNnzPerRow, x, y);
-=======
     auto [x, y]                     = random_multivecs_for_spm_mv<Layout>(mode, a, numVecs);
     auto [x_with_nans, y_with_nans] = random_multivecs_for_spm_mv<Layout>(mode, a, numVecs, true);
     for (std::unique_ptr<handle_t> &handle : handles) {
@@ -702,7 +633,6 @@
           if (beta == scalar_type(0)) {
             test_spm_mv(handle.get(), mode, alpha, beta, a, acrs, maxNnzPerRow, x_with_nans, y_with_nans);
           }
->>>>>>> 8e442f59
         }
       }
     }
