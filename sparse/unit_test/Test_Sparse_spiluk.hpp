//@HEADER
// ************************************************************************
//
//                        Kokkos v. 4.0
//       Copyright (2022) National Technology & Engineering
//               Solutions of Sandia, LLC (NTESS).
//
// Under the terms of Contract DE-NA0003525 with NTESS,
// the U.S. Government retains certain rights in this software.
//
// Part of Kokkos, under the Apache License v2.0 with LLVM Exceptions.
// See https://kokkos.org/LICENSE for license information.
// SPDX-License-Identifier: Apache-2.0 WITH LLVM-exception
//
//@HEADER

#include <gtest/gtest.h>
#include <Kokkos_Core.hpp>

#include <string>
#include <stdexcept>

#include "KokkosSparse_Utils.hpp"
#include "KokkosSparse_CrsMatrix.hpp"
#include <KokkosKernels_IOUtils.hpp>
#include "KokkosBlas1_nrm2.hpp"
#include "KokkosSparse_spmv.hpp"
#include "KokkosSparse_spiluk.hpp"
#include "KokkosSparse_crs_to_bsr_impl.hpp"
#include "KokkosSparse_bsr_to_crs_impl.hpp"
#include "KokkosSparse_LUPrec.hpp"
#include "KokkosSparse_gmres.hpp"

#include "Test_vector_fixtures.hpp"

#include <tuple>
#include <random>

using namespace KokkosSparse;
using namespace KokkosSparse::Experimental;
using namespace KokkosKernels;
using namespace KokkosKernels::Experimental;

using kokkos_complex_double = Kokkos::complex<double>;
using kokkos_complex_float  = Kokkos::complex<float>;

// Comment this out to do focussed debugging
#define TEST_SPILUK_FULL_CHECKS

// Test verbosity level. 0 = none, 1 = print residuals, 2 = print L,U
#define TEST_SPILUK_VERBOSE_LEVEL 0

// #define TEST_SPILUK_TINY_TEST

namespace Test {

#ifdef TEST_SPILUK_TINY_TEST
template <typename scalar_t>
std::vector<std::vector<scalar_t>> get_fixture() {
  std::vector<std::vector<scalar_t>> A = {
      {10.00, 1.00, 0.00, 0.00}, {0.00, 11.00, 0.00, 0.00}, {0.00, 2.00, 12.00, 0.00}, {5.00, 0.00, 3.00, 13.00}};
  return A;
}
#else
template <typename scalar_t>
std::vector<std::vector<scalar_t>> get_fixture() {
  std::vector<std::vector<scalar_t>> A = {
      {10.00, 0.00, 0.30, 0.00, 0.00, 0.60, 0.00, 0.00, 0.00}, {0.00, 11.00, 0.00, 0.00, 0.00, 0.00, 0.70, 0.00, 0.00},
      {0.00, 0.00, 12.00, 0.00, 0.00, 0.00, 0.00, 0.00, 0.00}, {5.00, 0.00, 0.00, 13.00, 1.00, 0.00, 0.00, 0.00, 0.00},
      {4.00, 0.00, 0.00, 0.00, 14.00, 0.00, 0.00, 0.00, 0.00}, {0.00, 3.00, 0.00, 0.00, 0.00, 15.00, 0.00, 0.00, 0.00},
      {0.00, 0.00, 7.00, 0.00, 0.00, 0.00, 16.00, 0.00, 0.00}, {0.00, 0.00, 0.00, 6.00, 5.00, 0.00, 0.00, 17.00, 0.00},
      {0.00, 0.00, 0.00, 2.00, 2.50, 0.00, 0.00, 0.00, 18.00}};
  return A;
}
#endif

template <typename MatrixType, typename CRS, typename std::enable_if<is_crs_matrix<MatrixType>::value>::type* = nullptr>
MatrixType get_A(CRS A_unblocked, const size_t) {
  return A_unblocked;
}

template <typename MatrixType, typename CRS, typename std::enable_if<is_bsr_matrix<MatrixType>::value>::type* = nullptr>
MatrixType get_A(CRS A_unblocked, const size_t block_size) {
  // Convert to BSR
  MatrixType A(A_unblocked, block_size);

  return A;
}

template <typename MatrixType, typename RowMapType, typename EntriesType, typename ValuesType,
          typename std::enable_if<is_crs_matrix<MatrixType>::value>::type* = nullptr>
MatrixType make_matrix(const char* name, const RowMapType& row_map, const EntriesType& entries,
                       const ValuesType& values, const size_t) {
  const auto nrows = row_map.extent(0) - 1;
  return MatrixType(name, nrows, nrows, values.extent(0), values, row_map, entries);
}

template <typename MatrixType, typename RowMapType, typename EntriesType, typename ValuesType,
          typename std::enable_if<is_bsr_matrix<MatrixType>::value>::type* = nullptr>
MatrixType make_matrix(const char* name, const RowMapType& row_map, const EntriesType& entries,
                       const ValuesType& values, const size_t block_size) {
  const auto nrows = row_map.extent(0) - 1;
  return MatrixType(name, nrows, nrows, values.extent(0), values, row_map, entries, block_size);
}

template <typename scalar_t, typename lno_t, typename size_type, typename device>
struct SpilukTest {
  using RowMapType  = Kokkos::View<size_type*, device>;
  using EntriesType = Kokkos::View<lno_t*, device>;
  using ValuesType  = Kokkos::View<scalar_t*, device>;
  using AT          = Kokkos::ArithTraits<scalar_t>;
  using mag_t       = typename Kokkos::ArithTraits<scalar_t>::mag_type;

  using RowMapType_hostmirror  = typename RowMapType::HostMirror;
  using EntriesType_hostmirror = typename EntriesType::HostMirror;
  using ValuesType_hostmirror  = typename ValuesType::HostMirror;
  using execution_space        = typename device::execution_space;
  using memory_space           = typename device::memory_space;
  using range_policy           = Kokkos::RangePolicy<execution_space>;

  static constexpr double EPS = std::is_same<mag_t, double>::value ? 1e-7 : 1e-4;

  using KernelHandle = KokkosKernels::Experimental::KokkosKernelsHandle<size_type, lno_t, scalar_t, execution_space,
                                                                        memory_space, memory_space>;

  using Crs = CrsMatrix<scalar_t, lno_t, device, void, size_type>;
  using Bsr = BsrMatrix<scalar_t, lno_t, device, void, size_type>;

  template <typename AType, typename LType, typename UType>
  static typename AT::mag_type check_result_impl(const AType& A, const LType& L, const UType& U, const size_type nrows,
                                                 const size_type block_size = 1) {
    const scalar_t ZERO = scalar_t(0);
    const scalar_t ONE  = scalar_t(1);
    const scalar_t MONE = scalar_t(-1);

    // Create a reference view e set to all 1's
    ValuesType e_one("e_one", static_cast<size_t>(nrows) * block_size);
    Kokkos::deep_copy(e_one, ONE);

    // Create two views for spmv results
    ValuesType bb("bb", static_cast<size_t>(nrows) * block_size);
    ValuesType bb_tmp("bb_tmp", static_cast<size_t>(nrows) * block_size);

    // Compute norm2(L*U*e_one - A*e_one)/norm2(A*e_one)
    KokkosSparse::spmv("N", ONE, A, e_one, ZERO, bb);

    typename AT::mag_type bb_nrm = KokkosBlas::nrm2(bb);

    KokkosSparse::spmv("N", ONE, U, e_one, ZERO, bb_tmp);
    KokkosSparse::spmv("N", ONE, L, bb_tmp, MONE, bb);

    typename AT::mag_type diff_nrm = KokkosBlas::nrm2(bb);

    return diff_nrm / bb_nrm;
  }

  static bool is_triangular(const RowMapType& drow_map, const EntriesType& dentries, bool check_lower) {
    const size_type nrows = drow_map.extent(0) - 1;

    auto row_map = Kokkos::create_mirror_view(drow_map);
    auto entries = Kokkos::create_mirror_view(dentries);
    Kokkos::deep_copy(row_map, drow_map);
    Kokkos::deep_copy(entries, dentries);

    for (size_type row = 0; row < nrows; ++row) {
      const size_type row_nnz_begin = row_map(row);
      const size_type row_nnz_end   = row_map(row + 1);
      for (size_type nnz = row_nnz_begin; nnz < row_nnz_end; ++nnz) {
        const size_type col = entries(nnz);
        if (col > row && check_lower) {
          return false;
        } else if (col < row && !check_lower) {
          return false;
        }
      }
    }
    return true;
  }

  template <bool UseBlocks>
  static void check_result(const RowMapType& row_map, const EntriesType& entries, const ValuesType& values,
                           const RowMapType& L_row_map, const EntriesType& L_entries, const ValuesType& L_values,
                           const RowMapType& U_row_map, const EntriesType& U_entries, const ValuesType& U_values,
                           const lno_t fill_lev, const size_type block_size = 1) {
    using sp_matrix_type = std::conditional_t<UseBlocks, Bsr, Crs>;

    KK_REQUIRE(UseBlocks || (block_size == 1));

    // Checking
    const auto nrows = row_map.extent(0) - 1;
    auto A           = make_matrix<sp_matrix_type>("A_Mtx", row_map, entries, values, block_size);
    auto L           = make_matrix<sp_matrix_type>("L_Mtx", L_row_map, L_entries, L_values, block_size);
    auto U           = make_matrix<sp_matrix_type>("U_Mtx", U_row_map, U_entries, U_values, block_size);

    EXPECT_TRUE(is_triangular(L_row_map, L_entries, true));
    EXPECT_TRUE(is_triangular(U_row_map, U_entries, false));

    const auto result = check_result_impl(A, L, U, nrows, block_size);
    if (TEST_SPILUK_VERBOSE_LEVEL > 0) {
      std::cout << "For nrows=" << nrows << ", fill_level=" << fill_lev;
      if (UseBlocks) {
        std::cout << ", block_size=" << block_size;
      } else {
        std::cout << ", unblocked";
      }
      std::cout << " had residual: " << result << std::endl;
    }
    if (TEST_SPILUK_VERBOSE_LEVEL > 1) {
      std::cout << "L result" << std::endl;
      print_matrix(decompress_matrix(L_row_map, L_entries, L_values, block_size));
      std::cout << "U result" << std::endl;
      print_matrix(decompress_matrix(U_row_map, U_entries, U_values, block_size));
    }

    if (fill_lev > 1) {
      EXPECT_LT(result, 1e-4);
    }
  }

  template <bool UseBlocks, int TeamSize = -1>
  static std::tuple<RowMapType, EntriesType, ValuesType, RowMapType, EntriesType, ValuesType> run_and_check_spiluk(
      KernelHandle& kh, const RowMapType& row_map, const EntriesType& entries, const ValuesType& values,
      SPILUKAlgorithm alg, const lno_t fill_lev, const size_type block_size = 1) {
    KK_REQUIRE(UseBlocks || (block_size == 1));

    const size_type block_items = block_size * block_size;
    const size_type nrows       = row_map.extent(0) - 1;
    kh.create_spiluk_handle(alg, nrows, 40 * nrows, 40 * nrows, !UseBlocks ? 0 : block_size);

    auto spiluk_handle = kh.get_spiluk_handle();
    if (TeamSize != -1) {
      spiluk_handle->set_team_size(TeamSize);
    }

    // Allocate L and U as outputs
    RowMapType L_row_map("L_row_map", nrows + 1);
    EntriesType L_entries("L_entries", spiluk_handle->get_nnzL());
    RowMapType U_row_map("U_row_map", nrows + 1);
    EntriesType U_entries("U_entries", spiluk_handle->get_nnzU());

<<<<<<< HEAD
    spiluk_symbolic(&kh, fill_lev, row_map, entries, L_row_map, L_entries, U_row_map, U_entries);
=======
    KokkosSparse::spiluk_symbolic(&kh, fill_lev, row_map, entries, L_row_map, L_entries, U_row_map, U_entries);
>>>>>>> 80e303f8

    Kokkos::fence();

    Kokkos::resize(L_entries, spiluk_handle->get_nnzL());
    Kokkos::resize(U_entries, spiluk_handle->get_nnzU());
    ValuesType L_values("L_values", spiluk_handle->get_nnzL() * static_cast<size_t>(block_items));
    ValuesType U_values("U_values", spiluk_handle->get_nnzU() * static_cast<size_t>(block_items));

<<<<<<< HEAD
    spiluk_numeric(&kh, fill_lev, row_map, entries, values, L_row_map, L_entries, L_values, U_row_map, U_entries,
                   U_values);
=======
    KokkosSparse::spiluk_numeric(&kh, fill_lev, row_map, entries, values, L_row_map, L_entries, L_values, U_row_map,
                                 U_entries, U_values);
>>>>>>> 80e303f8

    Kokkos::fence();

    check_result<UseBlocks>(row_map, entries, values, L_row_map, L_entries, L_values, U_row_map, U_entries, U_values,
                            fill_lev, block_size);

    kh.destroy_spiluk_handle();

#ifdef TEST_SPILUK_FULL_CHECKS
    // If block_size is 1, results should exactly match unblocked results
    if (block_size == 1 && UseBlocks) {
      const auto [L_row_map_u, L_entries_u, L_values_u, U_row_map_u, U_entries_u, U_values_u] =
          run_and_check_spiluk<false, TeamSize>(kh, row_map, entries, values, alg, fill_lev);

      EXPECT_NEAR_KK_1DVIEW(L_row_map, L_row_map_u, EPS);
      EXPECT_NEAR_KK_1DVIEW(L_entries, L_entries_u, EPS);
      EXPECT_NEAR_KK_1DVIEW(L_values, L_values_u, EPS);
      EXPECT_NEAR_KK_1DVIEW(U_row_map, U_row_map_u, EPS);
      EXPECT_NEAR_KK_1DVIEW(U_entries, U_entries_u, EPS);
      EXPECT_NEAR_KK_1DVIEW(U_values, U_values_u, EPS);
    }

    // Check that team size = 1 produces same result
    if (TeamSize != 1) {
      const auto [L_row_map_ts1, L_entries_ts1, L_values_ts1, U_row_map_ts1, U_entries_ts1, U_values_ts1] =
          run_and_check_spiluk<UseBlocks, 1>(kh, row_map, entries, values, alg, fill_lev, block_size);

      EXPECT_NEAR_KK_1DVIEW(L_row_map, L_row_map_ts1, EPS);
      EXPECT_NEAR_KK_1DVIEW(L_entries, L_entries_ts1, EPS);
      EXPECT_NEAR_KK_1DVIEW(L_values, L_values_ts1, EPS);
      EXPECT_NEAR_KK_1DVIEW(U_row_map, U_row_map_ts1, EPS);
      EXPECT_NEAR_KK_1DVIEW(U_entries, U_entries_ts1, EPS);
      EXPECT_NEAR_KK_1DVIEW(U_values, U_values_ts1, EPS);
    }
#endif

    return std::make_tuple(L_row_map, L_entries, L_values, U_row_map, U_entries, U_values);
  }

  static void run_test_spiluk() {
    std::vector<std::vector<scalar_t>> A = get_fixture<scalar_t>();

    if (TEST_SPILUK_VERBOSE_LEVEL > 1) {
      std::cout << "A input" << std::endl;
      print_matrix(A);
    }

    RowMapType row_map;
    EntriesType entries;
    ValuesType values;

    compress_matrix(row_map, entries, values, A);

    const lno_t fill_lev = 2;

    KernelHandle kh;

    run_and_check_spiluk<false>(kh, row_map, entries, values, SPILUKAlgorithm::SEQLVLSCHD_TP1, fill_lev);
  }

  static void run_test_spiluk_blocks() {
    std::vector<std::vector<scalar_t>> A = get_fixture<scalar_t>();

    if (TEST_SPILUK_VERBOSE_LEVEL > 1) {
      std::cout << "A input" << std::endl;
      print_matrix(A);
    }

    RowMapType row_map, brow_map;
    EntriesType entries, bentries;
    ValuesType values, bvalues;

    compress_matrix(row_map, entries, values, A);

    const size_type nrows      = A.size();
    const size_type nnz        = values.extent(0);
    const lno_t fill_lev       = 2;
    const size_type block_size = nrows % 2 == 0 ? 2 : 3;
<<<<<<< HEAD
    ASSERT_EQ(nrows % block_size, 0);
=======
    ASSERT_EQ(nrows % block_size, size_type(0));
>>>>>>> 80e303f8

    KernelHandle kh;

    Crs crs("crs for block spiluk test", nrows, nrows, nnz, values, row_map, entries);

    std::vector<size_type> block_sizes = {1, block_size};

    for (auto block_size_itr : block_sizes) {
      Bsr bsr(crs, block_size_itr);

      // Pull out views from BSR
      Kokkos::resize(brow_map, bsr.graph.row_map.extent(0));
      Kokkos::resize(bentries, bsr.graph.entries.extent(0));
      Kokkos::resize(bvalues, bsr.values.extent(0));
      Kokkos::deep_copy(brow_map, bsr.graph.row_map);
      Kokkos::deep_copy(bentries, bsr.graph.entries);
      Kokkos::deep_copy(bvalues, bsr.values);

      run_and_check_spiluk<true>(kh, brow_map, bentries, bvalues, SPILUKAlgorithm::SEQLVLSCHD_TP1, fill_lev,
                                 block_size_itr);
    }
  }

  static void run_test_spiluk_scale() {
    // Create a diagonally dominant sparse matrix to test:
    constexpr auto nrows         = 5000;
    constexpr auto diagDominance = 2;

    size_type nnz = 10 * nrows;
    auto A        = KokkosSparse::Impl::kk_generate_diagonally_dominant_sparse_matrix<Crs>(nrows, nrows, nnz, 0,
                                                                                    lno_t(0.01 * nrows), diagDominance);

    KokkosSparse::sort_crs_matrix(A);

    // Pull out views from CRS
    RowMapType row_map("row_map", A.graph.row_map.extent(0));
    EntriesType entries("entries", A.graph.entries.extent(0));
    ValuesType values("values", A.values.extent(0));
    Kokkos::deep_copy(row_map, A.graph.row_map);
    Kokkos::deep_copy(entries, A.graph.entries);
    Kokkos::deep_copy(values, A.values);

    for (lno_t fill_lev = 0; fill_lev < 4; ++fill_lev) {
      KernelHandle kh;

      run_and_check_spiluk<false>(kh, row_map, entries, values, SPILUKAlgorithm::SEQLVLSCHD_TP1, fill_lev);
    }
  }

  static void run_test_spiluk_scale_blocks() {
    // Create a diagonally dominant sparse matrix to test:
    constexpr auto nrows         = 5000;
    constexpr auto diagDominance = 2;

    RowMapType brow_map;
    EntriesType bentries;
    ValuesType bvalues;

    // const size_type block_size = 10;

    size_type nnz = 10 * nrows;
    auto A        = KokkosSparse::Impl::kk_generate_diagonally_dominant_sparse_matrix<Crs>(nrows, nrows, nnz, 0,
                                                                                    lno_t(0.01 * nrows), diagDominance);

    KokkosSparse::sort_crs_matrix(A);

    std::vector<size_type> block_sizes = {1, 2, 4, 10};

    for (auto block_size : block_sizes) {
      // Convert to BSR
      Bsr bsr(A, block_size);

      // Pull out views from BSR
      Kokkos::resize(brow_map, bsr.graph.row_map.extent(0));
      Kokkos::resize(bentries, bsr.graph.entries.extent(0));
      Kokkos::resize(bvalues, bsr.values.extent(0));
      Kokkos::deep_copy(brow_map, bsr.graph.row_map);
      Kokkos::deep_copy(bentries, bsr.graph.entries);
      Kokkos::deep_copy(bvalues, bsr.values);

      for (lno_t fill_lev = 0; fill_lev < 4; ++fill_lev) {
        KernelHandle kh;

        run_and_check_spiluk<true>(kh, brow_map, bentries, bvalues, SPILUKAlgorithm::SEQLVLSCHD_TP1, fill_lev,
                                   block_size);
      }
    }
  }

  static void run_test_spiluk_streams(SPILUKAlgorithm test_algo, int nstreams) {
    // Workaround for OpenMP: skip tests if concurrency < nstreams because of
    // not enough resource to partition
    bool run_streams_test = true;
#ifdef KOKKOS_ENABLE_OPENMP
    if (std::is_same<typename device::execution_space, Kokkos::OpenMP>::value) {
      int exec_concurrency = execution_space().concurrency();
      if (exec_concurrency < nstreams) {
        run_streams_test = false;
        std::cout << "  Skip stream test: concurrency = " << exec_concurrency << std::endl;
      }
    }
#endif
    if (!run_streams_test) return;

    std::vector<int> weights(nstreams, 1);
    std::vector<execution_space> instances = Kokkos::Experimental::partition_space(execution_space(), weights);

    std::vector<KernelHandle> kh_v(nstreams);
    std::vector<KernelHandle*> kh_ptr_v(nstreams);
    std::vector<RowMapType> A_row_map_v(nstreams);
    std::vector<EntriesType> A_entries_v(nstreams);
    std::vector<ValuesType> A_values_v(nstreams);
    std::vector<RowMapType> L_row_map_v(nstreams);
    std::vector<EntriesType> L_entries_v(nstreams);
    std::vector<ValuesType> L_values_v(nstreams);
    std::vector<RowMapType> U_row_map_v(nstreams);
    std::vector<EntriesType> U_entries_v(nstreams);
    std::vector<ValuesType> U_values_v(nstreams);

    std::vector<std::vector<scalar_t>> Afix = get_fixture<scalar_t>();

    RowMapType row_map;
    EntriesType entries;
    ValuesType values;

    compress_matrix(row_map, entries, values, Afix);

    const size_type nrows = Afix.size();
    const size_type nnz   = values.extent(0);

    RowMapType_hostmirror hrow_map("hrow_map", nrows + 1);
    EntriesType_hostmirror hentries("hentries", nnz);
    ValuesType_hostmirror hvalues("hvalues", nnz);

    Kokkos::deep_copy(hrow_map, row_map);
    Kokkos::deep_copy(hentries, entries);
    Kokkos::deep_copy(hvalues, values);

    typename KernelHandle::const_nnz_lno_t fill_lev = 2;

    for (int i = 0; i < nstreams; i++) {
      // Allocate A as input
      A_row_map_v[i] = RowMapType("A_row_map", nrows + 1);
      A_entries_v[i] = EntriesType("A_entries", nnz);
      A_values_v[i]  = ValuesType("A_values", nnz);

      // Copy from host to device
      Kokkos::deep_copy(A_row_map_v[i], hrow_map);
      Kokkos::deep_copy(A_entries_v[i], hentries);
      Kokkos::deep_copy(A_values_v[i], hvalues);

      // Create handle
      kh_v[i] = KernelHandle();
      kh_v[i].create_spiluk_handle(test_algo, nrows, 4 * nrows, 4 * nrows);
      kh_ptr_v[i] = &kh_v[i];

      auto spiluk_handle = kh_v[i].get_spiluk_handle();

      // Allocate L and U as outputs
      L_row_map_v[i] = RowMapType("L_row_map", nrows + 1);
      L_entries_v[i] = EntriesType("L_entries", spiluk_handle->get_nnzL());
      U_row_map_v[i] = RowMapType("U_row_map", nrows + 1);
      U_entries_v[i] = EntriesType("U_entries", spiluk_handle->get_nnzU());

      // Symbolic phase
<<<<<<< HEAD
      spiluk_symbolic(kh_ptr_v[i], fill_lev, A_row_map_v[i], A_entries_v[i], L_row_map_v[i], L_entries_v[i],
                      U_row_map_v[i], U_entries_v[i], nstreams);
=======
      KokkosSparse::spiluk_symbolic(kh_ptr_v[i], fill_lev, A_row_map_v[i], A_entries_v[i], L_row_map_v[i],
                                    L_entries_v[i], U_row_map_v[i], U_entries_v[i], nstreams);
>>>>>>> 80e303f8

      Kokkos::fence();

      Kokkos::resize(L_entries_v[i], spiluk_handle->get_nnzL());
      Kokkos::resize(U_entries_v[i], spiluk_handle->get_nnzU());
      L_values_v[i] = ValuesType("L_values", spiluk_handle->get_nnzL());
      U_values_v[i] = ValuesType("U_values", spiluk_handle->get_nnzU());
    }  // Done handle creation and spiluk_symbolic on all streams

    // Numeric phase
    spiluk_numeric_streams(instances, kh_ptr_v, fill_lev, A_row_map_v, A_entries_v, A_values_v, L_row_map_v,
                           L_entries_v, L_values_v, U_row_map_v, U_entries_v, U_values_v);

    for (int i = 0; i < nstreams; i++) instances[i].fence();

    // Checking
    for (int i = 0; i < nstreams; i++) {
      check_result<false>(A_row_map_v[i], A_entries_v[i], A_values_v[i], L_row_map_v[i], L_entries_v[i], L_values_v[i],
                          U_row_map_v[i], U_entries_v[i], U_values_v[i], fill_lev);

      kh_v[i].destroy_spiluk_handle();
    }
  }

  static void run_test_spiluk_streams_blocks(SPILUKAlgorithm test_algo, int nstreams) {
    // Workaround for OpenMP: skip tests if concurrency < nstreams because of
    // not enough resource to partition
    bool run_streams_test = true;
#ifdef KOKKOS_ENABLE_OPENMP
    if (std::is_same<typename device::execution_space, Kokkos::OpenMP>::value) {
      int exec_concurrency = execution_space().concurrency();
      if (exec_concurrency < nstreams) {
        run_streams_test = false;
        std::cout << "  Skip stream test: concurrency = " << exec_concurrency << std::endl;
      }
    }
#endif
    if (!run_streams_test) return;

    std::vector<int> weights(nstreams, 1);
    std::vector<execution_space> instances = Kokkos::Experimental::partition_space(execution_space(), weights);

    std::vector<KernelHandle> kh_v(nstreams);
    std::vector<KernelHandle*> kh_ptr_v(nstreams);
    std::vector<RowMapType> A_row_map_v(nstreams);
    std::vector<EntriesType> A_entries_v(nstreams);
    std::vector<ValuesType> A_values_v(nstreams);
    std::vector<RowMapType> L_row_map_v(nstreams);
    std::vector<EntriesType> L_entries_v(nstreams);
    std::vector<ValuesType> L_values_v(nstreams);
    std::vector<RowMapType> U_row_map_v(nstreams);
    std::vector<EntriesType> U_entries_v(nstreams);
    std::vector<ValuesType> U_values_v(nstreams);

    std::vector<std::vector<scalar_t>> Afix = get_fixture<scalar_t>();

    RowMapType row_map, brow_map;
    EntriesType entries, bentries;
    ValuesType values, bvalues;

    compress_matrix(row_map, entries, values, Afix);

    const size_type nrows       = Afix.size();
    const size_type block_size  = nrows % 2 == 0 ? 2 : 3;
    const size_type block_items = block_size * block_size;
<<<<<<< HEAD
    ASSERT_EQ(nrows % block_size, 0);
=======
    ASSERT_EQ(nrows % block_size, size_type(0));
>>>>>>> 80e303f8

    // Convert to BSR
    Crs crs("crs for block spiluk test", nrows, nrows, values.extent(0), values, row_map, entries);
    Bsr bsr(crs, block_size);

    // Pull out views from BSR
    Kokkos::resize(brow_map, bsr.graph.row_map.extent(0));
    Kokkos::resize(bentries, bsr.graph.entries.extent(0));
    Kokkos::resize(bvalues, bsr.values.extent(0));
    Kokkos::deep_copy(brow_map, bsr.graph.row_map);
    Kokkos::deep_copy(bentries, bsr.graph.entries);
    Kokkos::deep_copy(bvalues, bsr.values);

    const size_type bnrows = brow_map.extent(0) - 1;
    const size_type bnnz   = bentries.extent(0);

    RowMapType_hostmirror hrow_map("hrow_map", bnrows + 1);
    EntriesType_hostmirror hentries("hentries", bnnz);
    ValuesType_hostmirror hvalues("hvalues", static_cast<size_t>(bnnz) * block_items);

    Kokkos::deep_copy(hrow_map, brow_map);
    Kokkos::deep_copy(hentries, bentries);
    Kokkos::deep_copy(hvalues, bvalues);

    typename KernelHandle::const_nnz_lno_t fill_lev = 2;

    for (int i = 0; i < nstreams; i++) {
      // Allocate A as input
      A_row_map_v[i] = RowMapType("A_row_map", bnrows + 1);
      A_entries_v[i] = EntriesType("A_entries", bnnz);
      A_values_v[i]  = ValuesType("A_values", static_cast<size_t>(bnnz) * block_items);

      // Copy from host to device
      Kokkos::deep_copy(A_row_map_v[i], hrow_map);
      Kokkos::deep_copy(A_entries_v[i], hentries);
      Kokkos::deep_copy(A_values_v[i], hvalues);

      // Create handle
      kh_v[i] = KernelHandle();
      kh_v[i].create_spiluk_handle(test_algo, bnrows, 4 * bnrows, 4 * bnrows, block_size);
      kh_ptr_v[i] = &kh_v[i];

      auto spiluk_handle = kh_v[i].get_spiluk_handle();

      // Allocate L and U as outputs
      L_row_map_v[i] = RowMapType("L_row_map", bnrows + 1);
      L_entries_v[i] = EntriesType("L_entries", spiluk_handle->get_nnzL());
      U_row_map_v[i] = RowMapType("U_row_map", bnrows + 1);
      U_entries_v[i] = EntriesType("U_entries", spiluk_handle->get_nnzU());

      // Symbolic phase
<<<<<<< HEAD
      spiluk_symbolic(kh_ptr_v[i], fill_lev, A_row_map_v[i], A_entries_v[i], L_row_map_v[i], L_entries_v[i],
                      U_row_map_v[i], U_entries_v[i], nstreams);
=======
      KokkosSparse::spiluk_symbolic(kh_ptr_v[i], fill_lev, A_row_map_v[i], A_entries_v[i], L_row_map_v[i],
                                    L_entries_v[i], U_row_map_v[i], U_entries_v[i], nstreams);
>>>>>>> 80e303f8

      Kokkos::fence();

      Kokkos::resize(L_entries_v[i], spiluk_handle->get_nnzL());
      Kokkos::resize(U_entries_v[i], spiluk_handle->get_nnzU());
      L_values_v[i] = ValuesType("L_values", spiluk_handle->get_nnzL() * static_cast<size_t>(block_items));
      U_values_v[i] = ValuesType("U_values", spiluk_handle->get_nnzU() * static_cast<size_t>(block_items));
    }  // Done handle creation and spiluk_symbolic on all streams

    // Numeric phase
    spiluk_numeric_streams(instances, kh_ptr_v, fill_lev, A_row_map_v, A_entries_v, A_values_v, L_row_map_v,
                           L_entries_v, L_values_v, U_row_map_v, U_entries_v, U_values_v);

    for (int i = 0; i < nstreams; i++) instances[i].fence();

    // Checking
    for (int i = 0; i < nstreams; i++) {
      check_result<true>(A_row_map_v[i], A_entries_v[i], A_values_v[i], L_row_map_v[i], L_entries_v[i], L_values_v[i],
                         U_row_map_v[i], U_entries_v[i], U_values_v[i], fill_lev, block_size);

      kh_v[i].destroy_spiluk_handle();
    }
  }

  template <bool UseBlocks>
  static void run_test_spiluk_precond() {
    // Test using spiluk as a preconditioner
    // Does (LU)^inv Ax = (LU)^inv b converge faster than solving Ax=b?

    // Create a diagonally dominant sparse matrix to test:
    using sp_matrix_type = std::conditional_t<UseBlocks, Bsr, Crs>;

    constexpr auto nrows         = 5000;
    constexpr auto m             = 15;
    constexpr auto diagDominance = 2;
    constexpr auto tol           = 1e-5;
    constexpr bool verbose       = false;

    if (UseBlocks) {
      // Skip test if not on host. block trsv only works on host
      static constexpr bool is_host = std::is_same<execution_space, typename Kokkos::DefaultHostExecutionSpace>::value;
      if (!is_host) {
        return;
      }
    }

    RowMapType brow_map;
    EntriesType bentries;
    ValuesType bvalues;

    size_type nnz    = 10 * nrows;
    auto A_unblocked = KokkosSparse::Impl::kk_generate_diagonally_dominant_sparse_matrix<Crs>(
        nrows, nrows, nnz, 0, lno_t(0.01 * nrows), diagDominance);

    KokkosSparse::sort_crs_matrix(A_unblocked);

    std::vector<size_type> block_sizes_blocked   = {1, 2, 4, 10};
    std::vector<size_type> block_sizes_unblocked = {1};
    std::vector<size_type> block_sizes           = UseBlocks ? block_sizes_blocked : block_sizes_unblocked;

    for (auto block_size : block_sizes) {
      // Convert to BSR if block enabled
      auto A = get_A<sp_matrix_type>(A_unblocked, block_size);

      // Pull out views from BSR
      Kokkos::resize(brow_map, A.graph.row_map.extent(0));
      Kokkos::resize(bentries, A.graph.entries.extent(0));
      Kokkos::resize(bvalues, A.values.extent(0));
      Kokkos::deep_copy(brow_map, A.graph.row_map);
      Kokkos::deep_copy(bentries, A.graph.entries);
      Kokkos::deep_copy(bvalues, A.values);

      // Make kernel handles
      KernelHandle kh;
      kh.create_gmres_handle(m, tol);
      auto gmres_handle = kh.get_gmres_handle();
      gmres_handle->set_verbose(verbose);
      using GMRESHandle = typename std::remove_reference<decltype(*gmres_handle)>::type;

      for (lno_t fill_lev = 0; fill_lev < 4; ++fill_lev) {
        const auto [L_row_map, L_entries, L_values, U_row_map, U_entries, U_values] = run_and_check_spiluk<UseBlocks>(
            kh, brow_map, bentries, bvalues, SPILUKAlgorithm::SEQLVLSCHD_TP1, fill_lev, block_size);

        // Create L, U
        auto L = make_matrix<sp_matrix_type>("L_Mtx", L_row_map, L_entries, L_values, block_size);
        auto U = make_matrix<sp_matrix_type>("U_Mtx", U_row_map, U_entries, U_values, block_size);

        // Set initial vectors:
        ValuesType X("X", nrows);    // Solution and initial guess
        ValuesType Wj("Wj", nrows);  // For checking residuals at end.
        ValuesType B(Kokkos::view_alloc(Kokkos::WithoutInitializing, "B"),
                     nrows);  // right-hand side vec
        // Make rhs ones so that results are repeatable:
        Kokkos::deep_copy(B, 1.0);

        int num_iters_plain(0), num_iters_precond(0);

        // Solve Ax = b
        {
          gmres(&kh, A, B, X);

          // Double check residuals at end of solve:
          float_t nrmB = KokkosBlas::nrm2(B);
          KokkosSparse::spmv("N", 1.0, A, X, 0.0, Wj);  // wj = Ax
          KokkosBlas::axpy(-1.0, Wj, B);                // b = b-Ax.
          float_t endRes = KokkosBlas::nrm2(B) / nrmB;

          const auto conv_flag = gmres_handle->get_conv_flag_val();
          num_iters_plain      = gmres_handle->get_num_iters();

          EXPECT_GT(num_iters_plain, 0);
          EXPECT_LT(endRes, gmres_handle->get_tol());
          EXPECT_EQ(conv_flag, GMRESHandle::Flag::Conv);

          if (TEST_SPILUK_VERBOSE_LEVEL > 0) {
            std::cout << "Without LUPrec, with block_size=" << block_size << ", converged in " << num_iters_plain
                      << " steps with endres=" << endRes << std::endl;
          }
        }

        // Solve Ax = b with LU preconditioner.
        {
          gmres_handle->reset_handle(m, tol);
          gmres_handle->set_verbose(verbose);

          // Make precond.
          KokkosSparse::Experimental::LUPrec<sp_matrix_type, KernelHandle> myPrec(L, U, UseBlocks ? block_size : 0);

          // reset X for next gmres call
          Kokkos::deep_copy(X, 0.0);

          gmres(&kh, A, B, X, &myPrec);

          // Double check residuals at end of solve:
          float_t nrmB = KokkosBlas::nrm2(B);
          KokkosSparse::spmv("N", 1.0, A, X, 0.0, Wj);  // wj = Ax
          KokkosBlas::axpy(-1.0, Wj, B);                // b = b-Ax.
          float_t endRes = KokkosBlas::nrm2(B) / nrmB;

          const auto conv_flag = gmres_handle->get_conv_flag_val();
          num_iters_precond    = gmres_handle->get_num_iters();

          EXPECT_LT(endRes, gmres_handle->get_tol());
          EXPECT_EQ(conv_flag, GMRESHandle::Flag::Conv);
          EXPECT_LT(num_iters_precond, num_iters_plain);

          if (TEST_SPILUK_VERBOSE_LEVEL > 0) {
            std::cout << "With LUPrec, with block_size=" << block_size << ", and fill_level=" << fill_lev
                      << ", converged in " << num_iters_precond << " steps with endres=" << endRes << std::endl;
          }
        }
      }
    }
  }
};

}  // namespace Test

template <typename scalar_t, typename lno_t, typename size_type, typename device>
void test_spiluk() {
  using TestStruct = Test::SpilukTest<scalar_t, lno_t, size_type, device>;
  TestStruct::run_test_spiluk();
  TestStruct::run_test_spiluk_blocks();
  TestStruct::run_test_spiluk_scale();
  TestStruct::run_test_spiluk_scale_blocks();
  TestStruct::template run_test_spiluk_precond<false>();
  TestStruct::template run_test_spiluk_precond<true>();
}

template <typename scalar_t, typename lno_t, typename size_type, typename device>
void test_spiluk_streams() {
  using TestStruct = Test::SpilukTest<scalar_t, lno_t, size_type, device>;

  TestStruct::run_test_spiluk_streams(SPILUKAlgorithm::SEQLVLSCHD_TP1, 1);
  TestStruct::run_test_spiluk_streams(SPILUKAlgorithm::SEQLVLSCHD_TP1, 2);
  TestStruct::run_test_spiluk_streams(SPILUKAlgorithm::SEQLVLSCHD_TP1, 3);
  TestStruct::run_test_spiluk_streams(SPILUKAlgorithm::SEQLVLSCHD_TP1, 4);

  TestStruct::run_test_spiluk_streams_blocks(SPILUKAlgorithm::SEQLVLSCHD_TP1, 1);
  TestStruct::run_test_spiluk_streams_blocks(SPILUKAlgorithm::SEQLVLSCHD_TP1, 2);
  TestStruct::run_test_spiluk_streams_blocks(SPILUKAlgorithm::SEQLVLSCHD_TP1, 3);
  TestStruct::run_test_spiluk_streams_blocks(SPILUKAlgorithm::SEQLVLSCHD_TP1, 4);
}

#define KOKKOSKERNELS_EXECUTE_TEST(SCALAR, ORDINAL, OFFSET, DEVICE)                      \
  TEST_F(TestCategory, sparse##_##spiluk##_##SCALAR##_##ORDINAL##_##OFFSET##_##DEVICE) { \
    test_spiluk<SCALAR, ORDINAL, OFFSET, DEVICE>();                                      \
    test_spiluk_streams<SCALAR, ORDINAL, OFFSET, DEVICE>();                              \
  }

#define NO_TEST_COMPLEX

#include <Test_Common_Test_All_Type_Combos.hpp>

#undef KOKKOSKERNELS_EXECUTE_TEST
#undef NO_TEST_COMPLEX<|MERGE_RESOLUTION|>--- conflicted
+++ resolved
@@ -238,11 +238,7 @@
     RowMapType U_row_map("U_row_map", nrows + 1);
     EntriesType U_entries("U_entries", spiluk_handle->get_nnzU());
 
-<<<<<<< HEAD
-    spiluk_symbolic(&kh, fill_lev, row_map, entries, L_row_map, L_entries, U_row_map, U_entries);
-=======
     KokkosSparse::spiluk_symbolic(&kh, fill_lev, row_map, entries, L_row_map, L_entries, U_row_map, U_entries);
->>>>>>> 80e303f8
 
     Kokkos::fence();
 
@@ -251,13 +247,8 @@
     ValuesType L_values("L_values", spiluk_handle->get_nnzL() * static_cast<size_t>(block_items));
     ValuesType U_values("U_values", spiluk_handle->get_nnzU() * static_cast<size_t>(block_items));
 
-<<<<<<< HEAD
-    spiluk_numeric(&kh, fill_lev, row_map, entries, values, L_row_map, L_entries, L_values, U_row_map, U_entries,
-                   U_values);
-=======
     KokkosSparse::spiluk_numeric(&kh, fill_lev, row_map, entries, values, L_row_map, L_entries, L_values, U_row_map,
                                  U_entries, U_values);
->>>>>>> 80e303f8
 
     Kokkos::fence();
 
@@ -336,11 +327,7 @@
     const size_type nnz        = values.extent(0);
     const lno_t fill_lev       = 2;
     const size_type block_size = nrows % 2 == 0 ? 2 : 3;
-<<<<<<< HEAD
-    ASSERT_EQ(nrows % block_size, 0);
-=======
     ASSERT_EQ(nrows % block_size, size_type(0));
->>>>>>> 80e303f8
 
     KernelHandle kh;
 
@@ -506,13 +493,8 @@
       U_entries_v[i] = EntriesType("U_entries", spiluk_handle->get_nnzU());
 
       // Symbolic phase
-<<<<<<< HEAD
-      spiluk_symbolic(kh_ptr_v[i], fill_lev, A_row_map_v[i], A_entries_v[i], L_row_map_v[i], L_entries_v[i],
-                      U_row_map_v[i], U_entries_v[i], nstreams);
-=======
       KokkosSparse::spiluk_symbolic(kh_ptr_v[i], fill_lev, A_row_map_v[i], A_entries_v[i], L_row_map_v[i],
                                     L_entries_v[i], U_row_map_v[i], U_entries_v[i], nstreams);
->>>>>>> 80e303f8
 
       Kokkos::fence();
 
@@ -578,11 +560,7 @@
     const size_type nrows       = Afix.size();
     const size_type block_size  = nrows % 2 == 0 ? 2 : 3;
     const size_type block_items = block_size * block_size;
-<<<<<<< HEAD
-    ASSERT_EQ(nrows % block_size, 0);
-=======
     ASSERT_EQ(nrows % block_size, size_type(0));
->>>>>>> 80e303f8
 
     // Convert to BSR
     Crs crs("crs for block spiluk test", nrows, nrows, values.extent(0), values, row_map, entries);
@@ -634,13 +612,8 @@
       U_entries_v[i] = EntriesType("U_entries", spiluk_handle->get_nnzU());
 
       // Symbolic phase
-<<<<<<< HEAD
-      spiluk_symbolic(kh_ptr_v[i], fill_lev, A_row_map_v[i], A_entries_v[i], L_row_map_v[i], L_entries_v[i],
-                      U_row_map_v[i], U_entries_v[i], nstreams);
-=======
       KokkosSparse::spiluk_symbolic(kh_ptr_v[i], fill_lev, A_row_map_v[i], A_entries_v[i], L_row_map_v[i],
                                     L_entries_v[i], U_row_map_v[i], U_entries_v[i], nstreams);
->>>>>>> 80e303f8
 
       Kokkos::fence();
 
