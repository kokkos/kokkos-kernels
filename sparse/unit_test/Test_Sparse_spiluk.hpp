--- conflicted
+++ resolved
@@ -57,59 +57,29 @@
 #ifdef TEST_SPILUK_TINY_TEST
 template <typename scalar_t>
 std::vector<std::vector<scalar_t>> get_fixture() {
-<<<<<<< HEAD
-  std::vector<std::vector<scalar_t>> A = {{10.00, 1.00, 0.00, 0.00},
-                                          {0.00, 11.00, 0.00, 0.00},
-                                          {0.00, 2.00, 12.00, 0.00},
-                                          {5.00, 0.00, 3.00, 13.00}};
-=======
   std::vector<std::vector<scalar_t>> A = {
       {10.00, 1.00, 0.00, 0.00}, {0.00, 11.00, 0.00, 0.00}, {0.00, 2.00, 12.00, 0.00}, {5.00, 0.00, 3.00, 13.00}};
->>>>>>> 8e442f59
   return A;
 }
 #else
 template <typename scalar_t>
 std::vector<std::vector<scalar_t>> get_fixture() {
   std::vector<std::vector<scalar_t>> A = {
-<<<<<<< HEAD
-      {10.00, 0.00, 0.30, 0.00, 0.00, 0.60, 0.00, 0.00, 0.00},
-      {0.00, 11.00, 0.00, 0.00, 0.00, 0.00, 0.70, 0.00, 0.00},
-      {0.00, 0.00, 12.00, 0.00, 0.00, 0.00, 0.00, 0.00, 0.00},
-      {5.00, 0.00, 0.00, 13.00, 1.00, 0.00, 0.00, 0.00, 0.00},
-      {4.00, 0.00, 0.00, 0.00, 14.00, 0.00, 0.00, 0.00, 0.00},
-      {0.00, 3.00, 0.00, 0.00, 0.00, 15.00, 0.00, 0.00, 0.00},
-      {0.00, 0.00, 7.00, 0.00, 0.00, 0.00, 16.00, 0.00, 0.00},
-      {0.00, 0.00, 0.00, 6.00, 5.00, 0.00, 0.00, 17.00, 0.00},
-=======
       {10.00, 0.00, 0.30, 0.00, 0.00, 0.60, 0.00, 0.00, 0.00}, {0.00, 11.00, 0.00, 0.00, 0.00, 0.00, 0.70, 0.00, 0.00},
       {0.00, 0.00, 12.00, 0.00, 0.00, 0.00, 0.00, 0.00, 0.00}, {5.00, 0.00, 0.00, 13.00, 1.00, 0.00, 0.00, 0.00, 0.00},
       {4.00, 0.00, 0.00, 0.00, 14.00, 0.00, 0.00, 0.00, 0.00}, {0.00, 3.00, 0.00, 0.00, 0.00, 15.00, 0.00, 0.00, 0.00},
       {0.00, 0.00, 7.00, 0.00, 0.00, 0.00, 16.00, 0.00, 0.00}, {0.00, 0.00, 0.00, 6.00, 5.00, 0.00, 0.00, 17.00, 0.00},
->>>>>>> 8e442f59
       {0.00, 0.00, 0.00, 2.00, 2.50, 0.00, 0.00, 0.00, 18.00}};
   return A;
 }
 #endif
 
-<<<<<<< HEAD
-template <
-    typename MatrixType, typename CRS,
-    typename std::enable_if<is_crs_matrix<MatrixType>::value>::type* = nullptr>
-=======
 template <typename MatrixType, typename CRS, typename std::enable_if<is_crs_matrix<MatrixType>::value>::type* = nullptr>
->>>>>>> 8e442f59
 MatrixType get_A(CRS A_unblocked, const size_t) {
   return A_unblocked;
 }
 
-<<<<<<< HEAD
-template <
-    typename MatrixType, typename CRS,
-    typename std::enable_if<is_bsr_matrix<MatrixType>::value>::type* = nullptr>
-=======
 template <typename MatrixType, typename CRS, typename std::enable_if<is_bsr_matrix<MatrixType>::value>::type* = nullptr>
->>>>>>> 8e442f59
 MatrixType get_A(CRS A_unblocked, const size_t block_size) {
   // Convert to BSR
   MatrixType A(A_unblocked, block_size);
@@ -117,34 +87,6 @@
   return A;
 }
 
-<<<<<<< HEAD
-template <
-    typename MatrixType, typename RowMapType, typename EntriesType,
-    typename ValuesType,
-    typename std::enable_if<is_crs_matrix<MatrixType>::value>::type* = nullptr>
-MatrixType make_matrix(const char* name, const RowMapType& row_map,
-                       const EntriesType& entries, const ValuesType& values,
-                       const size_t) {
-  const auto nrows = row_map.extent(0) - 1;
-  return MatrixType(name, nrows, nrows, values.extent(0), values, row_map,
-                    entries);
-}
-
-template <
-    typename MatrixType, typename RowMapType, typename EntriesType,
-    typename ValuesType,
-    typename std::enable_if<is_bsr_matrix<MatrixType>::value>::type* = nullptr>
-MatrixType make_matrix(const char* name, const RowMapType& row_map,
-                       const EntriesType& entries, const ValuesType& values,
-                       const size_t block_size) {
-  const auto nrows = row_map.extent(0) - 1;
-  return MatrixType(name, nrows, nrows, values.extent(0), values, row_map,
-                    entries, block_size);
-}
-
-template <typename scalar_t, typename lno_t, typename size_type,
-          typename device>
-=======
 template <typename MatrixType, typename RowMapType, typename EntriesType, typename ValuesType,
           typename std::enable_if<is_crs_matrix<MatrixType>::value>::type* = nullptr>
 MatrixType make_matrix(const char* name, const RowMapType& row_map, const EntriesType& entries,
@@ -162,14 +104,12 @@
 }
 
 template <typename scalar_t, typename lno_t, typename size_type, typename device>
->>>>>>> 8e442f59
 struct SpilukTest {
   using RowMapType  = Kokkos::View<size_type*, device>;
   using EntriesType = Kokkos::View<lno_t*, device>;
   using ValuesType  = Kokkos::View<scalar_t*, device>;
   using AT          = Kokkos::ArithTraits<scalar_t>;
   using mag_t       = typename Kokkos::ArithTraits<scalar_t>::mag_type;
-<<<<<<< HEAD
 
   using RowMapType_hostmirror  = typename RowMapType::HostMirror;
   using EntriesType_hostmirror = typename EntriesType::HostMirror;
@@ -178,39 +118,17 @@
   using memory_space           = typename device::memory_space;
   using range_policy           = Kokkos::RangePolicy<execution_space>;
 
-  static constexpr double EPS =
-      std::is_same<mag_t, double>::value ? 1e-7 : 1e-4;
-
-  using KernelHandle = KokkosKernels::Experimental::KokkosKernelsHandle<
-      size_type, lno_t, scalar_t, execution_space, memory_space, memory_space>;
-
-=======
-
-  using RowMapType_hostmirror  = typename RowMapType::HostMirror;
-  using EntriesType_hostmirror = typename EntriesType::HostMirror;
-  using ValuesType_hostmirror  = typename ValuesType::HostMirror;
-  using execution_space        = typename device::execution_space;
-  using memory_space           = typename device::memory_space;
-  using range_policy           = Kokkos::RangePolicy<execution_space>;
-
   static constexpr double EPS = std::is_same<mag_t, double>::value ? 1e-7 : 1e-4;
 
   using KernelHandle = KokkosKernels::Experimental::KokkosKernelsHandle<size_type, lno_t, scalar_t, execution_space,
                                                                         memory_space, memory_space>;
 
->>>>>>> 8e442f59
   using Crs = CrsMatrix<scalar_t, lno_t, device, void, size_type>;
   using Bsr = BsrMatrix<scalar_t, lno_t, device, void, size_type>;
 
   template <typename AType, typename LType, typename UType>
-<<<<<<< HEAD
-  static typename AT::mag_type check_result_impl(
-      const AType& A, const LType& L, const UType& U, const size_type nrows,
-      const size_type block_size = 1) {
-=======
   static typename AT::mag_type check_result_impl(const AType& A, const LType& L, const UType& U, const size_type nrows,
                                                  const size_type block_size = 1) {
->>>>>>> 8e442f59
     const scalar_t ZERO = scalar_t(0);
     const scalar_t ONE  = scalar_t(1);
     const scalar_t MONE = scalar_t(-1);
@@ -236,12 +154,7 @@
     return diff_nrm / bb_nrm;
   }
 
-<<<<<<< HEAD
-  static bool is_triangular(const RowMapType& drow_map,
-                            const EntriesType& dentries, bool check_lower) {
-=======
   static bool is_triangular(const RowMapType& drow_map, const EntriesType& dentries, bool check_lower) {
->>>>>>> 8e442f59
     const size_type nrows = drow_map.extent(0) - 1;
 
     auto row_map = Kokkos::create_mirror_view(drow_map);
@@ -262,31 +175,22 @@
       }
     }
     return true;
-<<<<<<< HEAD
   }
 
   template <bool UseBlocks>
-  static void check_result(const RowMapType& row_map,
-                           const EntriesType& entries, const ValuesType& values,
-                           const RowMapType& L_row_map,
-                           const EntriesType& L_entries,
-                           const ValuesType& L_values,
-                           const RowMapType& U_row_map,
-                           const EntriesType& U_entries,
-                           const ValuesType& U_values, const lno_t fill_lev,
-                           const size_type block_size = 1) {
+  static void check_result(const RowMapType& row_map, const EntriesType& entries, const ValuesType& values,
+                           const RowMapType& L_row_map, const EntriesType& L_entries, const ValuesType& L_values,
+                           const RowMapType& U_row_map, const EntriesType& U_entries, const ValuesType& U_values,
+                           const lno_t fill_lev, const size_type block_size = 1) {
     using sp_matrix_type = std::conditional_t<UseBlocks, Bsr, Crs>;
 
     KK_REQUIRE(UseBlocks || (block_size == 1));
 
     // Checking
     const auto nrows = row_map.extent(0) - 1;
-    auto A = make_matrix<sp_matrix_type>("A_Mtx", row_map, entries, values,
-                                         block_size);
-    auto L = make_matrix<sp_matrix_type>("L_Mtx", L_row_map, L_entries,
-                                         L_values, block_size);
-    auto U = make_matrix<sp_matrix_type>("U_Mtx", U_row_map, U_entries,
-                                         U_values, block_size);
+    auto A           = make_matrix<sp_matrix_type>("A_Mtx", row_map, entries, values, block_size);
+    auto L           = make_matrix<sp_matrix_type>("L_Mtx", L_row_map, L_entries, L_values, block_size);
+    auto U           = make_matrix<sp_matrix_type>("U_Mtx", U_row_map, U_entries, U_values, block_size);
 
     EXPECT_TRUE(is_triangular(L_row_map, L_entries, true));
     EXPECT_TRUE(is_triangular(U_row_map, U_entries, false));
@@ -303,58 +207,6 @@
     }
     if (TEST_SPILUK_VERBOSE_LEVEL > 1) {
       std::cout << "L result" << std::endl;
-      print_matrix(
-          decompress_matrix(L_row_map, L_entries, L_values, block_size));
-      std::cout << "U result" << std::endl;
-      print_matrix(
-          decompress_matrix(U_row_map, U_entries, U_values, block_size));
-    }
-
-    if (fill_lev > 1) {
-      EXPECT_LT(result, 1e-4);
-    }
-  }
-
-  template <bool UseBlocks, int TeamSize = -1>
-  static std::tuple<RowMapType, EntriesType, ValuesType, RowMapType,
-                    EntriesType, ValuesType>
-  run_and_check_spiluk(KernelHandle& kh, const RowMapType& row_map,
-                       const EntriesType& entries, const ValuesType& values,
-                       SPILUKAlgorithm alg, const lno_t fill_lev,
-                       const size_type block_size = 1) {
-=======
-  }
-
-  template <bool UseBlocks>
-  static void check_result(const RowMapType& row_map, const EntriesType& entries, const ValuesType& values,
-                           const RowMapType& L_row_map, const EntriesType& L_entries, const ValuesType& L_values,
-                           const RowMapType& U_row_map, const EntriesType& U_entries, const ValuesType& U_values,
-                           const lno_t fill_lev, const size_type block_size = 1) {
-    using sp_matrix_type = std::conditional_t<UseBlocks, Bsr, Crs>;
-
-    KK_REQUIRE(UseBlocks || (block_size == 1));
-
-    // Checking
-    const auto nrows = row_map.extent(0) - 1;
-    auto A           = make_matrix<sp_matrix_type>("A_Mtx", row_map, entries, values, block_size);
-    auto L           = make_matrix<sp_matrix_type>("L_Mtx", L_row_map, L_entries, L_values, block_size);
-    auto U           = make_matrix<sp_matrix_type>("U_Mtx", U_row_map, U_entries, U_values, block_size);
-
-    EXPECT_TRUE(is_triangular(L_row_map, L_entries, true));
-    EXPECT_TRUE(is_triangular(U_row_map, U_entries, false));
-
-    const auto result = check_result_impl(A, L, U, nrows, block_size);
-    if (TEST_SPILUK_VERBOSE_LEVEL > 0) {
-      std::cout << "For nrows=" << nrows << ", fill_level=" << fill_lev;
-      if (UseBlocks) {
-        std::cout << ", block_size=" << block_size;
-      } else {
-        std::cout << ", unblocked";
-      }
-      std::cout << " had residual: " << result << std::endl;
-    }
-    if (TEST_SPILUK_VERBOSE_LEVEL > 1) {
-      std::cout << "L result" << std::endl;
       print_matrix(decompress_matrix(L_row_map, L_entries, L_values, block_size));
       std::cout << "U result" << std::endl;
       print_matrix(decompress_matrix(U_row_map, U_entries, U_values, block_size));
@@ -369,17 +221,11 @@
   static std::tuple<RowMapType, EntriesType, ValuesType, RowMapType, EntriesType, ValuesType> run_and_check_spiluk(
       KernelHandle& kh, const RowMapType& row_map, const EntriesType& entries, const ValuesType& values,
       SPILUKAlgorithm alg, const lno_t fill_lev, const size_type block_size = 1) {
->>>>>>> 8e442f59
     KK_REQUIRE(UseBlocks || (block_size == 1));
 
     const size_type block_items = block_size * block_size;
     const size_type nrows       = row_map.extent(0) - 1;
-<<<<<<< HEAD
-    kh.create_spiluk_handle(alg, nrows, 40 * nrows, 40 * nrows,
-                            !UseBlocks ? 0 : block_size);
-=======
     kh.create_spiluk_handle(alg, nrows, 40 * nrows, 40 * nrows, !UseBlocks ? 0 : block_size);
->>>>>>> 8e442f59
 
     auto spiluk_handle = kh.get_spiluk_handle();
     if (TeamSize != -1) {
@@ -401,16 +247,6 @@
     ValuesType L_values("L_values", spiluk_handle->get_nnzL() * block_items);
     ValuesType U_values("U_values", spiluk_handle->get_nnzU() * block_items);
 
-<<<<<<< HEAD
-    spiluk_numeric(&kh, fill_lev, row_map, entries, values, L_row_map,
-                   L_entries, L_values, U_row_map, U_entries, U_values);
-
-    Kokkos::fence();
-
-    check_result<UseBlocks>(row_map, entries, values, L_row_map, L_entries,
-                            L_values, U_row_map, U_entries, U_values, fill_lev,
-                            block_size);
-=======
     spiluk_numeric(&kh, fill_lev, row_map, entries, values, L_row_map, L_entries, L_values, U_row_map, U_entries,
                    U_values);
 
@@ -418,22 +254,14 @@
 
     check_result<UseBlocks>(row_map, entries, values, L_row_map, L_entries, L_values, U_row_map, U_entries, U_values,
                             fill_lev, block_size);
->>>>>>> 8e442f59
 
     kh.destroy_spiluk_handle();
 
 #ifdef TEST_SPILUK_FULL_CHECKS
     // If block_size is 1, results should exactly match unblocked results
     if (block_size == 1 && UseBlocks) {
-<<<<<<< HEAD
-      const auto [L_row_map_u, L_entries_u, L_values_u, U_row_map_u,
-                  U_entries_u, U_values_u] =
-          run_and_check_spiluk<false, TeamSize>(kh, row_map, entries, values,
-                                                alg, fill_lev);
-=======
       const auto [L_row_map_u, L_entries_u, L_values_u, U_row_map_u, U_entries_u, U_values_u] =
           run_and_check_spiluk<false, TeamSize>(kh, row_map, entries, values, alg, fill_lev);
->>>>>>> 8e442f59
 
       EXPECT_NEAR_KK_1DVIEW(L_row_map, L_row_map_u, EPS);
       EXPECT_NEAR_KK_1DVIEW(L_entries, L_entries_u, EPS);
@@ -445,15 +273,8 @@
 
     // Check that team size = 1 produces same result
     if (TeamSize != 1) {
-<<<<<<< HEAD
-      const auto [L_row_map_ts1, L_entries_ts1, L_values_ts1, U_row_map_ts1,
-                  U_entries_ts1, U_values_ts1] =
-          run_and_check_spiluk<UseBlocks, 1>(kh, row_map, entries, values, alg,
-                                             fill_lev, block_size);
-=======
       const auto [L_row_map_ts1, L_entries_ts1, L_values_ts1, U_row_map_ts1, U_entries_ts1, U_values_ts1] =
           run_and_check_spiluk<UseBlocks, 1>(kh, row_map, entries, values, alg, fill_lev, block_size);
->>>>>>> 8e442f59
 
       EXPECT_NEAR_KK_1DVIEW(L_row_map, L_row_map_ts1, EPS);
       EXPECT_NEAR_KK_1DVIEW(L_entries, L_entries_ts1, EPS);
@@ -464,12 +285,7 @@
     }
 #endif
 
-<<<<<<< HEAD
-    return std::make_tuple(L_row_map, L_entries, L_values, U_row_map, U_entries,
-                           U_values);
-=======
     return std::make_tuple(L_row_map, L_entries, L_values, U_row_map, U_entries, U_values);
->>>>>>> 8e442f59
   }
 
   static void run_test_spiluk() {
@@ -490,12 +306,7 @@
 
     KernelHandle kh;
 
-<<<<<<< HEAD
-    run_and_check_spiluk<false>(kh, row_map, entries, values,
-                                SPILUKAlgorithm::SEQLVLSCHD_TP1, fill_lev);
-=======
     run_and_check_spiluk<false>(kh, row_map, entries, values, SPILUKAlgorithm::SEQLVLSCHD_TP1, fill_lev);
->>>>>>> 8e442f59
   }
 
   static void run_test_spiluk_blocks() {
@@ -520,12 +331,7 @@
 
     KernelHandle kh;
 
-<<<<<<< HEAD
-    Crs crs("crs for block spiluk test", nrows, nrows, nnz, values, row_map,
-            entries);
-=======
     Crs crs("crs for block spiluk test", nrows, nrows, nnz, values, row_map, entries);
->>>>>>> 8e442f59
 
     std::vector<size_type> block_sizes = {1, block_size};
 
@@ -540,12 +346,7 @@
       Kokkos::deep_copy(bentries, bsr.graph.entries);
       Kokkos::deep_copy(bvalues, bsr.values);
 
-<<<<<<< HEAD
-      run_and_check_spiluk<true>(kh, brow_map, bentries, bvalues,
-                                 SPILUKAlgorithm::SEQLVLSCHD_TP1, fill_lev,
-=======
       run_and_check_spiluk<true>(kh, brow_map, bentries, bvalues, SPILUKAlgorithm::SEQLVLSCHD_TP1, fill_lev,
->>>>>>> 8e442f59
                                  block_size_itr);
     }
   }
@@ -556,14 +357,8 @@
     constexpr auto diagDominance = 2;
 
     size_type nnz = 10 * nrows;
-<<<<<<< HEAD
-    auto A =
-        KokkosSparse::Impl::kk_generate_diagonally_dominant_sparse_matrix<Crs>(
-            nrows, nrows, nnz, 0, lno_t(0.01 * nrows), diagDominance);
-=======
     auto A        = KokkosSparse::Impl::kk_generate_diagonally_dominant_sparse_matrix<Crs>(nrows, nrows, nnz, 0,
                                                                                     lno_t(0.01 * nrows), diagDominance);
->>>>>>> 8e442f59
 
     KokkosSparse::sort_crs_matrix(A);
 
@@ -578,12 +373,7 @@
     for (lno_t fill_lev = 0; fill_lev < 4; ++fill_lev) {
       KernelHandle kh;
 
-<<<<<<< HEAD
-      run_and_check_spiluk<false>(kh, row_map, entries, values,
-                                  SPILUKAlgorithm::SEQLVLSCHD_TP1, fill_lev);
-=======
       run_and_check_spiluk<false>(kh, row_map, entries, values, SPILUKAlgorithm::SEQLVLSCHD_TP1, fill_lev);
->>>>>>> 8e442f59
     }
   }
 
@@ -599,14 +389,8 @@
     // const size_type block_size = 10;
 
     size_type nnz = 10 * nrows;
-<<<<<<< HEAD
-    auto A =
-        KokkosSparse::Impl::kk_generate_diagonally_dominant_sparse_matrix<Crs>(
-            nrows, nrows, nnz, 0, lno_t(0.01 * nrows), diagDominance);
-=======
     auto A        = KokkosSparse::Impl::kk_generate_diagonally_dominant_sparse_matrix<Crs>(nrows, nrows, nnz, 0,
                                                                                     lno_t(0.01 * nrows), diagDominance);
->>>>>>> 8e442f59
 
     KokkosSparse::sort_crs_matrix(A);
 
@@ -627,12 +411,7 @@
       for (lno_t fill_lev = 0; fill_lev < 4; ++fill_lev) {
         KernelHandle kh;
 
-<<<<<<< HEAD
-        run_and_check_spiluk<true>(kh, brow_map, bentries, bvalues,
-                                   SPILUKAlgorithm::SEQLVLSCHD_TP1, fill_lev,
-=======
         run_and_check_spiluk<true>(kh, brow_map, bentries, bvalues, SPILUKAlgorithm::SEQLVLSCHD_TP1, fill_lev,
->>>>>>> 8e442f59
                                    block_size);
       }
     }
@@ -647,24 +426,14 @@
       int exec_concurrency = execution_space().concurrency();
       if (exec_concurrency < nstreams) {
         run_streams_test = false;
-<<<<<<< HEAD
-        std::cout << "  Skip stream test: concurrency = " << exec_concurrency
-                  << std::endl;
-=======
         std::cout << "  Skip stream test: concurrency = " << exec_concurrency << std::endl;
->>>>>>> 8e442f59
       }
     }
 #endif
     if (!run_streams_test) return;
 
     std::vector<int> weights(nstreams, 1);
-<<<<<<< HEAD
-    std::vector<execution_space> instances =
-        Kokkos::Experimental::partition_space(execution_space(), weights);
-=======
     std::vector<execution_space> instances = Kokkos::Experimental::partition_space(execution_space(), weights);
->>>>>>> 8e442f59
 
     std::vector<KernelHandle> kh_v(nstreams);
     std::vector<KernelHandle*> kh_ptr_v(nstreams);
@@ -714,7 +483,6 @@
       kh_v[i] = KernelHandle();
       kh_v[i].create_spiluk_handle(test_algo, nrows, 4 * nrows, 4 * nrows);
       kh_ptr_v[i] = &kh_v[i];
-<<<<<<< HEAD
 
       auto spiluk_handle = kh_v[i].get_spiluk_handle();
 
@@ -725,9 +493,8 @@
       U_entries_v[i] = EntriesType("U_entries", spiluk_handle->get_nnzU());
 
       // Symbolic phase
-      spiluk_symbolic(kh_ptr_v[i], fill_lev, A_row_map_v[i], A_entries_v[i],
-                      L_row_map_v[i], L_entries_v[i], U_row_map_v[i],
-                      U_entries_v[i], nstreams);
+      spiluk_symbolic(kh_ptr_v[i], fill_lev, A_row_map_v[i], A_entries_v[i], L_row_map_v[i], L_entries_v[i],
+                      U_row_map_v[i], U_entries_v[i], nstreams);
 
       Kokkos::fence();
 
@@ -738,57 +505,21 @@
     }  // Done handle creation and spiluk_symbolic on all streams
 
     // Numeric phase
-    spiluk_numeric_streams(instances, kh_ptr_v, fill_lev, A_row_map_v,
-                           A_entries_v, A_values_v, L_row_map_v, L_entries_v,
-                           L_values_v, U_row_map_v, U_entries_v, U_values_v);
-=======
-
-      auto spiluk_handle = kh_v[i].get_spiluk_handle();
-
-      // Allocate L and U as outputs
-      L_row_map_v[i] = RowMapType("L_row_map", nrows + 1);
-      L_entries_v[i] = EntriesType("L_entries", spiluk_handle->get_nnzL());
-      U_row_map_v[i] = RowMapType("U_row_map", nrows + 1);
-      U_entries_v[i] = EntriesType("U_entries", spiluk_handle->get_nnzU());
-
-      // Symbolic phase
-      spiluk_symbolic(kh_ptr_v[i], fill_lev, A_row_map_v[i], A_entries_v[i], L_row_map_v[i], L_entries_v[i],
-                      U_row_map_v[i], U_entries_v[i], nstreams);
-
-      Kokkos::fence();
-
-      Kokkos::resize(L_entries_v[i], spiluk_handle->get_nnzL());
-      Kokkos::resize(U_entries_v[i], spiluk_handle->get_nnzU());
-      L_values_v[i] = ValuesType("L_values", spiluk_handle->get_nnzL());
-      U_values_v[i] = ValuesType("U_values", spiluk_handle->get_nnzU());
-    }  // Done handle creation and spiluk_symbolic on all streams
-
-    // Numeric phase
     spiluk_numeric_streams(instances, kh_ptr_v, fill_lev, A_row_map_v, A_entries_v, A_values_v, L_row_map_v,
                            L_entries_v, L_values_v, U_row_map_v, U_entries_v, U_values_v);
->>>>>>> 8e442f59
 
     for (int i = 0; i < nstreams; i++) instances[i].fence();
 
     // Checking
     for (int i = 0; i < nstreams; i++) {
-<<<<<<< HEAD
-      check_result<false>(A_row_map_v[i], A_entries_v[i], A_values_v[i],
-                          L_row_map_v[i], L_entries_v[i], L_values_v[i],
-                          U_row_map_v[i], U_entries_v[i], U_values_v[i],
-                          fill_lev);
-=======
       check_result<false>(A_row_map_v[i], A_entries_v[i], A_values_v[i], L_row_map_v[i], L_entries_v[i], L_values_v[i],
                           U_row_map_v[i], U_entries_v[i], U_values_v[i], fill_lev);
->>>>>>> 8e442f59
 
       kh_v[i].destroy_spiluk_handle();
     }
   }
-<<<<<<< HEAD
-
-  static void run_test_spiluk_streams_blocks(SPILUKAlgorithm test_algo,
-                                             int nstreams) {
+
+  static void run_test_spiluk_streams_blocks(SPILUKAlgorithm test_algo, int nstreams) {
     // Workaround for OpenMP: skip tests if concurrency < nstreams because of
     // not enough resource to partition
     bool run_streams_test = true;
@@ -797,16 +528,14 @@
       int exec_concurrency = execution_space().concurrency();
       if (exec_concurrency < nstreams) {
         run_streams_test = false;
-        std::cout << "  Skip stream test: concurrency = " << exec_concurrency
-                  << std::endl;
+        std::cout << "  Skip stream test: concurrency = " << exec_concurrency << std::endl;
       }
     }
 #endif
     if (!run_streams_test) return;
 
     std::vector<int> weights(nstreams, 1);
-    std::vector<execution_space> instances =
-        Kokkos::Experimental::partition_space(execution_space(), weights);
+    std::vector<execution_space> instances = Kokkos::Experimental::partition_space(execution_space(), weights);
 
     std::vector<KernelHandle> kh_v(nstreams);
     std::vector<KernelHandle*> kh_ptr_v(nstreams);
@@ -834,8 +563,7 @@
     ASSERT_EQ(nrows % block_size, 0);
 
     // Convert to BSR
-    Crs crs("crs for block spiluk test", nrows, nrows, values.extent(0), values,
-            row_map, entries);
+    Crs crs("crs for block spiluk test", nrows, nrows, values.extent(0), values, row_map, entries);
     Bsr bsr(crs, block_size);
 
     // Pull out views from BSR
@@ -857,296 +585,6 @@
     Kokkos::deep_copy(hentries, bentries);
     Kokkos::deep_copy(hvalues, bvalues);
 
-    typename KernelHandle::const_nnz_lno_t fill_lev = 2;
-
-    for (int i = 0; i < nstreams; i++) {
-      // Allocate A as input
-      A_row_map_v[i] = RowMapType("A_row_map", bnrows + 1);
-      A_entries_v[i] = EntriesType("A_entries", bnnz);
-      A_values_v[i]  = ValuesType("A_values", bnnz * block_items);
-
-      // Copy from host to device
-      Kokkos::deep_copy(A_row_map_v[i], hrow_map);
-      Kokkos::deep_copy(A_entries_v[i], hentries);
-      Kokkos::deep_copy(A_values_v[i], hvalues);
-
-      // Create handle
-      kh_v[i] = KernelHandle();
-      kh_v[i].create_spiluk_handle(test_algo, bnrows, 4 * bnrows, 4 * bnrows,
-                                   block_size);
-      kh_ptr_v[i] = &kh_v[i];
-
-      auto spiluk_handle = kh_v[i].get_spiluk_handle();
-
-      // Allocate L and U as outputs
-      L_row_map_v[i] = RowMapType("L_row_map", bnrows + 1);
-      L_entries_v[i] = EntriesType("L_entries", spiluk_handle->get_nnzL());
-      U_row_map_v[i] = RowMapType("U_row_map", bnrows + 1);
-      U_entries_v[i] = EntriesType("U_entries", spiluk_handle->get_nnzU());
-
-      // Symbolic phase
-      spiluk_symbolic(kh_ptr_v[i], fill_lev, A_row_map_v[i], A_entries_v[i],
-                      L_row_map_v[i], L_entries_v[i], U_row_map_v[i],
-                      U_entries_v[i], nstreams);
-
-      Kokkos::fence();
-
-      Kokkos::resize(L_entries_v[i], spiluk_handle->get_nnzL());
-      Kokkos::resize(U_entries_v[i], spiluk_handle->get_nnzU());
-      L_values_v[i] =
-          ValuesType("L_values", spiluk_handle->get_nnzL() * block_items);
-      U_values_v[i] =
-          ValuesType("U_values", spiluk_handle->get_nnzU() * block_items);
-    }  // Done handle creation and spiluk_symbolic on all streams
-
-    // Numeric phase
-    spiluk_numeric_streams(instances, kh_ptr_v, fill_lev, A_row_map_v,
-                           A_entries_v, A_values_v, L_row_map_v, L_entries_v,
-                           L_values_v, U_row_map_v, U_entries_v, U_values_v);
-
-    for (int i = 0; i < nstreams; i++) instances[i].fence();
-
-    // Checking
-    for (int i = 0; i < nstreams; i++) {
-      check_result<true>(A_row_map_v[i], A_entries_v[i], A_values_v[i],
-                         L_row_map_v[i], L_entries_v[i], L_values_v[i],
-                         U_row_map_v[i], U_entries_v[i], U_values_v[i],
-                         fill_lev, block_size);
-
-      kh_v[i].destroy_spiluk_handle();
-    }
-  }
-
-  template <bool UseBlocks>
-  static void run_test_spiluk_precond() {
-    // Test using spiluk as a preconditioner
-    // Does (LU)^inv Ax = (LU)^inv b converge faster than solving Ax=b?
-
-    // Create a diagonally dominant sparse matrix to test:
-    using sp_matrix_type = std::conditional_t<UseBlocks, Bsr, Crs>;
-
-    constexpr auto nrows         = 5000;
-    constexpr auto m             = 15;
-    constexpr auto diagDominance = 2;
-    constexpr auto tol           = 1e-5;
-    constexpr bool verbose       = false;
-
-    if (UseBlocks) {
-      // Skip test if not on host. block trsv only works on host
-      static constexpr bool is_host =
-          std::is_same<execution_space,
-                       typename Kokkos::DefaultHostExecutionSpace>::value;
-      if (!is_host) {
-        return;
-      }
-    }
-
-    RowMapType brow_map;
-    EntriesType bentries;
-    ValuesType bvalues;
-
-    size_type nnz = 10 * nrows;
-    auto A_unblocked =
-        KokkosSparse::Impl::kk_generate_diagonally_dominant_sparse_matrix<Crs>(
-            nrows, nrows, nnz, 0, lno_t(0.01 * nrows), diagDominance);
-
-    KokkosSparse::sort_crs_matrix(A_unblocked);
-
-    std::vector<size_type> block_sizes_blocked   = {1, 2, 4, 10};
-    std::vector<size_type> block_sizes_unblocked = {1};
-    std::vector<size_type> block_sizes =
-        UseBlocks ? block_sizes_blocked : block_sizes_unblocked;
-
-    for (auto block_size : block_sizes) {
-      // Convert to BSR if block enabled
-      auto A = get_A<sp_matrix_type>(A_unblocked, block_size);
-
-      // Pull out views from BSR
-      Kokkos::resize(brow_map, A.graph.row_map.extent(0));
-      Kokkos::resize(bentries, A.graph.entries.extent(0));
-      Kokkos::resize(bvalues, A.values.extent(0));
-      Kokkos::deep_copy(brow_map, A.graph.row_map);
-      Kokkos::deep_copy(bentries, A.graph.entries);
-      Kokkos::deep_copy(bvalues, A.values);
-
-      // Make kernel handles
-      KernelHandle kh;
-      kh.create_gmres_handle(m, tol);
-      auto gmres_handle = kh.get_gmres_handle();
-      gmres_handle->set_verbose(verbose);
-      using GMRESHandle =
-          typename std::remove_reference<decltype(*gmres_handle)>::type;
-
-      for (lno_t fill_lev = 0; fill_lev < 4; ++fill_lev) {
-        const auto [L_row_map, L_entries, L_values, U_row_map, U_entries,
-                    U_values] =
-            run_and_check_spiluk<UseBlocks>(kh, brow_map, bentries, bvalues,
-                                            SPILUKAlgorithm::SEQLVLSCHD_TP1,
-                                            fill_lev, block_size);
-
-        // Create L, U
-        auto L = make_matrix<sp_matrix_type>("L_Mtx", L_row_map, L_entries,
-                                             L_values, block_size);
-        auto U = make_matrix<sp_matrix_type>("U_Mtx", U_row_map, U_entries,
-                                             U_values, block_size);
-
-        // Set initial vectors:
-        ValuesType X("X", nrows);    // Solution and initial guess
-        ValuesType Wj("Wj", nrows);  // For checking residuals at end.
-        ValuesType B(Kokkos::view_alloc(Kokkos::WithoutInitializing, "B"),
-                     nrows);  // right-hand side vec
-        // Make rhs ones so that results are repeatable:
-        Kokkos::deep_copy(B, 1.0);
-
-        int num_iters_plain(0), num_iters_precond(0);
-
-        // Solve Ax = b
-        {
-          gmres(&kh, A, B, X);
-
-          // Double check residuals at end of solve:
-          float_t nrmB = KokkosBlas::nrm2(B);
-          KokkosSparse::spmv("N", 1.0, A, X, 0.0, Wj);  // wj = Ax
-          KokkosBlas::axpy(-1.0, Wj, B);                // b = b-Ax.
-          float_t endRes = KokkosBlas::nrm2(B) / nrmB;
-
-          const auto conv_flag = gmres_handle->get_conv_flag_val();
-          num_iters_plain      = gmres_handle->get_num_iters();
-
-          EXPECT_GT(num_iters_plain, 0);
-          EXPECT_LT(endRes, gmres_handle->get_tol());
-          EXPECT_EQ(conv_flag, GMRESHandle::Flag::Conv);
-
-          if (TEST_SPILUK_VERBOSE_LEVEL > 0) {
-            std::cout << "Without LUPrec, with block_size=" << block_size
-                      << ", converged in " << num_iters_plain
-                      << " steps with endres=" << endRes << std::endl;
-          }
-        }
-
-        // Solve Ax = b with LU preconditioner.
-        {
-          gmres_handle->reset_handle(m, tol);
-          gmres_handle->set_verbose(verbose);
-
-          // Make precond.
-          KokkosSparse::Experimental::LUPrec<sp_matrix_type, KernelHandle>
-              myPrec(L, U);
-
-          // reset X for next gmres call
-          Kokkos::deep_copy(X, 0.0);
-
-          gmres(&kh, A, B, X, &myPrec);
-
-          // Double check residuals at end of solve:
-          float_t nrmB = KokkosBlas::nrm2(B);
-          KokkosSparse::spmv("N", 1.0, A, X, 0.0, Wj);  // wj = Ax
-          KokkosBlas::axpy(-1.0, Wj, B);                // b = b-Ax.
-          float_t endRes = KokkosBlas::nrm2(B) / nrmB;
-
-          const auto conv_flag = gmres_handle->get_conv_flag_val();
-          num_iters_precond    = gmres_handle->get_num_iters();
-
-          EXPECT_LT(endRes, gmres_handle->get_tol());
-          EXPECT_EQ(conv_flag, GMRESHandle::Flag::Conv);
-          EXPECT_LT(num_iters_precond, num_iters_plain);
-
-          if (TEST_SPILUK_VERBOSE_LEVEL > 0) {
-            std::cout << "With LUPrec, with block_size=" << block_size
-                      << ", and fill_level=" << fill_lev << ", converged in "
-                      << num_iters_precond << " steps with endres=" << endRes
-                      << std::endl;
-          }
-        }
-      }
-    }
-  }
-};
-=======
->>>>>>> 8e442f59
-
-  static void run_test_spiluk_streams_blocks(SPILUKAlgorithm test_algo, int nstreams) {
-    // Workaround for OpenMP: skip tests if concurrency < nstreams because of
-    // not enough resource to partition
-    bool run_streams_test = true;
-#ifdef KOKKOS_ENABLE_OPENMP
-    if (std::is_same<typename device::execution_space, Kokkos::OpenMP>::value) {
-      int exec_concurrency = execution_space().concurrency();
-      if (exec_concurrency < nstreams) {
-        run_streams_test = false;
-        std::cout << "  Skip stream test: concurrency = " << exec_concurrency << std::endl;
-      }
-    }
-#endif
-    if (!run_streams_test) return;
-
-    std::vector<int> weights(nstreams, 1);
-    std::vector<execution_space> instances = Kokkos::Experimental::partition_space(execution_space(), weights);
-
-    std::vector<KernelHandle> kh_v(nstreams);
-    std::vector<KernelHandle*> kh_ptr_v(nstreams);
-    std::vector<RowMapType> A_row_map_v(nstreams);
-    std::vector<EntriesType> A_entries_v(nstreams);
-    std::vector<ValuesType> A_values_v(nstreams);
-    std::vector<RowMapType> L_row_map_v(nstreams);
-    std::vector<EntriesType> L_entries_v(nstreams);
-    std::vector<ValuesType> L_values_v(nstreams);
-    std::vector<RowMapType> U_row_map_v(nstreams);
-    std::vector<EntriesType> U_entries_v(nstreams);
-    std::vector<ValuesType> U_values_v(nstreams);
-
-    std::vector<std::vector<scalar_t>> Afix = get_fixture<scalar_t>();
-
-    RowMapType row_map, brow_map;
-    EntriesType entries, bentries;
-    ValuesType values, bvalues;
-
-    compress_matrix(row_map, entries, values, Afix);
-
-    const size_type nrows       = Afix.size();
-    const size_type block_size  = nrows % 2 == 0 ? 2 : 3;
-    const size_type block_items = block_size * block_size;
-    ASSERT_EQ(nrows % block_size, 0);
-
-    // Convert to BSR
-    Crs crs("crs for block spiluk test", nrows, nrows, values.extent(0), values, row_map, entries);
-    Bsr bsr(crs, block_size);
-
-    // Pull out views from BSR
-    Kokkos::resize(brow_map, bsr.graph.row_map.extent(0));
-    Kokkos::resize(bentries, bsr.graph.entries.extent(0));
-    Kokkos::resize(bvalues, bsr.values.extent(0));
-    Kokkos::deep_copy(brow_map, bsr.graph.row_map);
-    Kokkos::deep_copy(bentries, bsr.graph.entries);
-    Kokkos::deep_copy(bvalues, bsr.values);
-
-    const size_type bnrows = brow_map.extent(0) - 1;
-    const size_type bnnz   = bentries.extent(0);
-
-    RowMapType_hostmirror hrow_map("hrow_map", bnrows + 1);
-    EntriesType_hostmirror hentries("hentries", bnnz);
-    ValuesType_hostmirror hvalues("hvalues", bnnz * block_items);
-
-    Kokkos::deep_copy(hrow_map, brow_map);
-    Kokkos::deep_copy(hentries, bentries);
-    Kokkos::deep_copy(hvalues, bvalues);
-
-<<<<<<< HEAD
-template <typename scalar_t, typename lno_t, typename size_type,
-          typename device>
-void test_spiluk() {
-  using TestStruct = Test::SpilukTest<scalar_t, lno_t, size_type, device>;
-  TestStruct::run_test_spiluk();
-  TestStruct::run_test_spiluk_blocks();
-  TestStruct::run_test_spiluk_scale();
-  TestStruct::run_test_spiluk_scale_blocks();
-  TestStruct::template run_test_spiluk_precond<false>();
-  TestStruct::template run_test_spiluk_precond<true>();
-}
-
-template <typename scalar_t, typename lno_t, typename size_type,
-          typename device>
-=======
     typename KernelHandle::const_nnz_lno_t fill_lev = 2;
 
     for (int i = 0; i < nstreams; i++) {
@@ -1346,7 +784,6 @@
 }
 
 template <typename scalar_t, typename lno_t, typename size_type, typename device>
->>>>>>> 8e442f59
 void test_spiluk_streams() {
   using TestStruct = Test::SpilukTest<scalar_t, lno_t, size_type, device>;
 
@@ -1355,21 +792,10 @@
   TestStruct::run_test_spiluk_streams(SPILUKAlgorithm::SEQLVLSCHD_TP1, 3);
   TestStruct::run_test_spiluk_streams(SPILUKAlgorithm::SEQLVLSCHD_TP1, 4);
 
-<<<<<<< HEAD
-  TestStruct::run_test_spiluk_streams_blocks(SPILUKAlgorithm::SEQLVLSCHD_TP1,
-                                             1);
-  TestStruct::run_test_spiluk_streams_blocks(SPILUKAlgorithm::SEQLVLSCHD_TP1,
-                                             2);
-  TestStruct::run_test_spiluk_streams_blocks(SPILUKAlgorithm::SEQLVLSCHD_TP1,
-                                             3);
-  TestStruct::run_test_spiluk_streams_blocks(SPILUKAlgorithm::SEQLVLSCHD_TP1,
-                                             4);
-=======
   TestStruct::run_test_spiluk_streams_blocks(SPILUKAlgorithm::SEQLVLSCHD_TP1, 1);
   TestStruct::run_test_spiluk_streams_blocks(SPILUKAlgorithm::SEQLVLSCHD_TP1, 2);
   TestStruct::run_test_spiluk_streams_blocks(SPILUKAlgorithm::SEQLVLSCHD_TP1, 3);
   TestStruct::run_test_spiluk_streams_blocks(SPILUKAlgorithm::SEQLVLSCHD_TP1, 4);
->>>>>>> 8e442f59
 }
 
 #define KOKKOSKERNELS_EXECUTE_TEST(SCALAR, ORDINAL, OFFSET, DEVICE)                      \
