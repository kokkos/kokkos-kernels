//@HEADER
// ************************************************************************
//
//                        Kokkos v. 4.0
//       Copyright (2022) National Technology & Engineering
//               Solutions of Sandia, LLC (NTESS).
//
// Under the terms of Contract DE-NA0003525 with NTESS,
// the U.S. Government retains certain rights in this software.
//
// Part of Kokkos, under the Apache License v2.0 with LLVM Exceptions.
// See https://kokkos.org/LICENSE for license information.
// SPDX-License-Identifier: Apache-2.0 WITH LLVM-exception
//
//@HEADER

#include <gtest/gtest.h>
#include <Kokkos_Core.hpp>

#include <string>
#include <stdexcept>

#include "KokkosSparse_Utils.hpp"
#include "KokkosSparse_CrsMatrix.hpp"
#include <KokkosKernels_IOUtils.hpp>
#include "KokkosBlas1_nrm2.hpp"
#include "KokkosSparse_spmv.hpp"
#include "KokkosSparse_spiluk.hpp"
#include "KokkosSparse_crs_to_bsr_impl.hpp"
#include "KokkosSparse_bsr_to_crs_impl.hpp"
#include "KokkosSparse_LUPrec.hpp"
#include "KokkosSparse_gmres.hpp"

#include "Test_vector_fixtures.hpp"

#include <tuple>
#include <random>

using namespace KokkosSparse;
using namespace KokkosSparse::Experimental;
using namespace KokkosKernels;
using namespace KokkosKernels::Experimental;

using kokkos_complex_double = Kokkos::complex<double>;
using kokkos_complex_float  = Kokkos::complex<float>;

// Comment this out to do focussed debugging
#define TEST_SPILUK_FULL_CHECKS

// Test verbosity level. 0 = none, 1 = print residuals, 2 = print L,U
#define TEST_SPILUK_VERBOSE_LEVEL 0

// #define TEST_SPILUK_TINY_TEST

namespace Test {

#ifdef TEST_SPILUK_TINY_TEST
template <typename scalar_t>
std::vector<std::vector<scalar_t>> get_fixture() {
  std::vector<std::vector<scalar_t>> A = {
      {10.00, 1.00, 0.00, 0.00}, {0.00, 11.00, 0.00, 0.00}, {0.00, 2.00, 12.00, 0.00}, {5.00, 0.00, 3.00, 13.00}};
  return A;
}
#else
template <typename scalar_t>
std::vector<std::vector<scalar_t>> get_fixture() {
  std::vector<std::vector<scalar_t>> A = {
      {10.00, 0.00, 0.30, 0.00, 0.00, 0.60, 0.00, 0.00, 0.00}, {0.00, 11.00, 0.00, 0.00, 0.00, 0.00, 0.70, 0.00, 0.00},
      {0.00, 0.00, 12.00, 0.00, 0.00, 0.00, 0.00, 0.00, 0.00}, {5.00, 0.00, 0.00, 13.00, 1.00, 0.00, 0.00, 0.00, 0.00},
      {4.00, 0.00, 0.00, 0.00, 14.00, 0.00, 0.00, 0.00, 0.00}, {0.00, 3.00, 0.00, 0.00, 0.00, 15.00, 0.00, 0.00, 0.00},
      {0.00, 0.00, 7.00, 0.00, 0.00, 0.00, 16.00, 0.00, 0.00}, {0.00, 0.00, 0.00, 6.00, 5.00, 0.00, 0.00, 17.00, 0.00},
      {0.00, 0.00, 0.00, 2.00, 2.50, 0.00, 0.00, 0.00, 18.00}};
  return A;
}
#endif

template <typename MatrixType, typename CRS, typename std::enable_if<is_crs_matrix<MatrixType>::value>::type* = nullptr>
MatrixType get_A(CRS A_unblocked, const size_t) {
  return A_unblocked;
}

template <typename MatrixType, typename CRS, typename std::enable_if<is_bsr_matrix<MatrixType>::value>::type* = nullptr>
MatrixType get_A(CRS A_unblocked, const size_t block_size) {
  // Convert to BSR
  MatrixType A(A_unblocked, block_size);

  return A;
}

template <typename MatrixType, typename RowMapType, typename EntriesType, typename ValuesType,
          typename std::enable_if<is_crs_matrix<MatrixType>::value>::type* = nullptr>
MatrixType make_matrix(const char* name, const RowMapType& row_map, const EntriesType& entries,
                       const ValuesType& values, const size_t) {
  const auto nrows = row_map.extent(0) - 1;
  return MatrixType(name, nrows, nrows, values.extent(0), values, row_map, entries);
}

template <typename MatrixType, typename RowMapType, typename EntriesType, typename ValuesType,
          typename std::enable_if<is_bsr_matrix<MatrixType>::value>::type* = nullptr>
MatrixType make_matrix(const char* name, const RowMapType& row_map, const EntriesType& entries,
                       const ValuesType& values, const size_t block_size) {
  const auto nrows = row_map.extent(0) - 1;
  return MatrixType(name, nrows, nrows, values.extent(0), values, row_map, entries, block_size);
}

template <typename scalar_t, typename lno_t, typename size_type, typename device>
struct SpilukTest {
  using RowMapType  = Kokkos::View<size_type*, device>;
  using EntriesType = Kokkos::View<lno_t*, device>;
  using ValuesType  = Kokkos::View<scalar_t*, device>;
  using AT          = Kokkos::ArithTraits<scalar_t>;
  using mag_t       = typename Kokkos::ArithTraits<scalar_t>::mag_type;

  using RowMapType_hostmirror  = typename RowMapType::HostMirror;
  using EntriesType_hostmirror = typename EntriesType::HostMirror;
  using ValuesType_hostmirror  = typename ValuesType::HostMirror;
  using execution_space        = typename device::execution_space;
  using memory_space           = typename device::memory_space;
  using range_policy           = Kokkos::RangePolicy<execution_space>;

  static constexpr double EPS = std::is_same<mag_t, double>::value ? 1e-7 : 1e-4;

  using KernelHandle = KokkosKernels::Experimental::KokkosKernelsHandle<size_type, lno_t, scalar_t, execution_space,
                                                                        memory_space, memory_space>;

  using Crs = CrsMatrix<scalar_t, lno_t, device, void, size_type>;
  using Bsr = BsrMatrix<scalar_t, lno_t, device, void, size_type>;

  template <typename AType, typename LType, typename UType>
  static typename AT::mag_type check_result_impl(const AType& A, const LType& L, const UType& U, const size_type nrows,
                                                 const size_type block_size = 1) {
    const scalar_t ZERO = scalar_t(0);
    const scalar_t ONE  = scalar_t(1);
    const scalar_t MONE = scalar_t(-1);

    // Create a reference view e set to all 1's
<<<<<<< HEAD
    ValuesType e_one("e_one", nrows * block_size);
    Kokkos::deep_copy(e_one, ONE);

    // Create two views for spmv results
    ValuesType bb("bb", nrows * block_size);
    ValuesType bb_tmp("bb_tmp", nrows * block_size);
=======
    ValuesType e_one("e_one", static_cast<size_t>(nrows) * block_size);
    Kokkos::deep_copy(e_one, ONE);

    // Create two views for spmv results
    ValuesType bb("bb", static_cast<size_t>(nrows) * block_size);
    ValuesType bb_tmp("bb_tmp", static_cast<size_t>(nrows) * block_size);
>>>>>>> 5b116ec9

    // Compute norm2(L*U*e_one - A*e_one)/norm2(A*e_one)
    KokkosSparse::spmv("N", ONE, A, e_one, ZERO, bb);

    typename AT::mag_type bb_nrm = KokkosBlas::nrm2(bb);

    KokkosSparse::spmv("N", ONE, U, e_one, ZERO, bb_tmp);
    KokkosSparse::spmv("N", ONE, L, bb_tmp, MONE, bb);

    typename AT::mag_type diff_nrm = KokkosBlas::nrm2(bb);

    return diff_nrm / bb_nrm;
  }

  static bool is_triangular(const RowMapType& drow_map, const EntriesType& dentries, bool check_lower) {
    const size_type nrows = drow_map.extent(0) - 1;

    auto row_map = Kokkos::create_mirror_view(drow_map);
    auto entries = Kokkos::create_mirror_view(dentries);
    Kokkos::deep_copy(row_map, drow_map);
    Kokkos::deep_copy(entries, dentries);

    for (size_type row = 0; row < nrows; ++row) {
      const size_type row_nnz_begin = row_map(row);
      const size_type row_nnz_end   = row_map(row + 1);
      for (size_type nnz = row_nnz_begin; nnz < row_nnz_end; ++nnz) {
        const size_type col = entries(nnz);
        if (col > row && check_lower) {
          return false;
        } else if (col < row && !check_lower) {
          return false;
        }
      }
    }
    return true;
  }

  template <bool UseBlocks>
  static void check_result(const RowMapType& row_map, const EntriesType& entries, const ValuesType& values,
                           const RowMapType& L_row_map, const EntriesType& L_entries, const ValuesType& L_values,
                           const RowMapType& U_row_map, const EntriesType& U_entries, const ValuesType& U_values,
                           const lno_t fill_lev, const size_type block_size = 1) {
    using sp_matrix_type = std::conditional_t<UseBlocks, Bsr, Crs>;

    KK_REQUIRE(UseBlocks || (block_size == 1));

    // Checking
    const auto nrows = row_map.extent(0) - 1;
    auto A           = make_matrix<sp_matrix_type>("A_Mtx", row_map, entries, values, block_size);
    auto L           = make_matrix<sp_matrix_type>("L_Mtx", L_row_map, L_entries, L_values, block_size);
    auto U           = make_matrix<sp_matrix_type>("U_Mtx", U_row_map, U_entries, U_values, block_size);

    EXPECT_TRUE(is_triangular(L_row_map, L_entries, true));
    EXPECT_TRUE(is_triangular(U_row_map, U_entries, false));

    const auto result = check_result_impl(A, L, U, nrows, block_size);
    if (TEST_SPILUK_VERBOSE_LEVEL > 0) {
      std::cout << "For nrows=" << nrows << ", fill_level=" << fill_lev;
      if (UseBlocks) {
        std::cout << ", block_size=" << block_size;
      } else {
        std::cout << ", unblocked";
      }
      std::cout << " had residual: " << result << std::endl;
    }
    if (TEST_SPILUK_VERBOSE_LEVEL > 1) {
      std::cout << "L result" << std::endl;
      print_matrix(decompress_matrix(L_row_map, L_entries, L_values, block_size));
      std::cout << "U result" << std::endl;
      print_matrix(decompress_matrix(U_row_map, U_entries, U_values, block_size));
    }

    if (fill_lev > 1) {
      EXPECT_LT(result, 1e-4);
    }
  }

  template <bool UseBlocks, int TeamSize = -1>
  static std::tuple<RowMapType, EntriesType, ValuesType, RowMapType, EntriesType, ValuesType> run_and_check_spiluk(
      KernelHandle& kh, const RowMapType& row_map, const EntriesType& entries, const ValuesType& values,
      SPILUKAlgorithm alg, const lno_t fill_lev, const size_type block_size = 1) {
    KK_REQUIRE(UseBlocks || (block_size == 1));

    const size_type block_items = block_size * block_size;
    const size_type nrows       = row_map.extent(0) - 1;
    kh.create_spiluk_handle(alg, nrows, 40 * nrows, 40 * nrows, !UseBlocks ? 0 : block_size);

    auto spiluk_handle = kh.get_spiluk_handle();
    if (TeamSize != -1) {
      spiluk_handle->set_team_size(TeamSize);
    }

    // Allocate L and U as outputs
    RowMapType L_row_map("L_row_map", nrows + 1);
    EntriesType L_entries("L_entries", spiluk_handle->get_nnzL());
    RowMapType U_row_map("U_row_map", nrows + 1);
    EntriesType U_entries("U_entries", spiluk_handle->get_nnzU());

    spiluk_symbolic(&kh, fill_lev, row_map, entries, L_row_map, L_entries, U_row_map, U_entries);

    Kokkos::fence();

    Kokkos::resize(L_entries, spiluk_handle->get_nnzL());
    Kokkos::resize(U_entries, spiluk_handle->get_nnzU());
<<<<<<< HEAD
    ValuesType L_values("L_values", spiluk_handle->get_nnzL() * block_items);
    ValuesType U_values("U_values", spiluk_handle->get_nnzU() * block_items);
=======
    ValuesType L_values("L_values", spiluk_handle->get_nnzL() * static_cast<size_t>(block_items));
    ValuesType U_values("U_values", spiluk_handle->get_nnzU() * static_cast<size_t>(block_items));
>>>>>>> 5b116ec9

    spiluk_numeric(&kh, fill_lev, row_map, entries, values, L_row_map, L_entries, L_values, U_row_map, U_entries,
                   U_values);

    Kokkos::fence();

    check_result<UseBlocks>(row_map, entries, values, L_row_map, L_entries, L_values, U_row_map, U_entries, U_values,
                            fill_lev, block_size);

    kh.destroy_spiluk_handle();

#ifdef TEST_SPILUK_FULL_CHECKS
    // If block_size is 1, results should exactly match unblocked results
    if (block_size == 1 && UseBlocks) {
      const auto [L_row_map_u, L_entries_u, L_values_u, U_row_map_u, U_entries_u, U_values_u] =
          run_and_check_spiluk<false, TeamSize>(kh, row_map, entries, values, alg, fill_lev);

      EXPECT_NEAR_KK_1DVIEW(L_row_map, L_row_map_u, EPS);
      EXPECT_NEAR_KK_1DVIEW(L_entries, L_entries_u, EPS);
      EXPECT_NEAR_KK_1DVIEW(L_values, L_values_u, EPS);
      EXPECT_NEAR_KK_1DVIEW(U_row_map, U_row_map_u, EPS);
      EXPECT_NEAR_KK_1DVIEW(U_entries, U_entries_u, EPS);
      EXPECT_NEAR_KK_1DVIEW(U_values, U_values_u, EPS);
    }

    // Check that team size = 1 produces same result
    if (TeamSize != 1) {
      const auto [L_row_map_ts1, L_entries_ts1, L_values_ts1, U_row_map_ts1, U_entries_ts1, U_values_ts1] =
          run_and_check_spiluk<UseBlocks, 1>(kh, row_map, entries, values, alg, fill_lev, block_size);

      EXPECT_NEAR_KK_1DVIEW(L_row_map, L_row_map_ts1, EPS);
      EXPECT_NEAR_KK_1DVIEW(L_entries, L_entries_ts1, EPS);
      EXPECT_NEAR_KK_1DVIEW(L_values, L_values_ts1, EPS);
      EXPECT_NEAR_KK_1DVIEW(U_row_map, U_row_map_ts1, EPS);
      EXPECT_NEAR_KK_1DVIEW(U_entries, U_entries_ts1, EPS);
      EXPECT_NEAR_KK_1DVIEW(U_values, U_values_ts1, EPS);
    }
#endif

    return std::make_tuple(L_row_map, L_entries, L_values, U_row_map, U_entries, U_values);
  }

  static void run_test_spiluk() {
    std::vector<std::vector<scalar_t>> A = get_fixture<scalar_t>();

    if (TEST_SPILUK_VERBOSE_LEVEL > 1) {
      std::cout << "A input" << std::endl;
      print_matrix(A);
    }

    RowMapType row_map;
    EntriesType entries;
    ValuesType values;

    compress_matrix(row_map, entries, values, A);

    const lno_t fill_lev = 2;

    KernelHandle kh;

    run_and_check_spiluk<false>(kh, row_map, entries, values, SPILUKAlgorithm::SEQLVLSCHD_TP1, fill_lev);
  }

  static void run_test_spiluk_blocks() {
    std::vector<std::vector<scalar_t>> A = get_fixture<scalar_t>();

    if (TEST_SPILUK_VERBOSE_LEVEL > 1) {
      std::cout << "A input" << std::endl;
      print_matrix(A);
    }

    RowMapType row_map, brow_map;
    EntriesType entries, bentries;
    ValuesType values, bvalues;

    compress_matrix(row_map, entries, values, A);

    const size_type nrows      = A.size();
    const size_type nnz        = values.extent(0);
    const lno_t fill_lev       = 2;
    const size_type block_size = nrows % 2 == 0 ? 2 : 3;
    ASSERT_EQ(nrows % block_size, 0);

    KernelHandle kh;

    Crs crs("crs for block spiluk test", nrows, nrows, nnz, values, row_map, entries);

    std::vector<size_type> block_sizes = {1, block_size};

    for (auto block_size_itr : block_sizes) {
      Bsr bsr(crs, block_size_itr);

      // Pull out views from BSR
      Kokkos::resize(brow_map, bsr.graph.row_map.extent(0));
      Kokkos::resize(bentries, bsr.graph.entries.extent(0));
      Kokkos::resize(bvalues, bsr.values.extent(0));
      Kokkos::deep_copy(brow_map, bsr.graph.row_map);
      Kokkos::deep_copy(bentries, bsr.graph.entries);
      Kokkos::deep_copy(bvalues, bsr.values);

      run_and_check_spiluk<true>(kh, brow_map, bentries, bvalues, SPILUKAlgorithm::SEQLVLSCHD_TP1, fill_lev,
                                 block_size_itr);
    }
  }

  static void run_test_spiluk_scale() {
    // Create a diagonally dominant sparse matrix to test:
    constexpr auto nrows         = 5000;
    constexpr auto diagDominance = 2;

    size_type nnz = 10 * nrows;
    auto A        = KokkosSparse::Impl::kk_generate_diagonally_dominant_sparse_matrix<Crs>(nrows, nrows, nnz, 0,
                                                                                    lno_t(0.01 * nrows), diagDominance);

    KokkosSparse::sort_crs_matrix(A);

    // Pull out views from CRS
    RowMapType row_map("row_map", A.graph.row_map.extent(0));
    EntriesType entries("entries", A.graph.entries.extent(0));
    ValuesType values("values", A.values.extent(0));
    Kokkos::deep_copy(row_map, A.graph.row_map);
    Kokkos::deep_copy(entries, A.graph.entries);
    Kokkos::deep_copy(values, A.values);

    for (lno_t fill_lev = 0; fill_lev < 4; ++fill_lev) {
      KernelHandle kh;

      run_and_check_spiluk<false>(kh, row_map, entries, values, SPILUKAlgorithm::SEQLVLSCHD_TP1, fill_lev);
    }
  }

  static void run_test_spiluk_scale_blocks() {
    // Create a diagonally dominant sparse matrix to test:
    constexpr auto nrows         = 5000;
    constexpr auto diagDominance = 2;

    RowMapType brow_map;
    EntriesType bentries;
    ValuesType bvalues;

    // const size_type block_size = 10;

    size_type nnz = 10 * nrows;
    auto A        = KokkosSparse::Impl::kk_generate_diagonally_dominant_sparse_matrix<Crs>(nrows, nrows, nnz, 0,
                                                                                    lno_t(0.01 * nrows), diagDominance);

    KokkosSparse::sort_crs_matrix(A);

    std::vector<size_type> block_sizes = {1, 2, 4, 10};

    for (auto block_size : block_sizes) {
      // Convert to BSR
      Bsr bsr(A, block_size);

      // Pull out views from BSR
      Kokkos::resize(brow_map, bsr.graph.row_map.extent(0));
      Kokkos::resize(bentries, bsr.graph.entries.extent(0));
      Kokkos::resize(bvalues, bsr.values.extent(0));
      Kokkos::deep_copy(brow_map, bsr.graph.row_map);
      Kokkos::deep_copy(bentries, bsr.graph.entries);
      Kokkos::deep_copy(bvalues, bsr.values);

      for (lno_t fill_lev = 0; fill_lev < 4; ++fill_lev) {
        KernelHandle kh;

        run_and_check_spiluk<true>(kh, brow_map, bentries, bvalues, SPILUKAlgorithm::SEQLVLSCHD_TP1, fill_lev,
                                   block_size);
      }
    }
  }

  static void run_test_spiluk_streams(SPILUKAlgorithm test_algo, int nstreams) {
    // Workaround for OpenMP: skip tests if concurrency < nstreams because of
    // not enough resource to partition
    bool run_streams_test = true;
#ifdef KOKKOS_ENABLE_OPENMP
    if (std::is_same<typename device::execution_space, Kokkos::OpenMP>::value) {
      int exec_concurrency = execution_space().concurrency();
      if (exec_concurrency < nstreams) {
        run_streams_test = false;
        std::cout << "  Skip stream test: concurrency = " << exec_concurrency << std::endl;
      }
    }
#endif
    if (!run_streams_test) return;

    std::vector<int> weights(nstreams, 1);
    std::vector<execution_space> instances = Kokkos::Experimental::partition_space(execution_space(), weights);

    std::vector<KernelHandle> kh_v(nstreams);
    std::vector<KernelHandle*> kh_ptr_v(nstreams);
    std::vector<RowMapType> A_row_map_v(nstreams);
    std::vector<EntriesType> A_entries_v(nstreams);
    std::vector<ValuesType> A_values_v(nstreams);
    std::vector<RowMapType> L_row_map_v(nstreams);
    std::vector<EntriesType> L_entries_v(nstreams);
    std::vector<ValuesType> L_values_v(nstreams);
    std::vector<RowMapType> U_row_map_v(nstreams);
    std::vector<EntriesType> U_entries_v(nstreams);
    std::vector<ValuesType> U_values_v(nstreams);

    std::vector<std::vector<scalar_t>> Afix = get_fixture<scalar_t>();

    RowMapType row_map;
    EntriesType entries;
    ValuesType values;

    compress_matrix(row_map, entries, values, Afix);

    const size_type nrows = Afix.size();
    const size_type nnz   = values.extent(0);

    RowMapType_hostmirror hrow_map("hrow_map", nrows + 1);
    EntriesType_hostmirror hentries("hentries", nnz);
    ValuesType_hostmirror hvalues("hvalues", nnz);

    Kokkos::deep_copy(hrow_map, row_map);
    Kokkos::deep_copy(hentries, entries);
    Kokkos::deep_copy(hvalues, values);

    typename KernelHandle::const_nnz_lno_t fill_lev = 2;

    for (int i = 0; i < nstreams; i++) {
      // Allocate A as input
      A_row_map_v[i] = RowMapType("A_row_map", nrows + 1);
      A_entries_v[i] = EntriesType("A_entries", nnz);
      A_values_v[i]  = ValuesType("A_values", nnz);

      // Copy from host to device
      Kokkos::deep_copy(A_row_map_v[i], hrow_map);
      Kokkos::deep_copy(A_entries_v[i], hentries);
      Kokkos::deep_copy(A_values_v[i], hvalues);

      // Create handle
      kh_v[i] = KernelHandle();
      kh_v[i].create_spiluk_handle(test_algo, nrows, 4 * nrows, 4 * nrows);
      kh_ptr_v[i] = &kh_v[i];

      auto spiluk_handle = kh_v[i].get_spiluk_handle();

      // Allocate L and U as outputs
      L_row_map_v[i] = RowMapType("L_row_map", nrows + 1);
      L_entries_v[i] = EntriesType("L_entries", spiluk_handle->get_nnzL());
      U_row_map_v[i] = RowMapType("U_row_map", nrows + 1);
      U_entries_v[i] = EntriesType("U_entries", spiluk_handle->get_nnzU());

      // Symbolic phase
      spiluk_symbolic(kh_ptr_v[i], fill_lev, A_row_map_v[i], A_entries_v[i], L_row_map_v[i], L_entries_v[i],
                      U_row_map_v[i], U_entries_v[i], nstreams);

      Kokkos::fence();

      Kokkos::resize(L_entries_v[i], spiluk_handle->get_nnzL());
      Kokkos::resize(U_entries_v[i], spiluk_handle->get_nnzU());
      L_values_v[i] = ValuesType("L_values", spiluk_handle->get_nnzL());
      U_values_v[i] = ValuesType("U_values", spiluk_handle->get_nnzU());
    }  // Done handle creation and spiluk_symbolic on all streams

    // Numeric phase
    spiluk_numeric_streams(instances, kh_ptr_v, fill_lev, A_row_map_v, A_entries_v, A_values_v, L_row_map_v,
                           L_entries_v, L_values_v, U_row_map_v, U_entries_v, U_values_v);

    for (int i = 0; i < nstreams; i++) instances[i].fence();

    // Checking
    for (int i = 0; i < nstreams; i++) {
      check_result<false>(A_row_map_v[i], A_entries_v[i], A_values_v[i], L_row_map_v[i], L_entries_v[i], L_values_v[i],
                          U_row_map_v[i], U_entries_v[i], U_values_v[i], fill_lev);

      kh_v[i].destroy_spiluk_handle();
    }
  }

  static void run_test_spiluk_streams_blocks(SPILUKAlgorithm test_algo, int nstreams) {
    // Workaround for OpenMP: skip tests if concurrency < nstreams because of
    // not enough resource to partition
    bool run_streams_test = true;
#ifdef KOKKOS_ENABLE_OPENMP
    if (std::is_same<typename device::execution_space, Kokkos::OpenMP>::value) {
      int exec_concurrency = execution_space().concurrency();
      if (exec_concurrency < nstreams) {
        run_streams_test = false;
        std::cout << "  Skip stream test: concurrency = " << exec_concurrency << std::endl;
      }
    }
#endif
    if (!run_streams_test) return;

    std::vector<int> weights(nstreams, 1);
    std::vector<execution_space> instances = Kokkos::Experimental::partition_space(execution_space(), weights);

    std::vector<KernelHandle> kh_v(nstreams);
    std::vector<KernelHandle*> kh_ptr_v(nstreams);
    std::vector<RowMapType> A_row_map_v(nstreams);
    std::vector<EntriesType> A_entries_v(nstreams);
    std::vector<ValuesType> A_values_v(nstreams);
    std::vector<RowMapType> L_row_map_v(nstreams);
    std::vector<EntriesType> L_entries_v(nstreams);
    std::vector<ValuesType> L_values_v(nstreams);
    std::vector<RowMapType> U_row_map_v(nstreams);
    std::vector<EntriesType> U_entries_v(nstreams);
    std::vector<ValuesType> U_values_v(nstreams);

    std::vector<std::vector<scalar_t>> Afix = get_fixture<scalar_t>();

    RowMapType row_map, brow_map;
    EntriesType entries, bentries;
    ValuesType values, bvalues;

    compress_matrix(row_map, entries, values, Afix);

    const size_type nrows       = Afix.size();
    const size_type block_size  = nrows % 2 == 0 ? 2 : 3;
    const size_type block_items = block_size * block_size;
    ASSERT_EQ(nrows % block_size, 0);

    // Convert to BSR
    Crs crs("crs for block spiluk test", nrows, nrows, values.extent(0), values, row_map, entries);
    Bsr bsr(crs, block_size);

    // Pull out views from BSR
    Kokkos::resize(brow_map, bsr.graph.row_map.extent(0));
    Kokkos::resize(bentries, bsr.graph.entries.extent(0));
    Kokkos::resize(bvalues, bsr.values.extent(0));
    Kokkos::deep_copy(brow_map, bsr.graph.row_map);
    Kokkos::deep_copy(bentries, bsr.graph.entries);
    Kokkos::deep_copy(bvalues, bsr.values);

    const size_type bnrows = brow_map.extent(0) - 1;
    const size_type bnnz   = bentries.extent(0);

    RowMapType_hostmirror hrow_map("hrow_map", bnrows + 1);
    EntriesType_hostmirror hentries("hentries", bnnz);
<<<<<<< HEAD
    ValuesType_hostmirror hvalues("hvalues", bnnz * block_items);
=======
    ValuesType_hostmirror hvalues("hvalues", static_cast<size_t>(bnnz) * block_items);
>>>>>>> 5b116ec9

    Kokkos::deep_copy(hrow_map, brow_map);
    Kokkos::deep_copy(hentries, bentries);
    Kokkos::deep_copy(hvalues, bvalues);

    typename KernelHandle::const_nnz_lno_t fill_lev = 2;

    for (int i = 0; i < nstreams; i++) {
      // Allocate A as input
      A_row_map_v[i] = RowMapType("A_row_map", bnrows + 1);
      A_entries_v[i] = EntriesType("A_entries", bnnz);
<<<<<<< HEAD
      A_values_v[i]  = ValuesType("A_values", bnnz * block_items);
=======
      A_values_v[i]  = ValuesType("A_values", static_cast<size_t>(bnnz) * block_items);
>>>>>>> 5b116ec9

      // Copy from host to device
      Kokkos::deep_copy(A_row_map_v[i], hrow_map);
      Kokkos::deep_copy(A_entries_v[i], hentries);
      Kokkos::deep_copy(A_values_v[i], hvalues);

      // Create handle
      kh_v[i] = KernelHandle();
      kh_v[i].create_spiluk_handle(test_algo, bnrows, 4 * bnrows, 4 * bnrows, block_size);
      kh_ptr_v[i] = &kh_v[i];

      auto spiluk_handle = kh_v[i].get_spiluk_handle();

      // Allocate L and U as outputs
      L_row_map_v[i] = RowMapType("L_row_map", bnrows + 1);
      L_entries_v[i] = EntriesType("L_entries", spiluk_handle->get_nnzL());
      U_row_map_v[i] = RowMapType("U_row_map", bnrows + 1);
      U_entries_v[i] = EntriesType("U_entries", spiluk_handle->get_nnzU());

      // Symbolic phase
      spiluk_symbolic(kh_ptr_v[i], fill_lev, A_row_map_v[i], A_entries_v[i], L_row_map_v[i], L_entries_v[i],
                      U_row_map_v[i], U_entries_v[i], nstreams);

      Kokkos::fence();

      Kokkos::resize(L_entries_v[i], spiluk_handle->get_nnzL());
      Kokkos::resize(U_entries_v[i], spiluk_handle->get_nnzU());
<<<<<<< HEAD
      L_values_v[i] = ValuesType("L_values", spiluk_handle->get_nnzL() * block_items);
      U_values_v[i] = ValuesType("U_values", spiluk_handle->get_nnzU() * block_items);
=======
      L_values_v[i] = ValuesType("L_values", spiluk_handle->get_nnzL() * static_cast<size_t>(block_items));
      U_values_v[i] = ValuesType("U_values", spiluk_handle->get_nnzU() * static_cast<size_t>(block_items));
>>>>>>> 5b116ec9
    }  // Done handle creation and spiluk_symbolic on all streams

    // Numeric phase
    spiluk_numeric_streams(instances, kh_ptr_v, fill_lev, A_row_map_v, A_entries_v, A_values_v, L_row_map_v,
                           L_entries_v, L_values_v, U_row_map_v, U_entries_v, U_values_v);

    for (int i = 0; i < nstreams; i++) instances[i].fence();

    // Checking
    for (int i = 0; i < nstreams; i++) {
      check_result<true>(A_row_map_v[i], A_entries_v[i], A_values_v[i], L_row_map_v[i], L_entries_v[i], L_values_v[i],
                         U_row_map_v[i], U_entries_v[i], U_values_v[i], fill_lev, block_size);

      kh_v[i].destroy_spiluk_handle();
    }
  }

  template <bool UseBlocks>
  static void run_test_spiluk_precond() {
    // Test using spiluk as a preconditioner
    // Does (LU)^inv Ax = (LU)^inv b converge faster than solving Ax=b?

    // Create a diagonally dominant sparse matrix to test:
    using sp_matrix_type = std::conditional_t<UseBlocks, Bsr, Crs>;

    constexpr auto nrows         = 5000;
    constexpr auto m             = 15;
    constexpr auto diagDominance = 2;
    constexpr auto tol           = 1e-5;
    constexpr bool verbose       = false;

    if (UseBlocks) {
      // Skip test if not on host. block trsv only works on host
      static constexpr bool is_host = std::is_same<execution_space, typename Kokkos::DefaultHostExecutionSpace>::value;
      if (!is_host) {
        return;
      }
    }

    RowMapType brow_map;
    EntriesType bentries;
    ValuesType bvalues;

    size_type nnz    = 10 * nrows;
    auto A_unblocked = KokkosSparse::Impl::kk_generate_diagonally_dominant_sparse_matrix<Crs>(
        nrows, nrows, nnz, 0, lno_t(0.01 * nrows), diagDominance);

    KokkosSparse::sort_crs_matrix(A_unblocked);

    std::vector<size_type> block_sizes_blocked   = {1, 2, 4, 10};
    std::vector<size_type> block_sizes_unblocked = {1};
    std::vector<size_type> block_sizes           = UseBlocks ? block_sizes_blocked : block_sizes_unblocked;

    for (auto block_size : block_sizes) {
      // Convert to BSR if block enabled
      auto A = get_A<sp_matrix_type>(A_unblocked, block_size);

      // Pull out views from BSR
      Kokkos::resize(brow_map, A.graph.row_map.extent(0));
      Kokkos::resize(bentries, A.graph.entries.extent(0));
      Kokkos::resize(bvalues, A.values.extent(0));
      Kokkos::deep_copy(brow_map, A.graph.row_map);
      Kokkos::deep_copy(bentries, A.graph.entries);
      Kokkos::deep_copy(bvalues, A.values);

      // Make kernel handles
      KernelHandle kh;
      kh.create_gmres_handle(m, tol);
      auto gmres_handle = kh.get_gmres_handle();
      gmres_handle->set_verbose(verbose);
      using GMRESHandle = typename std::remove_reference<decltype(*gmres_handle)>::type;

      for (lno_t fill_lev = 0; fill_lev < 4; ++fill_lev) {
        const auto [L_row_map, L_entries, L_values, U_row_map, U_entries, U_values] = run_and_check_spiluk<UseBlocks>(
            kh, brow_map, bentries, bvalues, SPILUKAlgorithm::SEQLVLSCHD_TP1, fill_lev, block_size);

        // Create L, U
        auto L = make_matrix<sp_matrix_type>("L_Mtx", L_row_map, L_entries, L_values, block_size);
        auto U = make_matrix<sp_matrix_type>("U_Mtx", U_row_map, U_entries, U_values, block_size);

        // Set initial vectors:
        ValuesType X("X", nrows);    // Solution and initial guess
        ValuesType Wj("Wj", nrows);  // For checking residuals at end.
        ValuesType B(Kokkos::view_alloc(Kokkos::WithoutInitializing, "B"),
                     nrows);  // right-hand side vec
        // Make rhs ones so that results are repeatable:
        Kokkos::deep_copy(B, 1.0);

        int num_iters_plain(0), num_iters_precond(0);

        // Solve Ax = b
        {
          gmres(&kh, A, B, X);

          // Double check residuals at end of solve:
          float_t nrmB = KokkosBlas::nrm2(B);
          KokkosSparse::spmv("N", 1.0, A, X, 0.0, Wj);  // wj = Ax
          KokkosBlas::axpy(-1.0, Wj, B);                // b = b-Ax.
          float_t endRes = KokkosBlas::nrm2(B) / nrmB;

          const auto conv_flag = gmres_handle->get_conv_flag_val();
          num_iters_plain      = gmres_handle->get_num_iters();

          EXPECT_GT(num_iters_plain, 0);
          EXPECT_LT(endRes, gmres_handle->get_tol());
          EXPECT_EQ(conv_flag, GMRESHandle::Flag::Conv);

          if (TEST_SPILUK_VERBOSE_LEVEL > 0) {
            std::cout << "Without LUPrec, with block_size=" << block_size << ", converged in " << num_iters_plain
                      << " steps with endres=" << endRes << std::endl;
          }
        }

        // Solve Ax = b with LU preconditioner.
        {
          gmres_handle->reset_handle(m, tol);
          gmres_handle->set_verbose(verbose);

          // Make precond.
          KokkosSparse::Experimental::LUPrec<sp_matrix_type, KernelHandle> myPrec(L, U, UseBlocks ? block_size : 0);

          // reset X for next gmres call
          Kokkos::deep_copy(X, 0.0);

          gmres(&kh, A, B, X, &myPrec);

          // Double check residuals at end of solve:
          float_t nrmB = KokkosBlas::nrm2(B);
          KokkosSparse::spmv("N", 1.0, A, X, 0.0, Wj);  // wj = Ax
          KokkosBlas::axpy(-1.0, Wj, B);                // b = b-Ax.
          float_t endRes = KokkosBlas::nrm2(B) / nrmB;

          const auto conv_flag = gmres_handle->get_conv_flag_val();
          num_iters_precond    = gmres_handle->get_num_iters();

          EXPECT_LT(endRes, gmres_handle->get_tol());
          EXPECT_EQ(conv_flag, GMRESHandle::Flag::Conv);
          EXPECT_LT(num_iters_precond, num_iters_plain);

          if (TEST_SPILUK_VERBOSE_LEVEL > 0) {
            std::cout << "With LUPrec, with block_size=" << block_size << ", and fill_level=" << fill_lev
                      << ", converged in " << num_iters_precond << " steps with endres=" << endRes << std::endl;
          }
        }
      }
    }
  }
};

}  // namespace Test

template <typename scalar_t, typename lno_t, typename size_type, typename device>
void test_spiluk() {
  using TestStruct = Test::SpilukTest<scalar_t, lno_t, size_type, device>;
  TestStruct::run_test_spiluk();
  TestStruct::run_test_spiluk_blocks();
  TestStruct::run_test_spiluk_scale();
  TestStruct::run_test_spiluk_scale_blocks();
  TestStruct::template run_test_spiluk_precond<false>();
  TestStruct::template run_test_spiluk_precond<true>();
}

template <typename scalar_t, typename lno_t, typename size_type, typename device>
void test_spiluk_streams() {
  using TestStruct = Test::SpilukTest<scalar_t, lno_t, size_type, device>;

  TestStruct::run_test_spiluk_streams(SPILUKAlgorithm::SEQLVLSCHD_TP1, 1);
  TestStruct::run_test_spiluk_streams(SPILUKAlgorithm::SEQLVLSCHD_TP1, 2);
  TestStruct::run_test_spiluk_streams(SPILUKAlgorithm::SEQLVLSCHD_TP1, 3);
  TestStruct::run_test_spiluk_streams(SPILUKAlgorithm::SEQLVLSCHD_TP1, 4);

  TestStruct::run_test_spiluk_streams_blocks(SPILUKAlgorithm::SEQLVLSCHD_TP1, 1);
  TestStruct::run_test_spiluk_streams_blocks(SPILUKAlgorithm::SEQLVLSCHD_TP1, 2);
  TestStruct::run_test_spiluk_streams_blocks(SPILUKAlgorithm::SEQLVLSCHD_TP1, 3);
  TestStruct::run_test_spiluk_streams_blocks(SPILUKAlgorithm::SEQLVLSCHD_TP1, 4);
}

#define KOKKOSKERNELS_EXECUTE_TEST(SCALAR, ORDINAL, OFFSET, DEVICE)                      \
  TEST_F(TestCategory, sparse##_##spiluk##_##SCALAR##_##ORDINAL##_##OFFSET##_##DEVICE) { \
    test_spiluk<SCALAR, ORDINAL, OFFSET, DEVICE>();                                      \
    test_spiluk_streams<SCALAR, ORDINAL, OFFSET, DEVICE>();                              \
  }

#define NO_TEST_COMPLEX

#include <Test_Common_Test_All_Type_Combos.hpp>

#undef KOKKOSKERNELS_EXECUTE_TEST
#undef NO_TEST_COMPLEX<|MERGE_RESOLUTION|>--- conflicted
+++ resolved
@@ -134,21 +134,12 @@
     const scalar_t MONE = scalar_t(-1);
 
     // Create a reference view e set to all 1's
-<<<<<<< HEAD
-    ValuesType e_one("e_one", nrows * block_size);
-    Kokkos::deep_copy(e_one, ONE);
-
-    // Create two views for spmv results
-    ValuesType bb("bb", nrows * block_size);
-    ValuesType bb_tmp("bb_tmp", nrows * block_size);
-=======
     ValuesType e_one("e_one", static_cast<size_t>(nrows) * block_size);
     Kokkos::deep_copy(e_one, ONE);
 
     // Create two views for spmv results
     ValuesType bb("bb", static_cast<size_t>(nrows) * block_size);
     ValuesType bb_tmp("bb_tmp", static_cast<size_t>(nrows) * block_size);
->>>>>>> 5b116ec9
 
     // Compute norm2(L*U*e_one - A*e_one)/norm2(A*e_one)
     KokkosSparse::spmv("N", ONE, A, e_one, ZERO, bb);
@@ -253,13 +244,8 @@
 
     Kokkos::resize(L_entries, spiluk_handle->get_nnzL());
     Kokkos::resize(U_entries, spiluk_handle->get_nnzU());
-<<<<<<< HEAD
-    ValuesType L_values("L_values", spiluk_handle->get_nnzL() * block_items);
-    ValuesType U_values("U_values", spiluk_handle->get_nnzU() * block_items);
-=======
     ValuesType L_values("L_values", spiluk_handle->get_nnzL() * static_cast<size_t>(block_items));
     ValuesType U_values("U_values", spiluk_handle->get_nnzU() * static_cast<size_t>(block_items));
->>>>>>> 5b116ec9
 
     spiluk_numeric(&kh, fill_lev, row_map, entries, values, L_row_map, L_entries, L_values, U_row_map, U_entries,
                    U_values);
@@ -593,11 +579,7 @@
 
     RowMapType_hostmirror hrow_map("hrow_map", bnrows + 1);
     EntriesType_hostmirror hentries("hentries", bnnz);
-<<<<<<< HEAD
-    ValuesType_hostmirror hvalues("hvalues", bnnz * block_items);
-=======
     ValuesType_hostmirror hvalues("hvalues", static_cast<size_t>(bnnz) * block_items);
->>>>>>> 5b116ec9
 
     Kokkos::deep_copy(hrow_map, brow_map);
     Kokkos::deep_copy(hentries, bentries);
@@ -609,11 +591,7 @@
       // Allocate A as input
       A_row_map_v[i] = RowMapType("A_row_map", bnrows + 1);
       A_entries_v[i] = EntriesType("A_entries", bnnz);
-<<<<<<< HEAD
-      A_values_v[i]  = ValuesType("A_values", bnnz * block_items);
-=======
       A_values_v[i]  = ValuesType("A_values", static_cast<size_t>(bnnz) * block_items);
->>>>>>> 5b116ec9
 
       // Copy from host to device
       Kokkos::deep_copy(A_row_map_v[i], hrow_map);
@@ -641,13 +619,8 @@
 
       Kokkos::resize(L_entries_v[i], spiluk_handle->get_nnzL());
       Kokkos::resize(U_entries_v[i], spiluk_handle->get_nnzU());
-<<<<<<< HEAD
-      L_values_v[i] = ValuesType("L_values", spiluk_handle->get_nnzL() * block_items);
-      U_values_v[i] = ValuesType("U_values", spiluk_handle->get_nnzU() * block_items);
-=======
       L_values_v[i] = ValuesType("L_values", spiluk_handle->get_nnzL() * static_cast<size_t>(block_items));
       U_values_v[i] = ValuesType("U_values", spiluk_handle->get_nnzU() * static_cast<size_t>(block_items));
->>>>>>> 5b116ec9
     }  // Done handle creation and spiluk_symbolic on all streams
 
     // Numeric phase
