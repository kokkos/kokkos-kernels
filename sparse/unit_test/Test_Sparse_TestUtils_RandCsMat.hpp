--- conflicted
+++ resolved
@@ -19,17 +19,10 @@
 namespace Test {
 template <class ScalarType, class LayoutType, class ExeSpaceType>
 void doCsMat(size_t m, size_t n, ScalarType min_val, ScalarType max_val) {
-<<<<<<< HEAD
-  using RandCs        = RandCsMatrix<ScalarType, LayoutType, ExeSpaceType>;
-  using size_type     = typename RandCs::size_type;
-  auto expected_min   = ScalarType(1.0);
-  size_t expected_nnz = 0;
-=======
   using RandCs           = RandCsMatrix<ScalarType, LayoutType, ExeSpaceType>;
   using size_type        = typename RandCs::size_type;
   auto expected_min      = ScalarType(1.0);
   size_type expected_nnz = 0;
->>>>>>> 80e303f8
   RandCs cm(m, n, min_val, max_val);
 
   for (size_type i = 0; i < cm.get_nnz(); ++i) ASSERT_GE(cm(i), expected_min) << cm.info;
