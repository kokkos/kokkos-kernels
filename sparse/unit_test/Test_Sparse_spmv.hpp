--- conflicted
+++ resolved
@@ -165,22 +165,11 @@
   Kokkos::fence();
 }
 
-<<<<<<< HEAD
-template <typename handle_t, typename crsMat_t, typename x_vector_type,
-          typename y_vector_type>
-void check_spmv(
-    handle_t *handle, crsMat_t input_mat, x_vector_type x, y_vector_type y,
-    typename y_vector_type::non_const_value_type alpha,
-    typename y_vector_type::non_const_value_type beta, const std::string &mode,
-    typename Kokkos::ArithTraits<typename crsMat_t::value_type>::mag_type
-        max_val) {
-=======
 template <typename handle_t, typename crsMat_t, typename x_vector_type, typename y_vector_type>
 void check_spmv(handle_t *handle, crsMat_t input_mat, x_vector_type x, y_vector_type y,
                 typename y_vector_type::non_const_value_type alpha, typename y_vector_type::non_const_value_type beta,
                 const std::string &mode,
                 typename Kokkos::ArithTraits<typename crsMat_t::value_type>::mag_type max_val) {
->>>>>>> 8e442f59
   EXPECT_TRUE(mode.size() == 1);
 
   using ExecSpace        = typename crsMat_t::execution_space;
@@ -201,11 +190,7 @@
   bool threw = false;
   std::string msg;
   try {
-<<<<<<< HEAD
-    KokkosSparse::spmv(handle, mode.data(), alpha, input_mat, x, beta, y);
-=======
     KokkosSparse::spmv(handle, mode.data(), alpha, input_mat, x, beta, actual_y);
->>>>>>> 8e442f59
     Kokkos::fence();
   } catch (std::exception &e) {
     threw = true;
@@ -222,24 +207,11 @@
   EXPECT_TRUE(num_errors == 0);
 }
 
-<<<<<<< HEAD
-template <typename Handle, typename crsMat_t, typename x_vector_type,
-          typename y_vector_type>
-void check_spmv_mv(
-    Handle *handle, crsMat_t input_mat, x_vector_type x, y_vector_type y,
-    y_vector_type expected_y,
-    typename y_vector_type::non_const_value_type alpha,
-    typename y_vector_type::non_const_value_type beta, int numMV,
-    const std::string &mode,
-    typename Kokkos::ArithTraits<typename crsMat_t::value_type>::mag_type
-        max_val) {
-=======
 template <typename Handle, typename crsMat_t, typename x_vector_type, typename y_vector_type>
 void check_spmv_mv(Handle *handle, crsMat_t input_mat, x_vector_type x, y_vector_type y, y_vector_type expected_y,
                    typename y_vector_type::non_const_value_type alpha,
                    typename y_vector_type::non_const_value_type beta, int numMV, const std::string &mode,
                    typename Kokkos::ArithTraits<typename crsMat_t::value_type>::mag_type max_val) {
->>>>>>> 8e442f59
   EXPECT_TRUE(mode.size() == 1);
 
   using ExecSpace        = typename crsMat_t::execution_space;
@@ -382,30 +354,16 @@
   return Kokkos::complex<float>(mag, mag);
 }
 
-<<<<<<< HEAD
-template <typename scalar_t, typename lno_t, typename size_type,
-          typename Device>
-void test_spmv(KokkosSparse::SPMVAlgorithm algo, lno_t numRows, size_type nnz,
-               lno_t bandwidth, lno_t row_size_variance, bool heavy) {
-  using crsMat_t = typename KokkosSparse::CrsMatrix<scalar_t, lno_t, Device,
-                                                    void, size_type>;
-=======
 template <typename scalar_t, typename lno_t, typename size_type, typename Device>
 void test_spmv(KokkosSparse::SPMVAlgorithm algo, lno_t numRows, size_type nnz, lno_t bandwidth, lno_t row_size_variance,
                bool heavy) {
   using crsMat_t      = typename KokkosSparse::CrsMatrix<scalar_t, lno_t, Device, void, size_type>;
->>>>>>> 8e442f59
   using scalar_view_t = typename crsMat_t::values_type::non_const_type;
   using x_vector_type = scalar_view_t;
   using y_vector_type = scalar_view_t;
   using mag_t         = typename Kokkos::ArithTraits<scalar_t>::mag_type;
-<<<<<<< HEAD
-  using handle_t =
-      KokkosSparse::SPMVHandle<Device, crsMat_t, x_vector_type, y_vector_type>;
-=======
   using handle_t      = KokkosSparse::SPMVHandle<Device, crsMat_t, x_vector_type, y_vector_type>;
   using y_policy      = Kokkos::RangePolicy<typename y_vector_type::execution_space>;
->>>>>>> 8e442f59
 
   constexpr mag_t max_x   = static_cast<mag_t>(1);
   constexpr mag_t max_y   = static_cast<mag_t>(1);
@@ -471,18 +429,11 @@
   for (auto mode : nonTransModes) {
     for (double alpha : testAlphaBeta) {
       for (double beta : testAlphaBeta) {
-<<<<<<< HEAD
-        mag_t max_error =
-            beta * max_y + alpha * max_nnz_per_row * max_val * max_x;
-        Test::check_spmv(&handle, input_mat, input_x, output_y, alpha, beta,
-                         mode, max_error);
-=======
         mag_t max_error = beta * max_y + alpha * max_nnz_per_row * max_val * max_x;
         Test::check_spmv(&handle, input_mat, input_x, input_y, alpha, beta, mode, max_error);
         if (0 == beta) {
           Test::check_spmv(&handle, input_mat, input_x, input_y_nans, alpha, beta, mode, max_error);
         }
->>>>>>> 8e442f59
       }
     }
   }
@@ -490,25 +441,6 @@
     for (double alpha : testAlphaBeta) {
       for (double beta : testAlphaBeta) {
         // hoping the transpose won't have a long column...
-<<<<<<< HEAD
-        mag_t max_error =
-            beta * max_y + alpha * max_nnz_per_row * max_val * max_x;
-        Test::check_spmv(&handle, input_mat, input_xt, output_yt, alpha, beta,
-                         mode, max_error);
-      }
-    }
-  }
-}
-
-template <typename scalar_t, typename lno_t, typename size_type,
-          typename Device>
-void test_spmv_algorithms(lno_t numRows, size_type nnz, lno_t bandwidth,
-                          lno_t row_size_variance, bool heavy) {
-  using namespace KokkosSparse;
-  for (SPMVAlgorithm algo : {SPMV_DEFAULT, SPMV_NATIVE, SPMV_MERGE_PATH}) {
-    test_spmv<scalar_t, lno_t, size_type, Device>(algo, numRows, nnz, bandwidth,
-                                                  row_size_variance, heavy);
-=======
         mag_t max_error = beta * max_y + alpha * max_nnz_per_row * max_val * max_x;
         Test::check_spmv(&handle, input_mat, input_xt, input_yt, alpha, beta, mode, max_error);
         if (0 == beta) {
@@ -527,7 +459,6 @@
   // the KokkosKernels implmentation of merge path.
   for (SPMVAlgorithm algo : {SPMV_DEFAULT, SPMV_NATIVE, SPMV_MERGE_PATH, SPMV_NATIVE_MERGE_PATH}) {
     test_spmv<scalar_t, lno_t, size_type, Device>(algo, numRows, nnz, bandwidth, row_size_variance, heavy);
->>>>>>> 8e442f59
   }
 }
 
@@ -544,12 +475,7 @@
   using crsMat_t  = typename KokkosSparse::CrsMatrix<scalar_t, lno_t, Device, void, size_type>;
   using ViewTypeX = Kokkos::View<scalar_t **, layout, Device>;
   using ViewTypeY = Kokkos::View<scalar_t **, layout, Device>;
-<<<<<<< HEAD
-  using handle_t =
-      KokkosSparse::SPMVHandle<Device, crsMat_t, ViewTypeX, ViewTypeY>;
-=======
   using handle_t  = KokkosSparse::SPMVHandle<Device, crsMat_t, ViewTypeX, ViewTypeY>;
->>>>>>> 8e442f59
 
   ViewTypeX b_x("A", numCols, numMV);
   ViewTypeY b_y("B", numRows, numMV);
@@ -591,15 +517,8 @@
   for (auto mode : nonTransModes) {
     for (double alpha : testAlphaBeta) {
       for (double beta : testAlphaBeta) {
-<<<<<<< HEAD
-        mag_t max_error =
-            beta * max_y + alpha * max_nnz_per_row * max_val * max_x;
-        Test::check_spmv_mv(&handle, input_mat, b_x, b_y, b_y_copy, alpha, beta,
-                            numMV, mode, max_error);
-=======
         mag_t max_error = beta * max_y + alpha * max_nnz_per_row * max_val * max_x;
         Test::check_spmv_mv(&handle, input_mat, b_x, b_y, b_y_copy, alpha, beta, numMV, mode, max_error);
->>>>>>> 8e442f59
       }
     }
   }
@@ -607,21 +526,6 @@
     for (double alpha : testAlphaBeta) {
       for (double beta : testAlphaBeta) {
         // hoping the transpose won't have a long column...
-<<<<<<< HEAD
-        mag_t max_error =
-            beta * max_y + alpha * max_nnz_per_row * max_val * max_x;
-        Test::check_spmv_mv(&handle, input_mat, b_xt, b_yt, b_yt_copy, alpha,
-                            beta, numMV, mode, max_error);
-      }
-    }
-  }
-}
-
-template <typename scalar_t, typename lno_t, typename size_type,
-          typename layout_x, typename layout_y, class Device>
-void test_spmv_mv_heavy(lno_t numRows, lno_t numCols, size_type nnz,
-                        lno_t bandwidth, lno_t row_size_variance, int numMV) {
-=======
         mag_t max_error = beta * max_y + alpha * max_nnz_per_row * max_val * max_x;
         Test::check_spmv_mv(&handle, input_mat, b_xt, b_yt, b_yt_copy, alpha, beta, numMV, mode, max_error);
       }
@@ -632,7 +536,6 @@
 template <typename scalar_t, typename lno_t, typename size_type, typename layout_x, typename layout_y, class Device>
 void test_spmv_mv_heavy(lno_t numRows, lno_t numCols, size_type nnz, lno_t bandwidth, lno_t row_size_variance,
                         int numMV) {
->>>>>>> 8e442f59
 #if defined(KOKKOSKERNELS_ENABLE_TPL_ARMPL) || defined(KOKKOS_ARCH_A64FX)
   if (std::is_same<scalar_t, Kokkos::complex<double>>::value) {
     std::cerr << "TEST SKIPPED: See "
@@ -641,36 +544,19 @@
     return;
   }
 #endif  // KOKKOSKERNELS_ENABLE_TPL_ARMPL || KOKKOS_ARCH_A64FX
-<<<<<<< HEAD
-  using crsMat_t  = typename KokkosSparse::CrsMatrix<scalar_t, lno_t, Device,
-                                                    void, size_type>;
-  using ViewTypeX = Kokkos::View<scalar_t **, layout_x, Device>;
-  using ViewTypeY = Kokkos::View<scalar_t **, layout_y, Device>;
-  using mag_t     = typename Kokkos::ArithTraits<scalar_t>::mag_type;
-  using handle_t =
-      KokkosSparse::SPMVHandle<Device, crsMat_t, ViewTypeX, ViewTypeY>;
-=======
   using crsMat_t  = typename KokkosSparse::CrsMatrix<scalar_t, lno_t, Device, void, size_type>;
   using ViewTypeX = Kokkos::View<scalar_t **, layout_x, Device>;
   using ViewTypeY = Kokkos::View<scalar_t **, layout_y, Device>;
   using mag_t     = typename Kokkos::ArithTraits<scalar_t>::mag_type;
   using handle_t  = KokkosSparse::SPMVHandle<Device, crsMat_t, ViewTypeX, ViewTypeY>;
->>>>>>> 8e442f59
 
   constexpr mag_t max_x   = static_cast<mag_t>(10);
   constexpr mag_t max_y   = static_cast<mag_t>(10);
   constexpr mag_t max_val = static_cast<mag_t>(10);
 
-<<<<<<< HEAD
-  crsMat_t input_mat = KokkosSparse::Impl::kk_generate_sparse_matrix<crsMat_t>(
-      numRows, numCols, nnz, row_size_variance, bandwidth);
-  Kokkos::Random_XorShift64_Pool<typename Device::execution_space> rand_pool(
-      13718);
-=======
   crsMat_t input_mat =
       KokkosSparse::Impl::kk_generate_sparse_matrix<crsMat_t>(numRows, numCols, nnz, row_size_variance, bandwidth);
   Kokkos::Random_XorShift64_Pool<typename Device::execution_space> rand_pool(13718);
->>>>>>> 8e442f59
 
   const lno_t max_nnz_per_row = numRows ? (nnz / numRows + row_size_variance) : 0;
 
@@ -694,18 +580,6 @@
 
     handle_t handle;
 
-<<<<<<< HEAD
-    Test::check_spmv_mv(&handle, input_mat, b_x, b_y, b_y_copy, 1.0, 0.0, nv,
-                        "N", max_nnz_per_row * max_val * max_x);
-    Test::check_spmv_mv(&handle, input_mat, b_x, b_y, b_y_copy, 0.0, 1.0, nv,
-                        "N", max_y);
-    Test::check_spmv_mv(&handle, input_mat, b_x, b_y, b_y_copy, 1.0, 1.0, nv,
-                        "N", max_y + max_nnz_per_row * max_val * max_x);
-    Test::check_spmv_mv(&handle, input_mat, b_xt, b_yt, b_yt_copy, 1.0, 0.0, nv,
-                        "T", max_nnz_per_row * max_val * max_x);
-    Test::check_spmv_mv(&handle, input_mat, b_xt, b_yt, b_yt_copy, 0.0, 1.0, nv,
-                        "T", max_y);
-=======
     Test::check_spmv_mv(&handle, input_mat, b_x, b_y, b_y_copy, 1.0, 0.0, nv, "N", max_nnz_per_row * max_val * max_x);
     Test::check_spmv_mv(&handle, input_mat, b_x, b_y, b_y_copy, 0.0, 1.0, nv, "N", max_y);
     Test::check_spmv_mv(&handle, input_mat, b_x, b_y, b_y_copy, 1.0, 1.0, nv, "N",
@@ -713,29 +587,17 @@
     Test::check_spmv_mv(&handle, input_mat, b_xt, b_yt, b_yt_copy, 1.0, 0.0, nv, "T",
                         max_nnz_per_row * max_val * max_x);
     Test::check_spmv_mv(&handle, input_mat, b_xt, b_yt, b_yt_copy, 0.0, 1.0, nv, "T", max_y);
->>>>>>> 8e442f59
     // Testing all modes together, since matrix is square
     std::vector<const char *> modes   = {"N", "C", "T", "H"};
     std::vector<double> testAlphaBeta = {0.0, 1.0, -1.0, 2.5};
     for (auto mode : modes) {
       for (double alpha : testAlphaBeta) {
         for (double beta : testAlphaBeta) {
-<<<<<<< HEAD
-          mag_t max_error =
-              beta * max_y + alpha * max_nnz_per_row * max_val * max_x;
-          if (*mode == 'N' || *mode == 'C') {
-            Test::check_spmv_mv(&handle, input_mat, b_x, b_y, b_y_copy, alpha,
-                                beta, nv, mode, max_error);
-          } else {
-            Test::check_spmv_mv(&handle, input_mat, b_xt, b_yt, b_yt_copy,
-                                alpha, beta, nv, mode, max_error);
-=======
           mag_t max_error = beta * max_y + alpha * max_nnz_per_row * max_val * max_x;
           if (*mode == 'N' || *mode == 'C') {
             Test::check_spmv_mv(&handle, input_mat, b_x, b_y, b_y_copy, alpha, beta, nv, mode, max_error);
           } else {
             Test::check_spmv_mv(&handle, input_mat, b_xt, b_yt, b_yt_copy, alpha, beta, nv, mode, max_error);
->>>>>>> 8e442f59
           }
         }
       }
@@ -1117,17 +979,9 @@
   using multivector_t  = Kokkos::View<scalar_t **, layout_t, DeviceType>;
   using vector_t       = Kokkos::View<scalar_t *, layout_t, DeviceType>;
   using range1D_t      = Kokkos::RangePolicy<execution_space>;
-<<<<<<< HEAD
-  using range2D_t = Kokkos::MDRangePolicy<execution_space, Kokkos::Rank<2>>;
-  using v_handle_t =
-      KokkosSparse::SPMVHandle<DeviceType, crsMat_t, vector_t, vector_t>;
-  using mv_handle_t = KokkosSparse::SPMVHandle<DeviceType, crsMat_t,
-                                               multivector_t, multivector_t>;
-=======
   using range2D_t      = Kokkos::MDRangePolicy<execution_space, Kokkos::Rank<2>>;
   using v_handle_t     = KokkosSparse::SPMVHandle<DeviceType, crsMat_t, vector_t, vector_t>;
   using mv_handle_t    = KokkosSparse::SPMVHandle<DeviceType, crsMat_t, multivector_t, multivector_t>;
->>>>>>> 8e442f59
   multivector_t x_mv("x_mv", n, 3);
   vector_t x("x", n);
   // Randomize x (it won't be modified after that)
@@ -1213,27 +1067,9 @@
     test_spmv_algorithms<SCALAR, ORDINAL, OFFSET, DEVICE>(10000, 10000 * 2, 100, 5, false);  \
   }
 
-<<<<<<< HEAD
-#define EXECUTE_TEST_FN(SCALAR, ORDINAL, OFFSET, DEVICE)                       \
-  TEST_F(TestCategory,                                                         \
-         sparse##_##spmv##_##SCALAR##_##ORDINAL##_##OFFSET##_##DEVICE) {       \
-    test_spmv_algorithms<SCALAR, ORDINAL, OFFSET, DEVICE>(1000, 1000 * 3, 200, \
-                                                          10, true);           \
-    test_spmv_algorithms<SCALAR, ORDINAL, OFFSET, DEVICE>(1000, 1000 * 3, 100, \
-                                                          10, true);           \
-    test_spmv_algorithms<SCALAR, ORDINAL, OFFSET, DEVICE>(1000, 1000 * 20,     \
-                                                          100, 5, true);       \
-    test_spmv_algorithms<SCALAR, ORDINAL, OFFSET, DEVICE>(50000, 50000 * 3,    \
-                                                          20, 10, false);      \
-    test_spmv_algorithms<SCALAR, ORDINAL, OFFSET, DEVICE>(50000, 50000 * 3,    \
-                                                          100, 10, false);     \
-    test_spmv_algorithms<SCALAR, ORDINAL, OFFSET, DEVICE>(10000, 10000 * 2,    \
-                                                          100, 5, false);      \
-=======
 #define EXECUTE_TEST_INTERFACES(SCALAR, ORDINAL, OFFSET, LAYOUT, DEVICE)                               \
   TEST_F(TestCategory, sparse_spmv_interfaces_##SCALAR##_##ORDINAL##_##OFFSET##_##LAYOUT##_##DEVICE) { \
     test_spmv_all_interfaces_light<SCALAR, ORDINAL, OFFSET, Kokkos::LAYOUT, DEVICE>();                 \
->>>>>>> 8e442f59
   }
 
 #define EXECUTE_TEST_MV(SCALAR, ORDINAL, OFFSET, LAYOUT, DEVICE)                                                   \
@@ -1249,42 +1085,10 @@
     test_spmv_mv_heavy<SCALAR, ORDINAL, OFFSET, Kokkos::LAYOUT, Kokkos::LAYOUT, DEVICE>(2, 3, 5, 3, 1, 10);        \
   }
 
-<<<<<<< HEAD
-#define EXECUTE_TEST_MV(SCALAR, ORDINAL, OFFSET, LAYOUT, DEVICE)                    \
-  TEST_F(                                                                           \
-      TestCategory,                                                                 \
-      sparse##_##spmv_mv##_##SCALAR##_##ORDINAL##_##OFFSET##_##LAYOUT##_##DEVICE) { \
-    test_spmv_mv<SCALAR, ORDINAL, OFFSET, Kokkos::LAYOUT, DEVICE>(                  \
-        1001, 1001 * 3, 200, 10, true, 1);                                          \
-    test_spmv_mv<SCALAR, ORDINAL, OFFSET, Kokkos::LAYOUT, DEVICE>(                  \
-        999, 999 * 3, 100, 10, true, 5);                                            \
-    test_spmv_mv<SCALAR, ORDINAL, OFFSET, Kokkos::LAYOUT, DEVICE>(                  \
-        1003, 1003 * 2, 100, 5, true, 10);                                          \
-    test_spmv_mv<SCALAR, ORDINAL, OFFSET, Kokkos::LAYOUT, DEVICE>(                  \
-        50007, 50007 * 3, 20, 10, false, 1);                                        \
-    test_spmv_mv<SCALAR, ORDINAL, OFFSET, Kokkos::LAYOUT, DEVICE>(                  \
-        50002, 50002 * 3, 100, 10, false, 1);                                       \
-    test_spmv_mv<SCALAR, ORDINAL, OFFSET, Kokkos::LAYOUT, DEVICE>(                  \
-        10000, 10000 * 2, 100, 5, false, 5);                                        \
-    test_spmv_mv_heavy<SCALAR, ORDINAL, OFFSET, Kokkos::LAYOUT,                     \
-                       Kokkos::LAYOUT, DEVICE>(204, 201, 204 * 10, 60, 4, 30);      \
-    test_spmv_mv_heavy<SCALAR, ORDINAL, OFFSET, Kokkos::LAYOUT,                     \
-                       Kokkos::LAYOUT, DEVICE>(2, 3, 5, 3, 1, 10);                  \
-  }
-
-#define EXECUTE_TEST_MV_MIXED_LAYOUT(SCALAR, ORDINAL, OFFSET, DEVICE)                            \
-  TEST_F(                                                                                        \
-      TestCategory,                                                                              \
-      sparse##_##spmv_mv_mixed_layout##_##SCALAR##_##ORDINAL##_##OFFSET##_##LAYOUT##_##DEVICE) { \
-    test_spmv_mv_heavy<SCALAR, ORDINAL, OFFSET, Kokkos::LayoutRight,                             \
-                       Kokkos::LayoutLeft, DEVICE>(99, 101, 100 * 15, 40, 4,                     \
-                                                   20);                                          \
-=======
 #define EXECUTE_TEST_MV_MIXED_LAYOUT(SCALAR, ORDINAL, OFFSET, DEVICE)                                               \
   TEST_F(TestCategory, sparse##_##spmv_mv_mixed_layout##_##SCALAR##_##ORDINAL##_##OFFSET##_##LAYOUT##_##DEVICE) {   \
     test_spmv_mv_heavy<SCALAR, ORDINAL, OFFSET, Kokkos::LayoutRight, Kokkos::LayoutLeft, DEVICE>(99, 101, 100 * 15, \
                                                                                                  40, 4, 20);        \
->>>>>>> 8e442f59
   }
 
 #define EXECUTE_TEST_STRUCT(SCALAR, ORDINAL, OFFSET, DEVICE)                                  \
@@ -1346,12 +1150,7 @@
 
 // Test that requires mixing LayoutLeft and LayoutRight (never an ETI'd
 // combination)
-<<<<<<< HEAD
-#if (!defined(KOKKOSKERNELS_ETI_ONLY) && \
-     !defined(KOKKOSKERNELS_IMPL_CHECK_ETI_CALLS))
-=======
 #if (!defined(KOKKOSKERNELS_ETI_ONLY) && !defined(KOKKOSKERNELS_IMPL_CHECK_ETI_CALLS))
->>>>>>> 8e442f59
 
 #define KOKKOSKERNELS_EXECUTE_TEST(SCALAR, ORDINAL, OFFSET, DEVICE) \
   EXECUTE_TEST_MV_MIXED_LAYOUT(SCALAR, ORDINAL, OFFSET, TestDevice)
