--- conflicted
+++ resolved
@@ -80,14 +80,9 @@
   lno_nnz_view_t entriesC;
   scalar_view_t valuesC;
 
-<<<<<<< HEAD
-  spgemm_symbolic(&kh, num_rows_1, num_rows_2, num_cols_2, input_mat.graph.row_map, input_mat.graph.entries, false,
-                  input_mat2.graph.row_map, input_mat2.graph.entries, false, row_mapC);
-=======
   KokkosSparse::spgemm_symbolic(&kh, num_rows_1, num_rows_2, num_cols_2, input_mat.graph.row_map,
                                 input_mat.graph.entries, false, input_mat2.graph.row_map, input_mat2.graph.entries,
                                 false, row_mapC);
->>>>>>> 80e303f8
 
   size_t c_nnz_size = kh.get_spgemm_handle()->get_c_nnz();
   if (c_nnz_size) {
