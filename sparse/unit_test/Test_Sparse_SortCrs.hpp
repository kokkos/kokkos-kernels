//@HEADER
// ************************************************************************
//
//                        Kokkos v. 4.0
//       Copyright (2022) National Technology & Engineering
//               Solutions of Sandia, LLC (NTESS).
//
// Under the terms of Contract DE-NA0003525 with NTESS,
// the U.S. Government retains certain rights in this software.
//
// Part of Kokkos, under the Apache License v2.0 with LLVM Exceptions.
// See https://kokkos.org/LICENSE for license information.
// SPDX-License-Identifier: Apache-2.0 WITH LLVM-exception
//
//@HEADER

/// \file Test_Sparse_SortCrs.hpp
/// \brief Tests for sort_crs_matrix and sort_crs_graph in
/// KokkosSparse_SortCrs.hpp

#ifndef KOKKOSSPARSE_SORTCRSTEST_HPP
#define KOKKOSSPARSE_SORTCRSTEST_HPP

#include <Kokkos_Core.hpp>
#include <Kokkos_Sort.hpp>
#include <KokkosKernels_Utils.hpp>
#include "KokkosSparse_IOUtils.hpp"
#include <KokkosSparse_SortCrs.hpp>
#include <KokkosKernels_default_types.hpp>
#include <KokkosSparse_CrsMatrix.hpp>
#include <Kokkos_ArithTraits.hpp>
#include <Kokkos_Complex.hpp>
#include <cstdlib>

namespace SortCrsTest {
enum : int {
  Instance,      // Passing in an instance, and deducing template args
  ExplicitType,  // Using default instance, but specifying type with template
                 // arg
  ImplicitType   // Using default instance, and deducing type based on view
};
}

template <typename device_t>
<<<<<<< HEAD
void testSortCRS(default_lno_t numRows, default_lno_t numCols, default_size_type nnz, bool doValues,
                 bool doStructInterface, int howExecSpecified) {
  using scalar_t   = default_scalar;
  using lno_t      = default_lno_t;
  using size_type  = default_size_type;
=======
void testSortCRS(KokkosKernels::default_lno_t numRows, KokkosKernels::default_lno_t numCols,
                 KokkosKernels::default_size_type nnz, bool doValues, bool doStructInterface, int howExecSpecified) {
  using scalar_t   = KokkosKernels::default_scalar;
  using lno_t      = KokkosKernels::default_lno_t;
  using size_type  = KokkosKernels::default_size_type;
>>>>>>> 5b116ec9
  using exec_space = typename device_t::execution_space;
  using crsMat_t   = KokkosSparse::CrsMatrix<scalar_t, lno_t, device_t, void, size_type>;
  // Create a random matrix on device
  // IMPORTANT: kk_generate_sparse_matrix does not sort the rows, if it did this
  // wouldn't test anything
  crsMat_t A   = KokkosSparse::Impl::kk_generate_sparse_matrix<crsMat_t>(numRows, numCols, nnz, 2, numCols / 2);
  auto rowmap  = A.graph.row_map;
  auto entries = A.graph.entries;
  auto values  = A.values;
  Kokkos::View<size_type*, Kokkos::HostSpace> rowmapHost("rowmap host", numRows + 1);
  Kokkos::View<lno_t*, Kokkos::HostSpace> entriesHost("sorted entries host", nnz);
  Kokkos::View<scalar_t*, Kokkos::HostSpace> valuesHost("sorted values host", nnz);
  Kokkos::deep_copy(rowmapHost, rowmap);
  Kokkos::deep_copy(entriesHost, entries);
  Kokkos::deep_copy(valuesHost, values);
  struct ColValue {
    ColValue() {}
    ColValue(lno_t c, scalar_t v) : col(c), val(v) {}
    bool operator<(const ColValue& rhs) const { return col < rhs.col; }
    bool operator==(const ColValue& rhs) const { return col == rhs.col && val == rhs.val; }
    lno_t col;
    scalar_t val;
  };
  // sort one row at a time on host using STL.
  {
    for (lno_t i = 0; i < numRows; i++) {
      std::vector<ColValue> rowCopy;
      for (size_type j = rowmapHost(i); j < rowmapHost(i + 1); j++) rowCopy.emplace_back(entriesHost(j), valuesHost(j));
      std::sort(rowCopy.begin(), rowCopy.end());
      // write sorted row back
      for (size_t j = 0; j < rowCopy.size(); j++) {
        entriesHost(rowmapHost(i) + j) = rowCopy[j].col;
        valuesHost(rowmapHost(i) + j)  = rowCopy[j].val;
      }
    }
  }
  // call the actual sort routine being tested
  if (doValues) {
    if (doStructInterface) {
      switch (howExecSpecified) {
        case SortCrsTest::Instance: KokkosSparse::sort_crs_matrix(exec_space(), A); break;
        case SortCrsTest::ExplicitType: throw std::logic_error("Should not get here");
        case SortCrsTest::ImplicitType: KokkosSparse::sort_crs_matrix(A);
      }
    } else {
      switch (howExecSpecified) {
        case SortCrsTest::Instance:
          KokkosSparse::sort_crs_matrix(exec_space(), A.graph.row_map, A.graph.entries, A.values);
          break;
        case SortCrsTest::ExplicitType:
          KokkosSparse::sort_crs_matrix<exec_space>(A.graph.row_map, A.graph.entries, A.values);
          break;
        case SortCrsTest::ImplicitType: KokkosSparse::sort_crs_matrix(A.graph.row_map, A.graph.entries, A.values);
      }
    }
  } else {
    if (doStructInterface) {
      switch (howExecSpecified) {
        case SortCrsTest::Instance: KokkosSparse::sort_crs_graph(exec_space(), A.graph); break;
        case SortCrsTest::ExplicitType: throw std::logic_error("Should not get here");
        case SortCrsTest::ImplicitType: KokkosSparse::sort_crs_graph(A.graph);
      }
    } else {
      switch (howExecSpecified) {
        case SortCrsTest::Instance: KokkosSparse::sort_crs_graph(exec_space(), A.graph.row_map, A.graph.entries); break;
        case SortCrsTest::ExplicitType:
          KokkosSparse::sort_crs_graph<exec_space>(A.graph.row_map, A.graph.entries);
          break;
        case SortCrsTest::ImplicitType: KokkosSparse::sort_crs_graph(A.graph.row_map, A.graph.entries);
      }
    }
  }
  // Copy to host and compare
  Kokkos::View<lno_t*, Kokkos::HostSpace> entriesOut("sorted entries host", nnz);
  Kokkos::View<scalar_t*, Kokkos::HostSpace> valuesOut("sorted values host", nnz);
  Kokkos::deep_copy(entriesOut, entries);
  Kokkos::deep_copy(valuesOut, values);
  for (size_type i = 0; i < nnz; i++) {
    EXPECT_EQ(entriesHost(i), entriesOut(i)) << "Sorted column indices are wrong!";
    if (doValues) {
      EXPECT_EQ(valuesHost(i), valuesOut(i)) << "Sorted values are wrong!";
    }
  }
}

template <typename device_t>
void testSortCRSUnmanaged(bool doValues, bool doStructInterface) {
  // This test is about bug #960.
  using scalar_t   = KokkosKernels::default_scalar;
  using lno_t      = KokkosKernels::default_lno_t;
  using size_type  = KokkosKernels::default_size_type;
  using exec_space = typename device_t::execution_space;
  using crsMat_t =
      KokkosSparse::CrsMatrix<scalar_t, lno_t, device_t, Kokkos::MemoryTraits<Kokkos::Unmanaged>, size_type>;
  using crsMat_Managed_t = KokkosSparse::CrsMatrix<scalar_t, lno_t, device_t, void, size_type>;
  using rowmap_t         = typename crsMat_t::row_map_type;
  using entries_t        = typename crsMat_t::index_type;
  using values_t         = typename crsMat_t::values_type;
  const lno_t numRows    = 50;
  const lno_t numCols    = numRows;
  size_type nnz          = numRows * 5;
  // Create a random matrix on device
  // IMPORTANT: kk_generate_sparse_matrix does not sort the rows, if it did this
  // wouldn't test anything
  crsMat_Managed_t A_managed =
      KokkosSparse::Impl::kk_generate_sparse_matrix<crsMat_Managed_t>(numRows, numCols, nnz, 2, numCols / 2);
  crsMat_t A(A_managed);
  auto rowmap  = A.graph.row_map;
  auto entries = A.graph.entries;
  auto values  = A.values;
  if (doValues) {
    if (doStructInterface) {
      KokkosSparse::sort_crs_matrix(A);
    } else {
      KokkosSparse::sort_crs_matrix<exec_space, rowmap_t, entries_t, values_t>(A.graph.row_map, A.graph.entries,
                                                                               A.values);
    }
  } else {
    if (doStructInterface) {
      KokkosSparse::sort_crs_graph(A.graph);
    } else {
      KokkosSparse::sort_crs_graph<exec_space, rowmap_t, entries_t>(A.graph.row_map, A.graph.entries);
    }
  }
}

template <typename device_t>
void testSortAndMerge(bool justGraph, int howExecSpecified, bool doStructInterface, bool inPlace, int testCase) {
<<<<<<< HEAD
  using size_type  = default_size_type;
  using lno_t      = default_lno_t;
  using scalar_t   = default_scalar;
=======
  using size_type  = KokkosKernels::default_size_type;
  using lno_t      = KokkosKernels::default_lno_t;
  using scalar_t   = KokkosKernels::default_scalar;
>>>>>>> 5b116ec9
  using exec_space = typename device_t::execution_space;
  using crsMat_t   = KokkosSparse::CrsMatrix<scalar_t, lno_t, device_t, void, size_type>;
  using graph_t    = typename crsMat_t::staticcrsgraph_type;
  using rowmap_t   = typename crsMat_t::row_map_type::non_const_type;
  using entries_t  = typename crsMat_t::index_type;
  using values_t   = typename crsMat_t::values_type;
  using Kokkos::HostSpace;
  using Kokkos::MemoryTraits;
  using Kokkos::Unmanaged;
  // Select a test case: matrices and correct ouptut are hardcoded for each
  std::vector<size_type> inRowmap;
  std::vector<lno_t> inEntries;
  std::vector<scalar_t> inValues;
  std::vector<size_type> goldRowmap;
  std::vector<lno_t> goldEntries;
  std::vector<scalar_t> goldValues;
  lno_t nrows = 0;
  lno_t ncols = 0;
  switch (testCase) {
    case 0: {
      // Two merges take place, and one depends on sorting being done correctly
      nrows     = 5;
      ncols     = 7;
      inRowmap  = {0, 4, 4, 5, 7, 10};
      inEntries = {
          4, 3, 5, 3,  // row 0
                       // row 1 has no entries
          6,           // row 2
          2, 2,        // row 3
          0, 1, 2      // row 4
      };
      // note: choosing values that can be represented exactly by float
      inValues = {
          1.5, 4, 1, -3,  // row 0
                          // row 1
          2,              // row 2
          -1, -2,         // row 3
          0, 3.5, -2.25   // row 4
      };
      // Expect 2 merges to have taken place
      goldRowmap  = {0, 3, 3, 4, 5, 8};
      goldEntries = {
          3, 4, 5,  // row 0
                    // row 1 has no entries
          6,        // row 2
          2,        // row 3
          0, 1, 2   // row 4
      };
      goldValues = {
          1, 1.5, 1,     // row 0
                         // row 1
          2,             // row 2
          -3,            // row 3
          0, 3.5, -2.25  // row 4
      };
      break;
    }
    case 1: {
      // Same as above, but no merges take place
      nrows     = 5;
      ncols     = 7;
      inRowmap  = {0, 3, 3, 4, 5, 8};
      inEntries = {
          4, 5, 3,  // row 0
                    // row 1 has no entries
          6,        // row 2
          2,        // row 3
          0, 1, 2   // row 4
      };
      inValues = {
          1.5, 4, 1,     // row 0
                         // row 1
          2,             // row 2
          -1,            // row 3
          0, 3.5, -2.25  // row 4
      };
      // Expect 2 merges to have taken place
      goldRowmap  = {0, 3, 3, 4, 5, 8};
      goldEntries = {
          3, 4, 5,  // row 0
                    // row 1 has no entries
          6,        // row 2
          2,        // row 3
          0, 1, 2   // row 4
      };
      goldValues = {
          1, 1.5, 4,     // row 0
                         // row 1
          2,             // row 2
          -1,            // row 3
          0, 3.5, -2.25  // row 4
      };
      break;
    }
    case 2: {
      // Nonzero dimensions but no entries
      nrows      = 5;
      ncols      = 7;
      inRowmap   = {0, 0, 0, 0, 0, 0};
      goldRowmap = inRowmap;
      break;
    }
    case 3: {
      // Zero rows, length-zero rowmap
      break;
    }
    case 4: {
      // Zero rows, length-one rowmap
      inRowmap   = {0};
      goldRowmap = {0};
      break;
    }
  }
  size_type nnz = inEntries.size();
  Kokkos::View<size_type*, HostSpace, MemoryTraits<Unmanaged>> hostInRowmap(inRowmap.data(), inRowmap.size());
  Kokkos::View<lno_t*, HostSpace, MemoryTraits<Unmanaged>> hostInEntries(inEntries.data(), nnz);
  Kokkos::View<scalar_t*, HostSpace, MemoryTraits<Unmanaged>> hostInValues(inValues.data(), nnz);
  rowmap_t devInRowmap("in rowmap", inRowmap.size());
  entries_t devInEntries("in entries", nnz);
  values_t devInValues("in values", nnz);
  Kokkos::deep_copy(devInRowmap, hostInRowmap);
  Kokkos::deep_copy(devInEntries, hostInEntries);
  Kokkos::deep_copy(devInValues, hostInValues);
  crsMat_t input("Input", nrows, ncols, nnz, devInValues, devInRowmap, devInEntries);
  crsMat_t output;
  if (justGraph) {
    graph_t outputGraph;
    // Testing sort_and_merge_graph
    if (doStructInterface) {
      switch (howExecSpecified) {
        case SortCrsTest::Instance: outputGraph = KokkosSparse::sort_and_merge_graph(exec_space(), input.graph); break;
        case SortCrsTest::ExplicitType: throw std::logic_error("Should not get here");
        case SortCrsTest::ImplicitType: outputGraph = KokkosSparse::sort_and_merge_graph(input.graph);
      }
    } else {
      rowmap_t devOutRowmap;
      entries_t devOutEntries;
      if (inPlace) {
        // Start out with the output views containing the input, so that
        // sort/merge is done in-place
        devOutRowmap  = rowmap_t("devOutRowmap", input.graph.row_map.extent(0));
        devOutEntries = entries_t("devOutEntries", input.graph.entries.extent(0));
        Kokkos::deep_copy(devOutRowmap, input.graph.row_map);
        Kokkos::deep_copy(devOutEntries, input.graph.entries);
      }
      switch (howExecSpecified) {
        case SortCrsTest::Instance: {
          if (inPlace) {
            KokkosSparse::sort_and_merge_graph(exec_space(), devOutRowmap, devOutEntries, devOutRowmap, devOutEntries);
          } else {
            KokkosSparse::sort_and_merge_graph(exec_space(), input.graph.row_map, input.graph.entries, devOutRowmap,
                                               devOutEntries);
          }
          break;
        }
        case SortCrsTest::ExplicitType: {
          if (inPlace) {
            KokkosSparse::sort_and_merge_graph<exec_space>(devOutRowmap, devOutEntries, devOutRowmap, devOutEntries);
          } else {
            KokkosSparse::sort_and_merge_graph<exec_space>(input.graph.row_map, input.graph.entries, devOutRowmap,
                                                           devOutEntries);
          }
          break;
        }
        case SortCrsTest::ImplicitType: {
          if (inPlace) {
            KokkosSparse::sort_and_merge_graph(devOutRowmap, devOutEntries, devOutRowmap, devOutEntries);
          } else {
            KokkosSparse::sort_and_merge_graph(input.graph.row_map, input.graph.entries, devOutRowmap, devOutEntries);
          }
        }
      }
      outputGraph = graph_t(devOutEntries, devOutRowmap);
    }
    // Construct output using the output graph, leaving values zero-initialized
    output = crsMat_t("Output", outputGraph, ncols);
  } else {
    // Testing sort_and_merge_matrix
    if (doStructInterface) {
      switch (howExecSpecified) {
        case SortCrsTest::Instance: output = KokkosSparse::sort_and_merge_matrix(exec_space(), input); break;
        case SortCrsTest::ExplicitType: throw std::logic_error("Should not get here");
        case SortCrsTest::ImplicitType: output = KokkosSparse::sort_and_merge_matrix(input);
      }
    } else {
      rowmap_t devOutRowmap;
      entries_t devOutEntries;
      values_t devOutValues;
      if (inPlace) {
        // Start out with the output views containing the input, so that
        // sort/merge is done in-place
        devOutRowmap  = rowmap_t("devOutRowmap", input.graph.row_map.extent(0));
        devOutEntries = entries_t("devOutEntries", input.graph.entries.extent(0));
        devOutValues  = values_t("devOutValues", input.values.extent(0));
        Kokkos::deep_copy(devOutRowmap, input.graph.row_map);
        Kokkos::deep_copy(devOutEntries, input.graph.entries);
        Kokkos::deep_copy(devOutValues, input.values);
      }
      switch (howExecSpecified) {
        case SortCrsTest::Instance: {
          if (inPlace) {
            KokkosSparse::sort_and_merge_matrix(exec_space(), devOutRowmap, devOutEntries, devOutValues, devOutRowmap,
                                                devOutEntries, devOutValues);
          } else {
            KokkosSparse::sort_and_merge_matrix(exec_space(), input.graph.row_map, input.graph.entries, input.values,
                                                devOutRowmap, devOutEntries, devOutValues);
          }
          break;
        }
        case SortCrsTest::ExplicitType: {
          if (inPlace) {
            KokkosSparse::sort_and_merge_matrix<exec_space>(devOutRowmap, devOutEntries, devOutValues, devOutRowmap,
                                                            devOutEntries, devOutValues);
          } else {
            KokkosSparse::sort_and_merge_matrix<exec_space>(input.graph.row_map, input.graph.entries, input.values,
                                                            devOutRowmap, devOutEntries, devOutValues);
          }
          break;
        }
        case SortCrsTest::ImplicitType: {
          if (inPlace) {
            KokkosSparse::sort_and_merge_matrix(devOutRowmap, devOutEntries, devOutValues, devOutRowmap, devOutEntries,
                                                devOutValues);
          } else {
            KokkosSparse::sort_and_merge_matrix(input.graph.row_map, input.graph.entries, input.values, devOutRowmap,
                                                devOutEntries, devOutValues);
          }
        }
      }
      // and then construct output from views
      output = crsMat_t("Output", nrows, ncols, devOutValues.extent(0), devOutValues, devOutRowmap, devOutEntries);
    }
    EXPECT_EQ(output.numRows(), nrows);
    EXPECT_EQ(output.numCols(), ncols);
  }
  auto outRowmap  = Kokkos::create_mirror_view_and_copy(Kokkos::HostSpace(), output.graph.row_map);
  auto outEntries = Kokkos::create_mirror_view_and_copy(Kokkos::HostSpace(), output.graph.entries);
  auto outValues  = Kokkos::create_mirror_view_and_copy(Kokkos::HostSpace(), output.values);
  EXPECT_EQ(goldRowmap.size(), outRowmap.extent(0));
  EXPECT_EQ(goldEntries.size(), outEntries.extent(0));
  if (!justGraph) {
    EXPECT_EQ(goldValues.size(), outValues.extent(0));
    EXPECT_EQ(goldValues.size(), output.nnz());
  }
  for (size_t i = 0; i < goldRowmap.size(); i++) EXPECT_EQ(goldRowmap[i], outRowmap(i));
  for (size_t i = 0; i < goldEntries.size(); i++) {
    EXPECT_EQ(goldEntries[i], outEntries(i));
    if (!justGraph) {
      EXPECT_EQ(goldValues[i], outValues(i));
    }
  }
}

TEST_F(TestCategory, common_sort_crsgraph) {
  for (int doStructInterface = 0; doStructInterface < 2; doStructInterface++) {
    for (int howExecSpecified = 0; howExecSpecified < 3; howExecSpecified++) {
      // If using the struct interface (StaticCrsGraph), cannot use ExplicitType
      // because the exec space type is determined from the graph.
      if (doStructInterface && howExecSpecified == SortCrsTest::ExplicitType) continue;
      testSortCRS<TestDevice>(10, 10, 20, false, doStructInterface, howExecSpecified);
      testSortCRS<TestDevice>(100, 100, 2000, false, doStructInterface, howExecSpecified);
      testSortCRS<TestDevice>(1000, 1000, 30000, false, doStructInterface, howExecSpecified);
    }
    testSortCRSUnmanaged<TestDevice>(false, doStructInterface);
  }
}

TEST_F(TestCategory, common_sort_crsmatrix) {
  for (int doStructInterface = 0; doStructInterface < 2; doStructInterface++) {
    // howExecSpecified: Instance, ExplicitType, ImplicitType
    for (int howExecSpecified = 0; howExecSpecified < 3; howExecSpecified++) {
      // If using the struct interface (CrsMatrix), cannot use ExplicitType
      // because the exec space type is determined from the matrix.
      if (doStructInterface && howExecSpecified == SortCrsTest::ExplicitType) continue;
      testSortCRS<TestDevice>(10, 10, 20, true, doStructInterface, howExecSpecified);
      testSortCRS<TestDevice>(100, 100, 2000, true, doStructInterface, howExecSpecified);
      testSortCRS<TestDevice>(1000, 1000, 30000, true, doStructInterface, howExecSpecified);
    }
    testSortCRSUnmanaged<TestDevice>(true, doStructInterface);
  }
}

TEST_F(TestCategory, common_sort_crs_longrows) {
  // Matrix/graph with one very long row
  // Just test this once with graph, and once with matrix
  testSortCRS<TestDevice>(1, 50000, 10000, false, false, SortCrsTest::ImplicitType);
  testSortCRS<TestDevice>(1, 50000, 10000, true, false, SortCrsTest::ImplicitType);
}

TEST_F(TestCategory, common_sort_merge_crsmatrix) {
  for (int testCase = 0; testCase < 5; testCase++) {
    for (int doStructInterface = 0; doStructInterface < 2; doStructInterface++) {
      for (int howExecSpecified = 0; howExecSpecified < 3; howExecSpecified++) {
        for (int inPlace = 0; inPlace < 2; inPlace++) {
          if (doStructInterface && howExecSpecified == SortCrsTest::ExplicitType) continue;
          if (doStructInterface && inPlace) continue;
          testSortAndMerge<TestDevice>(false, howExecSpecified, doStructInterface, inPlace, testCase);
        }
      }
    }
  }
}

TEST_F(TestCategory, common_sort_merge_crsgraph) {
  for (int testCase = 0; testCase < 5; testCase++) {
    for (int doStructInterface = 0; doStructInterface < 2; doStructInterface++) {
      for (int howExecSpecified = 0; howExecSpecified < 3; howExecSpecified++) {
        for (int inPlace = 0; inPlace < 2; inPlace++) {
          if (doStructInterface && howExecSpecified == SortCrsTest::ExplicitType) continue;
          if (doStructInterface && inPlace) continue;
          testSortAndMerge<TestDevice>(true, howExecSpecified, doStructInterface, inPlace, testCase);
        }
      }
    }
  }
}

#endif  // KOKKOSSPARSE_SORTCRSTEST_HPP<|MERGE_RESOLUTION|>--- conflicted
+++ resolved
@@ -42,19 +42,11 @@
 }
 
 template <typename device_t>
-<<<<<<< HEAD
-void testSortCRS(default_lno_t numRows, default_lno_t numCols, default_size_type nnz, bool doValues,
-                 bool doStructInterface, int howExecSpecified) {
-  using scalar_t   = default_scalar;
-  using lno_t      = default_lno_t;
-  using size_type  = default_size_type;
-=======
 void testSortCRS(KokkosKernels::default_lno_t numRows, KokkosKernels::default_lno_t numCols,
                  KokkosKernels::default_size_type nnz, bool doValues, bool doStructInterface, int howExecSpecified) {
   using scalar_t   = KokkosKernels::default_scalar;
   using lno_t      = KokkosKernels::default_lno_t;
   using size_type  = KokkosKernels::default_size_type;
->>>>>>> 5b116ec9
   using exec_space = typename device_t::execution_space;
   using crsMat_t   = KokkosSparse::CrsMatrix<scalar_t, lno_t, device_t, void, size_type>;
   // Create a random matrix on device
@@ -183,15 +175,9 @@
 
 template <typename device_t>
 void testSortAndMerge(bool justGraph, int howExecSpecified, bool doStructInterface, bool inPlace, int testCase) {
-<<<<<<< HEAD
-  using size_type  = default_size_type;
-  using lno_t      = default_lno_t;
-  using scalar_t   = default_scalar;
-=======
   using size_type  = KokkosKernels::default_size_type;
   using lno_t      = KokkosKernels::default_lno_t;
   using scalar_t   = KokkosKernels::default_scalar;
->>>>>>> 5b116ec9
   using exec_space = typename device_t::execution_space;
   using crsMat_t   = KokkosSparse::CrsMatrix<scalar_t, lno_t, device_t, void, size_type>;
   using graph_t    = typename crsMat_t::staticcrsgraph_type;
