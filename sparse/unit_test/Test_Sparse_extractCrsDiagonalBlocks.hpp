--- conflicted
+++ resolved
@@ -87,10 +87,6 @@
 
   auto perm = KokkosSparse::Impl::kk_extract_diagonal_blocks_crsmatrix_sequential(A, DiagBlks_rcm, true);
 
-  auto perm =
-      KokkosSparse::Impl::kk_extract_diagonal_blocks_crsmatrix_sequential(
-          A, DiagBlks_rcm, true);
-
   // Checking
   lno_t numRows = 0;
   lno_t numCols = 0;
@@ -146,22 +142,12 @@
 
         Kokkos::deep_copy(In, one);
 
-<<<<<<< HEAD
-        auto h_perm =
-            Kokkos::create_mirror_view_and_copy(Kokkos::HostSpace(), perm[i]);
-=======
         auto h_perm = Kokkos::create_mirror_view_and_copy(Kokkos::HostSpace(), perm[i]);
->>>>>>> 8e442f59
 
         KokkosSparse::spmv("N", one, DiagBlks_rcm[i], In, zero, Out);
 
         Kokkos::deep_copy(h_Out_tmp, Out);
-<<<<<<< HEAD
-        for (lno_t ii = 0; ii < static_cast<lno_t>(DiagBlks[i].numRows());
-             ii++) {
-=======
         for (lno_t ii = 0; ii < static_cast<lno_t>(DiagBlks[i].numRows()); ii++) {
->>>>>>> 8e442f59
           lno_t rcm_ii = h_perm(ii);
           h_Out(ii)    = h_Out_tmp(rcm_ii);
         }
@@ -180,18 +166,9 @@
 template <typename scalar_t, typename lno_t, typename size_type, typename device>
 void test_extract_diagonal_blocks() {
   for (int s = 1; s <= 8; s++) {
-<<<<<<< HEAD
-    Test::run_test_extract_diagonal_blocks<scalar_t, lno_t, size_type, device>(
-        0, s);
-    Test::run_test_extract_diagonal_blocks<scalar_t, lno_t, size_type, device>(
-        153, s);
-    Test::run_test_extract_diagonal_blocks<scalar_t, lno_t, size_type, device>(
-        1553, s);
-=======
     Test::run_test_extract_diagonal_blocks<scalar_t, lno_t, size_type, device>(0, s);
     Test::run_test_extract_diagonal_blocks<scalar_t, lno_t, size_type, device>(153, s);
     Test::run_test_extract_diagonal_blocks<scalar_t, lno_t, size_type, device>(1553, s);
->>>>>>> 8e442f59
   }
 }
 
