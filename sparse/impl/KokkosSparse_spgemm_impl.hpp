//@HEADER
// ************************************************************************
//
//                        Kokkos v. 4.0
//       Copyright (2022) National Technology & Engineering
//               Solutions of Sandia, LLC (NTESS).
//
// Under the terms of Contract DE-NA0003525 with NTESS,
// the U.S. Government retains certain rights in this software.
//
// Part of Kokkos, under the Apache License v2.0 with LLVM Exceptions.
// See https://kokkos.org/LICENSE for license information.
// SPDX-License-Identifier: Apache-2.0 WITH LLVM-exception
//
//@HEADER

#ifndef _KOKKOSSPGEMMIMPL_HPP
#define _KOKKOSSPGEMMIMPL_HPP

#include <KokkosKernels_Utils.hpp>
#include <KokkosKernels_SimpleUtils.hpp>
#include <KokkosSparse_Utils.hpp>
#include <KokkosKernels_VectorUtils.hpp>
#include <fstream>
#include <sstream>
#include <string>
#include <vector>

#include "KokkosKernels_HashmapAccumulator.hpp"
#include "KokkosKernels_Uniform_Initialized_MemoryPool.hpp"
#include "KokkosSparse_spgemm_handle.hpp"
#include "KokkosGraph_Distance1Color.hpp"

namespace KokkosSparse {

namespace Impl {

template <typename HandleType, typename a_row_view_t_, typename a_lno_nnz_view_t_, typename a_scalar_nnz_view_t_,
          typename b_lno_row_view_t_, typename b_lno_nnz_view_t_, typename b_scalar_nnz_view_t_>
class KokkosSPGEMM {
 public:
  typedef a_row_view_t_ a_row_view_t;
  typedef a_lno_nnz_view_t_ a_in_lno_nnz_view_t;
  typedef a_scalar_nnz_view_t_ a_in_scalar_nnz_view_t;

  typedef b_lno_row_view_t_ b_in_lno_row_view_t;
  typedef b_lno_nnz_view_t_ b_in_lno_nnz_view_t;
  typedef b_scalar_nnz_view_t_ b_in_scalar_nnz_view_t;

  typedef typename a_row_view_t::non_const_value_type size_type;
  typedef typename a_row_view_t::const_value_type const_size_type;

  typedef typename a_in_lno_nnz_view_t::non_const_value_type nnz_lno_t;
  typedef typename a_in_lno_nnz_view_t::const_value_type const_nnz_lno_t;

  typedef typename a_in_scalar_nnz_view_t::non_const_value_type scalar_t;
  typedef typename a_in_scalar_nnz_view_t::const_value_type const_scalar_t;

  typedef typename a_row_view_t::const_type const_a_lno_row_view_t;
  typedef typename a_row_view_t::non_const_type non_const_a_lno_row_view_t;

  typedef typename a_in_lno_nnz_view_t::const_type const_a_lno_nnz_view_t;
  typedef typename a_in_lno_nnz_view_t::non_const_type non_const_a_lno_nnz_view_t;

  typedef typename a_in_scalar_nnz_view_t::const_type const_a_scalar_nnz_view_t;
  typedef typename a_in_scalar_nnz_view_t::non_const_type non_const_a_scalar_nnz_view_t;

  typedef typename b_in_lno_row_view_t::const_type const_b_lno_row_view_t;
  typedef typename b_in_lno_row_view_t::non_const_type non_const_b_lno_row_view_t;

  typedef typename b_in_lno_nnz_view_t::const_type const_b_lno_nnz_view_t;
  typedef typename b_in_lno_nnz_view_t::non_const_type non_const_b_lno_nnz_view_t;

  typedef typename b_in_scalar_nnz_view_t::const_type const_b_scalar_nnz_view_t;
  typedef typename b_in_scalar_nnz_view_t::non_const_type non_const_b_scalar_nnz_view_t;

  typedef typename HandleType::HandleExecSpace MyExecSpace;
  typedef typename HandleType::HandleTempMemorySpace MyTempMemorySpace;
  typedef typename HandleType::HandlePersistentMemorySpace MyPersistentMemorySpace;

  typedef typename HandleType::row_lno_temp_work_view_t row_lno_temp_work_view_t;
  typedef typename HandleType::row_lno_persistent_work_view_t row_lno_persistent_work_view_t;
  typedef
      typename HandleType::row_lno_persistent_work_host_view_t row_lno_persistent_work_host_view_t;  // Host view type

  typedef typename HandleType::nnz_lno_temp_work_view_t nnz_lno_temp_work_view_t;
  typedef typename HandleType::nnz_lno_persistent_work_view_t nnz_lno_persistent_work_view_t;
  typedef
      typename HandleType::nnz_lno_persistent_work_host_view_t nnz_lno_persistent_work_host_view_t;  // Host view type

  typedef typename HandleType::scalar_temp_work_view_t scalar_temp_work_view_t;
  typedef typename HandleType::scalar_persistent_work_view_t scalar_persistent_work_view_t;

  typedef typename HandleType::bool_persistent_view_t bool_persistent_view_t;
  typedef typename HandleType::bool_temp_view_t bool_temp_view_t;

  typedef Kokkos::RangePolicy<MyExecSpace> my_exec_space;
  typedef Kokkos::TeamPolicy<MyExecSpace> team_policy_t;
  typedef typename team_policy_t::member_type team_member_t;

  struct CountTag {};
  struct GPUCountTag {};
  struct CountTag2 {};

  struct FillTag {};
  struct FillTag2 {};
  struct MultiCoreDenseAccumulatorTag {};
  struct MultiCoreDenseAccumulatorTag2 {};
  struct MultiCoreDenseAccumulatorTag3 {};
  struct NoCompressMultiCoreDenseAccumulatorTag {};
  struct NoCompressMultiCoreDenseAccumulatorTag2 {};
  struct NoCompressMultiCoreDenseAccumulatorTag3 {};
  struct MultiCoreTag {};
  struct MultiCoreTag2 {};
  struct MultiCoreTag3 {};
  struct MultiCoreTag4 {};
  struct MultiCoreTag5 {};
  struct MultiCoreTag6 {};
  struct GPUTag {};
  struct GPUTag2 {};
  struct GPUTag3 {};
  struct GPUTag4 {};
  struct GPUTag5 {};
  struct GPUTag6 {};

  struct Numeric1Tag {};
  struct Numeric2Tag {};
  struct Numeric3Tag {};

  typedef Kokkos::TeamPolicy<MultiCoreDenseAccumulatorTag, MyExecSpace> multicore_dense_team_count_policy_t;
  typedef Kokkos::TeamPolicy<MultiCoreDenseAccumulatorTag2, MyExecSpace> multicore_dense_team2_count_policy_t;
  typedef Kokkos::TeamPolicy<MultiCoreDenseAccumulatorTag3, MyExecSpace> multicore_dense_team3_count_policy_t;

  typedef Kokkos::TeamPolicy<NoCompressMultiCoreDenseAccumulatorTag, MyExecSpace>
      nc_multicore_dense_team_count_policy_t;
  typedef Kokkos::TeamPolicy<NoCompressMultiCoreDenseAccumulatorTag2, MyExecSpace>
      nc_multicore_dense_team2_count_policy_t;
  typedef Kokkos::TeamPolicy<NoCompressMultiCoreDenseAccumulatorTag3, MyExecSpace>
      nc_multicore_dense_team3_count_policy_t;

  typedef Kokkos::TeamPolicy<NoCompressMultiCoreDenseAccumulatorTag, MyExecSpace, Kokkos::Schedule<Kokkos::Dynamic> >
      nc_dynamic_multicore_dense_team_count_policy_t;
  typedef Kokkos::TeamPolicy<NoCompressMultiCoreDenseAccumulatorTag2, MyExecSpace, Kokkos::Schedule<Kokkos::Dynamic> >
      nc_dynamic_multicore_dense_team2_count_policy_t;
  typedef Kokkos::TeamPolicy<NoCompressMultiCoreDenseAccumulatorTag3, MyExecSpace, Kokkos::Schedule<Kokkos::Dynamic> >
      nc_dynamic_multicore_dense_team3_count_policy_t;

  typedef Kokkos::TeamPolicy<MultiCoreTag, MyExecSpace> multicore_team_policy_t;
  typedef Kokkos::TeamPolicy<MultiCoreTag2, MyExecSpace> multicore_team_policy2_t;
  typedef Kokkos::TeamPolicy<MultiCoreTag3, MyExecSpace> multicore_team_policy3_t;
  typedef Kokkos::TeamPolicy<MultiCoreTag4, MyExecSpace> multicore_team_policy4_t;
  typedef Kokkos::TeamPolicy<MultiCoreTag5, MyExecSpace> multicore_team_policy5_t;
  typedef Kokkos::TeamPolicy<MultiCoreTag6, MyExecSpace> multicore_team_policy6_t;

  typedef Kokkos::TeamPolicy<GPUTag, MyExecSpace> gpu_team_policy_t;
  typedef Kokkos::TeamPolicy<GPUTag2, MyExecSpace> gpu_team_policy2_t;
  typedef Kokkos::TeamPolicy<GPUTag3, MyExecSpace> gpu_team_policy3_t;
  typedef Kokkos::TeamPolicy<GPUTag4, MyExecSpace> gpu_team_policy4_t;
  typedef Kokkos::TeamPolicy<GPUTag5, MyExecSpace> gpu_team_policy5_t;
  typedef Kokkos::TeamPolicy<GPUTag6, MyExecSpace> gpu_team_policy6_t;

  typedef Kokkos::TeamPolicy<CountTag, MyExecSpace> team_count_policy_t;
  typedef Kokkos::TeamPolicy<CountTag2, MyExecSpace> team_count2_policy_t;

  typedef Kokkos::TeamPolicy<GPUCountTag, MyExecSpace> team_gpucount_policy_t;

  typedef Kokkos::TeamPolicy<FillTag, MyExecSpace> team_fill_policy_t;
  typedef Kokkos::TeamPolicy<FillTag2, MyExecSpace> team_fill2_policy_t;

  typedef Kokkos::TeamPolicy<Numeric1Tag, MyExecSpace> team_numeric1_policy_t;
  typedef Kokkos::TeamPolicy<Numeric2Tag, MyExecSpace> team_numeric2_policy_t;
  typedef Kokkos::TeamPolicy<Numeric3Tag, MyExecSpace> team_numeric3_policy_t;

  typedef Kokkos::TeamPolicy<MultiCoreDenseAccumulatorTag, MyExecSpace, Kokkos::Schedule<Kokkos::Dynamic> >
      dynamic_multicore_dense_team_count_policy_t;
  typedef Kokkos::TeamPolicy<MultiCoreDenseAccumulatorTag2, MyExecSpace, Kokkos::Schedule<Kokkos::Dynamic> >
      dynamic_multicore_dense_team2_count_policy_t;
  typedef Kokkos::TeamPolicy<MultiCoreDenseAccumulatorTag3, MyExecSpace, Kokkos::Schedule<Kokkos::Dynamic> >
      dynamic_multicore_dense_team3_count_policy_t;

  typedef Kokkos::TeamPolicy<MultiCoreTag, MyExecSpace, Kokkos::Schedule<Kokkos::Dynamic> >
      dynamic_multicore_team_policy_t;
  typedef Kokkos::TeamPolicy<MultiCoreTag2, MyExecSpace, Kokkos::Schedule<Kokkos::Dynamic> >
      dynamic_multicore_team_policy2_t;
  typedef Kokkos::TeamPolicy<MultiCoreTag3, MyExecSpace, Kokkos::Schedule<Kokkos::Dynamic> >
      dynamic_multicore_team_policy3_t;
  typedef Kokkos::TeamPolicy<MultiCoreTag4, MyExecSpace, Kokkos::Schedule<Kokkos::Dynamic> >
      dynamic_multicore_team_policy4_t;
  typedef Kokkos::TeamPolicy<MultiCoreTag5, MyExecSpace, Kokkos::Schedule<Kokkos::Dynamic> >
      dynamic_multicore_team_policy5_t;
  typedef Kokkos::TeamPolicy<MultiCoreTag6, MyExecSpace, Kokkos::Schedule<Kokkos::Dynamic> >
      dynamic_multicore_team_policy6_t;

  typedef Kokkos::TeamPolicy<CountTag, MyExecSpace, Kokkos::Schedule<Kokkos::Dynamic> > dynamic_team_count_policy_t;
  typedef Kokkos::TeamPolicy<FillTag, MyExecSpace, Kokkos::Schedule<Kokkos::Dynamic> > dynamic_team_fill_policy_t;
  typedef Kokkos::TeamPolicy<Numeric1Tag, MyExecSpace, Kokkos::Schedule<Kokkos::Dynamic> >
      dynamic_team_numeric1_policy_t;
  typedef Kokkos::TeamPolicy<Numeric2Tag, MyExecSpace, Kokkos::Schedule<Kokkos::Dynamic> >
      dynamic_team_numeric2_policy_t;
  typedef Kokkos::TeamPolicy<Numeric3Tag, MyExecSpace, Kokkos::Schedule<Kokkos::Dynamic> >
      dynamic_team_numeric3_policy_t;

  typedef Kokkos::TeamPolicy<MyExecSpace, Kokkos::Schedule<Kokkos::Dynamic> > dynamic_team_policy_t;

 protected:
  HandleType *handle;
  nnz_lno_t a_row_cnt;
  nnz_lno_t b_row_cnt;
  nnz_lno_t b_col_cnt;

  const_a_lno_row_view_t row_mapA;
  const_a_lno_nnz_view_t entriesA;
  const_a_scalar_nnz_view_t valsA;
  bool transposeA;

  const_b_lno_row_view_t row_mapB;
  const_b_lno_nnz_view_t entriesB;
  const_b_scalar_nnz_view_t valsB;
  bool transposeB;

  const size_t shmem_size;
  size_t concurrency;
  const bool use_dynamic_schedule;
  const bool KOKKOSKERNELS_VERBOSE;
  // const int KOKKOSKERNELS_VERBOSE = 1;

  const KokkosKernels::Impl::ExecSpaceType MyEnumExecSpace;
  const SPGEMMAlgorithm spgemm_algorithm;
  const SPGEMMAccumulator spgemm_accumulator;

  //////////////////////////////////////////////////////////////////////////////
  //////Function and Struct for matrix compression.
  //////Declerations are at KokkosKernels_SPGEMM_impl_compression.hpp
  //////////////////////////////////////////////////////////////////////////////

  /**
   * \brief Given a symbolic matrix (a graph), it compresses the graph using
   * bits. \param in_row_map: input row pointers. \param in_entries: input
   * column entries \param out_row_map: output row pointers of the compressed
   * matrix \param out_nnz_indices: output, column set indices of the output
   * matrix. \param out_nnz_sets: output, column sets of the output matrix.
   *
   */
  template <typename in_row_view_t, typename in_nnz_view_t, typename out_rowmap_view_t, typename out_nnz_view_t>
  bool compressMatrix(nnz_lno_t n, size_type nnz, in_row_view_t in_row_map, in_nnz_view_t in_entries,
                      out_rowmap_view_t out_row_map, out_nnz_view_t &out_nnz_indices, out_nnz_view_t &out_nnz_sets,
                      bool singleStep);

 public:
  /**
   *\brief Functor to zip the B matrix.
   */
  template <typename row_view_t, typename nnz_view_t, typename new_row_view_t, typename new_nnz_view_t,
            typename pool_memory_space>
  struct SingleStepZipMatrix;

 private:
  //////////////////////////////////////////////////////////////////////////
  //////////////////////////////////////////////////////////////////////////
  ////BELOW code is for triangle count specific.
  //////////////////////////////////////////////////////////////////////////
  //////////////////////////////////////////////////////////////////////////
  template <typename struct_visit_t>
  void triangle_count_ai(const int is_symbolic_or_numeric, const nnz_lno_t m, const size_type *row_mapA_,
                         const nnz_lno_t *entriesA_,

                         const size_type bnnz, const size_type *old_row_mapB, const size_type *row_mapB_,
                         const nnz_lno_t *entriesSetIndex, const nnz_lno_t *entriesSets,

                         size_type *rowmapC, nnz_lno_t *entriesC, struct_visit_t visit_applier);

 public:
  template <typename pool_memory_space, typename struct_visit_t>
  struct TriangleCount;

  template <typename c_row_view_t, typename c_lno_nnz_view_t, typename c_scalar_nnz_view_t>
  void KokkosSPGEMM_numeric_triangle(c_row_view_t rowmapC_, c_lno_nnz_view_t entriesC_, c_scalar_nnz_view_t valuesC_);

  template <typename c_row_view_t>
  void KokkosSPGEMM_symbolic_triangle(c_row_view_t rowmapC_);
  template <typename visit_struct_t>
  void KokkosSPGEMM_generic_triangle(visit_struct_t visit_apply);

  /*
  template <typename visit_struct_t>
  void KokkosSPGEMM_generic_triangle_no_compression(visit_struct_t visit_apply);

  template <typename struct_visit_t>
  void triangle_count_ai_no_compression(
          const nnz_lno_t m,
          const size_type* row_mapA_,
          const nnz_lno_t * entriesA_,

          const size_type bnnz,
          const size_type * rowmapB_begins,
          const size_type * rowmapB_ends,
          const nnz_lno_t * entriesB,
          struct_visit_t visit_applier);
  */
  void KokkosSPGEMM_symbolic_triangle_setup();

 private:
  template <typename c_row_view_t, typename c_lno_nnz_view_t>
  void KokkosSPGEMM_numeric_triangle_ai(c_row_view_t rowmapC_, c_lno_nnz_view_t entriesC_);

 public:
  //////////////////////////////////////////////////////////////////////////
  /////BELOW CODE IS TO for SPEED SPGEMM
  ////DECL IS AT _speed.hpp
  //////////////////////////////////////////////////////////////////////////
  template <typename a_row_view_t, typename a_nnz_view_t, typename a_scalar_view_t, typename b_row_view_t,
            typename b_nnz_view_t, typename b_scalar_view_t, typename c_row_view_t, typename c_nnz_view_t,
            typename c_scalar_view_t, typename mpool_type>
  struct NumericCMEM_CPU;

  template <typename a_row_view_t__, typename a_nnz_view_t__, typename a_scalar_view_t__, typename b_row_view_t__,
            typename b_nnz_view_t__, typename b_scalar_view_t__, typename c_row_view_t__, typename c_nnz_view_t__,
            typename c_scalar_view_t__, typename c_nnz_tmp_view_t>
  struct NumericCMEM;

 private:
  /**
   * \brief Numeric phase with speed method
   */
  template <typename c_row_view_t, typename c_lno_nnz_view_t, typename c_scalar_nnz_view_t>
  void KokkosSPGEMM_numeric_speed(c_row_view_t rowmapC_, c_lno_nnz_view_t entriesC_, c_scalar_nnz_view_t valuesC_,
                                  KokkosKernels::Impl::ExecSpaceType my_exec_space);

 public:
  /*
    //////////////////////////////////////////////////////////////////////////
    /////BELOW CODE IS TO for colored SPGEMM
    ////DECL IS AT _color.hpp
    //////////////////////////////////////////////////////////////////////////
    template <typename a_row_view_t__, typename a_nnz_view_t__, typename
    a_scalar_view_t__, typename b_row_view_t__, typename b_nnz_view_t__,
    typename b_scalar_view_t__, typename c_row_view_t__, typename
    c_nnz_view_t__, typename c_scalar_view_t__> struct NumericCCOLOR;
  */
 private:
  /**
   * \brief Numeric phase with speed method
   */
  /*
    template <typename c_row_view_t, typename c_lno_nnz_view_t, typename
    c_scalar_nnz_view_t> void KokkosSPGEMM_numeric_color( c_row_view_t rowmapC_,
        c_lno_nnz_view_t entriesC_,
        c_scalar_nnz_view_t valuesC_,
        SPGEMMAlgorithm spgemm_algorithm);

    template <typename c_row_view_t, typename c_nnz_view_t>
    void d2_color_c_matrix(
        c_row_view_t rowmapC,
        c_nnz_view_t entryIndicesC_,

        nnz_lno_t &original_num_colors,
        nnz_lno_persistent_work_host_view_t &h_color_xadj,
        nnz_lno_persistent_work_view_t &color_adj,
        nnz_lno_persistent_work_view_t &vertex_colors_to_store,

        nnz_lno_t &num_colors_in_one_step,
        nnz_lno_t &num_multi_color_steps,
        SPGEMMAlgorithm spgemm_algorithm);
  */
 public:
  //////////////////////////////////////////////////////////////////////////
  /////BELOW CODE IS TO for kkmem SPGEMM
  ////DECL IS AT _kkmem.hpp
  //////////////////////////////////////////////////////////////////////////
  template <typename a_row_view_t, typename a_nnz_view_t, typename a_scalar_view_t, typename b_row_view_t,
            typename b_nnz_view_t, typename b_scalar_view_t, typename c_row_view_t, typename c_nnz_view_t,
            typename c_scalar_view_t, typename pool_memory_type>
  struct PortableNumericCHASH;

 private:
  // KKMEM only difference is work memory does not use output memory for 2nd
  // level accumulator.
  template <typename c_row_view_t, typename c_lno_nnz_view_t, typename c_scalar_nnz_view_t>
  void KokkosSPGEMM_numeric_hash2(c_row_view_t rowmapC_, c_lno_nnz_view_t entriesC_, c_scalar_nnz_view_t valuesC_,
                                  KokkosKernels::Impl::ExecSpaceType my_exec_space);

  template <typename c_row_view_t, typename c_lno_nnz_view_t, typename c_scalar_nnz_view_t>
  void KokkosSPGEMM_numeric_hash(c_row_view_t rowmapC_, c_lno_nnz_view_t entriesC_, c_scalar_nnz_view_t valuesC_,
                                 KokkosKernels::Impl::ExecSpaceType my_exec_space);
#if defined(KOKKOS_ENABLE_OPENMP)
#ifdef KOKKOSKERNELS_HAVE_OUTER
 public:
  // OUTER PRODUCT CODES
  struct Triplet;

  template <typename a_col_view_t, typename a_nnz_view_t, typename a_scalar_view_t, typename b_row_view_t,
            typename b_nnz_view_t, typename b_scalar_view_t, typename flop_row_view_t>
  struct OuterProduct;

  template <typename a_row_view_t, typename b_row_view_t, typename flop_row_view_t>
  struct FlopsPerRowOuter;

 private:
  template <typename triplet_view_t>
  void sort_triplets(triplet_view_t triplets, size_t num_triplets);

  template <typename host_triplet_view_t>
  void merge_triplets_on_slow_memory(host_triplet_view_t *triplets, size_t num_blocks, size_t overall_size,
                                     host_triplet_view_t output_triplets);

  template <typename triplet_view_t, typename c_row_view_t, typename c_lno_nnz_view_t, typename c_scalar_nnz_view_t>
  size_t final_collapse_triplets_omp(triplet_view_t triplets, size_t num_triplets, c_row_view_t &rowmapC_,
                                     c_lno_nnz_view_t &entriesC_, c_scalar_nnz_view_t &valuesC_);

  template <typename triplet_view_t>
  size_t collapse_triplets(triplet_view_t triplets, size_t num_triplets);

  template <typename triplet_view_t>
  size_t collapse_triplets_omp(triplet_view_t triplets, size_t num_triplets, triplet_view_t out_triplets);

#endif
#endif

  template <typename c_row_view_t, typename c_lno_nnz_view_t, typename c_scalar_nnz_view_t>
  void KokkosSPGEMM_numeric_outer(c_row_view_t &rowmapC_, c_lno_nnz_view_t &entriesC_, c_scalar_nnz_view_t &valuesC_,
                                  KokkosKernels::Impl::ExecSpaceType my_exec_space);
  //////////////////////////////////////////////////////////////////////////
  //////////////////////////////////////////////////////////////////////////

#ifdef KOKKOSKERNELS_ANALYZE_MEMORYACCESS
  //////////////////////////////////////////////////////////////////////////
  /////BELOW CODE IS TO CALCULATE MEMORY ACCESSES WITH HYPERGRAPH MODEL/////
  ////DECL IS AT _memaccess.hpp
  //////////////////////////////////////////////////////////////////////////
 public:
  // Functor to calculate how many flops is performed per row of C.
  template <typename a_row_view_t, typename a_nnz_view_t, typename b_row_view_t, typename b_nnz_view_t,
            typename c_row_view_t>
  struct FlopsPerRow;
  struct Cache;

 private:
  void create_read_write_hg(size_t &overall_flops, row_lno_temp_work_view_t &c_flop_rowmap,
                            row_lno_temp_work_view_t &c_comp_a_net_index, row_lno_temp_work_view_t &c_comp_b_net_index,
                            nnz_lno_temp_work_view_t &c_comp_row_index, nnz_lno_temp_work_view_t &c_comp_col_index);

  template <typename c_row_view_t>
  void print_read_write_cost(c_row_view_t rowmapC);

  template <typename c_row_view_t>
  void read_write_cost(nnz_lno_t num_colors, nnz_lno_t num_multi_colors, nnz_lno_t num_parallel_colors, bool isGPU,
                       int num_cores,

                       nnz_lno_t num_hyperthreads_in_core, nnz_lno_t hyper_threads_in_team,

                       int vectorlane, const int cache_line_size, const int data_size, const int cache_size,

                       nnz_lno_persistent_work_host_view_t color_xadj,
                       typename nnz_lno_persistent_work_view_t::HostMirror color_adj,
                       typename nnz_lno_persistent_work_view_t::HostMirror vertex_colors,

                       size_t overall_flops, typename row_lno_temp_work_view_t::HostMirror c_flop_rowmap,
                       typename row_lno_temp_work_view_t::HostMirror c_comp_a_net_index,
                       typename row_lno_temp_work_view_t::HostMirror c_comp_b_net_index,
                       typename nnz_lno_temp_work_view_t::HostMirror c_comp_row_index,
                       typename nnz_lno_temp_work_view_t::HostMirror c_comp_col_index, c_row_view_t rowmapC,
                       int write_type  // 0 -- KKMEM, 1-KKSPEED, 2- KKCOLOR 3-KKMULTICOLOR
                                       // 4-KKMULTICOLOR2
  );

#endif

 public:
  //////////////////////////////////////////////////////////////////////////
  /////BELOW CODE IS for public symbolic and numeric functions
  ////DECL IS AT _def.hpp
  //////////////////////////////////////////////////////////////////////////
  template <typename c_row_view_t, typename c_lno_nnz_view_t, typename c_scalar_nnz_view_t>
  void KokkosSPGEMM_numeric(c_row_view_t &rowmapC_, c_lno_nnz_view_t &entriesC_, c_scalar_nnz_view_t &valuesC_);
  // TODO: These are references only for outer product algorithm.
  // If the algorithm is removed, then remove the references.

  /**
   * \brief Symbolic phase of the SPGEMM.
   * \param rowmapC_: row pointers for the result matrix. Allocated before the
   * call with size (n+1), where n is the number of rows of first matrix.
   */
  template <typename c_row_view_t>
  void KokkosSPGEMM_symbolic(c_row_view_t rowmapC_);

  template <typename c_row_view_t, typename c_nnz_view_t>
  void write_matrix_to_plot(nnz_lno_t &num_colors, nnz_lno_persistent_work_host_view_t &h_color_xadj,
                            nnz_lno_persistent_work_view_t &color_adj, c_row_view_t &rowmapC,
                            c_nnz_view_t &entryIndicesC_);

  KokkosSPGEMM(HandleType *handle_, nnz_lno_t m_, nnz_lno_t n_, nnz_lno_t k_, const_a_lno_row_view_t row_mapA_,
               const_a_lno_nnz_view_t entriesA_, bool transposeA_, const_b_lno_row_view_t row_mapB_,
               const_b_lno_nnz_view_t entriesB_, bool transposeB_)
      : handle(handle_),
        a_row_cnt(m_),
        b_row_cnt(n_),
        b_col_cnt(k_),
        row_mapA(row_mapA_),
        entriesA(entriesA_),
        valsA(),
        transposeA(transposeA_),
        row_mapB(row_mapB_),
        entriesB(entriesB_),
        valsB(),
        transposeB(transposeB_),
        shmem_size(handle_->get_shmem_size()),
        concurrency(MyExecSpace().concurrency()),
        use_dynamic_schedule(handle_->is_dynamic_scheduling()),
        KOKKOSKERNELS_VERBOSE(handle_->get_verbose()),
        MyEnumExecSpace(this->handle->get_handle_exec_space()),
        spgemm_algorithm(this->handle->get_spgemm_handle()->get_algorithm_type()),
        spgemm_accumulator(this->handle->get_spgemm_handle()->get_accumulator_type())
  //,row_mapC(), entriesC(), valsC()
  {}

  KokkosSPGEMM(HandleType *handle_, nnz_lno_t m_, nnz_lno_t n_, nnz_lno_t k_, const_a_lno_row_view_t row_mapA_,
               const_a_lno_nnz_view_t entriesA_, const_a_scalar_nnz_view_t valsA_, bool transposeA_,
               const_b_lno_row_view_t row_mapB_, const_b_lno_nnz_view_t entriesB_, const_b_scalar_nnz_view_t valsB_,
               bool transposeB_)
      : handle(handle_),
        a_row_cnt(m_),
        b_row_cnt(n_),
        b_col_cnt(k_),
        row_mapA(row_mapA_),
        entriesA(entriesA_),
        valsA(valsA_),
        transposeA(transposeA_),
        row_mapB(row_mapB_),
        entriesB(entriesB_),
        valsB(valsB_),
        transposeB(transposeB_),
        shmem_size(handle_->get_shmem_size()),
        concurrency(MyExecSpace().concurrency()),
        use_dynamic_schedule(handle_->is_dynamic_scheduling()),
        KOKKOSKERNELS_VERBOSE(handle_->get_verbose()),
        MyEnumExecSpace(this->handle->get_handle_exec_space()),
        spgemm_algorithm(this->handle->get_spgemm_handle()->get_algorithm_type()),
        spgemm_accumulator(this->handle->get_spgemm_handle()->get_accumulator_type())
  //,row_mapB(), entriesC(), valsC()
  {}

  //////////////////////////////////////////////////////////////////////////
  /////BELOW CODE IS for symbolic phase
  ////DECL IS AT _symbolic.hpp
  //////////////////////////////////////////////////////////////////////////
 public:
  /***
   * \brief Functor to calculate the row sizes of C.
   */
  template <typename a_row_view_t, typename a_nnz_view_t, typename b_original_row_view_t,
            typename b_compressed_row_view_t, typename b_nnz_view_t,
            typename c_row_view_t,  // typename nnz_lno_temp_work_view_t,
            typename pool_memory_space>
  struct StructureC;

  template <typename a_row_view_t, typename a_nnz_view_t, typename b_original_row_view_t,
            typename b_compressed_row_view_t, typename b_nnz_view_t,
            typename c_row_view_t,  // typename nnz_lno_temp_work_view_t,
            typename pool_memory_space>
  struct StructureC_NC;

  template <typename a_row_view_t, typename a_nnz_view_t, typename b_original_row_view_t,
            typename b_compressed_row_view_t, typename b_nnz_view_t, typename c_row_view_t,
            typename nnz_lno_temp_work_view_t, typename pool_memory_space>
  struct NonzeroesC;

  /**
   * \brief Functor to calculate the max flops in a row of SPGEMM.
   *
   */
  template <typename a_row_view_t, typename a_nnz_view_t, typename b_oldrow_view_t, typename b_row_view_t>
  struct PredicMaxRowNNZ;

  struct PredicMaxRowNNZIntersection;
  struct PredicMaxRowNNZ_p;

 private:
  /**
   * \brief function return max flops for a row in the result multiplication.
   * \param m: number of rows in A
   * \param row_mapA: row pointers of A.
   * \param entriesA: column indices of A
   * \param row_pointers_begin_B: beginning of the row indices for B
   * \param row_pointers_end_B: end of the row indices for B
   */
  template <typename a_row_view_t, typename a_nnz_view_t, typename b_oldrow_view_t, typename b_row_view_t>
  size_t getMaxRoughRowNNZ(nnz_lno_t m, a_row_view_t row_mapA_, a_nnz_view_t entriesA_,

                           b_oldrow_view_t row_pointers_begin_B, b_row_view_t row_pointers_end_B,
                           size_type *flops_per_row = NULL);

  size_t getMaxRoughRowNNZ_p(const nnz_lno_t m, const size_type annz, const size_type *row_mapA_,
                             const nnz_lno_t *entriesA_,

                             const size_type *row_pointers_begin_B, const size_type *row_pointers_end_B);

  size_t getMaxRoughRowNNZIntersection_p(const nnz_lno_t m, const size_type annz, const size_type *row_mapA_,
                                         const nnz_lno_t *entriesA_,

                                         const size_type *row_pointers_begin_B, const size_type *row_pointers_end_B,
                                         nnz_lno_t *min_result_row_for_each_row);

  template <typename a_r_view_t, typename a_nnz_view_t, typename b_original_row_view_t,
            typename b_compressed_row_view_t, typename b_nnz_view_t, typename c_row_view_t>
  void symbolic_c(nnz_lno_t m, a_r_view_t row_mapA_, a_nnz_view_t entriesA_,

                  b_original_row_view_t old_row_mapB, b_compressed_row_view_t row_mapB_, b_nnz_view_t entriesSetIndex,
                  b_nnz_view_t entriesSets,

                  c_row_view_t rowmapC, nnz_lno_t maxNumRoughNonzeros);

  template <typename a_r_view_t, typename a_nnz_view_t, typename b_original_row_view_t,
            typename b_compressed_row_view_t, typename b_nnz_view_t, typename c_row_view_t>
  void symbolic_c_no_compression(nnz_lno_t m, a_r_view_t row_mapA_, a_nnz_view_t entriesA_,

                                 b_original_row_view_t b_rowmap_begin, b_compressed_row_view_t b_rowmap_end,
                                 b_nnz_view_t entriesb_, c_row_view_t rowmapC, nnz_lno_t maxNumRoughNonzeros);

  //////////////////////////////////////////////////////////////////////////
  ///// Jacobi-fused SpGEMM declarations
  //////////////////////////////////////////////////////////////////////////
 public:
  template <typename a_row_view_t, typename a_nnz_view_t, typename a_scalar_view_t, typename b_row_view_t,
            typename b_nnz_view_t, typename b_scalar_view_t, typename c_row_view_t, typename c_nnz_view_t,
            typename c_scalar_view_t, typename dinv_view_t, typename pool_memory_type>
  struct JacobiSpGEMMSparseAcc;

  template <typename a_row_view_t, typename a_nnz_view_t, typename a_scalar_view_t, typename b_row_view_t,
            typename b_nnz_view_t, typename b_scalar_view_t, typename c_row_view_t, typename c_nnz_view_t,
            typename c_scalar_view_t, typename dinv_view_t, typename mpool_type>
  struct JacobiSpGEMMDenseAcc;

  template <typename c_row_view_t, typename c_lno_nnz_view_t, typename c_scalar_nnz_view_t, typename dinv_view_t>
  void KokkosSPGEMM_jacobi_sparseacc(c_row_view_t rowmapC_, c_lno_nnz_view_t entriesC_, c_scalar_nnz_view_t valuesC_,
                                     typename c_scalar_nnz_view_t::const_value_type omega, dinv_view_t dinv,
                                     KokkosKernels::Impl::ExecSpaceType lcl_my_exec_space);

 protected:
  template <typename c_row_view_t, typename c_lno_nnz_view_t, typename c_scalar_nnz_view_t, typename dinv_view_t>
  void KokkosSPGEMM_jacobi_denseacc(c_row_view_t rowmapC_, c_lno_nnz_view_t entriesC_, c_scalar_nnz_view_t valuesC_,
                                    typename c_scalar_nnz_view_t::const_value_type omega, dinv_view_t dinv,
                                    KokkosKernels::Impl::ExecSpaceType my_exec_space);

  // Utility to compute the number of pool chunks for L2 hashmap accumulators.
  // Uses free memory query for accelerators/GPUs but assumes infinite available
  // host memory.
  //
  // chunk_bytes: bytes in each chunk
  // ideal_num_chunks: number of chunks that would give each thread/team its own
  // chunk (no contention)
  template <typename Pool>
  size_t compute_num_pool_chunks(size_t chunk_bytes, size_t ideal_num_chunks) {
<<<<<<< HEAD
    if (!KokkosKernels::Impl::kk_is_gpu_exec_space<typename Pool::execution_space>()) return ideal_num_chunks;
=======
    if (!KokkosKernels::Impl::is_gpu_exec_space_v<typename Pool::execution_space>) return ideal_num_chunks;
>>>>>>> 5b116ec9
    size_t free_byte, total_byte;
    KokkosKernels::Impl::kk_get_free_total_memory<typename Pool::memory_space>(free_byte, total_byte);
    size_t required_size = ideal_num_chunks * chunk_bytes;
    if (KOKKOSKERNELS_VERBOSE)
      std::cout << "\tmempool required size:" << required_size << " free_byte:" << free_byte
                << " total_byte:" << total_byte << std::endl;
    size_t num_chunks = ideal_num_chunks;
    // If there is not enough memory to safely allocate ideal_num_chunks, use
    // half the free memory, rounded down
    if (required_size > free_byte / 2) {
      num_chunks = (free_byte / 2) / chunk_bytes;
    }
    // then take the largest power of 2 smaller than that
    size_t po2_num_chunks = 1;
    while (po2_num_chunks * 2 < num_chunks) {
      po2_num_chunks *= 2;
    }
    return po2_num_chunks;
  }

 public:
  void compute_row_flops() {
    auto sh                    = this->handle->get_spgemm_handle();
    nnz_lno_t maxNumRoughZeros = 0;
    size_t overall_flops       = 0;
    Kokkos::Timer timer1;
    auto new_row_mapB_begin = Kokkos::subview(row_mapB, std::make_pair(nnz_lno_t(0), b_row_cnt));
    auto new_row_mapB_end   = Kokkos::subview(row_mapB, std::make_pair(nnz_lno_t(1), b_row_cnt + 1));
    row_lno_persistent_work_view_t flops_per_row(Kokkos::view_alloc(Kokkos::WithoutInitializing, "original row flops"),
                                                 a_row_cnt);

    // get maximum row flops.
    maxNumRoughZeros = this->getMaxRoughRowNNZ(a_row_cnt, row_mapA, entriesA, new_row_mapB_begin, new_row_mapB_end,
                                               flops_per_row.data());

    // calculate overal flops.
    KokkosKernels::Impl::kk_reduce_view2<row_lno_persistent_work_view_t, MyExecSpace>(a_row_cnt, flops_per_row,
                                                                                      overall_flops);
    if (KOKKOSKERNELS_VERBOSE) {
      std::cout << "\tOriginal Max Row Flops:" << maxNumRoughZeros << std::endl;
      std::cout << "\tOriginal overall_flops Flops:" << overall_flops << std::endl;
      std::cout << "\ttOriginal Max Row Flop Calc Time:" << timer1.seconds() << std::endl;
    }
    sh->original_max_row_flops = maxNumRoughZeros;
    sh->original_overall_flops = overall_flops;
    sh->row_flops              = flops_per_row;
    sh->set_computed_rowflops();
  }
};

}  // namespace Impl
}  // namespace KokkosSparse
#include "KokkosSparse_spgemm_imp_outer.hpp"
#include "KokkosSparse_spgemm_impl_memaccess.hpp"
#include "KokkosSparse_spgemm_impl_kkmem.hpp"
#include "KokkosSparse_spgemm_impl_speed.hpp"
#include "KokkosSparse_spgemm_impl_compression.hpp"
#include "KokkosSparse_spgemm_impl_def.hpp"
#include "KokkosSparse_spgemm_impl_symbolic.hpp"
#include "KokkosSparse_spgemm_impl_triangle.hpp"
#endif<|MERGE_RESOLUTION|>--- conflicted
+++ resolved
@@ -650,11 +650,7 @@
   // chunk (no contention)
   template <typename Pool>
   size_t compute_num_pool_chunks(size_t chunk_bytes, size_t ideal_num_chunks) {
-<<<<<<< HEAD
-    if (!KokkosKernels::Impl::kk_is_gpu_exec_space<typename Pool::execution_space>()) return ideal_num_chunks;
-=======
     if (!KokkosKernels::Impl::is_gpu_exec_space_v<typename Pool::execution_space>) return ideal_num_chunks;
->>>>>>> 5b116ec9
     size_t free_byte, total_byte;
     KokkosKernels::Impl::kk_get_free_total_memory<typename Pool::memory_space>(free_byte, total_byte);
     size_t required_size = ideal_num_chunks * chunk_bytes;
