//@HEADER
// ************************************************************************
//
//                        Kokkos v. 4.0
//       Copyright (2022) National Technology & Engineering
//               Solutions of Sandia, LLC (NTESS).
//
// Under the terms of Contract DE-NA0003525 with NTESS,
// the U.S. Government retains certain rights in this software.
//
// Part of Kokkos, under the Apache License v2.0 with LLVM Exceptions.
// See https://kokkos.org/LICENSE for license information.
// SPDX-License-Identifier: Apache-2.0 WITH LLVM-exception
//
//@HEADER
#ifndef KOKKOSSPARSE_IMPL_SPGEMM_NOREUSE_SPEC_HPP_
#define KOKKOSSPARSE_IMPL_SPGEMM_NOREUSE_SPEC_HPP_

#include <KokkosKernels_config.h>

#include <Kokkos_Core.hpp>
#include "KokkosSparse_CrsMatrix.hpp"
#if !defined(KOKKOSKERNELS_ETI_ONLY) || KOKKOSKERNELS_IMPL_COMPILE_LIBRARY
#include "KokkosKernels_Handle.hpp"
#include "KokkosSparse_spgemm_symbolic.hpp"
#include "KokkosSparse_spgemm_numeric.hpp"
#endif

namespace KokkosSparse {
namespace Impl {
// Specialization struct which defines whether a specialization exists
template <class CMatrix, class AMatrix, class BMatrix>
struct spgemm_noreuse_eti_spec_avail {
  enum : bool { value = false };
};

}  // namespace Impl
}  // namespace KokkosSparse

#define KOKKOSSPARSE_SPGEMM_NOREUSE_ETI_SPEC_AVAIL(SCALAR_TYPE, ORDINAL_TYPE, OFFSET_TYPE, EXEC_SPACE_TYPE,           \
                                                   MEM_SPACE_TYPE)                                                    \
  template <>                                                                                                         \
  struct spgemm_noreuse_eti_spec_avail<                                                                               \
      KokkosSparse::CrsMatrix<SCALAR_TYPE, ORDINAL_TYPE, Kokkos::Device<EXEC_SPACE_TYPE, MEM_SPACE_TYPE>, void,       \
                              OFFSET_TYPE>,                                                                           \
      KokkosSparse::CrsMatrix<const SCALAR_TYPE, const ORDINAL_TYPE, Kokkos::Device<EXEC_SPACE_TYPE, MEM_SPACE_TYPE>, \
                              Kokkos::MemoryTraits<Kokkos::Unmanaged>, const OFFSET_TYPE>,                            \
      KokkosSparse::CrsMatrix<const SCALAR_TYPE, const ORDINAL_TYPE, Kokkos::Device<EXEC_SPACE_TYPE, MEM_SPACE_TYPE>, \
                              Kokkos::MemoryTraits<Kokkos::Unmanaged>, const OFFSET_TYPE>> {                          \
    enum : bool { value = true };                                                                                     \
  };

// Include the actual specialization declarations
#include <KokkosSparse_spgemm_noreuse_tpl_spec_avail.hpp>
#include <generated_specializations_hpp/KokkosSparse_spgemm_noreuse_eti_spec_avail.hpp>

namespace KokkosSparse {
namespace Impl {

// Unification layer
/// \brief Implementation of KokkosSparse::spgemm (sparse matrix - dense
///   vector multiply) for multiple vectors at a time (multivectors)
///   and possibly multiple coefficients at a time.

template <class CMatrix, class AMatrix, class BMatrix,
          bool tpl_spec_avail = spgemm_noreuse_tpl_spec_avail<CMatrix, AMatrix, BMatrix>::value,
          bool eti_spec_avail = spgemm_noreuse_eti_spec_avail<CMatrix, AMatrix, BMatrix>::value>
struct SPGEMM_NOREUSE {
  static CMatrix spgemm_noreuse(const AMatrix& A, bool transA, const BMatrix& B, bool transB);
};

#if !defined(KOKKOSKERNELS_ETI_ONLY) || KOKKOSKERNELS_IMPL_COMPILE_LIBRARY

// Unification layer
template <class CMatrix, class AMatrix, class BMatrix>
struct SPGEMM_NOREUSE<CMatrix, AMatrix, BMatrix, false, KOKKOSKERNELS_IMPL_COMPILE_LIBRARY> {
  static CMatrix spgemm_noreuse(const AMatrix& A, bool transA, const BMatrix& B, bool transB) {
    using device_t    = typename CMatrix::device_type;
    using scalar_t    = typename CMatrix::value_type;
    using ordinal_t   = typename CMatrix::ordinal_type;
    using size_type   = typename CMatrix::size_type;
    using c_rowmap_t  = typename CMatrix::row_map_type::non_const_type;
    using c_entries_t = typename CMatrix::index_type::non_const_type;
    using c_values_t  = typename CMatrix::values_type::non_const_type;
    KokkosKernels::Experimental::KokkosKernelsHandle<size_type, ordinal_t, scalar_t, typename device_t::execution_space,
                                                     typename device_t::memory_space, typename device_t::memory_space>
        kh;
    kh.create_spgemm_handle();
    // A is m*n, B is n*k, C is m*k
    ordinal_t m = A.numRows();
    ordinal_t n = B.numRows();
    ordinal_t k = B.numCols();
    c_rowmap_t row_mapC(Kokkos::view_alloc(Kokkos::WithoutInitializing, "C rowmap"), m + 1);
<<<<<<< HEAD
    KokkosSparse::Experimental::spgemm_symbolic(&kh, m, n, k, A.graph.row_map, A.graph.entries, transA, B.graph.row_map,
                                                B.graph.entries, transB, row_mapC);
    size_type c_nnz = kh.get_spgemm_handle()->get_c_nnz();
    c_entries_t entriesC(Kokkos::view_alloc(Kokkos::WithoutInitializing, "C entries"), c_nnz);
    c_values_t valuesC(Kokkos::view_alloc(Kokkos::WithoutInitializing, "C values"), c_nnz);
    KokkosSparse::Experimental::spgemm_numeric(&kh, m, n, k, A.graph.row_map, A.graph.entries, A.values, transA,
                                               B.graph.row_map, B.graph.entries, B.values, transB, row_mapC, entriesC,
                                               valuesC);
=======
    KokkosSparse::spgemm_symbolic(&kh, m, n, k, A.graph.row_map, A.graph.entries, transA, B.graph.row_map,
                                  B.graph.entries, transB, row_mapC);
    size_type c_nnz = kh.get_spgemm_handle()->get_c_nnz();
    c_entries_t entriesC(Kokkos::view_alloc(Kokkos::WithoutInitializing, "C entries"), c_nnz);
    c_values_t valuesC(Kokkos::view_alloc(Kokkos::WithoutInitializing, "C values"), c_nnz);
    KokkosSparse::spgemm_numeric(&kh, m, n, k, A.graph.row_map, A.graph.entries, A.values, transA, B.graph.row_map,
                                 B.graph.entries, B.values, transB, row_mapC, entriesC, valuesC);
>>>>>>> 80e303f8
    kh.destroy_spgemm_handle();
    return CMatrix("C", m, k, c_nnz, valuesC, row_mapC, entriesC);
  }
};

#endif

}  // namespace Impl
}  // namespace KokkosSparse

#define KOKKOSSPARSE_SPGEMM_NOREUSE_ETI_SPEC_DECL(SCALAR_TYPE, ORDINAL_TYPE, OFFSET_TYPE, EXEC_SPACE_TYPE,            \
                                                  MEM_SPACE_TYPE)                                                     \
  extern template struct SPGEMM_NOREUSE<                                                                              \
      KokkosSparse::CrsMatrix<SCALAR_TYPE, ORDINAL_TYPE, Kokkos::Device<EXEC_SPACE_TYPE, MEM_SPACE_TYPE>, void,       \
                              OFFSET_TYPE>,                                                                           \
      KokkosSparse::CrsMatrix<const SCALAR_TYPE, const ORDINAL_TYPE, Kokkos::Device<EXEC_SPACE_TYPE, MEM_SPACE_TYPE>, \
                              Kokkos::MemoryTraits<Kokkos::Unmanaged>, const OFFSET_TYPE>,                            \
      KokkosSparse::CrsMatrix<const SCALAR_TYPE, const ORDINAL_TYPE, Kokkos::Device<EXEC_SPACE_TYPE, MEM_SPACE_TYPE>, \
                              Kokkos::MemoryTraits<Kokkos::Unmanaged>, const OFFSET_TYPE>,                            \
      false, true>;

#include <generated_specializations_hpp/KokkosSparse_spgemm_noreuse_eti_spec_decl.hpp>

#define KOKKOSSPARSE_SPGEMM_NOREUSE_ETI_SPEC_INST(SCALAR_TYPE, ORDINAL_TYPE, OFFSET_TYPE, EXEC_SPACE_TYPE,            \
                                                  MEM_SPACE_TYPE)                                                     \
  template struct SPGEMM_NOREUSE<                                                                                     \
      KokkosSparse::CrsMatrix<SCALAR_TYPE, ORDINAL_TYPE, Kokkos::Device<EXEC_SPACE_TYPE, MEM_SPACE_TYPE>, void,       \
                              OFFSET_TYPE>,                                                                           \
      KokkosSparse::CrsMatrix<const SCALAR_TYPE, const ORDINAL_TYPE, Kokkos::Device<EXEC_SPACE_TYPE, MEM_SPACE_TYPE>, \
                              Kokkos::MemoryTraits<Kokkos::Unmanaged>, const OFFSET_TYPE>,                            \
      KokkosSparse::CrsMatrix<const SCALAR_TYPE, const ORDINAL_TYPE, Kokkos::Device<EXEC_SPACE_TYPE, MEM_SPACE_TYPE>, \
                              Kokkos::MemoryTraits<Kokkos::Unmanaged>, const OFFSET_TYPE>,                            \
      false, true>;

#include <KokkosSparse_spgemm_noreuse_tpl_spec_decl.hpp>

#endif  // KOKKOSSPARSE_IMPL_SPGEMM_NOREUSE_SPEC_HPP_<|MERGE_RESOLUTION|>--- conflicted
+++ resolved
@@ -91,16 +91,6 @@
     ordinal_t n = B.numRows();
     ordinal_t k = B.numCols();
     c_rowmap_t row_mapC(Kokkos::view_alloc(Kokkos::WithoutInitializing, "C rowmap"), m + 1);
-<<<<<<< HEAD
-    KokkosSparse::Experimental::spgemm_symbolic(&kh, m, n, k, A.graph.row_map, A.graph.entries, transA, B.graph.row_map,
-                                                B.graph.entries, transB, row_mapC);
-    size_type c_nnz = kh.get_spgemm_handle()->get_c_nnz();
-    c_entries_t entriesC(Kokkos::view_alloc(Kokkos::WithoutInitializing, "C entries"), c_nnz);
-    c_values_t valuesC(Kokkos::view_alloc(Kokkos::WithoutInitializing, "C values"), c_nnz);
-    KokkosSparse::Experimental::spgemm_numeric(&kh, m, n, k, A.graph.row_map, A.graph.entries, A.values, transA,
-                                               B.graph.row_map, B.graph.entries, B.values, transB, row_mapC, entriesC,
-                                               valuesC);
-=======
     KokkosSparse::spgemm_symbolic(&kh, m, n, k, A.graph.row_map, A.graph.entries, transA, B.graph.row_map,
                                   B.graph.entries, transB, row_mapC);
     size_type c_nnz = kh.get_spgemm_handle()->get_c_nnz();
@@ -108,7 +98,6 @@
     c_values_t valuesC(Kokkos::view_alloc(Kokkos::WithoutInitializing, "C values"), c_nnz);
     KokkosSparse::spgemm_numeric(&kh, m, n, k, A.graph.row_map, A.graph.entries, A.values, transA, B.graph.row_map,
                                  B.graph.entries, B.values, transB, row_mapC, entriesC, valuesC);
->>>>>>> 80e303f8
     kh.destroy_spgemm_handle();
     return CMatrix("C", m, k, c_nnz, valuesC, row_mapC, entriesC);
   }
