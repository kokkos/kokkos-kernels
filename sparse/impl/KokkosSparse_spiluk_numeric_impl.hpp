--- conflicted
+++ resolved
@@ -36,11 +36,7 @@
 #include "KokkosBatched_Trmm_Decl.hpp"
 #include "KokkosBatched_Trmm_Serial_Impl.hpp"
 
-<<<<<<< HEAD
-//#define NUMERIC_OUTPUT_INFO
-=======
 // #define NUMERIC_OUTPUT_INFO
->>>>>>> 8e442f59
 
 namespace KokkosSparse {
 namespace Impl {
@@ -51,25 +47,6 @@
   //
   // Useful types
   //
-<<<<<<< HEAD
-  using execution_space        = typename IlukHandle::execution_space;
-  using memory_space           = typename IlukHandle::memory_space;
-  using lno_t                  = typename IlukHandle::nnz_lno_t;
-  using size_type              = typename IlukHandle::size_type;
-  using scalar_t               = typename IlukHandle::nnz_scalar_t;
-  using HandleDeviceRowMapType = typename IlukHandle::nnz_row_view_t;
-  using HandleDeviceValueType  = typename IlukHandle::nnz_value_view_t;
-  using WorkViewType           = typename IlukHandle::work_view_t;
-  using LevelHostViewType      = typename IlukHandle::nnz_lno_view_host_t;
-  using LevelViewType          = typename IlukHandle::nnz_lno_view_t;
-  using karith                 = typename Kokkos::ArithTraits<scalar_t>;
-  using team_policy            = typename IlukHandle::TeamPolicy;
-  using member_type            = typename team_policy::member_type;
-  using range_policy           = typename IlukHandle::RangePolicy;
-
-  static team_policy get_team_policy(const size_type nrows,
-                                     const int team_size) {
-=======
   using execution_space   = typename IlukHandle::execution_space;
   using memory_space      = typename IlukHandle::memory_space;
   using lno_t             = typename IlukHandle::nnz_lno_t;
@@ -84,7 +61,6 @@
   using range_policy      = typename IlukHandle::RangePolicy;
 
   static team_policy get_team_policy(const size_type nrows, const int team_size) {
->>>>>>> 8e442f59
     team_policy rv;
     if (team_size == -1) {
       rv = team_policy(nrows, Kokkos::AUTO);
@@ -95,90 +71,12 @@
     return rv;
   }
 
-<<<<<<< HEAD
-  static team_policy get_team_policy(execution_space exe_space,
-                                     const size_type nrows,
-                                     const int team_size) {
-=======
   static team_policy get_team_policy(execution_space exe_space, const size_type nrows, const int team_size) {
->>>>>>> 8e442f59
     team_policy rv;
     if (team_size == -1) {
       rv = team_policy(exe_space, nrows, Kokkos::AUTO);
     } else {
       rv = team_policy(exe_space, nrows, team_size);
-<<<<<<< HEAD
-    }
-
-    return rv;
-  }
-
-  /**
-   * Common base class for SPILUK functors. Default version does not support
-   * blocks
-   */
-  template <class ARowMapType, class AEntriesType, class AValuesType,
-            class LRowMapType, class LEntriesType, class LValuesType,
-            class URowMapType, class UEntriesType, class UValuesType,
-            bool BlockEnabled>
-  struct Common {
-    ARowMapType A_row_map;
-    AEntriesType A_entries;
-    AValuesType A_values;
-    LRowMapType L_row_map;
-    LEntriesType L_entries;
-    LValuesType L_values;
-    URowMapType U_row_map;
-    UEntriesType U_entries;
-    UValuesType U_values;
-    LevelViewType level_idx;
-    WorkViewType iw;
-    lno_t lev_start;
-
-    using reftype = scalar_t &;
-    using valtype = scalar_t;
-
-    static constexpr size_type BUFF_SIZE = 1;
-
-    struct SBlock {
-      template <typename T>
-      KOKKOS_INLINE_FUNCTION SBlock(T, size_type, size_type) {}
-
-      KOKKOS_INLINE_FUNCTION
-      scalar_t *data() { return nullptr; }
-    };
-
-    Common(const ARowMapType &A_row_map_, const AEntriesType &A_entries_,
-           const AValuesType &A_values_, const LRowMapType &L_row_map_,
-           const LEntriesType &L_entries_, LValuesType &L_values_,
-           const URowMapType &U_row_map_, const UEntriesType &U_entries_,
-           UValuesType &U_values_, const LevelViewType &level_idx_,
-           WorkViewType &iw_, const lno_t &lev_start_,
-           const size_type &block_size_)
-        : A_row_map(A_row_map_),
-          A_entries(A_entries_),
-          A_values(A_values_),
-          L_row_map(L_row_map_),
-          L_entries(L_entries_),
-          L_values(L_values_),
-          U_row_map(U_row_map_),
-          U_entries(U_entries_),
-          U_values(U_values_),
-          level_idx(level_idx_),
-          iw(iw_),
-          lev_start(lev_start_) {
-      KK_REQUIRE_MSG(block_size_ == 0,
-                     "Tried to use blocks with the unblocked Common?");
-    }
-
-    KOKKOS_INLINE_FUNCTION
-    size_type get_block_size() const { return 0; }
-
-    // lset
-    KOKKOS_INLINE_FUNCTION
-    void lset(const size_type nnz, const scalar_t &value) const {
-      L_values(nnz) = value;
-=======
     }
 
     return rv;
@@ -377,413 +275,10 @@
     void lset(const size_type block, const CBlock &rhs) const {
       auto lblock = lget(block);
       assign(lblock, rhs);
->>>>>>> 8e442f59
     }
 
     // uset
     KOKKOS_INLINE_FUNCTION
-<<<<<<< HEAD
-    void uset(const size_type nnz, const scalar_t &value) const {
-      U_values(nnz) = value;
-    }
-
-    // lset_id
-    KOKKOS_INLINE_FUNCTION
-    void lset_id(const member_type &team, const size_type nnz) const {
-      // Not sure a Kokkos::single is really needed here since the
-      // race is harmless
-      Kokkos::single(Kokkos::PerTeam(team),
-                     [&]() { L_values(nnz) = scalar_t(1.0); });
-    }
-
-    // divide. lhs /= rhs
-    KOKKOS_INLINE_FUNCTION
-    void divide(const member_type &team, scalar_t &lhs, const scalar_t &rhs,
-                scalar_t *) const {
-      Kokkos::single(Kokkos::PerTeam(team), [&]() { lhs /= rhs; });
-      team.team_barrier();
-    }
-
-    // divide_left. lhs /= rhs
-    KOKKOS_INLINE_FUNCTION
-    void divide_left(scalar_t &lhs, const scalar_t &rhs, scalar_t *) const {
-      lhs /= rhs;
-    }
-
-    // multiply_subtract. C -= A * B
-    KOKKOS_INLINE_FUNCTION
-    void multiply_subtract(const scalar_t &A, const scalar_t &B,
-                           scalar_t &C) const {
-      C -= A * B;
-    }
-
-    // lget
-    KOKKOS_INLINE_FUNCTION
-    scalar_t &lget(const size_type nnz) const { return L_values(nnz); }
-
-    // lcopy
-    KOKKOS_INLINE_FUNCTION
-    scalar_t lcopy(const size_type nnz, scalar_t *) const {
-      return L_values(nnz);
-    }
-
-    // ucopy
-    KOKKOS_INLINE_FUNCTION
-    scalar_t ucopy(const size_type nnz, scalar_t *) const {
-      return U_values(nnz);
-    }
-
-    // uget
-    KOKKOS_INLINE_FUNCTION
-    scalar_t &uget(const size_type nnz) const { return U_values(nnz); }
-
-    // aget
-    KOKKOS_INLINE_FUNCTION
-    scalar_t aget(const size_type nnz) const { return A_values(nnz); }
-
-    // uequal
-    KOKKOS_INLINE_FUNCTION
-    bool uequal(const size_type nnz, const scalar_t &value) const {
-      return U_values(nnz) == value;
-    }
-
-    // print
-    KOKKOS_INLINE_FUNCTION
-    void print(const scalar_t &item) const { std::cout << item << std::endl; }
-
-    // report
-    KOKKOS_INLINE_FUNCTION
-    void report() const {
-      std::cout << "JGF using unblocked version" << std::endl;
-    }
-  };
-
-  // Partial specialization for block support
-  template <class ARowMapType, class AEntriesType, class AValuesType,
-            class LRowMapType, class LEntriesType, class LValuesType,
-            class URowMapType, class UEntriesType, class UValuesType>
-  struct Common<ARowMapType, AEntriesType, AValuesType, LRowMapType,
-                LEntriesType, LValuesType, URowMapType, UEntriesType,
-                UValuesType, true> {
-    // BSR data is in LayoutRight!
-    using Layout      = Kokkos::LayoutRight;
-    using value_type  = typename LValuesType::value_type;
-    using cvalue_type = typename LValuesType::const_value_type;
-
-    using Block = Kokkos::View<
-        value_type **, Layout, typename LValuesType::device_type,
-        Kokkos::MemoryTraits<Kokkos::Unmanaged | Kokkos::RandomAccess> >;
-
-    // const block
-    using CBlock = Kokkos::View<
-        cvalue_type **, Layout, typename UValuesType::device_type,
-        Kokkos::MemoryTraits<Kokkos::Unmanaged | Kokkos::RandomAccess> >;
-
-    // scratch block
-    using SBlock = Kokkos::View<
-        value_type **, Layout, typename execution_space::scratch_memory_space,
-        Kokkos::MemoryTraits<Kokkos::Unmanaged | Kokkos::RandomAccess> >;
-
-    using reftype = Block;
-    using valtype = Block;
-
-    static constexpr size_type BUFF_SIZE = 128;
-
-    ARowMapType A_row_map;
-    AEntriesType A_entries;
-    AValuesType A_values;
-    LRowMapType L_row_map;
-    LEntriesType L_entries;
-    LValuesType L_values;
-    URowMapType U_row_map;
-    UEntriesType U_entries;
-    UValuesType U_values;
-    LevelViewType level_idx;
-    WorkViewType iw;
-    lno_t lev_start;
-    size_type block_size;
-    size_type block_items;
-
-    Common(const ARowMapType &A_row_map_, const AEntriesType &A_entries_,
-           const AValuesType &A_values_, const LRowMapType &L_row_map_,
-           const LEntriesType &L_entries_, LValuesType &L_values_,
-           const URowMapType &U_row_map_, const UEntriesType &U_entries_,
-           UValuesType &U_values_, const LevelViewType &level_idx_,
-           WorkViewType &iw_, const lno_t &lev_start_,
-           const size_type &block_size_)
-        : A_row_map(A_row_map_),
-          A_entries(A_entries_),
-          A_values(A_values_),
-          L_row_map(L_row_map_),
-          L_entries(L_entries_),
-          L_values(L_values_),
-          U_row_map(U_row_map_),
-          U_entries(U_entries_),
-          U_values(U_values_),
-          level_idx(level_idx_),
-          iw(iw_),
-          lev_start(lev_start_),
-          block_size(block_size_),
-          block_items(block_size * block_size) {
-      KK_REQUIRE_MSG(block_size > 0,
-                     "Tried to use block_size=0 with the blocked Common?");
-      KK_REQUIRE_MSG(block_size <= 11, "Max supported block size is 11");
-    }
-
-    KOKKOS_INLINE_FUNCTION
-    size_type get_block_size() const { return block_size; }
-
-    // lset
-    KOKKOS_INLINE_FUNCTION
-    void lset(const size_type block, const scalar_t &value) const {
-      KokkosBlas::SerialSet::invoke(value, lget(block));
-    }
-
-    KOKKOS_INLINE_FUNCTION
-    void lset(const size_type block, const CBlock &rhs) const {
-      auto lblock = lget(block);
-      assign(lblock, rhs);
-    }
-
-    // uset
-    KOKKOS_INLINE_FUNCTION
-    void uset(const size_type block, const scalar_t &value) const {
-      KokkosBlas::SerialSet::invoke(value, uget(block));
-    }
-
-    KOKKOS_INLINE_FUNCTION
-    void uset(const size_type block, const CBlock &rhs) const {
-      auto ublock = uget(block);
-      assign(ublock, rhs);
-    }
-
-    // lset_id
-    KOKKOS_INLINE_FUNCTION
-    void lset_id(const member_type &team, const size_type block) const {
-      KokkosBatched::TeamSetIdentity<member_type>::invoke(team, lget(block));
-    }
-
-    // assign
-    template <typename ViewT>
-    KOKKOS_INLINE_FUNCTION void assign(const ViewT &lhs,
-                                       const CBlock &rhs) const {
-      for (size_type i = 0; i < block_size; ++i) {
-        for (size_type j = 0; j < block_size; ++j) {
-          lhs(i, j) = rhs(i, j);
-        }
-      }
-    }
-
-    // divide. lhs /= rhs (lhs = lhs * rhs^-1)
-    KOKKOS_INLINE_FUNCTION
-    void divide(const member_type &team, const Block &lhs, const CBlock &rhs,
-                scalar_t *buff) const {
-      // Need a temp block to do LU of rhs
-      Block LU(buff, block_size, block_size);
-      assign(LU, rhs);
-      KokkosBatched::TeamLU<member_type,
-                            KokkosBatched::Algo::LU::Blocked>::invoke(team, LU);
-
-      // rhs = LU
-      // rhs^-1 = U^-1 * L^-1
-      // lhs = (lhs * U^-1) * L^-1, so do U trsm first
-      KokkosBatched::TeamTrsm<
-          member_type, KokkosBatched::Side::Right, KokkosBatched::Uplo::Upper,
-          KokkosBatched::Trans::NoTranspose, KokkosBatched::Diag::NonUnit,
-          KokkosBatched::Algo::Trsm::Blocked>::invoke(team, 1.0, LU, lhs);
-
-      KokkosBatched::TeamTrsm<
-          member_type, KokkosBatched::Side::Right, KokkosBatched::Uplo::Lower,
-          KokkosBatched::Trans::NoTranspose, KokkosBatched::Diag::Unit,
-          KokkosBatched::Algo::Trsm::Blocked>::invoke(team, 1.0, LU, lhs);
-    }
-
-    // divide_left. lhs /= rhs (lhs = rhs^-1 * lhs)
-    KOKKOS_INLINE_FUNCTION
-    void divide_left(const Block &lhs, const CBlock &rhs,
-                     scalar_t *buff) const {
-      Block LU(buff, block_size, block_size);
-      assign(LU, rhs);
-      KokkosBatched::SerialLU<KokkosBatched::Algo::LU::Blocked>::invoke(LU);
-
-      // rhs = LU
-      // rhs^-1 = U^-1 * L^-1
-      // lhs = U^-1 * (L^-1 * lhs), so do L trsm first
-      KokkosBatched::SerialTrsm<
-          KokkosBatched::Side::Left, KokkosBatched::Uplo::Lower,
-          KokkosBatched::Trans::NoTranspose, KokkosBatched::Diag::Unit,
-          KokkosBatched::Algo::Trsm::Blocked>::invoke(1.0, LU, lhs);
-
-      KokkosBatched::SerialTrsm<
-          KokkosBatched::Side::Left, KokkosBatched::Uplo::Upper,
-          KokkosBatched::Trans::NoTranspose, KokkosBatched::Diag::NonUnit,
-          KokkosBatched::Algo::Trsm::Blocked>::invoke(1.0, LU, lhs);
-    }
-
-    // multiply_subtract. C -= A * B
-    KOKKOS_INLINE_FUNCTION
-    void multiply_subtract(const CBlock &A, const CBlock &B,
-                           const Block &C) const {
-      // Use gemm. alpha is hardcoded to -1, beta hardcoded to 1
-      KokkosBatched::SerialGemm<
-          KokkosBatched::Trans::NoTranspose, KokkosBatched::Trans::NoTranspose,
-          KokkosBatched::Algo::Gemm::Blocked>::invoke<scalar_t, CBlock, CBlock,
-                                                      Block>(-1.0, A, B, 1.0,
-                                                             C);
-    }
-
-    // lget
-    KOKKOS_INLINE_FUNCTION
-    Block lget(const size_type block) const {
-      return Block(L_values.data() + (block * block_items), block_size,
-                   block_size);
-    }
-
-    // lcopy
-    KOKKOS_INLINE_FUNCTION
-    Block lcopy(const size_type block, scalar_t *buff) const {
-      Block result(buff, block_size, block_size);
-      auto lblock = lget(block);
-      assign(result, lblock);
-      return result;
-    }
-
-    // ucopy
-    KOKKOS_INLINE_FUNCTION
-    Block ucopy(const size_type block, scalar_t *buff) const {
-      Block result(buff, block_size, block_size);
-      auto ublock = uget(block);
-      assign(result, ublock);
-      return result;
-    }
-
-    // uget
-    KOKKOS_INLINE_FUNCTION
-    Block uget(const size_type block) const {
-      return Block(U_values.data() + (block * block_items), block_size,
-                   block_size);
-    }
-
-    // aget
-    KOKKOS_INLINE_FUNCTION
-    CBlock aget(const size_type block) const {
-      return CBlock(A_values.data() + (block * block_items), block_size,
-                    block_size);
-    }
-
-    // uequal
-    KOKKOS_INLINE_FUNCTION
-    bool uequal(const size_type block, const scalar_t &value) const {
-      auto u_block = uget(block);
-      for (size_type i = 0; i < block_size; ++i) {
-        for (size_type j = 0; j < block_size; ++j) {
-          if (u_block(i, j) != value) {
-            return false;
-          }
-        }
-      }
-      return true;
-    }
-
-    // print
-    KOKKOS_INLINE_FUNCTION
-    void print(const CBlock &item) const {
-      for (size_type i = 0; i < block_size; ++i) {
-        std::cout << "      ";
-        for (size_type j = 0; j < block_size; ++j) {
-          std::cout << item(i, j) << " ";
-        }
-        std::cout << std::endl;
-      }
-    }
-
-    // report
-    KOKKOS_INLINE_FUNCTION
-    void report() const {
-      std::cout << "JGF using blocked version with block_size=" << block_size
-                << std::endl;
-    }
-  };
-
-  template <class ARowMapType, class AEntriesType, class AValuesType,
-            class LRowMapType, class LEntriesType, class LValuesType,
-            class URowMapType, class UEntriesType, class UValuesType,
-            bool BlockEnabled>
-  struct ILUKLvlSchedTP1NumericFunctor
-      : public Common<ARowMapType, AEntriesType, AValuesType, LRowMapType,
-                      LEntriesType, LValuesType, URowMapType, UEntriesType,
-                      UValuesType, BlockEnabled> {
-    using Base = Common<ARowMapType, AEntriesType, AValuesType, LRowMapType,
-                        LEntriesType, LValuesType, URowMapType, UEntriesType,
-                        UValuesType, BlockEnabled>;
-
-    ILUKLvlSchedTP1NumericFunctor(
-        const ARowMapType &A_row_map_, const AEntriesType &A_entries_,
-        const AValuesType &A_values_, const LRowMapType &L_row_map_,
-        const LEntriesType &L_entries_, LValuesType &L_values_,
-        const URowMapType &U_row_map_, const UEntriesType &U_entries_,
-        UValuesType &U_values_, const LevelViewType &level_idx_,
-        WorkViewType &iw_, const lno_t &lev_start_,
-        const size_type &block_size_ = 0)
-        : Base(A_row_map_, A_entries_, A_values_, L_row_map_, L_entries_,
-               L_values_, U_row_map_, U_entries_, U_values_, level_idx_, iw_,
-               lev_start_, block_size_) {}
-
-    KOKKOS_INLINE_FUNCTION
-    void operator()(const member_type &team) const {
-      // Thread-local buffers. Use for Serial (non-team) work
-      scalar_t buff1[Base::BUFF_SIZE];
-      scalar_t buff2[Base::BUFF_SIZE];
-      scalar_t buff3[Base::BUFF_SIZE];
-
-      // Team-shared buffer. Use for team work.
-      const auto bs = Base::get_block_size();
-      typename Base::SBlock shared_buff(team.team_shmem(), bs, bs);
-
-      const auto my_team = team.league_rank();
-      const auto rowid =
-          Base::level_idx(my_team + Base::lev_start);  // map to rowid
-
-      // Set active entries in L to zero, store active cols in iw
-      // Set L diagonal for this row to identity
-      size_type k1 = Base::L_row_map(rowid);
-      size_type k2 = Base::L_row_map(rowid + 1) - 1;
-      Base::lset_id(team, k2);
-      Kokkos::parallel_for(Kokkos::TeamThreadRange(team, k1, k2),
-                           [&](const size_type k) {
-                             const auto col = Base::L_entries(k);
-                             Base::lset(k, 0.0);
-                             Base::iw(my_team, col) = k;
-                           });
-
-      team.team_barrier();
-
-      // Set active entries in U to zero, store active cols in iw
-      k1 = Base::U_row_map(rowid);
-      k2 = Base::U_row_map(rowid + 1);
-      Kokkos::parallel_for(Kokkos::TeamThreadRange(team, k1, k2),
-                           [&](const size_type k) {
-                             const auto col = Base::U_entries(k);
-                             Base::uset(k, 0.0);
-                             Base::iw(my_team, col) = k;
-                           });
-
-      team.team_barrier();
-
-      // Unpack the rowid-th row of A, copy into L,U
-      k1 = Base::A_row_map(rowid);
-      k2 = Base::A_row_map(rowid + 1);
-      Kokkos::parallel_for(Kokkos::TeamThreadRange(team, k1, k2),
-                           [&](const size_type k) {
-                             const auto col  = Base::A_entries(k);
-                             const auto ipos = Base::iw(my_team, col);
-                             if (col < rowid) {
-                               Base::lset(ipos, Base::aget(k));
-                             } else {
-                               Base::uset(ipos, Base::aget(k));
-                             }
-                           });
-=======
     void uset(const size_type block, const scalar_t &value) const { KokkosBlas::SerialSet::invoke(value, uget(block)); }
 
     KOKKOS_INLINE_FUNCTION
@@ -990,7 +485,6 @@
           Base::uset(ipos, Base::aget(k));
         }
       });
->>>>>>> 8e442f59
 
       team.team_barrier();
 
@@ -1010,30 +504,11 @@
           fact = Base::lget(k);  // fact = Lval(k) / udiag
         }
         Kokkos::parallel_for(
-<<<<<<< HEAD
-            Kokkos::TeamThreadRange(team, Base::U_row_map(prev_row) + 1,
-                                    Base::U_row_map(prev_row + 1)),
-=======
             Kokkos::TeamThreadRange(team, Base::U_row_map(prev_row) + 1, Base::U_row_map(prev_row + 1)),
->>>>>>> 8e442f59
             [&](const size_type kk) {
               const auto col  = Base::U_entries(kk);
               const auto ipos = Base::iw(my_team, col);
               if (ipos != -1) {
-<<<<<<< HEAD
-                typename Base::reftype C =
-                    col < rowid ? Base::lget(ipos) : Base::uget(ipos);
-                if (BlockEnabled) {
-                  auto ucopy = Base::ucopy(kk, &buff2[0]);
-                  Base::divide_left(ucopy, udiag,
-                                    &buff3[0]);  // ucopy = udiag^-1 * Uval(kk)
-                  Base::multiply_subtract(
-                      fact, ucopy, C);  // C -= Lval(k) * (udiag^-1 * Uval(kk))
-                } else {
-                  Base::multiply_subtract(
-                      fact, Base::uget(kk),
-                      C);  // C -= (Lval(k) / udiag) * Uval(kk)
-=======
                 typename Base::reftype C = col < rowid ? Base::lget(ipos) : Base::uget(ipos);
                 if (BlockEnabled) {
                   auto ucopy = Base::ucopy(kk, &buff2[0]);
@@ -1043,7 +518,6 @@
                 } else {
                   Base::multiply_subtract(fact, Base::uget(kk),
                                           C);  // C -= (Lval(k) / udiag) * Uval(kk)
->>>>>>> 8e442f59
                 }
               }
             });  // end for kk
@@ -1063,53 +537,6 @@
       // Reset
       k1 = Base::L_row_map(rowid);
       k2 = Base::L_row_map(rowid + 1) - 1;
-<<<<<<< HEAD
-      Kokkos::parallel_for(Kokkos::TeamThreadRange(team, k1, k2),
-                           [&](const size_type k) {
-                             const auto col         = Base::L_entries(k);
-                             Base::iw(my_team, col) = -1;
-                           });
-
-      k1 = Base::U_row_map(rowid);
-      k2 = Base::U_row_map(rowid + 1);
-      Kokkos::parallel_for(Kokkos::TeamThreadRange(team, k1, k2),
-                           [&](const size_type k) {
-                             const auto col         = Base::U_entries(k);
-                             Base::iw(my_team, col) = -1;
-                           });
-    }
-  };
-
-#define FunctorTypeMacro(Functor, BlockEnabled)                              \
-  Functor<ARowMapType, AEntriesType, AValuesType, LRowMapType, LEntriesType, \
-          LValuesType, URowMapType, UEntriesType, UValuesType, BlockEnabled>
-
-#define KernelLaunchMacro(arow, aent, aval, lrow, lent, lval, urow, uent,   \
-                          uval, polc, name, lidx, iwv, lstrt, ftf, ftb, be, \
-                          bs)                                               \
-  if (be) {                                                                 \
-    ftb functor(arow, aent, aval, lrow, lent, lval, urow, uent, uval, lidx, \
-                iwv, lstrt, bs);                                            \
-    const int scratch_size = ftb::SBlock::shmem_size(bs, bs);               \
-    polc = polc.set_scratch_size(0, Kokkos::PerTeam(scratch_size));         \
-    Kokkos::parallel_for(name, polc, functor);                              \
-  } else {                                                                  \
-    ftf functor(arow, aent, aval, lrow, lent, lval, urow, uent, uval, lidx, \
-                iwv, lstrt);                                                \
-    Kokkos::parallel_for(name, polc, functor);                              \
-  }
-
-  template <class ARowMapType, class AEntriesType, class AValuesType,
-            class LRowMapType, class LEntriesType, class LValuesType,
-            class URowMapType, class UEntriesType, class UValuesType>
-  static void iluk_numeric(IlukHandle &thandle, const ARowMapType &A_row_map,
-                           const AEntriesType &A_entries,
-                           const AValuesType &A_values,
-                           const LRowMapType &L_row_map,
-                           const LEntriesType &L_entries, LValuesType &L_values,
-                           const URowMapType &U_row_map,
-                           const UEntriesType &U_entries,
-=======
       Kokkos::parallel_for(Kokkos::TeamThreadRange(team, k1, k2), [&](const size_type k) {
         const auto col         = Base::L_entries(k);
         Base::iw(my_team, col) = -1;
@@ -1145,7 +572,6 @@
   static void iluk_numeric(IlukHandle &thandle, const ARowMapType &A_row_map, const AEntriesType &A_entries,
                            const AValuesType &A_values, const LRowMapType &L_row_map, const LEntriesType &L_entries,
                            LValuesType &L_values, const URowMapType &U_row_map, const UEntriesType &U_entries,
->>>>>>> 8e442f59
                            UValuesType &U_values) {
     using TPF = FunctorTypeMacro(ILUKLvlSchedTP1NumericFunctor, false);
     using TPB = FunctorTypeMacro(ILUKLvlSchedTP1NumericFunctor, true);
@@ -1181,15 +607,8 @@
             lvl_nrows_chunk = level_nrowsperchunk_h(lvl);
 
           team_policy tpolicy = get_team_policy(lvl_nrows_chunk, team_size);
-<<<<<<< HEAD
-          KernelLaunchMacro(A_row_map, A_entries, A_values, L_row_map,
-                            L_entries, L_values, U_row_map, U_entries, U_values,
-                            tpolicy, "parfor_tp1", level_idx, iw,
-                            lev_start + lvl_rowid_start, TPF, TPB,
-=======
           KernelLaunchMacro(A_row_map, A_entries, A_values, L_row_map, L_entries, L_values, U_row_map, U_entries,
                             U_values, tpolicy, "parfor_tp1", level_idx, iw, lev_start + lvl_rowid_start, TPF, TPB,
->>>>>>> 8e442f59
                             block_enabled, block_size);
           Kokkos::fence();
           lvl_rowid_start += lvl_nrows_chunk;
@@ -1242,24 +661,6 @@
 
   }  // end iluk_numeric
 
-<<<<<<< HEAD
-  template <class ExecutionSpace, class ARowMapType, class AEntriesType,
-            class AValuesType, class LRowMapType, class LEntriesType,
-            class LValuesType, class URowMapType, class UEntriesType,
-            class UValuesType>
-  static void iluk_numeric_streams(
-      const std::vector<ExecutionSpace> &execspace_v,
-      const std::vector<IlukHandle *> &thandle_v,
-      const std::vector<ARowMapType> &A_row_map_v,
-      const std::vector<AEntriesType> &A_entries_v,
-      const std::vector<AValuesType> &A_values_v,
-      const std::vector<LRowMapType> &L_row_map_v,
-      const std::vector<LEntriesType> &L_entries_v,
-      std::vector<LValuesType> &L_values_v,
-      const std::vector<URowMapType> &U_row_map_v,
-      const std::vector<UEntriesType> &U_entries_v,
-      std::vector<UValuesType> &U_values_v) {
-=======
   template <class ExecutionSpace, class ARowMapType, class AEntriesType, class AValuesType, class LRowMapType,
             class LEntriesType, class LValuesType, class URowMapType, class UEntriesType, class UValuesType>
   static void iluk_numeric_streams(const std::vector<ExecutionSpace> &execspace_v,
@@ -1271,7 +672,6 @@
                                    const std::vector<LEntriesType> &L_entries_v, std::vector<LValuesType> &L_values_v,
                                    const std::vector<URowMapType> &U_row_map_v,
                                    const std::vector<UEntriesType> &U_entries_v, std::vector<UValuesType> &U_values_v) {
->>>>>>> 8e442f59
     using TPF = FunctorTypeMacro(ILUKLvlSchedTP1NumericFunctor, false);
     using TPB = FunctorTypeMacro(ILUKLvlSchedTP1NumericFunctor, true);
 
@@ -1340,33 +740,16 @@
             if (chunkid < lvl_nchunks_h_v[i](lvl)) {
               // 1.a. Specify number of rows (i.e. number of teams) to launch
               lno_t lvl_nrows_chunk = 0;
-<<<<<<< HEAD
-              if ((lvl_rowid_start_v[i] + lvl_nrowsperchunk_h_v[i](lvl)) >
-                  (lvl_end_v[i] - lvl_start_v[i]))
-                lvl_nrows_chunk =
-                    (lvl_end_v[i] - lvl_start_v[i]) - lvl_rowid_start_v[i];
-=======
               if ((lvl_rowid_start_v[i] + lvl_nrowsperchunk_h_v[i](lvl)) > (lvl_end_v[i] - lvl_start_v[i]))
                 lvl_nrows_chunk = (lvl_end_v[i] - lvl_start_v[i]) - lvl_rowid_start_v[i];
->>>>>>> 8e442f59
               else
                 lvl_nrows_chunk = lvl_nrowsperchunk_h_v[i](lvl);
 
               // 1.b. Create functor for stream i-th and launch
-<<<<<<< HEAD
-              team_policy tpolicy = get_team_policy(
-                  execspace_v[i], lvl_nrows_chunk, team_size_v[i]);
-              KernelLaunchMacro(A_row_map_v[i], A_entries_v[i], A_values_v[i],
-                                L_row_map_v[i], L_entries_v[i], L_values_v[i],
-                                U_row_map_v[i], U_entries_v[i], U_values_v[i],
-                                tpolicy, "parfor_tp1", lvl_idx_v[i], iw_v[i],
-                                lvl_start_v[i] + lvl_rowid_start_v[i], TPF, TPB,
-=======
               team_policy tpolicy = get_team_policy(execspace_v[i], lvl_nrows_chunk, team_size_v[i]);
               KernelLaunchMacro(A_row_map_v[i], A_entries_v[i], A_values_v[i], L_row_map_v[i], L_entries_v[i],
                                 L_values_v[i], U_row_map_v[i], U_entries_v[i], U_values_v[i], tpolicy, "parfor_tp1",
                                 lvl_idx_v[i], iw_v[i], lvl_start_v[i] + lvl_rowid_start_v[i], TPF, TPB,
->>>>>>> 8e442f59
                                 is_block_enabled_v[i], block_size_v[i]);
               // 1.c. Ready to move to next chunk
               lvl_rowid_start_v[i] += lvl_nrows_chunk;
