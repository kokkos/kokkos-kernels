--- conflicted
+++ resolved
@@ -158,27 +158,6 @@
   const CcolindsT Bpos;
 };
 
-<<<<<<< HEAD
-// Helper macro to check that two types are the same (ignoring const)
-#define SAME_TYPE(A, B)                             \
-  std::is_same<typename std::remove_const<A>::type, \
-               typename std::remove_const<B>::type>::value
-
-template <
-    typename execution_space, typename KernelHandle, typename alno_row_view_t,
-    typename alno_nnz_view_t, typename ascalar_t, typename ascalar_nnz_view_t,
-    typename blno_row_view_t, typename blno_nnz_view_t, typename bscalar_t,
-    typename bscalar_nnz_view_t, typename clno_row_view_t,
-    typename clno_nnz_view_t, typename cscalar_nnz_view_t>
-void spadd_numeric_impl(
-    const execution_space& exec, KernelHandle* kernel_handle,
-    const alno_row_view_t a_rowmap, const alno_nnz_view_t a_entries,
-    const ascalar_nnz_view_t a_values, const ascalar_t alpha,
-    const blno_row_view_t b_rowmap, const blno_nnz_view_t b_entries,
-    const bscalar_nnz_view_t b_values, const bscalar_t beta,
-    const clno_row_view_t c_rowmap, clno_nnz_view_t c_entries,
-    cscalar_nnz_view_t c_values) {
-=======
 // Two types are the same (ignoring const)
 template <typename T, typename U>
 constexpr bool spadd_numeric_same_type =
@@ -193,7 +172,6 @@
                         const blno_row_view_t b_rowmap, const blno_nnz_view_t b_entries,
                         const bscalar_nnz_view_t b_values, const bscalar_t beta, const clno_row_view_t c_rowmap,
                         clno_nnz_view_t c_entries, cscalar_nnz_view_t c_values) {
->>>>>>> 8e442f59
   typedef typename KernelHandle::size_type size_type;
   typedef typename KernelHandle::nnz_lno_t ordinal_type;
   typedef typename KernelHandle::nnz_scalar_t scalar_type;
@@ -245,33 +223,18 @@
     SortedNumericSumFunctor<size_type, ordinal_type, alno_row_view_t, blno_row_view_t, clno_row_view_t, alno_nnz_view_t,
                             blno_nnz_view_t, clno_nnz_view_t, ascalar_nnz_view_t, bscalar_nnz_view_t,
                             cscalar_nnz_view_t, ascalar_t, bscalar_t>
-<<<<<<< HEAD
-        sortedNumeric(a_rowmap, b_rowmap, c_rowmap, a_entries, b_entries,
-                      c_entries, a_values, b_values, c_values, alpha, beta);
-    Kokkos::parallel_for("KokkosSparse::SpAdd:Numeric::InputSorted",
-                         range_type(exec, 0, nrows), sortedNumeric);
-=======
         sortedNumeric(a_rowmap, b_rowmap, c_rowmap, a_entries, b_entries, c_entries, a_values, b_values, c_values,
                       alpha, beta);
     Kokkos::parallel_for("KokkosSparse::SpAdd:Numeric::InputSorted", range_type(exec, 0, nrows), sortedNumeric);
->>>>>>> 8e442f59
   } else {
     // use a_pos and b_pos (set in the handle by symbolic) to quickly compute C
     // entries and values
     UnsortedNumericSumFunctor<size_type, ordinal_type, alno_row_view_t, blno_row_view_t, clno_row_view_t,
                               alno_nnz_view_t, blno_nnz_view_t, clno_nnz_view_t, ascalar_nnz_view_t, bscalar_nnz_view_t,
                               cscalar_nnz_view_t, ascalar_t, bscalar_t>
-<<<<<<< HEAD
-        unsortedNumeric(a_rowmap, b_rowmap, c_rowmap, a_entries, b_entries,
-                        c_entries, a_values, b_values, c_values, alpha, beta,
-                        addHandle->get_a_pos(), addHandle->get_b_pos());
-    Kokkos::parallel_for("KokkosSparse::SpAdd:Numeric::InputNotSorted",
-                         range_type(exec, 0, nrows), unsortedNumeric);
-=======
         unsortedNumeric(a_rowmap, b_rowmap, c_rowmap, a_entries, b_entries, c_entries, a_values, b_values, c_values,
                         alpha, beta, addHandle->get_a_pos(), addHandle->get_b_pos());
     Kokkos::parallel_for("KokkosSparse::SpAdd:Numeric::InputNotSorted", range_type(exec, 0, nrows), unsortedNumeric);
->>>>>>> 8e442f59
   }
   addHandle->set_call_numeric();
 }
