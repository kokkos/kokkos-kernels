//@HEADER
// ************************************************************************
//
//                        Kokkos v. 4.0
//       Copyright (2022) National Technology & Engineering
//               Solutions of Sandia, LLC (NTESS).
//
// Under the terms of Contract DE-NA0003525 with NTESS,
// the U.S. Government retains certain rights in this software.
//
// Part of Kokkos, under the Apache License v2.0 with LLVM Exceptions.
// See https://kokkos.org/LICENSE for license information.
// SPDX-License-Identifier: Apache-2.0 WITH LLVM-exception
//
//@HEADER

#ifndef KOKKOSSPARSE_IMPL_SPMV_BSRMATRIX_IMPL_HPP_
#define KOKKOSSPARSE_IMPL_SPMV_BSRMATRIX_IMPL_HPP_

#include "KokkosKernels_Error.hpp"
#include "KokkosKernels_ExecSpaceUtils.hpp"
#include "KokkosBlas_util.hpp"

#if defined(KOKKOS_ENABLE_CUDA) && (defined(KOKKOS_ARCH_VOLTA) || defined(KOKKOS_ARCH_AMPERE))

#include <type_traits>
#include <mma.h>

namespace KokkosSparse {
namespace Impl {

struct BsrMatrixSpMVTensorCoreFunctorParams {
  int teamsPerBlockM;
  int teamsPerBlockN;
  int leagueDim_x;
  int leagueDim_y;
};

/*! \brief Can the tensor core impl be used in ExecutionSpace to operate on
    AMatrix, XMatrix, and YMatrix?
*/
template <typename ExecutionSpace, typename AMatrix, typename XMatrix, typename YMatrix>
class TensorCoresAvailable {
#if defined(KOKKOS_ENABLE_CUDA)
  using AScalar = typename AMatrix::non_const_value_type;
  using YScalar = typename YMatrix::non_const_value_type;
  using XScalar = typename XMatrix::non_const_value_type;

  using a_mem_space = typename AMatrix::memory_space;
  using x_mem_space = typename XMatrix::memory_space;
  using y_mem_space = typename YMatrix::memory_space;

  template <typename T>
  constexpr static bool is_scalar() {
    return std::is_scalar_v<T> || std::is_same_v<std::remove_cv_t<T>, Kokkos::Experimental::half_t>;
  }

 public:
  constexpr static inline bool value = Kokkos::SpaceAccessibility<ExecutionSpace, a_mem_space>::accessible &&
                                       Kokkos::SpaceAccessibility<ExecutionSpace, x_mem_space>::accessible &&
                                       Kokkos::SpaceAccessibility<ExecutionSpace, y_mem_space>::accessible &&
                                       is_scalar<AScalar>() && is_scalar<XScalar>() && is_scalar<YScalar>() &&
                                       std::is_same_v<ExecutionSpace, Kokkos::Cuda>;
#else
 public:
  constexpr static inline bool value = false;
#endif
};

/// \brief Functor for the BsrMatrix SpMV multivector implementation utilizing
/// tensor cores.
///
/// \tparam AMatrix The type of the A matrix (a BsrMatrix)
/// \tparam AFragScalar The type of the CUDA wmma fragment that will be loaded
/// from the A matrix. The scalar type of the wmma fragment may be different
/// that that of the A matrix. \tparam FRAG_M (with FRAG_N and FRAG_K), the
/// m-n-k size of the CUDA wmma fragment type. \tparam LEAGUE_DIM_X (with
/// TEAMS_PER_BLOCK_M and TEAMS_PER_BLOCK_N) if non-zero, statically-known
/// launch parameters to reduce the cost of divmod operations on the GPU. If 0,
/// provided runtime values will be used instead.
template <typename execution_space, typename AMatrix,
          typename AFragScalar,  // input matrix type and fragment scalar type
          typename XMatrix, typename XFragScalar, typename YMatrix, typename YFragScalar, unsigned FRAG_M,
          unsigned FRAG_N,
          unsigned FRAG_K,  // fragment sizes
          unsigned LEAGUE_DIM_X = 0, unsigned TEAMS_PER_BLOCK_M = 0, unsigned TEAMS_PER_BLOCK_N = 0>
struct BsrMatrixSpMVTensorCoreFunctor {
  typedef nvcuda::wmma::accumulator accumulator;
  typedef nvcuda::wmma::row_major row_major;
  typedef nvcuda::wmma::col_major col_major;
  typedef nvcuda::wmma::matrix_a matrix_a;
  typedef nvcuda::wmma::matrix_b matrix_b;
  using FragA = nvcuda::wmma::fragment<matrix_a, FRAG_M, FRAG_N, FRAG_K, AFragScalar, row_major>;
  using FragX = nvcuda::wmma::fragment<matrix_b, FRAG_M, FRAG_N, FRAG_K, XFragScalar, row_major>;
  using FragY = nvcuda::wmma::fragment<accumulator, FRAG_M, FRAG_N, FRAG_K, YFragScalar>;

  typedef typename AMatrix::device_type Device;
  typedef Kokkos::TeamPolicy<execution_space> team_policy;
  typedef typename team_policy::member_type team_member;
  typedef typename AMatrix::value_type AScalar;
  typedef typename YMatrix::value_type YScalar;
  typedef typename XMatrix::value_type XScalar;
  typedef typename AMatrix::non_const_ordinal_type AOrdinal;
  typedef typename AMatrix::non_const_size_type AOffset;

  // views of the shared memory used in the functor to cast types to the CUDA
  // wmma types A matrix is MxK X matrix is KxN Y matrix is MxN
  typedef typename Kokkos::View<AFragScalar *[FRAG_M][FRAG_K],  // one fragment per warp in the team (2D
                                                                // grid of warps in team)
                                Kokkos::LayoutRight, typename Device::execution_space::scratch_memory_space,
                                Kokkos::MemoryTraits<Kokkos::Unmanaged>>
      AScratchView;
  typedef typename Kokkos::View<XFragScalar *[FRAG_K][FRAG_N],
                                typename Kokkos::LayoutRight,  // so that [FRAG_K][FRAG_N] part is
                                                               // contiguous in memory
                                typename Device::execution_space::scratch_memory_space,
                                Kokkos::MemoryTraits<Kokkos::Unmanaged>>
      XScratchView;
  typedef typename Kokkos::View<YFragScalar **[FRAG_M][FRAG_N],
                                typename Kokkos::LayoutRight,  // so that [FRAG_M][FRAG_N] part is
                                                               // contiguous in memory
                                typename Device::execution_space::scratch_memory_space,
                                Kokkos::MemoryTraits<Kokkos::Unmanaged>>
      YScratchView;

  YScalar alpha;
  AMatrix a;
  XMatrix x;
  YScalar beta;
  YMatrix y;

  BsrMatrixSpMVTensorCoreFunctorParams params;

  // a team is a 2D grid of warps
  static constexpr int WARPS_PER_TEAM_X = 2;
  static constexpr int WARPS_PER_TEAM_Y = 2;
  static constexpr int THREADS_PER_WARP = 32;

  BsrMatrixSpMVTensorCoreFunctor() = delete;  // need all runtime parameters

  // the launch parameters should be generated by a call to ::launch_parameters
  BsrMatrixSpMVTensorCoreFunctor(YScalar _alpha, AMatrix _a, XMatrix _x, YScalar _beta, YMatrix _y,
                                 const BsrMatrixSpMVTensorCoreFunctorParams &_params)
      : alpha(_alpha), a(_a), x(_x), beta(_beta), y(_y), params(_params) {}

  size_t league_size() const { return params.leagueDim_x * params.leagueDim_y; }

  size_t team_size() const { return THREADS_PER_WARP * WARPS_PER_TEAM_X * WARPS_PER_TEAM_Y; }

  // single column of fragments from A
  KOKKOS_INLINE_FUNCTION size_t a_scratch_size() const {
    return WARPS_PER_TEAM_Y * FRAG_M * FRAG_K * sizeof(AFragScalar);
  }
  // single row of fragments from X
  KOKKOS_INLINE_FUNCTION size_t x_scratch_size() const {
    return WARPS_PER_TEAM_X * FRAG_K * FRAG_N * sizeof(XFragScalar);
  }
  // one fragment per warp in the team
  KOKKOS_INLINE_FUNCTION size_t y_scratch_size() const {
    return WARPS_PER_TEAM_X * WARPS_PER_TEAM_Y * FRAG_M * FRAG_N * sizeof(YFragScalar);
  }

  size_t team_scratch_size() const { return a_scratch_size() + x_scratch_size() + y_scratch_size(); }

  /// \brief determine the mapping parameters for the 1D Kokkos::parallel_for
  /// space to the hierarchical 2D space of the functor kernel. This should be
  /// called to determine what arguments to pass to the constructor
  static BsrMatrixSpMVTensorCoreFunctorParams launch_parameters(const YScalar & /*alpha*/, const AMatrix &a,
                                                                const XMatrix & /*x*/, const YScalar & /*beta*/,
                                                                const YMatrix &y) {
    BsrMatrixSpMVTensorCoreFunctorParams params;

    // compute how many blocks there are in each dimension of the product MV
    int blocksPerYM = (y.extent(0) + a.blockDim() - 1) / a.blockDim();
    int blocksPerYN = (y.extent(1) + a.blockDim() - 1) / a.blockDim();

    // compute how many fragments are needed to cover each block
    int fragsPerBlockM = (a.blockDim() + FRAG_M - 1) / FRAG_M;
    int fragsPerBlockN = (a.blockDim() + FRAG_N - 1) / FRAG_N;

    // determine how many teams will need to cover each block (Y in M direction,
    // X in N direction)
    params.teamsPerBlockM = (fragsPerBlockM + WARPS_PER_TEAM_Y - 1) / WARPS_PER_TEAM_Y;
    params.teamsPerBlockN = (fragsPerBlockN + WARPS_PER_TEAM_X - 1) / WARPS_PER_TEAM_X;

    // determine how many teams will be needed co cover the product vector
    int yTeamsM = params.teamsPerBlockM * blocksPerYM;
    int yTeamsN = params.teamsPerBlockN * blocksPerYN;

    // Y dimension to M, X dimension to N
    params.leagueDim_x = yTeamsN;
    params.leagueDim_y = yTeamsM;

    return params;
  }

  // execute the functor with provided launch parameters
  void dispatch(const execution_space &exec) {
    typename BsrMatrixSpMVTensorCoreFunctor::team_policy policy(exec, league_size(), team_size());
    policy.set_scratch_size(0, Kokkos::PerTeam(team_scratch_size()));
    Kokkos::parallel_for("KokkosSparse::Experimental::BsrMatrixSpMVTensorCoreFunctor", policy, *this);
  }

  /*
     Consider the product vector as being made up of blocks that are the
     same size as the blocks in the input sparse matrix.
     teams are tiled across each block
     the size of each team is determined by the 2D grid of warps in the team,
     and the shape of each warp's fragment

     The number of warps per team is static:
     WARPS_PER_TEAM_X * WARPS_PER_TEAM_Y

     Based on its position in the product vector, each team steps through
     corresponding block-sized tiles of A and X. Those tiles are loaded into
     shared memory
     Warps in the team iterate over the shared-memory tile and perform the
     accumuation
     then the fragments write the results back to shared memory, and then
     global memory
  */

  KOKKOS_INLINE_FUNCTION void operator()(const team_member &mbr) const {
    using nvcuda::wmma::fill_fragment;
    using nvcuda::wmma::load_matrix_sync;
    using nvcuda::wmma::mma_sync;
    using nvcuda::wmma::store_matrix_sync;

    FragA fa;
    FragX fx;
    FragY fy;

    // override with template params if given
    const int ld_x = LEAGUE_DIM_X > 0 ? LEAGUE_DIM_X : params.leagueDim_x;
    const int tpbn = TEAMS_PER_BLOCK_N > 0 ? TEAMS_PER_BLOCK_N : params.teamsPerBlockN;
    const int tpbm = TEAMS_PER_BLOCK_M > 0 ? TEAMS_PER_BLOCK_M : params.teamsPerBlockM;

    // which team I am in the league
    const int teamIdx_x = mbr.league_rank() % ld_x;
    const int teamIdx_y = mbr.league_rank() / ld_x;

    // which block I contribute to in the product vector
    const int blockIdx_i = teamIdx_y / tpbm;
    const int blockIdx_j = teamIdx_x / tpbn;

    // which team am I in the block
    const int teamIdx_i = teamIdx_y % tpbm;
    const int teamIdx_j = teamIdx_x % tpbn;

    // which warp I am in the team
    const int warpIdx_x = (mbr.team_rank() / 32) % WARPS_PER_TEAM_X;
    const int warpIdx_y = (mbr.team_rank() / 32) / WARPS_PER_TEAM_X;

    // which lane I am in the warp
    const int lx = mbr.team_rank() % THREADS_PER_WARP;

    // which row of a/y the fragment this warp contributes to starts at
    const AOrdinal ay_i = blockIdx_i * a.blockDim()                // offset due to block
                          + teamIdx_i * WARPS_PER_TEAM_Y * FRAG_M  // offset of team within block
                          + warpIdx_y * FRAG_M;                    // offset of warp within team

    // which column of x/y the fragments warp will read from/contribute to
    // starts at
    const AOrdinal xy_j = blockIdx_j * a.blockDim() + teamIdx_j * WARPS_PER_TEAM_X * FRAG_N + warpIdx_x * FRAG_N;

    AFragScalar *_sa = (AFragScalar *)mbr.team_shmem().get_shmem(a_scratch_size());
    XFragScalar *_sx = (XFragScalar *)mbr.team_shmem().get_shmem(x_scratch_size());
    YFragScalar *_sy = (YFragScalar *)mbr.team_shmem().get_shmem(y_scratch_size());

    AScratchView sa(_sa, WARPS_PER_TEAM_Y);
    XScratchView sx(_sx, WARPS_PER_TEAM_X);
    YScratchView sy(_sy, WARPS_PER_TEAM_Y, WARPS_PER_TEAM_X);

    // team loads its fragments of Y that make up part or all of the block of Y
    // it's responsible for. each warp loads the part corresponding to its y
    // fragment stage through shared memory to convert to fragment type

    // no need for a team barrier because each warp uses an individual part of
    // shared memory
    for (unsigned i = lx; i < FRAG_M * FRAG_N; i += THREADS_PER_WARP) {
      const unsigned fi = i / FRAG_N;  // position in fragment of Y
      const unsigned fj = i % FRAG_N;
      const AOrdinal bi = teamIdx_i * WARPS_PER_TEAM_Y * FRAG_M + warpIdx_y * FRAG_M + fi;  // position in block of Y
      const AOrdinal bj = teamIdx_j * WARPS_PER_TEAM_X * FRAG_N + warpIdx_x * FRAG_N + fj;

      // load 0 outside of the block boundary and y vector boundary
      // load 0 outside of the vector boundary
      if (bi < a.blockDim() && bj < a.blockDim() && xy_j + fj < y.extent(1)) {
        sy(warpIdx_y, warpIdx_x, fi, fj) = YFragScalar(beta * y(ay_i + fi, xy_j + fj));
      } else {
        sy(warpIdx_y, warpIdx_x, fi, fj) = YFragScalar(0);
      }
    }
    // no barrier - each warp uses independent shared memory

    // load from the shared memory
    load_matrix_sync(fy, &sy(warpIdx_y, warpIdx_x, 0, 0), FRAG_N, nvcuda::wmma::mem_row_major);

    auto rowView = a.block_row_Const(blockIdx_i);

    // team loops through all blocks in the row
    for (AOffset ci = a.graph.row_map(blockIdx_i); ci < a.graph.row_map(blockIdx_i + 1); ++ci) {
      AOrdinal j = a.graph.entries(ci);

      // pointer to the beginning of the block
      const AScalar *ap = nullptr;
      {
        size_t off = ci - a.graph.row_map(blockIdx_i);    // which block in this row
        ap         = rowView.local_row_in_block(off, 0);  // offset of this block
      }

      // the block may be bigger than a single team,
      // each team is only one fragment long in the K direction
      // so will need to iterate fragments in the K direction across the block
      // the team will collaboratively load the fragments from A and X

      // and require multiple loads and accumulates
      // for mxn grid of fragments in the product vector, we need m rows of
      // fragments from A and n cols of fragments from X. only hold part of a
      // single column of fragments (from A) or part of a single row (from X) at
      // once
      for (AOrdinal bk = 0; bk < a.blockDim(); bk += FRAG_K /*M*/) {
        // team collaborative load of A
        // the footprint is one fragment wide in K direction
        mbr.team_barrier();
        for (unsigned i = mbr.team_rank(); i < WARPS_PER_TEAM_Y * FRAG_M * FRAG_K; i += mbr.team_size()) {
          const unsigned ti = i / FRAG_K;  // offset inside the fragments
          const unsigned tj = i % FRAG_K;
          // add in offset within block
          const AOrdinal bi = teamIdx_i * WARPS_PER_TEAM_Y * FRAG_M + ti;
          const AOrdinal bj = bk + tj;

          // fill shmem with 0 outside of the block boundary
          if (bi < a.blockDim() && bj < a.blockDim()) {
            sa(ti / FRAG_M, ti % FRAG_M, tj) = AFragScalar(alpha * ap[bi * a.blockDim() + bj]);
          } else {
            sa(ti / FRAG_M, ti % FRAG_M, tj) = AFragScalar(0);
          }
        }

        // collaborative load of X fragments into shared memory
        // entire team loads fragment footprint
        for (unsigned i = mbr.team_rank(); i < WARPS_PER_TEAM_X * FRAG_N * FRAG_K; i += mbr.team_size()) {
          const unsigned ti = i / (WARPS_PER_TEAM_X * FRAG_N);  // position in combined tiles
          const unsigned tj = i % (WARPS_PER_TEAM_X * FRAG_N);

          // add in offset within block
          const AOrdinal bi = bk + ti;
          const AOrdinal bj = teamIdx_j * WARPS_PER_TEAM_X * FRAG_N + tj;

          // load 0 outside of the block boundary
          // x is not necessarily a multiple of block size, so make sure access
          // is in bounds
          if (bi < a.blockDim() && bj < a.blockDim() && unsigned(blockIdx_j * a.blockDim() + bj) < x.extent(1)) {
            // tile is some fragments in the j/n direction that are frag_n wide
            sx(tj / FRAG_N, ti, tj % FRAG_N) = XFragScalar(x(j * a.blockDim() + bi, blockIdx_j * a.blockDim() + bj));
          } else {
            sx(tj / FRAG_N, ti, tj % FRAG_N) = XFragScalar(0);
          }
        }
        mbr.team_barrier();

        // load correct fragment from shared memory and accumulate
        // only need to do any math if our fragment will write a result back to
        // Y
        if (ay_i < static_cast<AOrdinal>(y.extent(0)) && xy_j < static_cast<AOrdinal>(y.extent(1))) {
          load_matrix_sync(fa, &sa(warpIdx_y, 0, 0), FRAG_K);
          load_matrix_sync(fx, &sx(warpIdx_x, 0, 0), FRAG_N);
          mma_sync(fy, fa, fx, fy);
        }
      }
    }  // loop through blocks in row of A

    // store Y fragments into shared memory
    store_matrix_sync(&sy(warpIdx_y, warpIdx_x, 0, 0), fy, FRAG_N, nvcuda::wmma::mem_row_major);
    // team loads its fragments of Y that make up part or all of the block of Y
    // it's responsible for. each warp loads the part corresponding to its y
    // fragment
    mbr.team_barrier();
    for (unsigned i = lx; i < FRAG_M * FRAG_N; i += THREADS_PER_WARP) {
      const unsigned fi = i / FRAG_N;  // position in fragment of Y
      const unsigned fj = i % FRAG_N;
      const AOrdinal bi = teamIdx_i * WARPS_PER_TEAM_Y * FRAG_M + warpIdx_y * FRAG_M + fi;  // position in block of Y
      const AOrdinal bj = teamIdx_j * WARPS_PER_TEAM_X * FRAG_N + warpIdx_x * FRAG_N + fj;

      // only store inside the block boundary
      // FIXME: what if Y is not wide enough? check y(_, j)
      if (bi < a.blockDim() && bj < a.blockDim() && xy_j + fj < y.extent(1)) {
        y(ay_i + fi, xy_j + fj) = sy(warpIdx_y, warpIdx_x, fi, fj);
      }
    }
    mbr.team_barrier();
  }
};

/// \brief Avoid instantiating tensor core functor for unsupported types
///
/// Instantiate some common template parameter values
/// for BsrMatrixSpMVTensorCoreFunctor.
/// This is a struct instead of a function for template...using shorthand
/// Discriminates between non-complex/on-GPU (supported) and otherwise
/// (unsupported) scalar types, and throws a runtime error for unsupported types
template <typename execution_space, typename AMatrix,
          typename AFragScalar,  // input matrix type and fragment scalar type
          typename XMatrix, typename XFragScalar, typename YMatrix, typename YFragScalar, unsigned FRAG_M,
          unsigned FRAG_N, unsigned FRAG_K>
struct BsrMatrixSpMVTensorCoreDispatcher {
  typedef typename AMatrix::value_type AScalar;
  typedef typename YMatrix::value_type YScalar;
  typedef typename XMatrix::value_type XScalar;

  template <unsigned X, unsigned Y, unsigned Z>
  using Dyn = BsrMatrixSpMVTensorCoreFunctor<execution_space, AMatrix, AFragScalar, XMatrix, XFragScalar, YMatrix,
                                             YFragScalar, FRAG_M, FRAG_N, FRAG_K, X, Y, Z>;

  // to be used when the various matrix types are supported
  static void tag_dispatch(std::true_type, const execution_space &exec, const YScalar alpha, AMatrix a, XMatrix x,
                           YScalar beta, YMatrix y) {
    BsrMatrixSpMVTensorCoreFunctorParams params = Dyn<0, 0, 0>::launch_parameters(alpha, a, x, beta, y);

    if (false) {  // consistency of formatting for next sections
    } else if (1 == params.leagueDim_x && 1 == params.teamsPerBlockM && 1 == params.teamsPerBlockN) {
      Dyn<1, 1, 1>(alpha, a, x, beta, y, params).dispatch(exec);
    } else if (1 == params.leagueDim_x && 2 == params.teamsPerBlockM && 2 == params.teamsPerBlockN) {
      Dyn<1, 2, 2>(alpha, a, x, beta, y, params).dispatch(exec);
    } else if (1 == params.leagueDim_x && 4 == params.teamsPerBlockM && 4 == params.teamsPerBlockN) {
      Dyn<1, 4, 4>(alpha, a, x, beta, y, params).dispatch(exec);
    } else if (1 == params.leagueDim_x && 8 == params.teamsPerBlockM && 8 == params.teamsPerBlockN) {
      Dyn<1, 8, 8>(alpha, a, x, beta, y, params).dispatch(exec);
    } else if (2 == params.leagueDim_x && 1 == params.teamsPerBlockM && 1 == params.teamsPerBlockN) {
      Dyn<2, 1, 1>(alpha, a, x, beta, y, params).dispatch(exec);
    } else if (2 == params.leagueDim_x && 2 == params.teamsPerBlockM && 2 == params.teamsPerBlockN) {
      Dyn<2, 2, 2>(alpha, a, x, beta, y, params).dispatch(exec);
    } else if (2 == params.leagueDim_x && 4 == params.teamsPerBlockM && 4 == params.teamsPerBlockN) {
      Dyn<2, 4, 4>(alpha, a, x, beta, y, params).dispatch(exec);
    } else if (2 == params.leagueDim_x && 8 == params.teamsPerBlockM && 8 == params.teamsPerBlockN) {
      Dyn<2, 8, 8>(alpha, a, x, beta, y, params).dispatch(exec);
    } else {
      Dyn<0, 0, 0>(alpha, a, x, beta, y, params).dispatch(exec);
    }
  }

  // to be used to avoid instantiating on unsupported types
  static void tag_dispatch(std::false_type, const execution_space &, YScalar, AMatrix, XMatrix, YScalar, YMatrix) {
    KokkosKernels::Impl::throw_runtime_exception(
        "Tensor core SpMV is only supported for non-complex types in GPU "
        "execution spaces");
  }
  static void dispatch(const execution_space &exec, YScalar alpha, AMatrix a, XMatrix x, YScalar beta, YMatrix y) {
    // tag will be false unless all conditions are met
    using tag = std::integral_constant<bool, TensorCoresAvailable<execution_space, AMatrix, XMatrix, YMatrix>::value>;
    tag_dispatch(tag{}, exec, alpha, a, x, beta, y);
  }
};

}  // namespace Impl
}  // namespace KokkosSparse

#endif  // #if CUDA && (VOLTA || AMPERE)

//
//
//

#include "KokkosBlas.hpp"
#include "KokkosBlas2_serial_gemv_internal.hpp"
#include "KokkosBlas2_team_gemv_impl.hpp"
#include "KokkosBatched_Gemm_Serial_Internal.hpp"
#include "KokkosBatched_Gemm_TeamVector_Internal.hpp"
#include "KokkosBlas1_team_scal_impl.hpp"
#include "KokkosKernels_ExecSpaceUtils.hpp"

namespace KokkosSparse {
namespace Impl {
namespace Bsr {

template <class AMatrix, class XVector, class YVector>
struct BSR_GEMV_Functor {
  typedef typename AMatrix::execution_space execution_space;
  typedef typename AMatrix::non_const_value_type value_type;
  typedef typename Kokkos::TeamPolicy<execution_space> team_policy;
  typedef typename team_policy::member_type team_member;
  typedef Kokkos::ArithTraits<value_type> ATV;

  //! Nonconst version of the type of column indices in the sparse matrix.
  typedef typename AMatrix::non_const_ordinal_type ordinal_type;
  //! Nonconst version of the type of row offsets in the sparse matrix.
  typedef typename AMatrix::non_const_size_type size_type;

  const value_type alpha;
  const value_type beta;

  AMatrix m_A;
  XVector m_x;
  YVector m_y;

  const int block_dim;
  const bool conjugate;

  BSR_GEMV_Functor(const value_type alpha_, const AMatrix &m_A_, const XVector &m_x_, const value_type beta_,
                   YVector &m_y_, const int block_dim_, const bool conj_)
      : alpha(alpha_), beta(beta_), m_A(m_A_), m_x(m_x_), m_y(m_y_), block_dim(block_dim_), conjugate(conj_) {
    static_assert(static_cast<int>(XVector::rank) == 1, "XVector must be a rank 1 View.");
    static_assert(static_cast<int>(YVector::rank) == 1, "YVector must be a rank 1 View.");
  }

  KOKKOS_INLINE_FUNCTION
  void operator()(const ordinal_type iBlock) const {
    const auto ystart        = iBlock * block_dim;
    const auto start         = m_A.graph.row_map(iBlock);
    const ordinal_type count = static_cast<ordinal_type>(m_A.graph.row_map(iBlock + 1) - start);
    const auto row           = m_A.block_row_Const(iBlock);
    const auto beta1         = static_cast<value_type>(1);
    //
    if (conjugate) {
      for (ordinal_type ic = 0; ic < count; ++ic) {
        const auto Aview  = row.block(ic);
        const auto xstart = row.block_colidx(ic) * block_dim;
        for (ordinal_type ii = 0; ii < block_dim; ++ii) {
          value_type t(0);
          for (ordinal_type jj = 0; jj < block_dim; ++jj) {
            const auto aval = Kokkos::ArithTraits<value_type>::conj(Aview(ii, jj));
            t += aval * m_x(xstart + jj);
          }
          m_y(ystart + ii) += alpha * t;
        }
      }
    } else {
      for (ordinal_type ic = 0; ic < count; ++ic) {
        const auto Aview  = row.block(ic);
        const auto xstart = row.block_colidx(ic) * block_dim;
        KokkosBlas::Impl::SerialGemvInternal<KokkosBlas::Algo::Gemv::Blocked>::invoke<value_type, value_type>(
            block_dim, block_dim, alpha, Aview.data(), block_dim, 1, &m_x(xstart), static_cast<int>(m_x.stride_0()),
            beta1, &m_y(ystart), static_cast<int>(m_y.stride_0()));
      }
    }
  }

  KOKKOS_INLINE_FUNCTION
  void operator()(const team_member &dev) const {
    using y_value_type        = typename YVector::non_const_value_type;
    const ordinal_type iBlock = static_cast<ordinal_type>(dev.league_rank());

    const size_type Y_ptBeg = iBlock * block_dim;
    const size_type Y_ptEnd = Y_ptBeg + block_dim;
    auto Y_cur              = Kokkos::subview(m_y, ::Kokkos::make_pair(Y_ptBeg, Y_ptEnd));

    const y_value_type val_one = Kokkos::ArithTraits<y_value_type>::one();
    ;
    if (beta != val_one) {
      KokkosBlas::Impl::TeamVectorScaleInternal::invoke(dev, block_dim, beta, Y_cur.data(),
                                                        static_cast<int>(Y_cur.stride_0()));
    }

    dev.team_barrier();

    const auto myRow = m_A.block_row_Const(iBlock);
    const auto count = myRow.length;

    if (conjugate) {
      for (ordinal_type jBlock = 0; jBlock < count; ++jBlock) {
        const auto A_cur    = myRow.block(jBlock);
        const auto X_blkCol = myRow.block_colidx(jBlock);
        const auto X_ptBeg  = X_blkCol * block_dim;
        const auto X_cur    = Kokkos::subview(m_x, ::Kokkos::make_pair(X_ptBeg, X_ptBeg + block_dim));
        KokkosBlas::Impl::TeamVectorGemvInternal<KokkosBlas::Algo::Gemv::Unblocked>::invoke(
            dev, KokkosBlas::Impl::OpConj{}, A_cur.extent(0), A_cur.extent(1), alpha, A_cur.data(), A_cur.stride_0(),
            A_cur.stride_1(), X_cur.data(), X_cur.stride_0(), val_one, Y_cur.data(), Y_cur.stride_0());
      }
    } else {
      for (ordinal_type jBlock = 0; jBlock < count; ++jBlock) {
        const auto A_cur    = myRow.block(jBlock);
        const auto X_blkCol = myRow.block_colidx(jBlock);
        const auto X_ptBeg  = X_blkCol * block_dim;
        const auto X_cur    = Kokkos::subview(m_x, ::Kokkos::make_pair(X_ptBeg, X_ptBeg + block_dim));
        KokkosBlas::Impl::TeamVectorGemvInternal<KokkosBlas::Algo::Gemv::Unblocked>::invoke(
            dev, block_dim, block_dim, alpha, A_cur.data(), static_cast<int>(A_cur.stride_0()),
            static_cast<int>(A_cur.stride_1()), X_cur.data(), static_cast<int>(X_cur.stride_0()), val_one, Y_cur.data(),
            static_cast<int>(Y_cur.stride_0()));
      }
    }
  }
};

/* ******************* */

//
// spMatVec_no_transpose: version for CPU execution spaces
// (RangePolicy or trivial serial impl used)
//
template <class Handle, class AT, class AO, class AD, class AS, class AlphaType, class XVector, class BetaType,
          class YVector,
          typename std::enable_if<!KokkosKernels::Impl::is_gpu_exec_space_v<typename YVector::execution_space>>::type
              * = nullptr>
void spMatVec_no_transpose(
    const typename AD::execution_space &exec, Handle *handle, const AlphaType &alpha,
    const KokkosSparse::Experimental::BsrMatrix<AT, AO, AD, Kokkos::MemoryTraits<Kokkos::Unmanaged>, AS> &A,
    const XVector &x, const BetaType &beta, YVector &y, bool useConjugate) {
  // This is required to maintain semantics of KokkosKernels native SpMV:
  // if y contains NaN but beta = 0, the result y should be filled with 0.
  // For example, this is useful for passing in uninitialized y and beta=0.
  if (beta == Kokkos::ArithTraits<BetaType>::zero())
    Kokkos::deep_copy(exec, y, Kokkos::ArithTraits<BetaType>::zero());
  else if (beta != Kokkos::ArithTraits<BetaType>::one())
    KokkosBlas::scal(exec, y, beta, y);

  //
  // Treat the case y <- alpha * A * x + beta * y
  //

  typedef KokkosSparse::Experimental::BsrMatrix<AT, AO, AD, Kokkos::MemoryTraits<Kokkos::Unmanaged>, AS>
      AMatrix_Internal;

  bool use_dynamic_schedule = handle->force_dynamic_schedule;
  bool use_static_schedule  = handle->force_static_schedule;

  BSR_GEMV_Functor<AMatrix_Internal, XVector, YVector> func(alpha, A, x, beta, y, A.blockDim(), useConjugate);
  if (((A.nnz() > 10000000) || use_dynamic_schedule) && !use_static_schedule) {
    Kokkos::parallel_for(
        "KokkosSparse::bspmv<NoTranspose,Dynamic>",
        Kokkos::RangePolicy<typename AMatrix_Internal::device_type::execution_space, Kokkos::Schedule<Kokkos::Dynamic>>(
            exec, 0, A.numRows()),
        func);
  } else {
    Kokkos::parallel_for(
        "KokkosSparse::bspmv<NoTranspose,Static>",
        Kokkos::RangePolicy<typename AMatrix_Internal::device_type::execution_space, Kokkos::Schedule<Kokkos::Static>>(
            exec, 0, A.numRows()),
        func);
  }
}

/* ******************* */

//
// spMatVec_no_transpose: version for GPU execution spaces (TeamPolicy used)
//
template <class Handle, class AT, class AO, class AD, class AS, class AlphaType, class XVector, class BetaType,
          class YVector,
          typename std::enable_if<KokkosKernels::Impl::is_gpu_exec_space_v<typename YVector::execution_space>>::type * =
              nullptr>
void spMatVec_no_transpose(
    const typename AD::execution_space &exec, Handle *handle, const AlphaType &alpha,
    const KokkosSparse::Experimental::BsrMatrix<AT, AO, AD, Kokkos::MemoryTraits<Kokkos::Unmanaged>, AS> &A,
    const XVector &x, const BetaType &beta, YVector &y, bool useConjugate) {
  if (A.numRows() <= static_cast<AO>(0)) {
    return;
  }

  typedef KokkosSparse::Experimental::BsrMatrix<AT, AO, AD, Kokkos::MemoryTraits<Kokkos::Unmanaged>, AS>
      AMatrix_Internal;
  typedef typename AMatrix_Internal::execution_space execution_space;

  bool use_dynamic_schedule = handle->force_dynamic_schedule;
  bool use_static_schedule  = handle->force_static_schedule;

  int team_size        = -1;
  int vector_length    = -1;
  const auto block_dim = A.blockDim();

  team_size = 8;
  if (block_dim <= 4) {
    vector_length = 4;
    team_size     = 64;
  } else if (block_dim <= 8) {
    vector_length = 8;
    team_size     = 32;
  } else if (block_dim <= 16) {
    vector_length = 16;
    team_size     = 16;
  } else {
    vector_length = 32;
    team_size     = 8;
  }
  int64_t worksets = A.numRows();

  //
  // Use the handle to allow the user to pass in some tuning parameters.
  //
  if (handle->team_size != -1) team_size = handle->team_size;
  if (handle->vector_length != -1) vector_length = handle->vector_length;

  BSR_GEMV_Functor<AMatrix_Internal, XVector, YVector> func(alpha, A, x, beta, y, block_dim, useConjugate);

  if (((A.nnz() > 10000000) || use_dynamic_schedule) && !use_static_schedule) {
    Kokkos::TeamPolicy<execution_space, Kokkos::Schedule<Kokkos::Dynamic>> policy(1, 1);
    if (team_size < 0)
      policy = Kokkos::TeamPolicy<execution_space, Kokkos::Schedule<Kokkos::Dynamic>>(exec, worksets, Kokkos::AUTO,
                                                                                      vector_length);
    else
      policy = Kokkos::TeamPolicy<execution_space, Kokkos::Schedule<Kokkos::Dynamic>>(exec, worksets, team_size,
                                                                                      vector_length);
    Kokkos::parallel_for("KokkosSparse::bspmv<NoTranspose,Dynamic>", policy, func);
  } else {
    Kokkos::TeamPolicy<execution_space, Kokkos::Schedule<Kokkos::Static>> policy(1, 1);
    if (team_size < 0)
      policy = Kokkos::TeamPolicy<execution_space, Kokkos::Schedule<Kokkos::Static>>(exec, worksets, Kokkos::AUTO,
                                                                                     vector_length);
    else
      policy = Kokkos::TeamPolicy<execution_space, Kokkos::Schedule<Kokkos::Static>>(exec, worksets, team_size,
                                                                                     vector_length);
    Kokkos::parallel_for("KokkosSparse::bspmv<NoTranspose, Static>", policy, func);
  }
}

/* ******************* */

template <class AMatrix, class XVector, class YVector>
struct BSR_GEMV_Transpose_Functor {
  typedef typename AMatrix::execution_space execution_space;
  typedef typename AMatrix::non_const_value_type value_type;
  typedef typename Kokkos::TeamPolicy<execution_space> team_policy;
  typedef typename team_policy::member_type team_member;
  typedef Kokkos::ArithTraits<value_type> ATV;

  //! Nonconst version of the type of column indices in the sparse matrix.
  typedef typename AMatrix::non_const_ordinal_type ordinal_type;
  //! Nonconst version of the type of row offsets in the sparse matrix.
  typedef typename AMatrix::non_const_size_type size_type;

  const value_type alpha;

  AMatrix m_A;
  XVector m_x;
  YVector m_y;

  const int block_dim;
  const bool conjugate;

  BSR_GEMV_Transpose_Functor(const value_type alpha_, const AMatrix &m_A_, const XVector &m_x_, const YVector &m_y_,
                             const bool conj_)
      : alpha(alpha_), m_A(m_A_), m_x(m_x_), m_y(m_y_), block_dim(static_cast<int>(m_A_.blockDim())), conjugate(conj_) {
    static_assert(static_cast<int>(XVector::rank) == 1, "XVector must be a rank 1 View.");
    static_assert(static_cast<int>(YVector::rank) == 1, "YVector must be a rank 1 View.");
  }

  KOKKOS_INLINE_FUNCTION
  void operator()(const ordinal_type iBlock) const {
    //
    // Assume that alpha is not zero
    //
    const auto xstart        = iBlock * block_dim;
    const auto xview         = Kokkos::subview(m_x, Kokkos::make_pair(xstart, xstart + block_dim));
    const auto start         = m_A.graph.row_map(iBlock);
    const ordinal_type count = static_cast<ordinal_type>(m_A.graph.row_map(iBlock + 1) - start);
    const auto row           = m_A.block_row_Const(iBlock);
    const auto beta1         = static_cast<value_type>(1);
    const auto alpha1        = beta1;
    if (conjugate) {
      for (ordinal_type ic = 0; ic < count; ++ic) {
        const auto Aview  = row.block(ic);
        const auto ystart = row.block_colidx(ic) * block_dim;
        for (ordinal_type jj = 0; jj < block_dim; ++jj) {
          value_type t(0);
          for (ordinal_type ii = 0; ii < block_dim; ++ii) {
            const auto aval = Kokkos::ArithTraits<value_type>::conj(Aview(ii, jj));
            t += aval * xview(ii);
          }
          t *= alpha;
          Kokkos::atomic_add(&m_y(ystart + jj), t);
        }
      }
    } else {
      for (ordinal_type ic = 0; ic < count; ++ic) {
        const auto Aview  = row.block(ic);
        const auto ystart = row.block_colidx(ic) * block_dim;
        for (ordinal_type jj = 0; jj < block_dim; ++jj) {
          value_type t(0);
          KokkosBlas::Impl::SerialGemvInternal<KokkosBlas::Algo::Gemv::Blocked>::invoke<value_type, value_type>(
              1, block_dim, alpha1, Aview.data() + jj, Aview.stride_1(), Aview.stride_0(), xview.data(),
              xview.stride_0(), beta1, &t, 1);
          t *= alpha;
          Kokkos::atomic_add(&m_y(ystart + jj), t);
        }
      }
    }
  }

  KOKKOS_INLINE_FUNCTION
  void operator()(const team_member &dev) const {
    using y_value_type        = typename YVector::non_const_value_type;
    const ordinal_type iBlock = static_cast<ordinal_type>(dev.league_rank());

    const size_type X_ptBeg = iBlock * block_dim;
    const size_type X_ptEnd = X_ptBeg + block_dim;
    const auto X_cur        = Kokkos::subview(m_x, ::Kokkos::make_pair(X_ptBeg, X_ptEnd));

    const auto myRow = m_A.block_row_Const(iBlock);
    const auto count = myRow.length;

    const y_value_type val_zero = Kokkos::ArithTraits<y_value_type>::zero();
    y_value_type *shared_y      = (y_value_type *)dev.team_shmem().get_shmem(block_dim * sizeof(y_value_type));

    if (conjugate) {
      Kokkos::View<y_value_type *, typename AMatrix::device_type, Kokkos::MemoryUnmanaged> shared_view(shared_y,
                                                                                                       block_dim);
      for (ordinal_type jBlock = 0; jBlock < count; ++jBlock) {
        const auto A_cur = myRow.block(jBlock);
        //
        KokkosBlas::TeamVectorGemv<team_member, KokkosBlas::Trans::ConjTranspose,
                                   KokkosBlas::Algo::Gemv::Default>::invoke(dev, alpha, A_cur, X_cur, val_zero,
                                                                            shared_view);
        //
        dev.team_barrier();
        //
        const auto Y_blkCol = myRow.block_colidx(jBlock);
        const auto Y_ptBeg  = Y_blkCol * block_dim;
        auto Y_cur          = Kokkos::subview(m_y, ::Kokkos::make_pair(Y_ptBeg, Y_ptBeg + block_dim));
        Kokkos::parallel_for(Kokkos::TeamVectorRange(dev, 0, block_dim),
                             [&](const ordinal_type &ijk) { Kokkos::atomic_add(&Y_cur(ijk), shared_view(ijk)); });
        //
        dev.team_barrier();
      }
    } else {
      for (ordinal_type jBlock = 0; jBlock < count; ++jBlock) {
        const auto A_cur = myRow.block(jBlock);
        //
        KokkosBlas::Impl::TeamVectorGemvInternal<KokkosBlas::Algo::Gemv::Unblocked>::invoke(
            dev, block_dim, block_dim, alpha, A_cur.data(), static_cast<int>(A_cur.stride_1()),
            static_cast<int>(A_cur.stride_0()), X_cur.data(), static_cast<int>(X_cur.stride_0()), val_zero, shared_y,
            1);
        //
        dev.team_barrier();
        //
        const auto Y_blkCol = myRow.block_colidx(jBlock);
        const auto Y_ptBeg  = Y_blkCol * block_dim;
        auto Y_cur          = Kokkos::subview(m_y, ::Kokkos::make_pair(Y_ptBeg, Y_ptBeg + block_dim));
        Kokkos::parallel_for(Kokkos::TeamVectorRange(dev, 0, block_dim),
                             [&](const ordinal_type &ijk) { Kokkos::atomic_add(&Y_cur(ijk), shared_y[ijk]); });
        //
        dev.team_barrier();
      }
    }
  }
};

/* ******************* */

/// \brief  spMatVec_transpose: version for CPU execution spaces (RangePolicy or
/// trivial serial impl used)
template <class Handle, class AT, class AO, class AD, class AS, class AlphaType, class XVector, class BetaType,
          class YVector,
          typename std::enable_if<!KokkosKernels::Impl::is_gpu_exec_space_v<typename YVector::execution_space>>::type
              * = nullptr>
void spMatVec_transpose(
    const typename AD::execution_space &exec, Handle *handle, const AlphaType &alpha,
    const KokkosSparse::Experimental::BsrMatrix<AT, AO, AD, Kokkos::MemoryTraits<Kokkos::Unmanaged>, AS> &A,
    const XVector &x, const BetaType &beta, YVector &y, bool useConjugate) {
  // This is required to maintain semantics of KokkosKernels native SpMV:
  // if y contains NaN but beta = 0, the result y should be filled with 0.
  // For example, this is useful for passing in uninitialized y and beta=0.
  if (beta == Kokkos::ArithTraits<BetaType>::zero())
    Kokkos::deep_copy(exec, y, Kokkos::ArithTraits<BetaType>::zero());
  else if (beta != Kokkos::ArithTraits<BetaType>::one())
    KokkosBlas::scal(exec, y, beta, y);

  if (alpha == Kokkos::ArithTraits<AlphaType>::zero()) return;

  //
  // Treat the case y <- alpha * A^T * x + beta * y
  //

  typedef KokkosSparse::Experimental::BsrMatrix<AT, AO, AD, Kokkos::MemoryTraits<Kokkos::Unmanaged>, AS>
      AMatrix_Internal;

  bool use_dynamic_schedule = handle->force_dynamic_schedule;
  bool use_static_schedule  = handle->force_static_schedule;

  BSR_GEMV_Transpose_Functor<AMatrix_Internal, XVector, YVector> func(alpha, A, x, y, useConjugate);
  if (((A.nnz() > 10000000) || use_dynamic_schedule) && !use_static_schedule) {
    Kokkos::parallel_for(
        "KokkosSparse::bspmv<Transpose,Dynamic>",
        Kokkos::RangePolicy<typename AMatrix_Internal::device_type::execution_space, Kokkos::Schedule<Kokkos::Dynamic>>(
            0, A.numRows()),
        func);
  } else {
    Kokkos::parallel_for(
        "KokkosSparse::bspmv<Transpose,Static>",
        Kokkos::RangePolicy<typename AMatrix_Internal::device_type::execution_space, Kokkos::Schedule<Kokkos::Static>>(
            0, A.numRows()),
        func);
  }
}

//
// spMatVec_transpose: version for GPU execution spaces (TeamPolicy used)
//
template <class Handle, class AMatrix, class AlphaType, class XVector, class BetaType, class YVector,
          typename std::enable_if<KokkosKernels::Impl::is_gpu_exec_space_v<typename YVector::execution_space>>::type * =
              nullptr>
void spMatVec_transpose(const typename AMatrix::execution_space &exec, Handle *handle, const AlphaType &alpha,
                        const AMatrix &A, const XVector &x, const BetaType &beta, YVector &y, bool useConjugate) {
  if (A.numRows() <= 0) {
    return;
  }

  typedef typename AMatrix::execution_space execution_space;

  const auto block_dim = A.blockDim();

  if (beta == Kokkos::ArithTraits<BetaType>::zero())
    Kokkos::deep_copy(exec, y, Kokkos::ArithTraits<BetaType>::zero());
  else if (beta != Kokkos::ArithTraits<BetaType>::one())
    KokkosBlas::scal(exec, y, beta, y);

  bool use_dynamic_schedule = handle->force_dynamic_schedule;
  bool use_static_schedule  = handle->force_static_schedule;
  int team_size             = -1;
  int vector_length         = -1;

  int64_t worksets = A.numRows();

  if (block_dim <= 4) {
    vector_length = 4;
    team_size     = 64;
  }
  if (block_dim <= 8) {
    vector_length = 8;
    team_size     = 32;
  }
  if (block_dim <= 16) {
    vector_length = 16;
    team_size     = 16;
  } else {
    vector_length = 32;
    team_size     = 8;
  }

  //
  // Use the handle to allow the user to pass in some tuning parameters.
  //
  if (handle->team_size != -1) team_size = handle->team_size;
  if (handle->vector_length != -1) vector_length = handle->vector_length;

  BSR_GEMV_Transpose_Functor<AMatrix, XVector, YVector> func(alpha, A, x, y, useConjugate);

  if (((A.nnz() > 10000000) || use_dynamic_schedule) && !use_static_schedule) {
    Kokkos::TeamPolicy<execution_space, Kokkos::Schedule<Kokkos::Dynamic>> policy(exec, 1, 1);
    if (team_size < 0)
      policy = Kokkos::TeamPolicy<execution_space, Kokkos::Schedule<Kokkos::Dynamic>>(exec, worksets, Kokkos::AUTO,
                                                                                      vector_length)
                   .set_scratch_size(0, Kokkos::PerTeam(block_dim * sizeof(typename YVector::non_const_value_type)));
    else
      policy = Kokkos::TeamPolicy<execution_space, Kokkos::Schedule<Kokkos::Dynamic>>(exec, worksets, team_size,
                                                                                      vector_length)
                   .set_scratch_size(0, Kokkos::PerTeam(block_dim * sizeof(typename YVector::non_const_value_type)));
    Kokkos::parallel_for("KokkosSparse::bspmv<Transpose,Dynamic>", policy, func);
  } else {
    Kokkos::TeamPolicy<execution_space, Kokkos::Schedule<Kokkos::Static>> policy(exec, 1, 1);
    if (team_size < 0)
      policy = Kokkos::TeamPolicy<execution_space, Kokkos::Schedule<Kokkos::Static>>(exec, worksets, Kokkos::AUTO,
                                                                                     vector_length)
                   .set_scratch_size(0, Kokkos::PerTeam(block_dim * sizeof(typename YVector::non_const_value_type)));
    else
      policy = Kokkos::TeamPolicy<execution_space, Kokkos::Schedule<Kokkos::Static>>(exec, worksets, team_size,
                                                                                     vector_length)
                   .set_scratch_size(0, Kokkos::PerTeam(block_dim * sizeof(typename YVector::non_const_value_type)));
    Kokkos::parallel_for("KokkosSparse::bspmv<Transpose, Static>", policy, func);
  }
}

/* ******************* */

template <class AMatrix, class XVector, class YVector>
struct BSR_GEMM_Functor {
  typedef typename AMatrix::execution_space execution_space;
  typedef typename AMatrix::non_const_value_type value_type;
  typedef typename Kokkos::TeamPolicy<execution_space> team_policy;
  typedef typename team_policy::member_type team_member;
  typedef Kokkos::ArithTraits<value_type> ATV;

  //! Nonconst version of the type of column indices in the sparse matrix.
  typedef typename AMatrix::non_const_ordinal_type ordinal_type;
  //! Nonconst version of the type of row offsets in the sparse matrix.
  typedef typename AMatrix::non_const_size_type size_type;

  const value_type alpha;
  const value_type beta;

  AMatrix m_A;
  XVector m_x;
  YVector m_y;

  const int block_dim;
  const int num_rhs;
  const bool conjugate;

  BSR_GEMM_Functor(const value_type alpha_, const AMatrix m_A_, const XVector m_x_, const value_type beta_,
                   const YVector m_y_, const bool conj_)
      : alpha(alpha_),
        beta(beta_),
        m_A(m_A_),
        m_x(m_x_),
        m_y(m_y_),
        block_dim(static_cast<int>(m_A_.blockDim())),
        num_rhs(static_cast<int>(m_x_.extent(1))),
        conjugate(conj_) {
    static_assert(static_cast<int>(XVector::rank) == 2, "XVector must be a rank 2 View.");
    static_assert(static_cast<int>(YVector::rank) == 2, "YVector must be a rank 2 View.");
  }

  KOKKOS_INLINE_FUNCTION
  void operator()(const ordinal_type iBlock) const {
    //
    const auto ystart        = iBlock * block_dim;
    const auto start         = m_A.graph.row_map(iBlock);
    const ordinal_type count = static_cast<ordinal_type>(m_A.graph.row_map(iBlock + 1) - start);
    const auto row           = m_A.block_row_Const(iBlock);
    const auto beta1         = static_cast<value_type>(1);
    const auto ldx           = m_x.stride_1();
    const auto ldy           = m_y.stride_1();
    //
    if (conjugate) {
      for (ordinal_type ic = 0; ic < count; ++ic) {
        const auto Aview  = row.block(ic);
        const auto xstart = row.block_colidx(ic) * block_dim;
        for (ordinal_type jr = 0; jr < num_rhs; ++jr) {
          for (ordinal_type ii = 0; ii < block_dim; ++ii) {
            value_type t(0);
            for (ordinal_type jj = 0; jj < block_dim; ++jj) {
              const auto aval = Kokkos::ArithTraits<value_type>::conj(Aview(ii, jj));
              t += aval * m_x(xstart + jj, jr);
            }
            m_y(ystart + ii, jr) += alpha * t;
          }
        }
      }
    } else {
      for (ordinal_type ic = 0; ic < count; ++ic) {
        const auto Aview  = row.block(ic);
        const auto xstart = row.block_colidx(ic) * block_dim;
<<<<<<< HEAD
        KokkosBatched::SerialGemmInternal<KokkosBatched::Algo::Gemm::Blocked>::invoke<value_type, value_type>(
            static_cast<ordinal_type>(block_dim), static_cast<ordinal_type>(num_rhs),
            static_cast<ordinal_type>(block_dim), alpha, Aview.data(), Aview.stride_0(), Aview.stride_1(),
            &m_x(xstart, 0), m_x.stride_0(), ldx, beta1, &m_y(ystart, 0), m_y.stride_0(), ldy);
=======
        KokkosBatched::Impl::SerialGemmInternal<KokkosBatched::Algo::Gemm::Blocked>::invoke<
            KokkosBlas::Impl::OpID, KokkosBlas::Impl::OpID, value_type, value_type>(
            KokkosBlas::Impl::OpID(), KokkosBlas::Impl::OpID(), static_cast<ordinal_type>(block_dim),
            static_cast<ordinal_type>(num_rhs), static_cast<ordinal_type>(block_dim), alpha, Aview.data(),
            Aview.stride_0(), Aview.stride_1(), &m_x(xstart, 0), m_x.stride_0(), ldx, beta1, &m_y(ystart, 0),
            m_y.stride_0(), ldy);
>>>>>>> 80e303f8
      }
    }
  }

  KOKKOS_INLINE_FUNCTION
  void operator()(const team_member &dev) const {
    using y_value_type        = typename YVector::non_const_value_type;
    const ordinal_type iBlock = static_cast<ordinal_type>(dev.league_rank());

    const size_type Y_ptBeg = iBlock * block_dim;
    const size_type Y_ptEnd = Y_ptBeg + block_dim;
    auto Y_cur              = Kokkos::subview(m_y, ::Kokkos::make_pair(Y_ptBeg, Y_ptEnd), Kokkos::ALL());

    const y_value_type val_one = Kokkos::ArithTraits<y_value_type>::one();
    if (beta != val_one) {
      KokkosBlas::Impl::TeamVectorScaleInternal::invoke(dev, block_dim, num_rhs, beta, Y_cur.data(),
                                                        static_cast<int>(Y_cur.stride_0()),
                                                        static_cast<int>(Y_cur.stride_1()));
    }

    dev.team_barrier();

    const auto myRow = m_A.block_row_Const(iBlock);
    const auto count = myRow.length;

    if (conjugate) {
      for (ordinal_type jBlock = 0; jBlock < count; ++jBlock) {
        const auto A_cur    = myRow.block(jBlock);
        const auto X_blkCol = myRow.block_colidx(jBlock);
        const auto X_ptBeg  = X_blkCol * block_dim;
        const auto X_cur    = Kokkos::subview(m_x, ::Kokkos::make_pair(X_ptBeg, X_ptBeg + block_dim), Kokkos::ALL());
        KokkosBatched::TeamVectorGemmInternal<KokkosBatched::Algo::Gemm::Unblocked, true>::invoke(
            dev, static_cast<int>(block_dim), static_cast<int>(num_rhs), static_cast<int>(block_dim), alpha,
            A_cur.data(), static_cast<int>(A_cur.stride_0()), static_cast<int>(A_cur.stride_1()), X_cur.data(),
            static_cast<int>(X_cur.stride_0()), static_cast<int>(X_cur.stride_1()), val_one, Y_cur.data(),
            static_cast<int>(Y_cur.stride_0()), static_cast<int>(Y_cur.stride_1()));
      }
    } else {
      for (ordinal_type jBlock = 0; jBlock < count; ++jBlock) {
        const auto A_cur    = myRow.block(jBlock);
        const auto X_blkCol = myRow.block_colidx(jBlock);
        const auto X_ptBeg  = X_blkCol * block_dim;
        const auto X_cur    = Kokkos::subview(m_x, ::Kokkos::make_pair(X_ptBeg, X_ptBeg + block_dim), Kokkos::ALL());
        KokkosBatched::TeamVectorGemmInternal<KokkosBatched::Algo::Gemm::Unblocked, false>::invoke(
            dev, block_dim, num_rhs, block_dim, alpha, A_cur.data(), static_cast<int>(A_cur.stride_0()),
            static_cast<int>(A_cur.stride_1()), X_cur.data(), static_cast<int>(X_cur.stride_0()),
            static_cast<int>(X_cur.stride_1()), val_one, Y_cur.data(), static_cast<int>(Y_cur.stride_0()),
            static_cast<int>(Y_cur.stride_1()));
      }
    }
  }
};

/* ******************* */

//
// spMatMultiVec_no_transpose: version for CPU execution spaces
// (RangePolicy or trivial serial impl used)
//
template <class Handle, class AT, class AO, class AD, class AS, class AlphaType, class XVector, class BetaType,
          class YVector,
          typename std::enable_if<!KokkosKernels::Impl::is_gpu_exec_space_v<typename YVector::execution_space>>::type
              * = nullptr>
void spMatMultiVec_no_transpose(
    const typename AD::execution_space &exec, Handle *handle, const AlphaType &alpha,
    const KokkosSparse::Experimental::BsrMatrix<AT, AO, AD, Kokkos::MemoryTraits<Kokkos::Unmanaged>, AS> &A,
    const XVector &x, const BetaType &beta, YVector &y, bool useConjugate) {
  // This is required to maintain semantics of KokkosKernels native SpMV:
  // if y contains NaN but beta = 0, the result y should be filled with 0.
  // For example, this is useful for passing in uninitialized y and beta=0.
  if (beta == Kokkos::ArithTraits<BetaType>::zero())
    Kokkos::deep_copy(exec, y, Kokkos::ArithTraits<BetaType>::zero());
  else if (beta != Kokkos::ArithTraits<BetaType>::one())
    KokkosBlas::scal(exec, y, beta, y);
  //
  // Treat the case y <- alpha * A * x + beta * y
  //
  typedef KokkosSparse::Experimental::BsrMatrix<AT, AO, AD, Kokkos::MemoryTraits<Kokkos::Unmanaged>, AS>
      AMatrix_Internal;

  bool use_dynamic_schedule = handle->force_dynamic_schedule;
  bool use_static_schedule  = handle->force_static_schedule;

  BSR_GEMM_Functor<AMatrix_Internal, XVector, YVector> func(alpha, A, x, beta, y, useConjugate);
  if (((A.nnz() > 10000000) || use_dynamic_schedule) && !use_static_schedule) {
    Kokkos::parallel_for(
        "KokkosSparse::bsr_spm_mv<NoTranspose,Dynamic>",
        Kokkos::RangePolicy<typename AMatrix_Internal::device_type::execution_space, Kokkos::Schedule<Kokkos::Dynamic>>(
            0, A.numRows()),
        func);
  } else {
    Kokkos::parallel_for(
        "KokkosSparse::bsr_spm_mv<NoTranspose,Static>",
        Kokkos::RangePolicy<typename AMatrix_Internal::device_type::execution_space, Kokkos::Schedule<Kokkos::Static>>(
            0, A.numRows()),
        func);
  }
}

/* ******************* */

//
// spMatMultiVec_no_transpose: version for GPU execution spaces (TeamPolicy
// used)
//
template <class Handle, class AT, class AO, class AD, class AS, class AlphaType, class XVector, class BetaType,
          class YVector,
          typename std::enable_if<KokkosKernels::Impl::is_gpu_exec_space_v<typename YVector::execution_space>>::type * =
              nullptr>
void spMatMultiVec_no_transpose(
    const typename AD::execution_space &exec, Handle *handle, const AlphaType &alpha,
    const KokkosSparse::Experimental::BsrMatrix<AT, AO, AD, Kokkos::MemoryTraits<Kokkos::Unmanaged>, AS> &A,
    const XVector &x, const BetaType &beta, YVector &y, bool useConjugate) {
  if (A.numRows() <= static_cast<AO>(0)) {
    return;
  }

  typedef KokkosSparse::Experimental::BsrMatrix<AT, AO, AD, Kokkos::MemoryTraits<Kokkos::Unmanaged>, AS>
      AMatrix_Internal;
  typedef typename AMatrix_Internal::execution_space execution_space;

  bool use_dynamic_schedule = handle->force_dynamic_schedule;  // Forces the use of a dynamic schedule
  bool use_static_schedule  = handle->force_static_schedule;   // Forces the use of a static schedule

  int team_size     = -1;
  int vector_length = -1;
  int64_t worksets  = A.numRows();

  const auto block_dim = A.blockDim();
  if (block_dim <= 4) {
    vector_length = 4;
    team_size     = 64;
  } else if (block_dim <= 8) {
    vector_length = 8;
    team_size     = 32;
  } else if (block_dim <= 16) {
    vector_length = 16;
    team_size     = 16;
  } else {
    vector_length = 32;
    team_size     = 8;
  }

  //
  // Use the handle to allow the user to pass in some tuning parameters.
  //
  if (handle->team_size != -1) team_size = handle->team_size;
  if (handle->vector_length != -1) vector_length = handle->vector_length;

  BSR_GEMM_Functor<AMatrix_Internal, XVector, YVector> func(alpha, A, x, beta, y, useConjugate);

  if (((A.nnz() > 10000000) || use_dynamic_schedule) && !use_static_schedule) {
    Kokkos::TeamPolicy<execution_space, Kokkos::Schedule<Kokkos::Dynamic>> policy(exec, 1, 1);
    if (team_size < 0)
      policy = Kokkos::TeamPolicy<execution_space, Kokkos::Schedule<Kokkos::Dynamic>>(exec, worksets, Kokkos::AUTO,
                                                                                      vector_length);
    else
      policy = Kokkos::TeamPolicy<execution_space, Kokkos::Schedule<Kokkos::Dynamic>>(exec, worksets, team_size,
                                                                                      vector_length);
    Kokkos::parallel_for("KokkosSparse::bsr_spm_mv<NoTranspose,Dynamic>", policy, func);
  } else {
    Kokkos::TeamPolicy<execution_space, Kokkos::Schedule<Kokkos::Static>> policy(1, 1);
    if (team_size < 0)
      policy = Kokkos::TeamPolicy<execution_space, Kokkos::Schedule<Kokkos::Static>>(exec, worksets, Kokkos::AUTO,
                                                                                     vector_length);
    else
      policy = Kokkos::TeamPolicy<execution_space, Kokkos::Schedule<Kokkos::Static>>(exec, worksets, team_size,
                                                                                     vector_length);
    Kokkos::parallel_for("KokkosSparse::bsr_spm_mv<NoTranspose, Static>", policy, func);
  }
}

/* ******************* */
template <class execution_space, class AMatrix, class XVector, class YVector>
struct BSR_GEMM_Transpose_Functor {
  typedef typename AMatrix::non_const_value_type value_type;
  typedef typename Kokkos::TeamPolicy<execution_space> team_policy;
  typedef typename team_policy::member_type team_member;
  typedef Kokkos::ArithTraits<value_type> ATV;

  //! Nonconst version of the type of column indices in the sparse matrix.
  typedef typename AMatrix::non_const_ordinal_type ordinal_type;
  //! Nonconst version of the type of row offsets in the sparse matrix.
  typedef typename AMatrix::non_const_size_type size_type;

  const value_type alpha;
  AMatrix m_A;
  XVector m_x;
  YVector m_y;

  const int block_dim;
  const int num_rhs;
  const bool conjugate;

  BSR_GEMM_Transpose_Functor(const value_type alpha_, const AMatrix &m_A_, const XVector &m_x_, YVector &m_y_,
                             const bool conj_)
      : alpha(alpha_),
        m_A(m_A_),
        m_x(m_x_),
        m_y(m_y_),
        block_dim(static_cast<int>(m_A_.blockDim())),
        num_rhs(static_cast<int>(m_x_.extent(1))),
        conjugate(conj_) {
    static_assert(static_cast<int>(XVector::rank) == 2, "XVector must be a rank 2 View.");
    static_assert(static_cast<int>(YVector::rank) == 2, "YVector must be a rank 2 View.");
  }

  KOKKOS_INLINE_FUNCTION
  void operator()(const ordinal_type iBlock) const {
    //
    const auto xstart        = iBlock * block_dim;
    const auto xview         = Kokkos::subview(m_x, Kokkos::make_pair(xstart, xstart + block_dim), Kokkos::ALL());
    const auto start         = m_A.graph.row_map(iBlock);
    const ordinal_type count = static_cast<ordinal_type>(m_A.graph.row_map(iBlock + 1) - start);
    const auto row           = m_A.block_row_Const(iBlock);
    const auto beta1         = static_cast<value_type>(1);
    const auto alpha1        = beta1;
    const auto ldx           = m_x.stride_1();
    //
    if (conjugate) {
      for (ordinal_type ic = 0; ic < count; ++ic) {
        const auto Aview  = row.block(ic);
        const auto ystart = row.block_colidx(ic) * block_dim;
        for (ordinal_type jr = 0; jr < num_rhs; ++jr) {
          for (ordinal_type jj = 0; jj < block_dim; ++jj) {
            value_type t(0);
            for (ordinal_type ii = 0; ii < block_dim; ++ii) {
              const auto aval = Kokkos::ArithTraits<value_type>::conj(Aview(ii, jj));
              t += aval * xview(ii, jr);
            }
            t *= alpha;
            Kokkos::atomic_add(&m_y(ystart + jj, jr), t);
          }
        }
      }
    } else {
      for (ordinal_type ic = 0; ic < count; ++ic) {
        const auto Aview  = row.block(ic);
        const auto ystart = row.block_colidx(ic) * block_dim;
        for (ordinal_type jr = 0; jr < num_rhs; ++jr) {
          for (ordinal_type jj = 0; jj < block_dim; ++jj) {
            value_type t(0);
            KokkosBlas::Impl::SerialGemvInternal<KokkosBlas::Algo::Gemv::Blocked>::invoke<value_type, value_type>(
                1, block_dim, alpha1, Aview.data() + jj, Aview.stride_1(), Aview.stride_0(), xview.data() + jr * ldx,
                xview.stride_0(), beta1, &t, 1);
            t *= alpha;
            Kokkos::atomic_add(&m_y(ystart + jj, jr), t);
          }
        }
      }
    }
  }

  KOKKOS_INLINE_FUNCTION
  void operator()(const team_member &dev) const {
    using y_value_type        = typename YVector::non_const_value_type;
    const ordinal_type iBlock = static_cast<ordinal_type>(dev.league_rank());

    const size_type X_ptBeg = iBlock * block_dim;
    const size_type X_ptEnd = X_ptBeg + block_dim;
    const auto X_cur        = Kokkos::subview(m_x, ::Kokkos::make_pair(X_ptBeg, X_ptEnd), Kokkos::ALL());

    const auto myRow = m_A.block_row_Const(iBlock);
    const auto count = myRow.length;

    const y_value_type val_zero = Kokkos::ArithTraits<y_value_type>::zero();
    y_value_type *shared_y = (y_value_type *)dev.team_shmem().get_shmem(block_dim * num_rhs * sizeof(y_value_type));

    if (conjugate) {
      for (ordinal_type jBlock = 0; jBlock < count; ++jBlock) {
        const auto A_cur = myRow.block(jBlock);
        //
        KokkosBatched::TeamVectorGemmInternal<KokkosBatched::Algo::Gemm::Unblocked, true>::invoke(
            dev, block_dim, num_rhs, block_dim, alpha, A_cur.data(), static_cast<int>(A_cur.stride_1()),
            static_cast<int>(A_cur.stride_0()), X_cur.data(), static_cast<int>(X_cur.stride_0()),
            static_cast<int>(X_cur.stride_1()), val_zero, shared_y, 1, block_dim);
        //
        dev.team_barrier();
        //
        const auto Y_blkCol = myRow.block_colidx(jBlock);
        const auto Y_ptBeg  = Y_blkCol * block_dim;
        auto Y_cur          = Kokkos::subview(m_y, ::Kokkos::make_pair(Y_ptBeg, Y_ptBeg + block_dim), Kokkos::ALL());
        Kokkos::parallel_for(Kokkos::TeamThreadRange(dev, 0, num_rhs), [&](const ordinal_type &kc) {
          Kokkos::parallel_for(Kokkos::ThreadVectorRange(dev, 0, block_dim), [&](const ordinal_type &kr) {
            Kokkos::atomic_add(&Y_cur(kr, kc), shared_y[kr + kc * block_dim]);
          });
        });
        dev.team_barrier();
      }
    } else {
      for (ordinal_type jBlock = 0; jBlock < count; ++jBlock) {
        const auto A_cur = myRow.block(jBlock);
        //
        KokkosBatched::TeamVectorGemmInternal<KokkosBatched::Algo::Gemm::Unblocked, false>::invoke(
            dev, block_dim, num_rhs, block_dim, alpha, A_cur.data(), static_cast<int>(A_cur.stride_1()),
            static_cast<int>(A_cur.stride_0()), X_cur.data(), static_cast<int>(X_cur.stride_0()),
            static_cast<int>(X_cur.stride_1()), val_zero, shared_y, 1, block_dim);
        //
        dev.team_barrier();
        //
        const auto Y_blkCol = myRow.block_colidx(jBlock);
        const auto Y_ptBeg  = Y_blkCol * block_dim;
        auto Y_cur          = Kokkos::subview(m_y, ::Kokkos::make_pair(Y_ptBeg, Y_ptBeg + block_dim), Kokkos::ALL());
        Kokkos::parallel_for(Kokkos::TeamThreadRange(dev, 0, num_rhs), [&](const ordinal_type &kc) {
          Kokkos::parallel_for(Kokkos::ThreadVectorRange(dev, 0, block_dim), [&](const ordinal_type &kr) {
            Kokkos::atomic_add(&Y_cur(kr, kc), shared_y[kr + kc * block_dim]);
          });
        });
        dev.team_barrier();
      }
    }
  }
};

/* ******************* */

/// \brief  spMatMultiVec_transpose: version for CPU execution spaces
/// (RangePolicy or trivial serial impl used)
template <class execution_space, class Handle, class AT, class AO, class AD, class AS, class AlphaType, class XVector,
          class BetaType, class YVector,
          typename std::enable_if<!KokkosKernels::Impl::is_gpu_exec_space_v<typename YVector::execution_space>>::type
              * = nullptr>
void spMatMultiVec_transpose(
    const execution_space &exec, Handle *handle, const AlphaType &alpha,
    const KokkosSparse::Experimental::BsrMatrix<AT, AO, AD, Kokkos::MemoryTraits<Kokkos::Unmanaged>, AS> &A,
    const XVector &x, const BetaType &beta, YVector &y, bool useConjugate) {
  // This is required to maintain semantics of KokkosKernels native SpMV:
  // if y contains NaN but beta = 0, the result y should be filled with 0.
  // For example, this is useful for passing in uninitialized y and beta=0.
  if (beta == Kokkos::ArithTraits<BetaType>::zero())
    Kokkos::deep_copy(exec, y, Kokkos::ArithTraits<BetaType>::zero());
  else if (beta != Kokkos::ArithTraits<BetaType>::one())
    KokkosBlas::scal(exec, y, beta, y);
  //
  // Treat the case y <- alpha * A^T * x + beta * y
  //
  typedef KokkosSparse::Experimental::BsrMatrix<AT, AO, AD, Kokkos::MemoryTraits<Kokkos::Unmanaged>, AS>
      AMatrix_Internal;

  bool use_dynamic_schedule = handle->force_dynamic_schedule;
  bool use_static_schedule  = handle->force_static_schedule;

  BSR_GEMM_Transpose_Functor<execution_space, AMatrix_Internal, XVector, YVector> func(alpha, A, x, y, useConjugate);
  if (((A.nnz() > 10000000) || use_dynamic_schedule) && !use_static_schedule) {
    Kokkos::parallel_for("KokkosSparse::bsr_spm_mv<Transpose,Dynamic>",
                         Kokkos::RangePolicy<execution_space, Kokkos::Schedule<Kokkos::Dynamic>>(exec, 0, A.numRows()),
                         func);
  } else {
    Kokkos::parallel_for("KokkosSparse::bsr_spm_mv<Transpose,Static>",
                         Kokkos::RangePolicy<execution_space, Kokkos::Schedule<Kokkos::Static>>(exec, 0, A.numRows()),
                         func);
  }
}

//
// spMatMultiVec_transpose: version for GPU execution spaces (TeamPolicy used)
//
template <class execution_space, class Handle, class AMatrix, class AlphaType, class XVector, class BetaType,
          class YVector,
          typename std::enable_if<KokkosKernels::Impl::is_gpu_exec_space_v<execution_space>>::type * = nullptr>
void spMatMultiVec_transpose(const execution_space &exec, Handle *handle, const AlphaType &alpha, const AMatrix &A,
                             const XVector &x, const BetaType &beta, YVector &y, bool useConjugate) {
  if (A.numRows() <= 0) {
    return;
  }

  if (beta == Kokkos::ArithTraits<BetaType>::zero())
    Kokkos::deep_copy(exec, y, Kokkos::ArithTraits<BetaType>::zero());
  else if (beta != Kokkos::ArithTraits<BetaType>::one())
    KokkosBlas::scal(exec, y, beta, y);

  bool use_dynamic_schedule = handle->force_dynamic_schedule;
  bool use_static_schedule  = handle->force_static_schedule;
  int team_size             = -1;
  int vector_length         = -1;
  int64_t worksets          = A.numRows();

  const auto block_dim = A.blockDim();
  if (block_dim <= 4) {
    vector_length = 4;
    team_size     = 64;
  } else if (block_dim <= 8) {
    vector_length = 8;
    team_size     = 32;
  } else if (block_dim <= 8) {
    vector_length = 16;
    team_size     = 16;
  } else {
    vector_length = 32;
    team_size     = 8;
  }

  //
  // Use the handle to allow the user to pass in some tuning parameters.
  //
  if (handle->team_size != -1) team_size = handle->team_size;
  if (handle->vector_length != -1) vector_length = handle->vector_length;

  BSR_GEMM_Transpose_Functor<execution_space, AMatrix, XVector, YVector> func(alpha, A, x, y, useConjugate);

  if (((A.nnz() > 10000000) || use_dynamic_schedule) && !use_static_schedule) {
    Kokkos::TeamPolicy<execution_space, Kokkos::Schedule<Kokkos::Dynamic>> policy(exec, 1, 1);
    if (team_size < 0)
      policy = Kokkos::TeamPolicy<execution_space, Kokkos::Schedule<Kokkos::Dynamic>>(exec, worksets, Kokkos::AUTO,
                                                                                      vector_length)
                   .set_scratch_size(
                       0, Kokkos::PerTeam(block_dim * x.extent(1) * sizeof(typename YVector::non_const_value_type)));
    else
      policy = Kokkos::TeamPolicy<execution_space, Kokkos::Schedule<Kokkos::Dynamic>>(exec, worksets, team_size,
                                                                                      vector_length)
                   .set_scratch_size(
                       0, Kokkos::PerTeam(block_dim * x.extent(1) * sizeof(typename YVector::non_const_value_type)));
    Kokkos::parallel_for("KokkosSparse::bsr_spm_mv<Transpose,Dynamic>", policy, func);
  } else {
    Kokkos::TeamPolicy<execution_space, Kokkos::Schedule<Kokkos::Static>> policy(exec, 1, 1);
    if (team_size < 0)
      policy = Kokkos::TeamPolicy<execution_space, Kokkos::Schedule<Kokkos::Static>>(exec, worksets, Kokkos::AUTO,
                                                                                     vector_length)
                   .set_scratch_size(
                       0, Kokkos::PerTeam(block_dim * x.extent(1) * sizeof(typename YVector::non_const_value_type)));
    else
      policy = Kokkos::TeamPolicy<execution_space, Kokkos::Schedule<Kokkos::Static>>(exec, worksets, team_size,
                                                                                     vector_length)
                   .set_scratch_size(
                       0, Kokkos::PerTeam(block_dim * x.extent(1) * sizeof(typename YVector::non_const_value_type)));
    Kokkos::parallel_for("KokkosSparse::bsr_spm_mv<Transpose, Static>", policy, func);
  }
}

/* ******************* */

}  // namespace Bsr
}  // namespace Impl
}  // namespace KokkosSparse

#endif  // KOKKOSSPARSE_IMPL_SPMV_BSRMATRIX_IMPL_HPP_<|MERGE_RESOLUTION|>--- conflicted
+++ resolved
@@ -1029,19 +1029,12 @@
       for (ordinal_type ic = 0; ic < count; ++ic) {
         const auto Aview  = row.block(ic);
         const auto xstart = row.block_colidx(ic) * block_dim;
-<<<<<<< HEAD
-        KokkosBatched::SerialGemmInternal<KokkosBatched::Algo::Gemm::Blocked>::invoke<value_type, value_type>(
-            static_cast<ordinal_type>(block_dim), static_cast<ordinal_type>(num_rhs),
-            static_cast<ordinal_type>(block_dim), alpha, Aview.data(), Aview.stride_0(), Aview.stride_1(),
-            &m_x(xstart, 0), m_x.stride_0(), ldx, beta1, &m_y(ystart, 0), m_y.stride_0(), ldy);
-=======
         KokkosBatched::Impl::SerialGemmInternal<KokkosBatched::Algo::Gemm::Blocked>::invoke<
             KokkosBlas::Impl::OpID, KokkosBlas::Impl::OpID, value_type, value_type>(
             KokkosBlas::Impl::OpID(), KokkosBlas::Impl::OpID(), static_cast<ordinal_type>(block_dim),
             static_cast<ordinal_type>(num_rhs), static_cast<ordinal_type>(block_dim), alpha, Aview.data(),
             Aview.stride_0(), Aview.stride_1(), &m_x(xstart, 0), m_x.stride_0(), ldx, beta1, &m_y(ystart, 0),
             m_y.stride_0(), ldy);
->>>>>>> 80e303f8
       }
     }
   }
