//@HEADER
// ************************************************************************
//
//                        Kokkos v. 4.0
//       Copyright (2022) National Technology & Engineering
//               Solutions of Sandia, LLC (NTESS).
//
// Under the terms of Contract DE-NA0003525 with NTESS,
// the U.S. Government retains certain rights in this software.
//
// Part of Kokkos, under the Apache License v2.0 with LLVM Exceptions.
// See https://kokkos.org/LICENSE for license information.
// SPDX-License-Identifier: Apache-2.0 WITH LLVM-exception
//
//@HEADER

#ifndef KOKKOSSPARSE_IMPL_SPMV_BSRMATRIX_IMPL_HPP_
#define KOKKOSSPARSE_IMPL_SPMV_BSRMATRIX_IMPL_HPP_

#include "KokkosKernels_Error.hpp"
#include "KokkosKernels_ExecSpaceUtils.hpp"
#include "KokkosBlas_util.hpp"

#if defined(KOKKOS_ENABLE_CUDA) && (defined(KOKKOS_ARCH_VOLTA) || defined(KOKKOS_ARCH_AMPERE))

#include <type_traits>
#include <mma.h>

namespace KokkosSparse {
namespace Impl {

struct BsrMatrixSpMVTensorCoreFunctorParams {
  int teamsPerBlockM;
  int teamsPerBlockN;
  int leagueDim_x;
  int leagueDim_y;
};

/*! \brief Can the tensor core impl be used in ExecutionSpace to operate on
    AMatrix, XMatrix, and YMatrix?
*/
template <typename ExecutionSpace, typename AMatrix, typename XMatrix, typename YMatrix>
class TensorCoresAvailable {
#if defined(KOKKOS_ENABLE_CUDA)
  using AScalar = typename AMatrix::non_const_value_type;
  using YScalar = typename YMatrix::non_const_value_type;
  using XScalar = typename XMatrix::non_const_value_type;

  using a_mem_space = typename AMatrix::memory_space;
  using x_mem_space = typename XMatrix::memory_space;
  using y_mem_space = typename YMatrix::memory_space;

  template <typename T>
  constexpr static bool is_scalar() {
    return std::is_scalar_v<T> || std::is_same_v<std::remove_cv_t<T>, Kokkos::Experimental::half_t>;
  }

 public:
  constexpr static inline bool value = Kokkos::SpaceAccessibility<ExecutionSpace, a_mem_space>::accessible &&
                                       Kokkos::SpaceAccessibility<ExecutionSpace, x_mem_space>::accessible &&
                                       Kokkos::SpaceAccessibility<ExecutionSpace, y_mem_space>::accessible &&
                                       is_scalar<AScalar>() && is_scalar<XScalar>() && is_scalar<YScalar>() &&
                                       std::is_same_v<ExecutionSpace, Kokkos::Cuda>;
#else
 public:
  constexpr static inline bool value = false;
#endif
};

/// \brief Functor for the BsrMatrix SpMV multivector implementation utilizing
/// tensor cores.
///
/// \tparam AMatrix The type of the A matrix (a BsrMatrix)
/// \tparam AFragScalar The type of the CUDA wmma fragment that will be loaded
/// from the A matrix. The scalar type of the wmma fragment may be different
/// that that of the A matrix. \tparam FRAG_M (with FRAG_N and FRAG_K), the
/// m-n-k size of the CUDA wmma fragment type. \tparam LEAGUE_DIM_X (with
/// TEAMS_PER_BLOCK_M and TEAMS_PER_BLOCK_N) if non-zero, statically-known
/// launch parameters to reduce the cost of divmod operations on the GPU. If 0,
/// provided runtime values will be used instead.
template <typename execution_space, typename AMatrix,
          typename AFragScalar,  // input matrix type and fragment scalar type
          typename XMatrix, typename XFragScalar, typename YMatrix, typename YFragScalar, unsigned FRAG_M,
          unsigned FRAG_N,
          unsigned FRAG_K,  // fragment sizes
          unsigned LEAGUE_DIM_X = 0, unsigned TEAMS_PER_BLOCK_M = 0, unsigned TEAMS_PER_BLOCK_N = 0>
struct BsrMatrixSpMVTensorCoreFunctor {
  typedef nvcuda::wmma::accumulator accumulator;
  typedef nvcuda::wmma::row_major row_major;
  typedef nvcuda::wmma::col_major col_major;
  typedef nvcuda::wmma::matrix_a matrix_a;
  typedef nvcuda::wmma::matrix_b matrix_b;
  using FragA = nvcuda::wmma::fragment<matrix_a, FRAG_M, FRAG_N, FRAG_K, AFragScalar, row_major>;
  using FragX = nvcuda::wmma::fragment<matrix_b, FRAG_M, FRAG_N, FRAG_K, XFragScalar, row_major>;
  using FragY = nvcuda::wmma::fragment<accumulator, FRAG_M, FRAG_N, FRAG_K, YFragScalar>;

  typedef typename AMatrix::device_type Device;
  typedef Kokkos::TeamPolicy<execution_space> team_policy;
  typedef typename team_policy::member_type team_member;
  typedef typename AMatrix::value_type AScalar;
  typedef typename YMatrix::value_type YScalar;
  typedef typename XMatrix::value_type XScalar;
  typedef typename AMatrix::non_const_ordinal_type AOrdinal;
  typedef typename AMatrix::non_const_size_type AOffset;

  // views of the shared memory used in the functor to cast types to the CUDA
  // wmma types A matrix is MxK X matrix is KxN Y matrix is MxN
  typedef typename Kokkos::View<AFragScalar *[FRAG_M][FRAG_K],  // one fragment per warp in the team (2D
                                                                // grid of warps in team)
                                Kokkos::LayoutRight, typename Device::execution_space::scratch_memory_space,
                                Kokkos::MemoryTraits<Kokkos::Unmanaged>>
      AScratchView;
  typedef typename Kokkos::View<XFragScalar *[FRAG_K][FRAG_N],
                                typename Kokkos::LayoutRight,  // so that [FRAG_K][FRAG_N] part is
                                                               // contiguous in memory
                                typename Device::execution_space::scratch_memory_space,
                                Kokkos::MemoryTraits<Kokkos::Unmanaged>>
      XScratchView;
  typedef typename Kokkos::View<YFragScalar **[FRAG_M][FRAG_N],
                                typename Kokkos::LayoutRight,  // so that [FRAG_M][FRAG_N] part is
                                                               // contiguous in memory
                                typename Device::execution_space::scratch_memory_space,
                                Kokkos::MemoryTraits<Kokkos::Unmanaged>>
      YScratchView;

  YScalar alpha;
  AMatrix a;
  XMatrix x;
  YScalar beta;
  YMatrix y;

  BsrMatrixSpMVTensorCoreFunctorParams params;

  // a team is a 2D grid of warps
  static constexpr int WARPS_PER_TEAM_X = 2;
  static constexpr int WARPS_PER_TEAM_Y = 2;
  static constexpr int THREADS_PER_WARP = 32;

  BsrMatrixSpMVTensorCoreFunctor() = delete;  // need all runtime parameters

  // the launch parameters should be generated by a call to ::launch_parameters
  BsrMatrixSpMVTensorCoreFunctor(YScalar _alpha, AMatrix _a, XMatrix _x, YScalar _beta, YMatrix _y,
                                 const BsrMatrixSpMVTensorCoreFunctorParams &_params)
      : alpha(_alpha), a(_a), x(_x), beta(_beta), y(_y), params(_params) {}

  size_t league_size() const { return params.leagueDim_x * params.leagueDim_y; }

  size_t team_size() const { return THREADS_PER_WARP * WARPS_PER_TEAM_X * WARPS_PER_TEAM_Y; }

  // single column of fragments from A
  KOKKOS_INLINE_FUNCTION size_t a_scratch_size() const {
    return WARPS_PER_TEAM_Y * FRAG_M * FRAG_K * sizeof(AFragScalar);
  }
  // single row of fragments from X
  KOKKOS_INLINE_FUNCTION size_t x_scratch_size() const {
    return WARPS_PER_TEAM_X * FRAG_K * FRAG_N * sizeof(XFragScalar);
  }
  // one fragment per warp in the team
  KOKKOS_INLINE_FUNCTION size_t y_scratch_size() const {
    return WARPS_PER_TEAM_X * WARPS_PER_TEAM_Y * FRAG_M * FRAG_N * sizeof(YFragScalar);
  }

  size_t team_scratch_size() const { return a_scratch_size() + x_scratch_size() + y_scratch_size(); }

  /// \brief determine the mapping parameters for the 1D Kokkos::parallel_for
  /// space to the hierarchical 2D space of the functor kernel. This should be
  /// called to determine what arguments to pass to the constructor
  static BsrMatrixSpMVTensorCoreFunctorParams launch_parameters(const YScalar & /*alpha*/, const AMatrix &a,
                                                                const XMatrix & /*x*/, const YScalar & /*beta*/,
                                                                const YMatrix &y) {
    BsrMatrixSpMVTensorCoreFunctorParams params;

    // compute how many blocks there are in each dimension of the product MV
    int blocksPerYM = (y.extent(0) + a.blockDim() - 1) / a.blockDim();
    int blocksPerYN = (y.extent(1) + a.blockDim() - 1) / a.blockDim();

    // compute how many fragments are needed to cover each block
    int fragsPerBlockM = (a.blockDim() + FRAG_M - 1) / FRAG_M;
    int fragsPerBlockN = (a.blockDim() + FRAG_N - 1) / FRAG_N;

    // determine how many teams will need to cover each block (Y in M direction,
    // X in N direction)
    params.teamsPerBlockM = (fragsPerBlockM + WARPS_PER_TEAM_Y - 1) / WARPS_PER_TEAM_Y;
    params.teamsPerBlockN = (fragsPerBlockN + WARPS_PER_TEAM_X - 1) / WARPS_PER_TEAM_X;

    // determine how many teams will be needed co cover the product vector
    int yTeamsM = params.teamsPerBlockM * blocksPerYM;
    int yTeamsN = params.teamsPerBlockN * blocksPerYN;

    // Y dimension to M, X dimension to N
    params.leagueDim_x = yTeamsN;
    params.leagueDim_y = yTeamsM;

    return params;
  }

  // execute the functor with provided launch parameters
  void dispatch(const execution_space &exec) {
    typename BsrMatrixSpMVTensorCoreFunctor::team_policy policy(exec, league_size(), team_size());
    policy.set_scratch_size(0, Kokkos::PerTeam(team_scratch_size()));
    Kokkos::parallel_for("KokkosSparse::Experimental::BsrMatrixSpMVTensorCoreFunctor", policy, *this);
  }

  /*
     Consider the product vector as being made up of blocks that are the
     same size as the blocks in the input sparse matrix.
     teams are tiled across each block
     the size of each team is determined by the 2D grid of warps in the team,
     and the shape of each warp's fragment

     The number of warps per team is static:
     WARPS_PER_TEAM_X * WARPS_PER_TEAM_Y

     Based on its position in the product vector, each team steps through
     corresponding block-sized tiles of A and X. Those tiles are loaded into
     shared memory
     Warps in the team iterate over the shared-memory tile and perform the
     accumuation
     then the fragments write the results back to shared memory, and then
     global memory
  */

  KOKKOS_INLINE_FUNCTION void operator()(const team_member &mbr) const {
    using nvcuda::wmma::fill_fragment;
    using nvcuda::wmma::load_matrix_sync;
    using nvcuda::wmma::mma_sync;
    using nvcuda::wmma::store_matrix_sync;

    FragA fa;
    FragX fx;
    FragY fy;

    // override with template params if given
    const int ld_x = LEAGUE_DIM_X > 0 ? LEAGUE_DIM_X : params.leagueDim_x;
    const int tpbn = TEAMS_PER_BLOCK_N > 0 ? TEAMS_PER_BLOCK_N : params.teamsPerBlockN;
    const int tpbm = TEAMS_PER_BLOCK_M > 0 ? TEAMS_PER_BLOCK_M : params.teamsPerBlockM;

    // which team I am in the league
    const int teamIdx_x = mbr.league_rank() % ld_x;
    const int teamIdx_y = mbr.league_rank() / ld_x;

    // which block I contribute to in the product vector
    const int blockIdx_i = teamIdx_y / tpbm;
    const int blockIdx_j = teamIdx_x / tpbn;

    // which team am I in the block
    const int teamIdx_i = teamIdx_y % tpbm;
    const int teamIdx_j = teamIdx_x % tpbn;

    // which warp I am in the team
    const int warpIdx_x = (mbr.team_rank() / 32) % WARPS_PER_TEAM_X;
    const int warpIdx_y = (mbr.team_rank() / 32) / WARPS_PER_TEAM_X;

    // which lane I am in the warp
    const int lx = mbr.team_rank() % THREADS_PER_WARP;

    // which row of a/y the fragment this warp contributes to starts at
    const AOrdinal ay_i = blockIdx_i * a.blockDim()                // offset due to block
                          + teamIdx_i * WARPS_PER_TEAM_Y * FRAG_M  // offset of team within block
                          + warpIdx_y * FRAG_M;                    // offset of warp within team

    // which column of x/y the fragments warp will read from/contribute to
    // starts at
    const AOrdinal xy_j = blockIdx_j * a.blockDim() + teamIdx_j * WARPS_PER_TEAM_X * FRAG_N + warpIdx_x * FRAG_N;

    AFragScalar *_sa = (AFragScalar *)mbr.team_shmem().get_shmem(a_scratch_size());
    XFragScalar *_sx = (XFragScalar *)mbr.team_shmem().get_shmem(x_scratch_size());
    YFragScalar *_sy = (YFragScalar *)mbr.team_shmem().get_shmem(y_scratch_size());

    AScratchView sa(_sa, WARPS_PER_TEAM_Y);
    XScratchView sx(_sx, WARPS_PER_TEAM_X);
    YScratchView sy(_sy, WARPS_PER_TEAM_Y, WARPS_PER_TEAM_X);

    // team loads its fragments of Y that make up part or all of the block of Y
    // it's responsible for. each warp loads the part corresponding to its y
    // fragment stage through shared memory to convert to fragment type

    // no need for a team barrier because each warp uses an individual part of
    // shared memory
    for (unsigned i = lx; i < FRAG_M * FRAG_N; i += THREADS_PER_WARP) {
      const unsigned fi = i / FRAG_N;  // position in fragment of Y
      const unsigned fj = i % FRAG_N;
      const AOrdinal bi = teamIdx_i * WARPS_PER_TEAM_Y * FRAG_M + warpIdx_y * FRAG_M + fi;  // position in block of Y
      const AOrdinal bj = teamIdx_j * WARPS_PER_TEAM_X * FRAG_N + warpIdx_x * FRAG_N + fj;

      // load 0 outside of the block boundary and y vector boundary
      // load 0 outside of the vector boundary
      if (bi < a.blockDim() && bj < a.blockDim() && xy_j + fj < y.extent(1)) {
        sy(warpIdx_y, warpIdx_x, fi, fj) = YFragScalar(beta * y(ay_i + fi, xy_j + fj));
      } else {
        sy(warpIdx_y, warpIdx_x, fi, fj) = YFragScalar(0);
      }
    }
    // no barrier - each warp uses independent shared memory

    // load from the shared memory
    load_matrix_sync(fy, &sy(warpIdx_y, warpIdx_x, 0, 0), FRAG_N, nvcuda::wmma::mem_row_major);

    auto rowView = a.block_row_Const(blockIdx_i);

    // team loops through all blocks in the row
    for (AOffset ci = a.graph.row_map(blockIdx_i); ci < a.graph.row_map(blockIdx_i + 1); ++ci) {
      AOrdinal j = a.graph.entries(ci);

      // pointer to the beginning of the block
      const AScalar *ap = nullptr;
      {
        size_t off = ci - a.graph.row_map(blockIdx_i);    // which block in this row
        ap         = rowView.local_row_in_block(off, 0);  // offset of this block
      }

      // the block may be bigger than a single team,
      // each team is only one fragment long in the K direction
      // so will need to iterate fragments in the K direction across the block
      // the team will collaboratively load the fragments from A and X

      // and require multiple loads and accumulates
      // for mxn grid of fragments in the product vector, we need m rows of
      // fragments from A and n cols of fragments from X. only hold part of a
      // single column of fragments (from A) or part of a single row (from X) at
      // once
      for (AOrdinal bk = 0; bk < a.blockDim(); bk += FRAG_K /*M*/) {
        // team collaborative load of A
        // the footprint is one fragment wide in K direction
        mbr.team_barrier();
        for (unsigned i = mbr.team_rank(); i < WARPS_PER_TEAM_Y * FRAG_M * FRAG_K; i += mbr.team_size()) {
          const unsigned ti = i / FRAG_K;  // offset inside the fragments
          const unsigned tj = i % FRAG_K;
          // add in offset within block
          const AOrdinal bi = teamIdx_i * WARPS_PER_TEAM_Y * FRAG_M + ti;
          const AOrdinal bj = bk + tj;

          // fill shmem with 0 outside of the block boundary
          if (bi < a.blockDim() && bj < a.blockDim()) {
            sa(ti / FRAG_M, ti % FRAG_M, tj) = AFragScalar(alpha * ap[bi * a.blockDim() + bj]);
          } else {
            sa(ti / FRAG_M, ti % FRAG_M, tj) = AFragScalar(0);
          }
        }

        // collaborative load of X fragments into shared memory
        // entire team loads fragment footprint
        for (unsigned i = mbr.team_rank(); i < WARPS_PER_TEAM_X * FRAG_N * FRAG_K; i += mbr.team_size()) {
          const unsigned ti = i / (WARPS_PER_TEAM_X * FRAG_N);  // position in combined tiles
          const unsigned tj = i % (WARPS_PER_TEAM_X * FRAG_N);

          // add in offset within block
          const AOrdinal bi = bk + ti;
          const AOrdinal bj = teamIdx_j * WARPS_PER_TEAM_X * FRAG_N + tj;

          // load 0 outside of the block boundary
          // x is not necessarily a multiple of block size, so make sure access
          // is in bounds
          if (bi < a.blockDim() && bj < a.blockDim() && unsigned(blockIdx_j * a.blockDim() + bj) < x.extent(1)) {
            // tile is some fragments in the j/n direction that are frag_n wide
            sx(tj / FRAG_N, ti, tj % FRAG_N) = XFragScalar(x(j * a.blockDim() + bi, blockIdx_j * a.blockDim() + bj));
          } else {
            sx(tj / FRAG_N, ti, tj % FRAG_N) = XFragScalar(0);
          }
        }
        mbr.team_barrier();

        // load correct fragment from shared memory and accumulate
        // only need to do any math if our fragment will write a result back to
        // Y
        if (ay_i < static_cast<AOrdinal>(y.extent(0)) && xy_j < static_cast<AOrdinal>(y.extent(1))) {
          load_matrix_sync(fa, &sa(warpIdx_y, 0, 0), FRAG_K);
          load_matrix_sync(fx, &sx(warpIdx_x, 0, 0), FRAG_N);
          mma_sync(fy, fa, fx, fy);
        }
      }
    }  // loop through blocks in row of A

    // store Y fragments into shared memory
    store_matrix_sync(&sy(warpIdx_y, warpIdx_x, 0, 0), fy, FRAG_N, nvcuda::wmma::mem_row_major);
    // team loads its fragments of Y that make up part or all of the block of Y
    // it's responsible for. each warp loads the part corresponding to its y
    // fragment
    mbr.team_barrier();
    for (unsigned i = lx; i < FRAG_M * FRAG_N; i += THREADS_PER_WARP) {
      const unsigned fi = i / FRAG_N;  // position in fragment of Y
      const unsigned fj = i % FRAG_N;
      const AOrdinal bi = teamIdx_i * WARPS_PER_TEAM_Y * FRAG_M + warpIdx_y * FRAG_M + fi;  // position in block of Y
      const AOrdinal bj = teamIdx_j * WARPS_PER_TEAM_X * FRAG_N + warpIdx_x * FRAG_N + fj;

      // only store inside the block boundary
      // FIXME: what if Y is not wide enough? check y(_, j)
      if (bi < a.blockDim() && bj < a.blockDim() && xy_j + fj < y.extent(1)) {
        y(ay_i + fi, xy_j + fj) = sy(warpIdx_y, warpIdx_x, fi, fj);
      }
    }
    mbr.team_barrier();
  }
};

/// \brief Avoid instantiating tensor core functor for unsupported types
///
/// Instantiate some common template parameter values
/// for BsrMatrixSpMVTensorCoreFunctor.
/// This is a struct instead of a function for template...using shorthand
/// Discriminates between non-complex/on-GPU (supported) and otherwise
/// (unsupported) scalar types, and throws a runtime error for unsupported types
template <typename execution_space, typename AMatrix,
          typename AFragScalar,  // input matrix type and fragment scalar type
          typename XMatrix, typename XFragScalar, typename YMatrix, typename YFragScalar, unsigned FRAG_M,
          unsigned FRAG_N, unsigned FRAG_K>
struct BsrMatrixSpMVTensorCoreDispatcher {
  typedef typename AMatrix::value_type AScalar;
  typedef typename YMatrix::value_type YScalar;
  typedef typename XMatrix::value_type XScalar;

  template <unsigned X, unsigned Y, unsigned Z>
  using Dyn = BsrMatrixSpMVTensorCoreFunctor<execution_space, AMatrix, AFragScalar, XMatrix, XFragScalar, YMatrix,
                                             YFragScalar, FRAG_M, FRAG_N, FRAG_K, X, Y, Z>;

  // to be used when the various matrix types are supported
  static void tag_dispatch(std::true_type, const execution_space &exec, const YScalar alpha, AMatrix a, XMatrix x,
                           YScalar beta, YMatrix y) {
    BsrMatrixSpMVTensorCoreFunctorParams params = Dyn<0, 0, 0>::launch_parameters(alpha, a, x, beta, y);

    if (false) {  // consistency of formatting for next sections
    } else if (1 == params.leagueDim_x && 1 == params.teamsPerBlockM && 1 == params.teamsPerBlockN) {
      Dyn<1, 1, 1>(alpha, a, x, beta, y, params).dispatch(exec);
    } else if (1 == params.leagueDim_x && 2 == params.teamsPerBlockM && 2 == params.teamsPerBlockN) {
      Dyn<1, 2, 2>(alpha, a, x, beta, y, params).dispatch(exec);
    } else if (1 == params.leagueDim_x && 4 == params.teamsPerBlockM && 4 == params.teamsPerBlockN) {
      Dyn<1, 4, 4>(alpha, a, x, beta, y, params).dispatch(exec);
    } else if (1 == params.leagueDim_x && 8 == params.teamsPerBlockM && 8 == params.teamsPerBlockN) {
      Dyn<1, 8, 8>(alpha, a, x, beta, y, params).dispatch(exec);
    } else if (2 == params.leagueDim_x && 1 == params.teamsPerBlockM && 1 == params.teamsPerBlockN) {
      Dyn<2, 1, 1>(alpha, a, x, beta, y, params).dispatch(exec);
    } else if (2 == params.leagueDim_x && 2 == params.teamsPerBlockM && 2 == params.teamsPerBlockN) {
      Dyn<2, 2, 2>(alpha, a, x, beta, y, params).dispatch(exec);
    } else if (2 == params.leagueDim_x && 4 == params.teamsPerBlockM && 4 == params.teamsPerBlockN) {
      Dyn<2, 4, 4>(alpha, a, x, beta, y, params).dispatch(exec);
    } else if (2 == params.leagueDim_x && 8 == params.teamsPerBlockM && 8 == params.teamsPerBlockN) {
      Dyn<2, 8, 8>(alpha, a, x, beta, y, params).dispatch(exec);
    } else {
      Dyn<0, 0, 0>(alpha, a, x, beta, y, params).dispatch(exec);
    }
  }

  // to be used to avoid instantiating on unsupported types
  static void tag_dispatch(std::false_type, const execution_space &, YScalar, AMatrix, XMatrix, YScalar, YMatrix) {
    KokkosKernels::Impl::throw_runtime_exception(
        "Tensor core SpMV is only supported for non-complex types in GPU "
        "execution spaces");
  }
  static void dispatch(const execution_space &exec, YScalar alpha, AMatrix a, XMatrix x, YScalar beta, YMatrix y) {
    // tag will be false unless all conditions are met
    using tag = std::integral_constant<bool, TensorCoresAvailable<execution_space, AMatrix, XMatrix, YMatrix>::value>;
    tag_dispatch(tag{}, exec, alpha, a, x, beta, y);
  }
};

}  // namespace Impl
}  // namespace KokkosSparse

#endif  // #if CUDA && (VOLTA || AMPERE)

//
//
//

#include "KokkosBlas.hpp"
#include "KokkosBlas2_serial_gemv_internal.hpp"
#include "KokkosBlas2_team_gemv_impl.hpp"
#include "KokkosBatched_Gemm_Serial_Internal.hpp"
#include "KokkosBatched_Gemm_TeamVector_Internal.hpp"
#include "KokkosBlas1_team_scal_impl.hpp"
#include "KokkosKernels_ExecSpaceUtils.hpp"

namespace KokkosSparse {
namespace Impl {
namespace Bsr {

template <class AMatrix, class XVector, class YVector>
struct BSR_GEMV_Functor {
  typedef typename AMatrix::execution_space execution_space;
  typedef typename AMatrix::non_const_value_type value_type;
  typedef typename Kokkos::TeamPolicy<execution_space> team_policy;
  typedef typename team_policy::member_type team_member;
  typedef Kokkos::ArithTraits<value_type> ATV;

  //! Nonconst version of the type of column indices in the sparse matrix.
  typedef typename AMatrix::non_const_ordinal_type ordinal_type;
  //! Nonconst version of the type of row offsets in the sparse matrix.
  typedef typename AMatrix::non_const_size_type size_type;

  const value_type alpha;
  const value_type beta;

  AMatrix m_A;
  XVector m_x;
  YVector m_y;

  const int block_dim;
  const bool conjugate;

  BSR_GEMV_Functor(const value_type alpha_, const AMatrix &m_A_, const XVector &m_x_, const value_type beta_,
                   YVector &m_y_, const int block_dim_, const bool conj_)
      : alpha(alpha_), beta(beta_), m_A(m_A_), m_x(m_x_), m_y(m_y_), block_dim(block_dim_), conjugate(conj_) {
    static_assert(static_cast<int>(XVector::rank) == 1, "XVector must be a rank 1 View.");
    static_assert(static_cast<int>(YVector::rank) == 1, "YVector must be a rank 1 View.");
  }

  KOKKOS_INLINE_FUNCTION
  void operator()(const ordinal_type iBlock) const {
    const auto ystart        = iBlock * block_dim;
    const auto start         = m_A.graph.row_map(iBlock);
    const ordinal_type count = static_cast<ordinal_type>(m_A.graph.row_map(iBlock + 1) - start);
    const auto row           = m_A.block_row_Const(iBlock);
    const auto beta1         = static_cast<value_type>(1);
    //
    if (conjugate) {
      for (ordinal_type ic = 0; ic < count; ++ic) {
        const auto Aview  = row.block(ic);
        const auto xstart = row.block_colidx(ic) * block_dim;
        for (ordinal_type ii = 0; ii < block_dim; ++ii) {
          value_type t(0);
          for (ordinal_type jj = 0; jj < block_dim; ++jj) {
            const auto aval = Kokkos::ArithTraits<value_type>::conj(Aview(ii, jj));
            t += aval * m_x(xstart + jj);
          }
          m_y(ystart + ii) += alpha * t;
        }
      }
    } else {
      for (ordinal_type ic = 0; ic < count; ++ic) {
        const auto Aview  = row.block(ic);
        const auto xstart = row.block_colidx(ic) * block_dim;
        KokkosBlas::Impl::SerialGemvInternal<KokkosBlas::Algo::Gemv::Blocked>::invoke<value_type, value_type>(
<<<<<<< HEAD
            block_dim, block_dim, alpha, Aview.data(), block_dim, 1, &m_x(xstart), static_cast<int>(m_x.stride_0()),
            beta1, &m_y(ystart), static_cast<int>(m_y.stride_0()));
=======
            block_dim, block_dim, alpha, Aview.data(), block_dim, 1, &m_x(xstart), static_cast<int>(m_x.stride(0)),
            beta1, &m_y(ystart), static_cast<int>(m_y.stride(0)));
>>>>>>> 156f70d4
      }
    }
  }

  KOKKOS_INLINE_FUNCTION
  void operator()(const team_member &dev) const {
    using y_value_type        = typename YVector::non_const_value_type;
    const ordinal_type iBlock = static_cast<ordinal_type>(dev.league_rank());

    const size_type Y_ptBeg = iBlock * block_dim;
    const size_type Y_ptEnd = Y_ptBeg + block_dim;
    auto Y_cur              = Kokkos::subview(m_y, ::Kokkos::make_pair(Y_ptBeg, Y_ptEnd));

    const y_value_type val_one = Kokkos::ArithTraits<y_value_type>::one();
    if (beta != val_one) {
      KokkosBlas::Impl::TeamVectorScaleInternal::invoke(dev, block_dim, beta, Y_cur.data(),
<<<<<<< HEAD
                                                        static_cast<int>(Y_cur.stride_0()));
=======
                                                        static_cast<int>(Y_cur.stride(0)));
>>>>>>> 156f70d4
    }

    dev.team_barrier();

    const auto myRow = m_A.block_row_Const(iBlock);
    const auto count = myRow.length;

    if (conjugate) {
      for (ordinal_type jBlock = 0; jBlock < count; ++jBlock) {
        const auto A_cur    = myRow.block(jBlock);
        const auto X_blkCol = myRow.block_colidx(jBlock);
        const auto X_ptBeg  = X_blkCol * block_dim;
        const auto X_cur    = Kokkos::subview(m_x, ::Kokkos::make_pair(X_ptBeg, X_ptBeg + block_dim));
        KokkosBlas::Impl::TeamVectorGemvInternal<KokkosBlas::Algo::Gemv::Unblocked>::invoke(
<<<<<<< HEAD
            dev, KokkosBlas::Impl::OpConj{}, A_cur.extent(0), A_cur.extent(1), alpha, A_cur.data(), A_cur.stride_0(),
            A_cur.stride_1(), X_cur.data(), X_cur.stride_0(), val_one, Y_cur.data(), Y_cur.stride_0());
=======
            dev, KokkosBlas::Impl::OpConj{}, A_cur.extent(0), A_cur.extent(1), alpha, A_cur.data(), A_cur.stride(0),
            A_cur.stride(1), X_cur.data(), X_cur.stride(0), val_one, Y_cur.data(), Y_cur.stride(0));
>>>>>>> 156f70d4
      }
    } else {
      for (ordinal_type jBlock = 0; jBlock < count; ++jBlock) {
        const auto A_cur    = myRow.block(jBlock);
        const auto X_blkCol = myRow.block_colidx(jBlock);
        const auto X_ptBeg  = X_blkCol * block_dim;
        const auto X_cur    = Kokkos::subview(m_x, ::Kokkos::make_pair(X_ptBeg, X_ptBeg + block_dim));
        KokkosBlas::Impl::TeamVectorGemvInternal<KokkosBlas::Algo::Gemv::Unblocked>::invoke(
<<<<<<< HEAD
            dev, block_dim, block_dim, alpha, A_cur.data(), static_cast<int>(A_cur.stride_0()),
            static_cast<int>(A_cur.stride_1()), X_cur.data(), static_cast<int>(X_cur.stride_0()), val_one, Y_cur.data(),
            static_cast<int>(Y_cur.stride_0()));
=======
            dev, block_dim, block_dim, alpha, A_cur.data(), static_cast<int>(A_cur.stride(0)),
            static_cast<int>(A_cur.stride(1)), X_cur.data(), static_cast<int>(X_cur.stride(0)), val_one, Y_cur.data(),
            static_cast<int>(Y_cur.stride(0)));
>>>>>>> 156f70d4
      }
    }
  }
};

/* ******************* */

//
// spMatVec_no_transpose: version for CPU execution spaces
// (RangePolicy or trivial serial impl used)
//
template <class Handle, class AT, class AO, class AD, class AS, class AlphaType, class XVector, class BetaType,
          class YVector,
          typename std::enable_if<!KokkosKernels::Impl::is_gpu_exec_space_v<typename YVector::execution_space>>::type
              * = nullptr>
void spMatVec_no_transpose(
    const typename AD::execution_space &exec, Handle *handle, const AlphaType &alpha,
    const KokkosSparse::Experimental::BsrMatrix<AT, AO, AD, Kokkos::MemoryTraits<Kokkos::Unmanaged>, AS> &A,
    const XVector &x, const BetaType &beta, YVector &y, bool useConjugate) {
  // This is required to maintain semantics of KokkosKernels native SpMV:
  // if y contains NaN but beta = 0, the result y should be filled with 0.
  // For example, this is useful for passing in uninitialized y and beta=0.
  if (beta == Kokkos::ArithTraits<BetaType>::zero())
    Kokkos::deep_copy(exec, y, Kokkos::ArithTraits<BetaType>::zero());
  else if (beta != Kokkos::ArithTraits<BetaType>::one())
    KokkosBlas::scal(exec, y, beta, y);

  //
  // Treat the case y <- alpha * A * x + beta * y
  //

  typedef KokkosSparse::Experimental::BsrMatrix<AT, AO, AD, Kokkos::MemoryTraits<Kokkos::Unmanaged>, AS>
      AMatrix_Internal;

  bool use_dynamic_schedule = handle->force_dynamic_schedule;
  bool use_static_schedule  = handle->force_static_schedule;

  BSR_GEMV_Functor<AMatrix_Internal, XVector, YVector> func(alpha, A, x, beta, y, A.blockDim(), useConjugate);
  if (((A.nnz() > 10000000) || use_dynamic_schedule) && !use_static_schedule) {
    Kokkos::parallel_for(
        "KokkosSparse::bspmv<NoTranspose,Dynamic>",
        Kokkos::RangePolicy<typename AMatrix_Internal::device_type::execution_space, Kokkos::Schedule<Kokkos::Dynamic>>(
            exec, 0, A.numRows()),
        func);
  } else {
    Kokkos::parallel_for(
        "KokkosSparse::bspmv<NoTranspose,Static>",
        Kokkos::RangePolicy<typename AMatrix_Internal::device_type::execution_space, Kokkos::Schedule<Kokkos::Static>>(
            exec, 0, A.numRows()),
        func);
  }
}

/* ******************* */

//
// spMatVec_no_transpose: version for GPU execution spaces (TeamPolicy used)
//
template <class Handle, class AT, class AO, class AD, class AS, class AlphaType, class XVector, class BetaType,
          class YVector,
          typename std::enable_if<KokkosKernels::Impl::is_gpu_exec_space_v<typename YVector::execution_space>>::type * =
              nullptr>
void spMatVec_no_transpose(
    const typename AD::execution_space &exec, Handle *handle, const AlphaType &alpha,
    const KokkosSparse::Experimental::BsrMatrix<AT, AO, AD, Kokkos::MemoryTraits<Kokkos::Unmanaged>, AS> &A,
    const XVector &x, const BetaType &beta, YVector &y, bool useConjugate) {
  if (A.numRows() <= static_cast<AO>(0)) {
    return;
  }

  typedef KokkosSparse::Experimental::BsrMatrix<AT, AO, AD, Kokkos::MemoryTraits<Kokkos::Unmanaged>, AS>
      AMatrix_Internal;
  typedef typename AMatrix_Internal::execution_space execution_space;

  bool use_dynamic_schedule = handle->force_dynamic_schedule;
  bool use_static_schedule  = handle->force_static_schedule;

  int team_size        = -1;
  int vector_length    = -1;
  const auto block_dim = A.blockDim();

  team_size = 8;
  if (block_dim <= 4) {
    vector_length = 4;
    team_size     = 64;
  } else if (block_dim <= 8) {
    vector_length = 8;
    team_size     = 32;
  } else if (block_dim <= 16) {
    vector_length = 16;
    team_size     = 16;
  } else {
    vector_length = 32;
    team_size     = 8;
  }
  int64_t worksets = A.numRows();

  //
  // Use the handle to allow the user to pass in some tuning parameters.
  //
  if (handle->team_size != -1) team_size = handle->team_size;
  if (handle->vector_length != -1) vector_length = handle->vector_length;

  BSR_GEMV_Functor<AMatrix_Internal, XVector, YVector> func(alpha, A, x, beta, y, block_dim, useConjugate);

  if (((A.nnz() > 10000000) || use_dynamic_schedule) && !use_static_schedule) {
    Kokkos::TeamPolicy<execution_space, Kokkos::Schedule<Kokkos::Dynamic>> policy(1, 1);
    if (team_size < 0)
      policy = Kokkos::TeamPolicy<execution_space, Kokkos::Schedule<Kokkos::Dynamic>>(exec, worksets, Kokkos::AUTO,
                                                                                      vector_length);
    else
      policy = Kokkos::TeamPolicy<execution_space, Kokkos::Schedule<Kokkos::Dynamic>>(exec, worksets, team_size,
                                                                                      vector_length);
    Kokkos::parallel_for("KokkosSparse::bspmv<NoTranspose,Dynamic>", policy, func);
  } else {
    Kokkos::TeamPolicy<execution_space, Kokkos::Schedule<Kokkos::Static>> policy(1, 1);
    if (team_size < 0)
      policy = Kokkos::TeamPolicy<execution_space, Kokkos::Schedule<Kokkos::Static>>(exec, worksets, Kokkos::AUTO,
                                                                                     vector_length);
    else
      policy = Kokkos::TeamPolicy<execution_space, Kokkos::Schedule<Kokkos::Static>>(exec, worksets, team_size,
                                                                                     vector_length);
    Kokkos::parallel_for("KokkosSparse::bspmv<NoTranspose, Static>", policy, func);
  }
}

/* ******************* */

template <class AMatrix, class XVector, class YVector>
struct BSR_GEMV_Transpose_Functor {
  typedef typename AMatrix::execution_space execution_space;
  typedef typename AMatrix::non_const_value_type value_type;
  typedef typename Kokkos::TeamPolicy<execution_space> team_policy;
  typedef typename team_policy::member_type team_member;
  typedef Kokkos::ArithTraits<value_type> ATV;

  //! Nonconst version of the type of column indices in the sparse matrix.
  typedef typename AMatrix::non_const_ordinal_type ordinal_type;
  //! Nonconst version of the type of row offsets in the sparse matrix.
  typedef typename AMatrix::non_const_size_type size_type;

  const value_type alpha;

  AMatrix m_A;
  XVector m_x;
  YVector m_y;

  const int block_dim;
  const bool conjugate;

  BSR_GEMV_Transpose_Functor(const value_type alpha_, const AMatrix &m_A_, const XVector &m_x_, const YVector &m_y_,
                             const bool conj_)
      : alpha(alpha_), m_A(m_A_), m_x(m_x_), m_y(m_y_), block_dim(static_cast<int>(m_A_.blockDim())), conjugate(conj_) {
    static_assert(static_cast<int>(XVector::rank) == 1, "XVector must be a rank 1 View.");
    static_assert(static_cast<int>(YVector::rank) == 1, "YVector must be a rank 1 View.");
  }

  KOKKOS_INLINE_FUNCTION
  void operator()(const ordinal_type iBlock) const {
    //
    // Assume that alpha is not zero
    //
    const auto xstart        = iBlock * block_dim;
    const auto xview         = Kokkos::subview(m_x, Kokkos::make_pair(xstart, xstart + block_dim));
    const auto start         = m_A.graph.row_map(iBlock);
    const ordinal_type count = static_cast<ordinal_type>(m_A.graph.row_map(iBlock + 1) - start);
    const auto row           = m_A.block_row_Const(iBlock);
    const auto beta1         = static_cast<value_type>(1);
    const auto alpha1        = beta1;
    if (conjugate) {
      for (ordinal_type ic = 0; ic < count; ++ic) {
        const auto Aview  = row.block(ic);
        const auto ystart = row.block_colidx(ic) * block_dim;
        for (ordinal_type jj = 0; jj < block_dim; ++jj) {
          value_type t(0);
          for (ordinal_type ii = 0; ii < block_dim; ++ii) {
            const auto aval = Kokkos::ArithTraits<value_type>::conj(Aview(ii, jj));
            t += aval * xview(ii);
          }
          t *= alpha;
          Kokkos::atomic_add(&m_y(ystart + jj), t);
        }
      }
    } else {
      for (ordinal_type ic = 0; ic < count; ++ic) {
        const auto Aview  = row.block(ic);
        const auto ystart = row.block_colidx(ic) * block_dim;
        for (ordinal_type jj = 0; jj < block_dim; ++jj) {
          value_type t(0);
          KokkosBlas::Impl::SerialGemvInternal<KokkosBlas::Algo::Gemv::Blocked>::invoke<value_type, value_type>(
<<<<<<< HEAD
              1, block_dim, alpha1, Aview.data() + jj, Aview.stride_1(), Aview.stride_0(), xview.data(),
              xview.stride_0(), beta1, &t, 1);
=======
              1, block_dim, alpha1, Aview.data() + jj, Aview.stride(1), Aview.stride(0), xview.data(), xview.stride(0),
              beta1, &t, 1);
>>>>>>> 156f70d4
          t *= alpha;
          Kokkos::atomic_add(&m_y(ystart + jj), t);
        }
      }
    }
  }

  KOKKOS_INLINE_FUNCTION
  void operator()(const team_member &dev) const {
    using y_value_type        = typename YVector::non_const_value_type;
    const ordinal_type iBlock = static_cast<ordinal_type>(dev.league_rank());

    const size_type X_ptBeg = iBlock * block_dim;
    const size_type X_ptEnd = X_ptBeg + block_dim;
    const auto X_cur        = Kokkos::subview(m_x, ::Kokkos::make_pair(X_ptBeg, X_ptEnd));

    const auto myRow = m_A.block_row_Const(iBlock);
    const auto count = myRow.length;

    const y_value_type val_zero = Kokkos::ArithTraits<y_value_type>::zero();
    y_value_type *shared_y      = (y_value_type *)dev.team_shmem().get_shmem(block_dim * sizeof(y_value_type));

    if (conjugate) {
      Kokkos::View<y_value_type *, typename AMatrix::device_type, Kokkos::MemoryUnmanaged> shared_view(shared_y,
                                                                                                       block_dim);
      for (ordinal_type jBlock = 0; jBlock < count; ++jBlock) {
        const auto A_cur = myRow.block(jBlock);
        //
        KokkosBlas::TeamVectorGemv<team_member, KokkosBlas::Trans::ConjTranspose,
                                   KokkosBlas::Algo::Gemv::Default>::invoke(dev, alpha, A_cur, X_cur, val_zero,
                                                                            shared_view);
        //
        dev.team_barrier();
        //
        const auto Y_blkCol = myRow.block_colidx(jBlock);
        const auto Y_ptBeg  = Y_blkCol * block_dim;
        auto Y_cur          = Kokkos::subview(m_y, ::Kokkos::make_pair(Y_ptBeg, Y_ptBeg + block_dim));
        Kokkos::parallel_for(Kokkos::TeamVectorRange(dev, 0, block_dim),
                             [&](const ordinal_type &ijk) { Kokkos::atomic_add(&Y_cur(ijk), shared_view(ijk)); });
        //
        dev.team_barrier();
      }
    } else {
      for (ordinal_type jBlock = 0; jBlock < count; ++jBlock) {
        const auto A_cur = myRow.block(jBlock);
        //
        KokkosBlas::Impl::TeamVectorGemvInternal<KokkosBlas::Algo::Gemv::Unblocked>::invoke(
<<<<<<< HEAD
            dev, block_dim, block_dim, alpha, A_cur.data(), static_cast<int>(A_cur.stride_1()),
            static_cast<int>(A_cur.stride_0()), X_cur.data(), static_cast<int>(X_cur.stride_0()), val_zero, shared_y,
            1);
=======
            dev, block_dim, block_dim, alpha, A_cur.data(), static_cast<int>(A_cur.stride(1)),
            static_cast<int>(A_cur.stride(0)), X_cur.data(), static_cast<int>(X_cur.stride(0)), val_zero, shared_y, 1);
>>>>>>> 156f70d4
        //
        dev.team_barrier();
        //
        const auto Y_blkCol = myRow.block_colidx(jBlock);
        const auto Y_ptBeg  = Y_blkCol * block_dim;
        auto Y_cur          = Kokkos::subview(m_y, ::Kokkos::make_pair(Y_ptBeg, Y_ptBeg + block_dim));
        Kokkos::parallel_for(Kokkos::TeamVectorRange(dev, 0, block_dim),
                             [&](const ordinal_type &ijk) { Kokkos::atomic_add(&Y_cur(ijk), shared_y[ijk]); });
        //
        dev.team_barrier();
      }
    }
  }
};

/* ******************* */

/// \brief  spMatVec_transpose: version for CPU execution spaces (RangePolicy or
/// trivial serial impl used)
template <class Handle, class AT, class AO, class AD, class AS, class AlphaType, class XVector, class BetaType,
          class YVector,
          typename std::enable_if<!KokkosKernels::Impl::is_gpu_exec_space_v<typename YVector::execution_space>>::type
              * = nullptr>
void spMatVec_transpose(
    const typename AD::execution_space &exec, Handle *handle, const AlphaType &alpha,
    const KokkosSparse::Experimental::BsrMatrix<AT, AO, AD, Kokkos::MemoryTraits<Kokkos::Unmanaged>, AS> &A,
    const XVector &x, const BetaType &beta, YVector &y, bool useConjugate) {
  // This is required to maintain semantics of KokkosKernels native SpMV:
  // if y contains NaN but beta = 0, the result y should be filled with 0.
  // For example, this is useful for passing in uninitialized y and beta=0.
  if (beta == Kokkos::ArithTraits<BetaType>::zero())
    Kokkos::deep_copy(exec, y, Kokkos::ArithTraits<BetaType>::zero());
  else if (beta != Kokkos::ArithTraits<BetaType>::one())
    KokkosBlas::scal(exec, y, beta, y);

  if (alpha == Kokkos::ArithTraits<AlphaType>::zero()) return;

  //
  // Treat the case y <- alpha * A^T * x + beta * y
  //

  typedef KokkosSparse::Experimental::BsrMatrix<AT, AO, AD, Kokkos::MemoryTraits<Kokkos::Unmanaged>, AS>
      AMatrix_Internal;

  bool use_dynamic_schedule = handle->force_dynamic_schedule;
  bool use_static_schedule  = handle->force_static_schedule;

  BSR_GEMV_Transpose_Functor<AMatrix_Internal, XVector, YVector> func(alpha, A, x, y, useConjugate);
  if (((A.nnz() > 10000000) || use_dynamic_schedule) && !use_static_schedule) {
    Kokkos::parallel_for(
        "KokkosSparse::bspmv<Transpose,Dynamic>",
        Kokkos::RangePolicy<typename AMatrix_Internal::device_type::execution_space, Kokkos::Schedule<Kokkos::Dynamic>>(
            0, A.numRows()),
        func);
  } else {
    Kokkos::parallel_for(
        "KokkosSparse::bspmv<Transpose,Static>",
        Kokkos::RangePolicy<typename AMatrix_Internal::device_type::execution_space, Kokkos::Schedule<Kokkos::Static>>(
            0, A.numRows()),
        func);
  }
}

//
// spMatVec_transpose: version for GPU execution spaces (TeamPolicy used)
//
template <class Handle, class AMatrix, class AlphaType, class XVector, class BetaType, class YVector,
          typename std::enable_if<KokkosKernels::Impl::is_gpu_exec_space_v<typename YVector::execution_space>>::type * =
              nullptr>
void spMatVec_transpose(const typename AMatrix::execution_space &exec, Handle *handle, const AlphaType &alpha,
                        const AMatrix &A, const XVector &x, const BetaType &beta, YVector &y, bool useConjugate) {
  if (A.numRows() <= 0) {
    return;
  }

  typedef typename AMatrix::execution_space execution_space;

  const auto block_dim = A.blockDim();

  if (beta == Kokkos::ArithTraits<BetaType>::zero())
    Kokkos::deep_copy(exec, y, Kokkos::ArithTraits<BetaType>::zero());
  else if (beta != Kokkos::ArithTraits<BetaType>::one())
    KokkosBlas::scal(exec, y, beta, y);

  bool use_dynamic_schedule = handle->force_dynamic_schedule;
  bool use_static_schedule  = handle->force_static_schedule;
  int team_size             = -1;
  int vector_length         = -1;

  int64_t worksets = A.numRows();

  if (block_dim <= 4) {
    vector_length = 4;
    team_size     = 64;
  }
  if (block_dim <= 8) {
    vector_length = 8;
    team_size     = 32;
  }
  if (block_dim <= 16) {
    vector_length = 16;
    team_size     = 16;
  } else {
    vector_length = 32;
    team_size     = 8;
  }

  //
  // Use the handle to allow the user to pass in some tuning parameters.
  //
  if (handle->team_size != -1) team_size = handle->team_size;
  if (handle->vector_length != -1) vector_length = handle->vector_length;

  BSR_GEMV_Transpose_Functor<AMatrix, XVector, YVector> func(alpha, A, x, y, useConjugate);

  if (((A.nnz() > 10000000) || use_dynamic_schedule) && !use_static_schedule) {
    Kokkos::TeamPolicy<execution_space, Kokkos::Schedule<Kokkos::Dynamic>> policy(exec, 1, 1);
    if (team_size < 0)
      policy = Kokkos::TeamPolicy<execution_space, Kokkos::Schedule<Kokkos::Dynamic>>(exec, worksets, Kokkos::AUTO,
                                                                                      vector_length)
                   .set_scratch_size(0, Kokkos::PerTeam(block_dim * sizeof(typename YVector::non_const_value_type)));
    else
      policy = Kokkos::TeamPolicy<execution_space, Kokkos::Schedule<Kokkos::Dynamic>>(exec, worksets, team_size,
                                                                                      vector_length)
                   .set_scratch_size(0, Kokkos::PerTeam(block_dim * sizeof(typename YVector::non_const_value_type)));
    Kokkos::parallel_for("KokkosSparse::bspmv<Transpose,Dynamic>", policy, func);
  } else {
    Kokkos::TeamPolicy<execution_space, Kokkos::Schedule<Kokkos::Static>> policy(exec, 1, 1);
    if (team_size < 0)
      policy = Kokkos::TeamPolicy<execution_space, Kokkos::Schedule<Kokkos::Static>>(exec, worksets, Kokkos::AUTO,
                                                                                     vector_length)
                   .set_scratch_size(0, Kokkos::PerTeam(block_dim * sizeof(typename YVector::non_const_value_type)));
    else
      policy = Kokkos::TeamPolicy<execution_space, Kokkos::Schedule<Kokkos::Static>>(exec, worksets, team_size,
                                                                                     vector_length)
                   .set_scratch_size(0, Kokkos::PerTeam(block_dim * sizeof(typename YVector::non_const_value_type)));
    Kokkos::parallel_for("KokkosSparse::bspmv<Transpose, Static>", policy, func);
  }
}

/* ******************* */

template <class AMatrix, class XVector, class YVector>
struct BSR_GEMM_Functor {
  typedef typename AMatrix::execution_space execution_space;
  typedef typename AMatrix::non_const_value_type value_type;
  typedef typename Kokkos::TeamPolicy<execution_space> team_policy;
  typedef typename team_policy::member_type team_member;
  typedef Kokkos::ArithTraits<value_type> ATV;

  //! Nonconst version of the type of column indices in the sparse matrix.
  typedef typename AMatrix::non_const_ordinal_type ordinal_type;
  //! Nonconst version of the type of row offsets in the sparse matrix.
  typedef typename AMatrix::non_const_size_type size_type;

  const value_type alpha;
  const value_type beta;

  AMatrix m_A;
  XVector m_x;
  YVector m_y;

  const int block_dim;
  const int num_rhs;
  const bool conjugate;

  BSR_GEMM_Functor(const value_type alpha_, const AMatrix m_A_, const XVector m_x_, const value_type beta_,
                   const YVector m_y_, const bool conj_)
      : alpha(alpha_),
        beta(beta_),
        m_A(m_A_),
        m_x(m_x_),
        m_y(m_y_),
        block_dim(static_cast<int>(m_A_.blockDim())),
        num_rhs(static_cast<int>(m_x_.extent(1))),
        conjugate(conj_) {
    static_assert(static_cast<int>(XVector::rank) == 2, "XVector must be a rank 2 View.");
    static_assert(static_cast<int>(YVector::rank) == 2, "YVector must be a rank 2 View.");
  }

  KOKKOS_INLINE_FUNCTION
  void operator()(const ordinal_type iBlock) const {
    //
    const auto ystart        = iBlock * block_dim;
    const auto start         = m_A.graph.row_map(iBlock);
    const ordinal_type count = static_cast<ordinal_type>(m_A.graph.row_map(iBlock + 1) - start);
    const auto row           = m_A.block_row_Const(iBlock);
    const auto beta1         = static_cast<value_type>(1);
<<<<<<< HEAD
    const auto ldx           = m_x.stride_1();
    const auto ldy           = m_y.stride_1();
=======
    const auto ldx           = m_x.stride(1);
    const auto ldy           = m_y.stride(1);
>>>>>>> 156f70d4
    //
    if (conjugate) {
      for (ordinal_type ic = 0; ic < count; ++ic) {
        const auto Aview  = row.block(ic);
        const auto xstart = row.block_colidx(ic) * block_dim;
        for (ordinal_type jr = 0; jr < num_rhs; ++jr) {
          for (ordinal_type ii = 0; ii < block_dim; ++ii) {
            value_type t(0);
            for (ordinal_type jj = 0; jj < block_dim; ++jj) {
              const auto aval = Kokkos::ArithTraits<value_type>::conj(Aview(ii, jj));
              t += aval * m_x(xstart + jj, jr);
            }
            m_y(ystart + ii, jr) += alpha * t;
          }
        }
      }
    } else {
      for (ordinal_type ic = 0; ic < count; ++ic) {
        const auto Aview  = row.block(ic);
        const auto xstart = row.block_colidx(ic) * block_dim;
        KokkosBatched::Impl::SerialGemmInternal<KokkosBatched::Algo::Gemm::Blocked>::invoke<
            KokkosBlas::Impl::OpID, KokkosBlas::Impl::OpID, value_type, value_type>(
            KokkosBlas::Impl::OpID(), KokkosBlas::Impl::OpID(), static_cast<ordinal_type>(block_dim),
            static_cast<ordinal_type>(num_rhs), static_cast<ordinal_type>(block_dim), alpha, Aview.data(),
<<<<<<< HEAD
            Aview.stride_0(), Aview.stride_1(), &m_x(xstart, 0), m_x.stride_0(), ldx, beta1, &m_y(ystart, 0),
            m_y.stride_0(), ldy);
=======
            Aview.stride(0), Aview.stride(1), &m_x(xstart, 0), m_x.stride(0), ldx, beta1, &m_y(ystart, 0),
            m_y.stride(0), ldy);
>>>>>>> 156f70d4
      }
    }
  }

  KOKKOS_INLINE_FUNCTION
  void operator()(const team_member &dev) const {
    using y_value_type        = typename YVector::non_const_value_type;
    const ordinal_type iBlock = static_cast<ordinal_type>(dev.league_rank());

    const size_type Y_ptBeg = iBlock * block_dim;
    const size_type Y_ptEnd = Y_ptBeg + block_dim;
    auto Y_cur              = Kokkos::subview(m_y, ::Kokkos::make_pair(Y_ptBeg, Y_ptEnd), Kokkos::ALL());

    const y_value_type val_one = Kokkos::ArithTraits<y_value_type>::one();
    if (beta != val_one) {
      KokkosBlas::Impl::TeamVectorScaleInternal::invoke(dev, block_dim, num_rhs, beta, Y_cur.data(),
<<<<<<< HEAD
                                                        static_cast<int>(Y_cur.stride_0()),
                                                        static_cast<int>(Y_cur.stride_1()));
=======
                                                        static_cast<int>(Y_cur.stride(0)),
                                                        static_cast<int>(Y_cur.stride(1)));
>>>>>>> 156f70d4
    }

    dev.team_barrier();

    const auto myRow = m_A.block_row_Const(iBlock);
    const auto count = myRow.length;

    if (conjugate) {
      for (ordinal_type jBlock = 0; jBlock < count; ++jBlock) {
        const auto A_cur    = myRow.block(jBlock);
        const auto X_blkCol = myRow.block_colidx(jBlock);
        const auto X_ptBeg  = X_blkCol * block_dim;
        const auto X_cur    = Kokkos::subview(m_x, ::Kokkos::make_pair(X_ptBeg, X_ptBeg + block_dim), Kokkos::ALL());
        KokkosBatched::TeamVectorGemmInternal<KokkosBatched::Algo::Gemm::Unblocked, true>::invoke(
            dev, static_cast<int>(block_dim), static_cast<int>(num_rhs), static_cast<int>(block_dim), alpha,
<<<<<<< HEAD
            A_cur.data(), static_cast<int>(A_cur.stride_0()), static_cast<int>(A_cur.stride_1()), X_cur.data(),
            static_cast<int>(X_cur.stride_0()), static_cast<int>(X_cur.stride_1()), val_one, Y_cur.data(),
            static_cast<int>(Y_cur.stride_0()), static_cast<int>(Y_cur.stride_1()));
=======
            A_cur.data(), static_cast<int>(A_cur.stride(0)), static_cast<int>(A_cur.stride(1)), X_cur.data(),
            static_cast<int>(X_cur.stride(0)), static_cast<int>(X_cur.stride(1)), val_one, Y_cur.data(),
            static_cast<int>(Y_cur.stride(0)), static_cast<int>(Y_cur.stride(1)));
>>>>>>> 156f70d4
      }
    } else {
      for (ordinal_type jBlock = 0; jBlock < count; ++jBlock) {
        const auto A_cur    = myRow.block(jBlock);
        const auto X_blkCol = myRow.block_colidx(jBlock);
        const auto X_ptBeg  = X_blkCol * block_dim;
        const auto X_cur    = Kokkos::subview(m_x, ::Kokkos::make_pair(X_ptBeg, X_ptBeg + block_dim), Kokkos::ALL());
        KokkosBatched::TeamVectorGemmInternal<KokkosBatched::Algo::Gemm::Unblocked, false>::invoke(
<<<<<<< HEAD
            dev, block_dim, num_rhs, block_dim, alpha, A_cur.data(), static_cast<int>(A_cur.stride_0()),
            static_cast<int>(A_cur.stride_1()), X_cur.data(), static_cast<int>(X_cur.stride_0()),
            static_cast<int>(X_cur.stride_1()), val_one, Y_cur.data(), static_cast<int>(Y_cur.stride_0()),
            static_cast<int>(Y_cur.stride_1()));
=======
            dev, block_dim, num_rhs, block_dim, alpha, A_cur.data(), static_cast<int>(A_cur.stride(0)),
            static_cast<int>(A_cur.stride(1)), X_cur.data(), static_cast<int>(X_cur.stride(0)),
            static_cast<int>(X_cur.stride(1)), val_one, Y_cur.data(), static_cast<int>(Y_cur.stride(0)),
            static_cast<int>(Y_cur.stride(1)));
>>>>>>> 156f70d4
      }
    }
  }
};

/* ******************* */

//
// spMatMultiVec_no_transpose: version for CPU execution spaces
// (RangePolicy or trivial serial impl used)
//
template <class Handle, class AT, class AO, class AD, class AS, class AlphaType, class XVector, class BetaType,
          class YVector,
          typename std::enable_if<!KokkosKernels::Impl::is_gpu_exec_space_v<typename YVector::execution_space>>::type
              * = nullptr>
void spMatMultiVec_no_transpose(
    const typename AD::execution_space &exec, Handle *handle, const AlphaType &alpha,
    const KokkosSparse::Experimental::BsrMatrix<AT, AO, AD, Kokkos::MemoryTraits<Kokkos::Unmanaged>, AS> &A,
    const XVector &x, const BetaType &beta, YVector &y, bool useConjugate) {
  // This is required to maintain semantics of KokkosKernels native SpMV:
  // if y contains NaN but beta = 0, the result y should be filled with 0.
  // For example, this is useful for passing in uninitialized y and beta=0.
  if (beta == Kokkos::ArithTraits<BetaType>::zero())
    Kokkos::deep_copy(exec, y, Kokkos::ArithTraits<BetaType>::zero());
  else if (beta != Kokkos::ArithTraits<BetaType>::one())
    KokkosBlas::scal(exec, y, beta, y);
  //
  // Treat the case y <- alpha * A * x + beta * y
  //
  typedef KokkosSparse::Experimental::BsrMatrix<AT, AO, AD, Kokkos::MemoryTraits<Kokkos::Unmanaged>, AS>
      AMatrix_Internal;

  bool use_dynamic_schedule = handle->force_dynamic_schedule;
  bool use_static_schedule  = handle->force_static_schedule;

  BSR_GEMM_Functor<AMatrix_Internal, XVector, YVector> func(alpha, A, x, beta, y, useConjugate);
  if (((A.nnz() > 10000000) || use_dynamic_schedule) && !use_static_schedule) {
    Kokkos::parallel_for(
        "KokkosSparse::bsr_spm_mv<NoTranspose,Dynamic>",
        Kokkos::RangePolicy<typename AMatrix_Internal::device_type::execution_space, Kokkos::Schedule<Kokkos::Dynamic>>(
            0, A.numRows()),
        func);
  } else {
    Kokkos::parallel_for(
        "KokkosSparse::bsr_spm_mv<NoTranspose,Static>",
        Kokkos::RangePolicy<typename AMatrix_Internal::device_type::execution_space, Kokkos::Schedule<Kokkos::Static>>(
            0, A.numRows()),
        func);
  }
}

/* ******************* */

//
// spMatMultiVec_no_transpose: version for GPU execution spaces (TeamPolicy
// used)
//
template <class Handle, class AT, class AO, class AD, class AS, class AlphaType, class XVector, class BetaType,
          class YVector,
          typename std::enable_if<KokkosKernels::Impl::is_gpu_exec_space_v<typename YVector::execution_space>>::type * =
              nullptr>
void spMatMultiVec_no_transpose(
    const typename AD::execution_space &exec, Handle *handle, const AlphaType &alpha,
    const KokkosSparse::Experimental::BsrMatrix<AT, AO, AD, Kokkos::MemoryTraits<Kokkos::Unmanaged>, AS> &A,
    const XVector &x, const BetaType &beta, YVector &y, bool useConjugate) {
  if (A.numRows() <= static_cast<AO>(0)) {
    return;
  }

  typedef KokkosSparse::Experimental::BsrMatrix<AT, AO, AD, Kokkos::MemoryTraits<Kokkos::Unmanaged>, AS>
      AMatrix_Internal;
  typedef typename AMatrix_Internal::execution_space execution_space;

  bool use_dynamic_schedule = handle->force_dynamic_schedule;  // Forces the use of a dynamic schedule
  bool use_static_schedule  = handle->force_static_schedule;   // Forces the use of a static schedule

  int team_size     = -1;
  int vector_length = -1;
  int64_t worksets  = A.numRows();

  const auto block_dim = A.blockDim();
  if (block_dim <= 4) {
    vector_length = 4;
    team_size     = 64;
  } else if (block_dim <= 8) {
    vector_length = 8;
    team_size     = 32;
  } else if (block_dim <= 16) {
    vector_length = 16;
    team_size     = 16;
  } else {
    vector_length = 32;
    team_size     = 8;
  }

  //
  // Use the handle to allow the user to pass in some tuning parameters.
  //
  if (handle->team_size != -1) team_size = handle->team_size;
  if (handle->vector_length != -1) vector_length = handle->vector_length;

  BSR_GEMM_Functor<AMatrix_Internal, XVector, YVector> func(alpha, A, x, beta, y, useConjugate);

  if (((A.nnz() > 10000000) || use_dynamic_schedule) && !use_static_schedule) {
    Kokkos::TeamPolicy<execution_space, Kokkos::Schedule<Kokkos::Dynamic>> policy(exec, 1, 1);
    if (team_size < 0)
      policy = Kokkos::TeamPolicy<execution_space, Kokkos::Schedule<Kokkos::Dynamic>>(exec, worksets, Kokkos::AUTO,
                                                                                      vector_length);
    else
      policy = Kokkos::TeamPolicy<execution_space, Kokkos::Schedule<Kokkos::Dynamic>>(exec, worksets, team_size,
                                                                                      vector_length);
    Kokkos::parallel_for("KokkosSparse::bsr_spm_mv<NoTranspose,Dynamic>", policy, func);
  } else {
    Kokkos::TeamPolicy<execution_space, Kokkos::Schedule<Kokkos::Static>> policy(1, 1);
    if (team_size < 0)
      policy = Kokkos::TeamPolicy<execution_space, Kokkos::Schedule<Kokkos::Static>>(exec, worksets, Kokkos::AUTO,
                                                                                     vector_length);
    else
      policy = Kokkos::TeamPolicy<execution_space, Kokkos::Schedule<Kokkos::Static>>(exec, worksets, team_size,
                                                                                     vector_length);
    Kokkos::parallel_for("KokkosSparse::bsr_spm_mv<NoTranspose, Static>", policy, func);
  }
}

/* ******************* */
template <class execution_space, class AMatrix, class XVector, class YVector>
struct BSR_GEMM_Transpose_Functor {
  typedef typename AMatrix::non_const_value_type value_type;
  typedef typename Kokkos::TeamPolicy<execution_space> team_policy;
  typedef typename team_policy::member_type team_member;
  typedef Kokkos::ArithTraits<value_type> ATV;

  //! Nonconst version of the type of column indices in the sparse matrix.
  typedef typename AMatrix::non_const_ordinal_type ordinal_type;
  //! Nonconst version of the type of row offsets in the sparse matrix.
  typedef typename AMatrix::non_const_size_type size_type;

  const value_type alpha;
  AMatrix m_A;
  XVector m_x;
  YVector m_y;

  const int block_dim;
  const int num_rhs;
  const bool conjugate;

  BSR_GEMM_Transpose_Functor(const value_type alpha_, const AMatrix &m_A_, const XVector &m_x_, YVector &m_y_,
                             const bool conj_)
      : alpha(alpha_),
        m_A(m_A_),
        m_x(m_x_),
        m_y(m_y_),
        block_dim(static_cast<int>(m_A_.blockDim())),
        num_rhs(static_cast<int>(m_x_.extent(1))),
        conjugate(conj_) {
    static_assert(static_cast<int>(XVector::rank) == 2, "XVector must be a rank 2 View.");
    static_assert(static_cast<int>(YVector::rank) == 2, "YVector must be a rank 2 View.");
  }

  KOKKOS_INLINE_FUNCTION
  void operator()(const ordinal_type iBlock) const {
    //
    const auto xstart        = iBlock * block_dim;
    const auto xview         = Kokkos::subview(m_x, Kokkos::make_pair(xstart, xstart + block_dim), Kokkos::ALL());
    const auto start         = m_A.graph.row_map(iBlock);
    const ordinal_type count = static_cast<ordinal_type>(m_A.graph.row_map(iBlock + 1) - start);
    const auto row           = m_A.block_row_Const(iBlock);
    const auto beta1         = static_cast<value_type>(1);
    const auto alpha1        = beta1;
<<<<<<< HEAD
    const auto ldx           = m_x.stride_1();
=======
    const auto ldx           = m_x.stride(1);
>>>>>>> 156f70d4
    //
    if (conjugate) {
      for (ordinal_type ic = 0; ic < count; ++ic) {
        const auto Aview  = row.block(ic);
        const auto ystart = row.block_colidx(ic) * block_dim;
        for (ordinal_type jr = 0; jr < num_rhs; ++jr) {
          for (ordinal_type jj = 0; jj < block_dim; ++jj) {
            value_type t(0);
            for (ordinal_type ii = 0; ii < block_dim; ++ii) {
              const auto aval = Kokkos::ArithTraits<value_type>::conj(Aview(ii, jj));
              t += aval * xview(ii, jr);
            }
            t *= alpha;
            Kokkos::atomic_add(&m_y(ystart + jj, jr), t);
          }
        }
      }
    } else {
      for (ordinal_type ic = 0; ic < count; ++ic) {
        const auto Aview  = row.block(ic);
        const auto ystart = row.block_colidx(ic) * block_dim;
        for (ordinal_type jr = 0; jr < num_rhs; ++jr) {
          for (ordinal_type jj = 0; jj < block_dim; ++jj) {
            value_type t(0);
            KokkosBlas::Impl::SerialGemvInternal<KokkosBlas::Algo::Gemv::Blocked>::invoke<value_type, value_type>(
<<<<<<< HEAD
                1, block_dim, alpha1, Aview.data() + jj, Aview.stride_1(), Aview.stride_0(), xview.data() + jr * ldx,
                xview.stride_0(), beta1, &t, 1);
=======
                1, block_dim, alpha1, Aview.data() + jj, Aview.stride(1), Aview.stride(0), xview.data() + jr * ldx,
                xview.stride(0), beta1, &t, 1);
>>>>>>> 156f70d4
            t *= alpha;
            Kokkos::atomic_add(&m_y(ystart + jj, jr), t);
          }
        }
      }
    }
  }

  KOKKOS_INLINE_FUNCTION
  void operator()(const team_member &dev) const {
    using y_value_type        = typename YVector::non_const_value_type;
    const ordinal_type iBlock = static_cast<ordinal_type>(dev.league_rank());

    const size_type X_ptBeg = iBlock * block_dim;
    const size_type X_ptEnd = X_ptBeg + block_dim;
    const auto X_cur        = Kokkos::subview(m_x, ::Kokkos::make_pair(X_ptBeg, X_ptEnd), Kokkos::ALL());

    const auto myRow = m_A.block_row_Const(iBlock);
    const auto count = myRow.length;

    const y_value_type val_zero = Kokkos::ArithTraits<y_value_type>::zero();
    y_value_type *shared_y = (y_value_type *)dev.team_shmem().get_shmem(block_dim * num_rhs * sizeof(y_value_type));

    if (conjugate) {
      for (ordinal_type jBlock = 0; jBlock < count; ++jBlock) {
        const auto A_cur = myRow.block(jBlock);
        //
        KokkosBatched::TeamVectorGemmInternal<KokkosBatched::Algo::Gemm::Unblocked, true>::invoke(
<<<<<<< HEAD
            dev, block_dim, num_rhs, block_dim, alpha, A_cur.data(), static_cast<int>(A_cur.stride_1()),
            static_cast<int>(A_cur.stride_0()), X_cur.data(), static_cast<int>(X_cur.stride_0()),
            static_cast<int>(X_cur.stride_1()), val_zero, shared_y, 1, block_dim);
=======
            dev, block_dim, num_rhs, block_dim, alpha, A_cur.data(), static_cast<int>(A_cur.stride(1)),
            static_cast<int>(A_cur.stride(0)), X_cur.data(), static_cast<int>(X_cur.stride(0)),
            static_cast<int>(X_cur.stride(1)), val_zero, shared_y, 1, block_dim);
>>>>>>> 156f70d4
        //
        dev.team_barrier();
        //
        const auto Y_blkCol = myRow.block_colidx(jBlock);
        const auto Y_ptBeg  = Y_blkCol * block_dim;
        auto Y_cur          = Kokkos::subview(m_y, ::Kokkos::make_pair(Y_ptBeg, Y_ptBeg + block_dim), Kokkos::ALL());
        Kokkos::parallel_for(Kokkos::TeamThreadRange(dev, 0, num_rhs), [&](const ordinal_type &kc) {
          Kokkos::parallel_for(Kokkos::ThreadVectorRange(dev, 0, block_dim), [&](const ordinal_type &kr) {
            Kokkos::atomic_add(&Y_cur(kr, kc), shared_y[kr + kc * block_dim]);
          });
        });
        dev.team_barrier();
      }
    } else {
      for (ordinal_type jBlock = 0; jBlock < count; ++jBlock) {
        const auto A_cur = myRow.block(jBlock);
        //
        KokkosBatched::TeamVectorGemmInternal<KokkosBatched::Algo::Gemm::Unblocked, false>::invoke(
<<<<<<< HEAD
            dev, block_dim, num_rhs, block_dim, alpha, A_cur.data(), static_cast<int>(A_cur.stride_1()),
            static_cast<int>(A_cur.stride_0()), X_cur.data(), static_cast<int>(X_cur.stride_0()),
            static_cast<int>(X_cur.stride_1()), val_zero, shared_y, 1, block_dim);
=======
            dev, block_dim, num_rhs, block_dim, alpha, A_cur.data(), static_cast<int>(A_cur.stride(1)),
            static_cast<int>(A_cur.stride(0)), X_cur.data(), static_cast<int>(X_cur.stride(0)),
            static_cast<int>(X_cur.stride(1)), val_zero, shared_y, 1, block_dim);
>>>>>>> 156f70d4
        //
        dev.team_barrier();
        //
        const auto Y_blkCol = myRow.block_colidx(jBlock);
        const auto Y_ptBeg  = Y_blkCol * block_dim;
        auto Y_cur          = Kokkos::subview(m_y, ::Kokkos::make_pair(Y_ptBeg, Y_ptBeg + block_dim), Kokkos::ALL());
        Kokkos::parallel_for(Kokkos::TeamThreadRange(dev, 0, num_rhs), [&](const ordinal_type &kc) {
          Kokkos::parallel_for(Kokkos::ThreadVectorRange(dev, 0, block_dim), [&](const ordinal_type &kr) {
            Kokkos::atomic_add(&Y_cur(kr, kc), shared_y[kr + kc * block_dim]);
          });
        });
        dev.team_barrier();
      }
    }
  }
};

/* ******************* */

/// \brief  spMatMultiVec_transpose: version for CPU execution spaces
/// (RangePolicy or trivial serial impl used)
template <class execution_space, class Handle, class AT, class AO, class AD, class AS, class AlphaType, class XVector,
          class BetaType, class YVector,
          typename std::enable_if<!KokkosKernels::Impl::is_gpu_exec_space_v<typename YVector::execution_space>>::type
              * = nullptr>
void spMatMultiVec_transpose(
    const execution_space &exec, Handle *handle, const AlphaType &alpha,
    const KokkosSparse::Experimental::BsrMatrix<AT, AO, AD, Kokkos::MemoryTraits<Kokkos::Unmanaged>, AS> &A,
    const XVector &x, const BetaType &beta, YVector &y, bool useConjugate) {
  // This is required to maintain semantics of KokkosKernels native SpMV:
  // if y contains NaN but beta = 0, the result y should be filled with 0.
  // For example, this is useful for passing in uninitialized y and beta=0.
  if (beta == Kokkos::ArithTraits<BetaType>::zero())
    Kokkos::deep_copy(exec, y, Kokkos::ArithTraits<BetaType>::zero());
  else if (beta != Kokkos::ArithTraits<BetaType>::one())
    KokkosBlas::scal(exec, y, beta, y);
  //
  // Treat the case y <- alpha * A^T * x + beta * y
  //
  typedef KokkosSparse::Experimental::BsrMatrix<AT, AO, AD, Kokkos::MemoryTraits<Kokkos::Unmanaged>, AS>
      AMatrix_Internal;

  bool use_dynamic_schedule = handle->force_dynamic_schedule;
  bool use_static_schedule  = handle->force_static_schedule;

  BSR_GEMM_Transpose_Functor<execution_space, AMatrix_Internal, XVector, YVector> func(alpha, A, x, y, useConjugate);
  if (((A.nnz() > 10000000) || use_dynamic_schedule) && !use_static_schedule) {
    Kokkos::parallel_for("KokkosSparse::bsr_spm_mv<Transpose,Dynamic>",
                         Kokkos::RangePolicy<execution_space, Kokkos::Schedule<Kokkos::Dynamic>>(exec, 0, A.numRows()),
                         func);
  } else {
    Kokkos::parallel_for("KokkosSparse::bsr_spm_mv<Transpose,Static>",
                         Kokkos::RangePolicy<execution_space, Kokkos::Schedule<Kokkos::Static>>(exec, 0, A.numRows()),
                         func);
  }
}

//
// spMatMultiVec_transpose: version for GPU execution spaces (TeamPolicy used)
//
template <class execution_space, class Handle, class AMatrix, class AlphaType, class XVector, class BetaType,
          class YVector,
          typename std::enable_if<KokkosKernels::Impl::is_gpu_exec_space_v<execution_space>>::type * = nullptr>
void spMatMultiVec_transpose(const execution_space &exec, Handle *handle, const AlphaType &alpha, const AMatrix &A,
                             const XVector &x, const BetaType &beta, YVector &y, bool useConjugate) {
  if (A.numRows() <= 0) {
    return;
  }

  if (beta == Kokkos::ArithTraits<BetaType>::zero())
    Kokkos::deep_copy(exec, y, Kokkos::ArithTraits<BetaType>::zero());
  else if (beta != Kokkos::ArithTraits<BetaType>::one())
    KokkosBlas::scal(exec, y, beta, y);

  bool use_dynamic_schedule = handle->force_dynamic_schedule;
  bool use_static_schedule  = handle->force_static_schedule;
  int team_size             = -1;
  int vector_length         = -1;
  int64_t worksets          = A.numRows();

  const auto block_dim = A.blockDim();
  if (block_dim <= 4) {
    vector_length = 4;
    team_size     = 64;
  } else if (block_dim <= 8) {
    vector_length = 8;
    team_size     = 32;
  } else if (block_dim <= 8) {
    vector_length = 16;
    team_size     = 16;
  } else {
    vector_length = 32;
    team_size     = 8;
  }

  //
  // Use the handle to allow the user to pass in some tuning parameters.
  //
  if (handle->team_size != -1) team_size = handle->team_size;
  if (handle->vector_length != -1) vector_length = handle->vector_length;

  BSR_GEMM_Transpose_Functor<execution_space, AMatrix, XVector, YVector> func(alpha, A, x, y, useConjugate);

  if (((A.nnz() > 10000000) || use_dynamic_schedule) && !use_static_schedule) {
    Kokkos::TeamPolicy<execution_space, Kokkos::Schedule<Kokkos::Dynamic>> policy(exec, 1, 1);
    if (team_size < 0)
      policy = Kokkos::TeamPolicy<execution_space, Kokkos::Schedule<Kokkos::Dynamic>>(exec, worksets, Kokkos::AUTO,
                                                                                      vector_length)
                   .set_scratch_size(
                       0, Kokkos::PerTeam(block_dim * x.extent(1) * sizeof(typename YVector::non_const_value_type)));
    else
      policy = Kokkos::TeamPolicy<execution_space, Kokkos::Schedule<Kokkos::Dynamic>>(exec, worksets, team_size,
                                                                                      vector_length)
                   .set_scratch_size(
                       0, Kokkos::PerTeam(block_dim * x.extent(1) * sizeof(typename YVector::non_const_value_type)));
    Kokkos::parallel_for("KokkosSparse::bsr_spm_mv<Transpose,Dynamic>", policy, func);
  } else {
    Kokkos::TeamPolicy<execution_space, Kokkos::Schedule<Kokkos::Static>> policy(exec, 1, 1);
    if (team_size < 0)
      policy = Kokkos::TeamPolicy<execution_space, Kokkos::Schedule<Kokkos::Static>>(exec, worksets, Kokkos::AUTO,
                                                                                     vector_length)
                   .set_scratch_size(
                       0, Kokkos::PerTeam(block_dim * x.extent(1) * sizeof(typename YVector::non_const_value_type)));
    else
      policy = Kokkos::TeamPolicy<execution_space, Kokkos::Schedule<Kokkos::Static>>(exec, worksets, team_size,
                                                                                     vector_length)
                   .set_scratch_size(
                       0, Kokkos::PerTeam(block_dim * x.extent(1) * sizeof(typename YVector::non_const_value_type)));
    Kokkos::parallel_for("KokkosSparse::bsr_spm_mv<Transpose, Static>", policy, func);
  }
}

/* ******************* */

}  // namespace Bsr
}  // namespace Impl
}  // namespace KokkosSparse

#endif  // KOKKOSSPARSE_IMPL_SPMV_BSRMATRIX_IMPL_HPP_<|MERGE_RESOLUTION|>--- conflicted
+++ resolved
@@ -530,13 +530,8 @@
         const auto Aview  = row.block(ic);
         const auto xstart = row.block_colidx(ic) * block_dim;
         KokkosBlas::Impl::SerialGemvInternal<KokkosBlas::Algo::Gemv::Blocked>::invoke<value_type, value_type>(
-<<<<<<< HEAD
-            block_dim, block_dim, alpha, Aview.data(), block_dim, 1, &m_x(xstart), static_cast<int>(m_x.stride_0()),
-            beta1, &m_y(ystart), static_cast<int>(m_y.stride_0()));
-=======
             block_dim, block_dim, alpha, Aview.data(), block_dim, 1, &m_x(xstart), static_cast<int>(m_x.stride(0)),
             beta1, &m_y(ystart), static_cast<int>(m_y.stride(0)));
->>>>>>> 156f70d4
       }
     }
   }
@@ -553,11 +548,7 @@
     const y_value_type val_one = Kokkos::ArithTraits<y_value_type>::one();
     if (beta != val_one) {
       KokkosBlas::Impl::TeamVectorScaleInternal::invoke(dev, block_dim, beta, Y_cur.data(),
-<<<<<<< HEAD
-                                                        static_cast<int>(Y_cur.stride_0()));
-=======
                                                         static_cast<int>(Y_cur.stride(0)));
->>>>>>> 156f70d4
     }
 
     dev.team_barrier();
@@ -572,13 +563,8 @@
         const auto X_ptBeg  = X_blkCol * block_dim;
         const auto X_cur    = Kokkos::subview(m_x, ::Kokkos::make_pair(X_ptBeg, X_ptBeg + block_dim));
         KokkosBlas::Impl::TeamVectorGemvInternal<KokkosBlas::Algo::Gemv::Unblocked>::invoke(
-<<<<<<< HEAD
-            dev, KokkosBlas::Impl::OpConj{}, A_cur.extent(0), A_cur.extent(1), alpha, A_cur.data(), A_cur.stride_0(),
-            A_cur.stride_1(), X_cur.data(), X_cur.stride_0(), val_one, Y_cur.data(), Y_cur.stride_0());
-=======
             dev, KokkosBlas::Impl::OpConj{}, A_cur.extent(0), A_cur.extent(1), alpha, A_cur.data(), A_cur.stride(0),
             A_cur.stride(1), X_cur.data(), X_cur.stride(0), val_one, Y_cur.data(), Y_cur.stride(0));
->>>>>>> 156f70d4
       }
     } else {
       for (ordinal_type jBlock = 0; jBlock < count; ++jBlock) {
@@ -587,15 +573,9 @@
         const auto X_ptBeg  = X_blkCol * block_dim;
         const auto X_cur    = Kokkos::subview(m_x, ::Kokkos::make_pair(X_ptBeg, X_ptBeg + block_dim));
         KokkosBlas::Impl::TeamVectorGemvInternal<KokkosBlas::Algo::Gemv::Unblocked>::invoke(
-<<<<<<< HEAD
-            dev, block_dim, block_dim, alpha, A_cur.data(), static_cast<int>(A_cur.stride_0()),
-            static_cast<int>(A_cur.stride_1()), X_cur.data(), static_cast<int>(X_cur.stride_0()), val_one, Y_cur.data(),
-            static_cast<int>(Y_cur.stride_0()));
-=======
             dev, block_dim, block_dim, alpha, A_cur.data(), static_cast<int>(A_cur.stride(0)),
             static_cast<int>(A_cur.stride(1)), X_cur.data(), static_cast<int>(X_cur.stride(0)), val_one, Y_cur.data(),
             static_cast<int>(Y_cur.stride(0)));
->>>>>>> 156f70d4
       }
     }
   }
@@ -786,13 +766,8 @@
         for (ordinal_type jj = 0; jj < block_dim; ++jj) {
           value_type t(0);
           KokkosBlas::Impl::SerialGemvInternal<KokkosBlas::Algo::Gemv::Blocked>::invoke<value_type, value_type>(
-<<<<<<< HEAD
-              1, block_dim, alpha1, Aview.data() + jj, Aview.stride_1(), Aview.stride_0(), xview.data(),
-              xview.stride_0(), beta1, &t, 1);
-=======
               1, block_dim, alpha1, Aview.data() + jj, Aview.stride(1), Aview.stride(0), xview.data(), xview.stride(0),
               beta1, &t, 1);
->>>>>>> 156f70d4
           t *= alpha;
           Kokkos::atomic_add(&m_y(ystart + jj), t);
         }
@@ -840,14 +815,8 @@
         const auto A_cur = myRow.block(jBlock);
         //
         KokkosBlas::Impl::TeamVectorGemvInternal<KokkosBlas::Algo::Gemv::Unblocked>::invoke(
-<<<<<<< HEAD
-            dev, block_dim, block_dim, alpha, A_cur.data(), static_cast<int>(A_cur.stride_1()),
-            static_cast<int>(A_cur.stride_0()), X_cur.data(), static_cast<int>(X_cur.stride_0()), val_zero, shared_y,
-            1);
-=======
             dev, block_dim, block_dim, alpha, A_cur.data(), static_cast<int>(A_cur.stride(1)),
             static_cast<int>(A_cur.stride(0)), X_cur.data(), static_cast<int>(X_cur.stride(0)), val_zero, shared_y, 1);
->>>>>>> 156f70d4
         //
         dev.team_barrier();
         //
@@ -1036,13 +1005,8 @@
     const ordinal_type count = static_cast<ordinal_type>(m_A.graph.row_map(iBlock + 1) - start);
     const auto row           = m_A.block_row_Const(iBlock);
     const auto beta1         = static_cast<value_type>(1);
-<<<<<<< HEAD
-    const auto ldx           = m_x.stride_1();
-    const auto ldy           = m_y.stride_1();
-=======
     const auto ldx           = m_x.stride(1);
     const auto ldy           = m_y.stride(1);
->>>>>>> 156f70d4
     //
     if (conjugate) {
       for (ordinal_type ic = 0; ic < count; ++ic) {
@@ -1067,13 +1031,8 @@
             KokkosBlas::Impl::OpID, KokkosBlas::Impl::OpID, value_type, value_type>(
             KokkosBlas::Impl::OpID(), KokkosBlas::Impl::OpID(), static_cast<ordinal_type>(block_dim),
             static_cast<ordinal_type>(num_rhs), static_cast<ordinal_type>(block_dim), alpha, Aview.data(),
-<<<<<<< HEAD
-            Aview.stride_0(), Aview.stride_1(), &m_x(xstart, 0), m_x.stride_0(), ldx, beta1, &m_y(ystart, 0),
-            m_y.stride_0(), ldy);
-=======
             Aview.stride(0), Aview.stride(1), &m_x(xstart, 0), m_x.stride(0), ldx, beta1, &m_y(ystart, 0),
             m_y.stride(0), ldy);
->>>>>>> 156f70d4
       }
     }
   }
@@ -1090,13 +1049,8 @@
     const y_value_type val_one = Kokkos::ArithTraits<y_value_type>::one();
     if (beta != val_one) {
       KokkosBlas::Impl::TeamVectorScaleInternal::invoke(dev, block_dim, num_rhs, beta, Y_cur.data(),
-<<<<<<< HEAD
-                                                        static_cast<int>(Y_cur.stride_0()),
-                                                        static_cast<int>(Y_cur.stride_1()));
-=======
                                                         static_cast<int>(Y_cur.stride(0)),
                                                         static_cast<int>(Y_cur.stride(1)));
->>>>>>> 156f70d4
     }
 
     dev.team_barrier();
@@ -1112,15 +1066,9 @@
         const auto X_cur    = Kokkos::subview(m_x, ::Kokkos::make_pair(X_ptBeg, X_ptBeg + block_dim), Kokkos::ALL());
         KokkosBatched::TeamVectorGemmInternal<KokkosBatched::Algo::Gemm::Unblocked, true>::invoke(
             dev, static_cast<int>(block_dim), static_cast<int>(num_rhs), static_cast<int>(block_dim), alpha,
-<<<<<<< HEAD
-            A_cur.data(), static_cast<int>(A_cur.stride_0()), static_cast<int>(A_cur.stride_1()), X_cur.data(),
-            static_cast<int>(X_cur.stride_0()), static_cast<int>(X_cur.stride_1()), val_one, Y_cur.data(),
-            static_cast<int>(Y_cur.stride_0()), static_cast<int>(Y_cur.stride_1()));
-=======
             A_cur.data(), static_cast<int>(A_cur.stride(0)), static_cast<int>(A_cur.stride(1)), X_cur.data(),
             static_cast<int>(X_cur.stride(0)), static_cast<int>(X_cur.stride(1)), val_one, Y_cur.data(),
             static_cast<int>(Y_cur.stride(0)), static_cast<int>(Y_cur.stride(1)));
->>>>>>> 156f70d4
       }
     } else {
       for (ordinal_type jBlock = 0; jBlock < count; ++jBlock) {
@@ -1129,17 +1077,10 @@
         const auto X_ptBeg  = X_blkCol * block_dim;
         const auto X_cur    = Kokkos::subview(m_x, ::Kokkos::make_pair(X_ptBeg, X_ptBeg + block_dim), Kokkos::ALL());
         KokkosBatched::TeamVectorGemmInternal<KokkosBatched::Algo::Gemm::Unblocked, false>::invoke(
-<<<<<<< HEAD
-            dev, block_dim, num_rhs, block_dim, alpha, A_cur.data(), static_cast<int>(A_cur.stride_0()),
-            static_cast<int>(A_cur.stride_1()), X_cur.data(), static_cast<int>(X_cur.stride_0()),
-            static_cast<int>(X_cur.stride_1()), val_one, Y_cur.data(), static_cast<int>(Y_cur.stride_0()),
-            static_cast<int>(Y_cur.stride_1()));
-=======
             dev, block_dim, num_rhs, block_dim, alpha, A_cur.data(), static_cast<int>(A_cur.stride(0)),
             static_cast<int>(A_cur.stride(1)), X_cur.data(), static_cast<int>(X_cur.stride(0)),
             static_cast<int>(X_cur.stride(1)), val_one, Y_cur.data(), static_cast<int>(Y_cur.stride(0)),
             static_cast<int>(Y_cur.stride(1)));
->>>>>>> 156f70d4
       }
     }
   }
@@ -1309,11 +1250,7 @@
     const auto row           = m_A.block_row_Const(iBlock);
     const auto beta1         = static_cast<value_type>(1);
     const auto alpha1        = beta1;
-<<<<<<< HEAD
-    const auto ldx           = m_x.stride_1();
-=======
     const auto ldx           = m_x.stride(1);
->>>>>>> 156f70d4
     //
     if (conjugate) {
       for (ordinal_type ic = 0; ic < count; ++ic) {
@@ -1339,13 +1276,8 @@
           for (ordinal_type jj = 0; jj < block_dim; ++jj) {
             value_type t(0);
             KokkosBlas::Impl::SerialGemvInternal<KokkosBlas::Algo::Gemv::Blocked>::invoke<value_type, value_type>(
-<<<<<<< HEAD
-                1, block_dim, alpha1, Aview.data() + jj, Aview.stride_1(), Aview.stride_0(), xview.data() + jr * ldx,
-                xview.stride_0(), beta1, &t, 1);
-=======
                 1, block_dim, alpha1, Aview.data() + jj, Aview.stride(1), Aview.stride(0), xview.data() + jr * ldx,
                 xview.stride(0), beta1, &t, 1);
->>>>>>> 156f70d4
             t *= alpha;
             Kokkos::atomic_add(&m_y(ystart + jj, jr), t);
           }
@@ -1374,15 +1306,9 @@
         const auto A_cur = myRow.block(jBlock);
         //
         KokkosBatched::TeamVectorGemmInternal<KokkosBatched::Algo::Gemm::Unblocked, true>::invoke(
-<<<<<<< HEAD
-            dev, block_dim, num_rhs, block_dim, alpha, A_cur.data(), static_cast<int>(A_cur.stride_1()),
-            static_cast<int>(A_cur.stride_0()), X_cur.data(), static_cast<int>(X_cur.stride_0()),
-            static_cast<int>(X_cur.stride_1()), val_zero, shared_y, 1, block_dim);
-=======
             dev, block_dim, num_rhs, block_dim, alpha, A_cur.data(), static_cast<int>(A_cur.stride(1)),
             static_cast<int>(A_cur.stride(0)), X_cur.data(), static_cast<int>(X_cur.stride(0)),
             static_cast<int>(X_cur.stride(1)), val_zero, shared_y, 1, block_dim);
->>>>>>> 156f70d4
         //
         dev.team_barrier();
         //
@@ -1401,15 +1327,9 @@
         const auto A_cur = myRow.block(jBlock);
         //
         KokkosBatched::TeamVectorGemmInternal<KokkosBatched::Algo::Gemm::Unblocked, false>::invoke(
-<<<<<<< HEAD
-            dev, block_dim, num_rhs, block_dim, alpha, A_cur.data(), static_cast<int>(A_cur.stride_1()),
-            static_cast<int>(A_cur.stride_0()), X_cur.data(), static_cast<int>(X_cur.stride_0()),
-            static_cast<int>(X_cur.stride_1()), val_zero, shared_y, 1, block_dim);
-=======
             dev, block_dim, num_rhs, block_dim, alpha, A_cur.data(), static_cast<int>(A_cur.stride(1)),
             static_cast<int>(A_cur.stride(0)), X_cur.data(), static_cast<int>(X_cur.stride(0)),
             static_cast<int>(X_cur.stride(1)), val_zero, shared_y, 1, block_dim);
->>>>>>> 156f70d4
         //
         dev.team_barrier();
         //
