//@HEADER
// ************************************************************************
//
//                        Kokkos v. 4.0
//       Copyright (2022) National Technology & Engineering
//               Solutions of Sandia, LLC (NTESS).
//
// Under the terms of Contract DE-NA0003525 with NTESS,
// the U.S. Government retains certain rights in this software.
//
// Part of Kokkos, under the Apache License v2.0 with LLVM Exceptions.
// See https://kokkos.org/LICENSE for license information.
// SPDX-License-Identifier: Apache-2.0 WITH LLVM-exception
//
//@HEADER

#ifndef KOKKOSSPARSE_BSRMATRIX_SPMV_IMPL_V42_HPP
#define KOKKOSSPARSE_BSRMATRIX_SPMV_IMPL_V42_HPP

#include <Kokkos_Core.hpp>

#include <KokkosKernels_ViewUtils.hpp>

namespace KokkosSparse {
namespace Impl {

/* One thread for each entry in the product multivector

   Each thread accumulates the partial products for its entry, and writes it
   out.
*/
template <typename Alpha, typename AMatrix, typename XVector, typename Beta, typename YVector>
class BsrSpmvV42NonTrans {
  Alpha alpha_;
  AMatrix a_;
  XVector x_;
  Beta beta_;
  YVector y_;

 public:
  BsrSpmvV42NonTrans(const Alpha &alpha, const AMatrix &a, const XVector &x, const Beta &beta, const YVector &y)
      : alpha_(alpha), a_(a), x_(x), beta_(beta), y_(y) {}

  template <unsigned BLOCK_SIZE = 0>
  KOKKOS_INLINE_FUNCTION void impl(const size_t k) const {
    using a_ordinal_type   = typename AMatrix::non_const_ordinal_type;
    using a_size_type      = typename AMatrix::non_const_size_type;
    using y_value_type     = typename YVector::non_const_value_type;
    using const_block_type = typename AMatrix::const_block_type;

    const a_ordinal_type irhs = k / y_.extent(0);
    const a_ordinal_type row  = k % y_.extent(0);

    // scale by beta
    if (0 == beta_) {
      y_(row, irhs) = 0;  // convert NaN to 0
    } else if (1 != beta_) {
      y_(row, irhs) *= beta_;
    }

    // for non-zero template instantiations,
    // constant propagation should optimize divmod
    a_ordinal_type blocksz;
    if constexpr (0 == BLOCK_SIZE) {
      blocksz = a_.blockDim();
    } else {
      blocksz = BLOCK_SIZE;
    }

    if (0 != alpha_) {
      const a_ordinal_type blockRow = row / blocksz;
      const a_ordinal_type lclrow   = row % blocksz;
      y_value_type accum            = 0;
      const a_size_type j_begin     = a_.graph.row_map(blockRow);
      const a_size_type j_end       = a_.graph.row_map(blockRow + 1);
      for (a_size_type j = j_begin; j < j_end; ++j) {
        const_block_type b            = a_.unmanaged_block_const(j);
        const a_ordinal_type blockcol = a_.graph.entries(j);
        const a_ordinal_type x_start  = blockcol * blocksz;

        const auto x_lcl = Kokkos::subview(x_, Kokkos::make_pair(x_start, x_start + blocksz), irhs);
        for (a_ordinal_type i = 0; i < blocksz; ++i) {
          accum += b(lclrow, i) * x_lcl(i);
        }
      }
      y_(row, irhs) += alpha_ * accum;
    }
  }

  KOKKOS_INLINE_FUNCTION void operator()(const size_t k) const {
    if (false) {
    }
    // clang-format off
    else if ( 1 == a_.blockDim()) { impl< 1>(k); }
    else if ( 2 == a_.blockDim()) { impl< 2>(k); }
    else if ( 3 == a_.blockDim()) { impl< 3>(k); }
    else if ( 4 == a_.blockDim()) { impl< 4>(k); }
    else if ( 5 == a_.blockDim()) { impl< 5>(k); }
    else if ( 6 == a_.blockDim()) { impl< 6>(k); }
    else if ( 7 == a_.blockDim()) { impl< 7>(k); }
    else if ( 8 == a_.blockDim()) { impl< 8>(k); }
    else if ( 9 == a_.blockDim()) { impl< 9>(k); }
    else if (10 == a_.blockDim()) { impl<10>(k); }
    else if (11 == a_.blockDim()) { impl<11>(k); }
    // clang-format on
    else {
      impl<0>(k);
    }
  }
};

template <typename Alpha, typename AMatrix, typename XVector, typename Beta, typename YVector>
void apply_v42(const typename AMatrix::execution_space &exec, const Alpha &alpha, const AMatrix &a, const XVector &x,
               const Beta &beta, const YVector &y) {
  using execution_space = typename AMatrix::execution_space;

  Kokkos::RangePolicy<execution_space> policy(exec, 0, y.size());
  if constexpr (YVector::rank == 1) {
    // Implementation expects a 2D view, so create an unmanaged 2D view
    // with extent 1 in the second dimension
<<<<<<< HEAD
    using Y2D = KokkosKernels::Impl::with_unmanaged_t<Kokkos::View<
        typename YVector::value_type * [1], typename YVector::array_layout,
        typename YVector::device_type, typename YVector::memory_traits>>;
    using X2D = KokkosKernels::Impl::with_unmanaged_t<Kokkos::View<
        typename XVector::value_type * [1], typename XVector::array_layout,
        typename XVector::device_type, typename XVector::memory_traits>>;
=======
    using Y2D = KokkosKernels::Impl::with_unmanaged_t<
        Kokkos::View<typename YVector::value_type *[1], typename YVector::array_layout, typename YVector::device_type,
                     typename YVector::memory_traits>>;
    using X2D = KokkosKernels::Impl::with_unmanaged_t<
        Kokkos::View<typename XVector::value_type *[1], typename XVector::array_layout, typename XVector::device_type,
                     typename XVector::memory_traits>>;
>>>>>>> 8e442f59
    const Y2D yu(y.data(), y.extent(0), 1);
    const X2D xu(x.data(), x.extent(0), 1);
    BsrSpmvV42NonTrans op(alpha, a, xu, beta, yu);
    Kokkos::parallel_for(policy, op);
  } else {
    BsrSpmvV42NonTrans op(alpha, a, x, beta, y);
    Kokkos::parallel_for(policy, op);
  }
}

}  // namespace Impl
}  // namespace KokkosSparse

#endif  // KOKKOSSPARSE_BSRMATRIX_SPMV_IMPL_V42_HPP<|MERGE_RESOLUTION|>--- conflicted
+++ resolved
@@ -118,21 +118,12 @@
   if constexpr (YVector::rank == 1) {
     // Implementation expects a 2D view, so create an unmanaged 2D view
     // with extent 1 in the second dimension
-<<<<<<< HEAD
-    using Y2D = KokkosKernels::Impl::with_unmanaged_t<Kokkos::View<
-        typename YVector::value_type * [1], typename YVector::array_layout,
-        typename YVector::device_type, typename YVector::memory_traits>>;
-    using X2D = KokkosKernels::Impl::with_unmanaged_t<Kokkos::View<
-        typename XVector::value_type * [1], typename XVector::array_layout,
-        typename XVector::device_type, typename XVector::memory_traits>>;
-=======
     using Y2D = KokkosKernels::Impl::with_unmanaged_t<
         Kokkos::View<typename YVector::value_type *[1], typename YVector::array_layout, typename YVector::device_type,
                      typename YVector::memory_traits>>;
     using X2D = KokkosKernels::Impl::with_unmanaged_t<
         Kokkos::View<typename XVector::value_type *[1], typename XVector::array_layout, typename XVector::device_type,
                      typename XVector::memory_traits>>;
->>>>>>> 8e442f59
     const Y2D yu(y.data(), y.extent(0), 1);
     const X2D xu(x.data(), x.extent(0), 1);
     BsrSpmvV42NonTrans op(alpha, a, xu, beta, yu);
