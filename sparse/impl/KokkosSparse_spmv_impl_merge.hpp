--- conflicted
+++ resolved
@@ -69,16 +69,6 @@
 
   template <bool NONZEROS_USE_SCRATCH, bool ROWENDS_USE_SCRATCH, bool Y_USE_SCRATCH, bool CONJ>
   struct SpmvMergeImplFunctor {
-<<<<<<< HEAD
-    SpmvMergeImplFunctor(const y_value_type& _alpha, const AMatrix& _A, const XVector& _x, const YVector& _y,
-                         const A_size_type pathLengthThreadChunk)
-        : alpha(_alpha), A(_A), x(_x), y(_y), pathLengthThreadChunk_(pathLengthThreadChunk) {}
-
-    y_value_type alpha;
-    AMatrix A;
-    XVector x;
-    YVector y;
-=======
     SpmvMergeImplFunctor(const y_value_type& alpha, const AMatrix& A, const XVector& x, const YVector& y,
                          const A_size_type pathLengthThreadChunk)
         : alpha_(alpha), A_(A), x_(x), y_(y), pathLengthThreadChunk_(pathLengthThreadChunk) {}
@@ -87,17 +77,12 @@
     AMatrix A_;
     XVector x_;
     YVector y_;
->>>>>>> 156f70d4
     A_size_type pathLengthThreadChunk_;
 
     KOKKOS_INLINE_FUNCTION void operator()(const team_member& thread) const {
       const A_size_type pathLengthTeamChunk = thread.team_size() * pathLengthThreadChunk_;
 
-<<<<<<< HEAD
-      const A_size_type pathLength = A.numRows() + A.nnz();
-=======
       const A_size_type pathLength = A_.numRows() + A_.nnz();
->>>>>>> 156f70d4
       const A_size_type teamD      = thread.league_rank() * pathLengthTeamChunk;  // diagonal
       const A_size_type teamDEnd   = KOKKOSKERNELS_MACRO_MIN(teamD + pathLengthTeamChunk, pathLength);
 
@@ -144,17 +129,10 @@
         // however, guard against reading off the end of the view
         Kokkos::parallel_for(Kokkos::TeamThreadRange(thread, teamRowBegin, teamRowEnd + 1),
                              [&](const A_ordinal_type& i) {
-<<<<<<< HEAD
-                               if (i < A.numRows()) {
-                                 rowEndsS[i - teamRowBegin] = rowEnds(i);
-                               } else {
-                                 rowEndsS[i - teamRowBegin] = A.nnz();
-=======
                                if (i < A_.numRows()) {
                                  rowEndsS[i - teamRowBegin] = rowEnds(i);
                                } else {
                                  rowEndsS[i - teamRowBegin] = A_.nnz();
->>>>>>> 156f70d4
                                }
                              });
       } else {
@@ -165,13 +143,8 @@
         valuesS  = (A_value_type*)thread.team_shmem().get_shmem(pathLengthTeamChunk * sizeof(A_value_type));
         entriesS = (A_ordinal_type*)thread.team_shmem().get_shmem(pathLengthTeamChunk * sizeof(A_ordinal_type));
         Kokkos::parallel_for(Kokkos::TeamThreadRange(thread, teamNnzBegin, teamNnzEnd), [&](const A_ordinal_type& i) {
-<<<<<<< HEAD
-          valuesS[i - teamNnzBegin]  = A.values(i);
-          entriesS[i - teamNnzBegin] = A.graph.entries(i);
-=======
           valuesS[i - teamNnzBegin]  = A_.values(i);
           entriesS[i - teamNnzBegin] = A_.graph.entries(i);
->>>>>>> 156f70d4
         });
       } else {
         (void)(entriesS == entriesS);  // set but unused, expr has no effect
@@ -182,11 +155,7 @@
         yS = (y_value_type*)thread.team_shmem().get_shmem(pathLengthTeamChunk * sizeof(y_value_type));
         Kokkos::parallel_for(Kokkos::TeamThreadRange(thread, teamRowBegin, teamRowEnd + 1),
                              [&](const A_ordinal_type& i) {
-<<<<<<< HEAD
-                               if (i < A.numRows()) {
-=======
                                if (i < A_.numRows()) {
->>>>>>> 156f70d4
                                  yS[i - teamRowBegin] = 0;
                                }
                              });
@@ -225,11 +194,7 @@
       A_ordinal_type curRow = threadRowBegin;
       A_size_type curNnz    = threadNnzBegin;
       for (A_size_type i = 0;
-<<<<<<< HEAD
-           i < pathLengthThreadChunk_ /*some threads have less work*/ && curNnz < A.nnz() + 1 && curRow < A.numRows();
-=======
            i < pathLengthThreadChunk_ /*some threads have less work*/ && curNnz < A_.nnz() + 1 && curRow < A_.numRows();
->>>>>>> 156f70d4
            ++i) {
         A_size_type curRowEnd;
         if constexpr (ROWENDS_USE_SCRATCH) {
@@ -276,19 +241,11 @@
 
         Kokkos::parallel_for(Kokkos::TeamThreadRange(thread, teamRowBegin, teamRowEnd + 1),
                              [&](const A_ordinal_type& i) {
-<<<<<<< HEAD
-                               if (i < A.numRows()) {
-                                 if (i > teamRowBegin && i < teamRowEnd) {
-                                   y(i) += yS[i - teamRowBegin];
-                                 } else {
-                                   Kokkos::atomic_add(&y(i), yS[i - teamRowBegin]);
-=======
                                if (i < A_.numRows()) {
                                  if (i > teamRowBegin && i < teamRowEnd) {
                                    y_(i) += yS[i - teamRowBegin];
                                  } else {
                                    Kokkos::atomic_add(&y_(i), yS[i - teamRowBegin]);
->>>>>>> 156f70d4
                                  }
                                }
                              });
