//@HEADER
// ************************************************************************
//
//                        Kokkos v. 4.0
//       Copyright (2022) National Technology & Engineering
//               Solutions of Sandia, LLC (NTESS).
//
// Under the terms of Contract DE-NA0003525 with NTESS,
// the U.S. Government retains certain rights in this software.
//
// Part of Kokkos, under the Apache License v2.0 with LLVM Exceptions.
// See https://kokkos.org/LICENSE for license information.
// SPDX-License-Identifier: Apache-2.0 WITH LLVM-exception
//
//@HEADER
#ifndef KOKKOSSPARSE_IMPL_SPMV_SPEC_HPP_
#define KOKKOSSPARSE_IMPL_SPMV_SPEC_HPP_

#include <KokkosKernels_config.h>
#include <Kokkos_Core.hpp>
#include <Kokkos_ArithTraits.hpp>

#include "KokkosSparse_CrsMatrix.hpp"
#include "KokkosSparse_spmv_handle.hpp"
// Include the actual functors
#if !defined(KOKKOSKERNELS_ETI_ONLY) || KOKKOSKERNELS_IMPL_COMPILE_LIBRARY
#include <KokkosSparse_spmv_impl.hpp>
#endif

namespace KokkosSparse {
namespace Impl {
// Specialization struct which defines whether a specialization exists
<<<<<<< HEAD
template <class ExecutionSpace, class Handle, class AMatrix, class XVector,
          class YVector>
struct spmv_eti_spec_avail {
  enum : bool { value = false };
};
template <class ExecutionSpace, class Handle, class AMatrix, class XVector,
          class YVector,
          const bool integerScalarType =
              std::is_integral_v<typename AMatrix::non_const_value_type>>
=======
template <class ExecutionSpace, class Handle, class AMatrix, class XVector, class YVector>
struct spmv_eti_spec_avail {
  enum : bool { value = false };
};
template <class ExecutionSpace, class Handle, class AMatrix, class XVector, class YVector,
          const bool integerScalarType = std::is_integral_v<typename AMatrix::non_const_value_type>>
>>>>>>> 8e442f59
struct spmv_mv_eti_spec_avail {
  enum : bool { value = false };
};

}  // namespace Impl
}  // namespace KokkosSparse

<<<<<<< HEAD
#define KOKKOSSPARSE_SPMV_ETI_SPEC_AVAIL(SCALAR_TYPE, ORDINAL_TYPE,            \
                                         OFFSET_TYPE, LAYOUT_TYPE,             \
                                         EXEC_SPACE_TYPE, MEM_SPACE_TYPE)      \
  template <>                                                                  \
  struct spmv_eti_spec_avail<                                                  \
      EXEC_SPACE_TYPE,                                                         \
      KokkosSparse::Impl::SPMVHandleImpl<EXEC_SPACE_TYPE, MEM_SPACE_TYPE,      \
                                         SCALAR_TYPE, OFFSET_TYPE,             \
                                         ORDINAL_TYPE>,                        \
      KokkosSparse::CrsMatrix<const SCALAR_TYPE, const ORDINAL_TYPE,           \
                              Kokkos::Device<EXEC_SPACE_TYPE, MEM_SPACE_TYPE>, \
                              Kokkos::MemoryTraits<Kokkos::Unmanaged>,         \
                              const OFFSET_TYPE>,                              \
      Kokkos::View<                                                            \
          SCALAR_TYPE const*, LAYOUT_TYPE,                                     \
          Kokkos::Device<EXEC_SPACE_TYPE, MEM_SPACE_TYPE>,                     \
          Kokkos::MemoryTraits<Kokkos::Unmanaged | Kokkos::RandomAccess>>,     \
      Kokkos::View<SCALAR_TYPE*, LAYOUT_TYPE,                                  \
                   Kokkos::Device<EXEC_SPACE_TYPE, MEM_SPACE_TYPE>,            \
                   Kokkos::MemoryTraits<Kokkos::Unmanaged>>> {                 \
    enum : bool { value = true };                                              \
  };

#define KOKKOSSPARSE_SPMV_MV_ETI_SPEC_AVAIL(SCALAR_TYPE, ORDINAL_TYPE,         \
                                            OFFSET_TYPE, LAYOUT_TYPE,          \
                                            EXEC_SPACE_TYPE, MEM_SPACE_TYPE)   \
  template <>                                                                  \
  struct spmv_mv_eti_spec_avail<                                               \
      EXEC_SPACE_TYPE,                                                         \
      KokkosSparse::Impl::SPMVHandleImpl<EXEC_SPACE_TYPE, MEM_SPACE_TYPE,      \
                                         SCALAR_TYPE, OFFSET_TYPE,             \
                                         ORDINAL_TYPE>,                        \
      KokkosSparse::CrsMatrix<const SCALAR_TYPE, const ORDINAL_TYPE,           \
                              Kokkos::Device<EXEC_SPACE_TYPE, MEM_SPACE_TYPE>, \
                              Kokkos::MemoryTraits<Kokkos::Unmanaged>,         \
                              const OFFSET_TYPE>,                              \
      Kokkos::View<                                                            \
          SCALAR_TYPE const**, LAYOUT_TYPE,                                    \
          Kokkos::Device<EXEC_SPACE_TYPE, MEM_SPACE_TYPE>,                     \
          Kokkos::MemoryTraits<Kokkos::Unmanaged | Kokkos::RandomAccess>>,     \
      Kokkos::View<SCALAR_TYPE**, LAYOUT_TYPE,                                 \
                   Kokkos::Device<EXEC_SPACE_TYPE, MEM_SPACE_TYPE>,            \
                   Kokkos::MemoryTraits<Kokkos::Unmanaged>>> {                 \
    enum : bool { value = true };                                              \
=======
#define KOKKOSSPARSE_SPMV_ETI_SPEC_AVAIL(SCALAR_TYPE, ORDINAL_TYPE, OFFSET_TYPE, LAYOUT_TYPE, EXEC_SPACE_TYPE,        \
                                         MEM_SPACE_TYPE)                                                              \
  template <>                                                                                                         \
  struct spmv_eti_spec_avail<                                                                                         \
      EXEC_SPACE_TYPE,                                                                                                \
      KokkosSparse::Impl::SPMVHandleImpl<EXEC_SPACE_TYPE, MEM_SPACE_TYPE, SCALAR_TYPE, OFFSET_TYPE, ORDINAL_TYPE>,    \
      KokkosSparse::CrsMatrix<const SCALAR_TYPE, const ORDINAL_TYPE, Kokkos::Device<EXEC_SPACE_TYPE, MEM_SPACE_TYPE>, \
                              Kokkos::MemoryTraits<Kokkos::Unmanaged>, const OFFSET_TYPE>,                            \
      Kokkos::View<SCALAR_TYPE const*, LAYOUT_TYPE, Kokkos::Device<EXEC_SPACE_TYPE, MEM_SPACE_TYPE>,                  \
                   Kokkos::MemoryTraits<Kokkos::Unmanaged | Kokkos::RandomAccess>>,                                   \
      Kokkos::View<SCALAR_TYPE*, LAYOUT_TYPE, Kokkos::Device<EXEC_SPACE_TYPE, MEM_SPACE_TYPE>,                        \
                   Kokkos::MemoryTraits<Kokkos::Unmanaged>>> {                                                        \
    enum : bool { value = true };                                                                                     \
  };

#define KOKKOSSPARSE_SPMV_MV_ETI_SPEC_AVAIL(SCALAR_TYPE, ORDINAL_TYPE, OFFSET_TYPE, LAYOUT_TYPE, EXEC_SPACE_TYPE,     \
                                            MEM_SPACE_TYPE)                                                           \
  template <>                                                                                                         \
  struct spmv_mv_eti_spec_avail<                                                                                      \
      EXEC_SPACE_TYPE,                                                                                                \
      KokkosSparse::Impl::SPMVHandleImpl<EXEC_SPACE_TYPE, MEM_SPACE_TYPE, SCALAR_TYPE, OFFSET_TYPE, ORDINAL_TYPE>,    \
      KokkosSparse::CrsMatrix<const SCALAR_TYPE, const ORDINAL_TYPE, Kokkos::Device<EXEC_SPACE_TYPE, MEM_SPACE_TYPE>, \
                              Kokkos::MemoryTraits<Kokkos::Unmanaged>, const OFFSET_TYPE>,                            \
      Kokkos::View<SCALAR_TYPE const**, LAYOUT_TYPE, Kokkos::Device<EXEC_SPACE_TYPE, MEM_SPACE_TYPE>,                 \
                   Kokkos::MemoryTraits<Kokkos::Unmanaged | Kokkos::RandomAccess>>,                                   \
      Kokkos::View<SCALAR_TYPE**, LAYOUT_TYPE, Kokkos::Device<EXEC_SPACE_TYPE, MEM_SPACE_TYPE>,                       \
                   Kokkos::MemoryTraits<Kokkos::Unmanaged>>> {                                                        \
    enum : bool { value = true };                                                                                     \
>>>>>>> 8e442f59
  };

// Include the actual specialization declarations
#include <KokkosSparse_spmv_tpl_spec_avail.hpp>
#include <generated_specializations_hpp/KokkosSparse_spmv_eti_spec_avail.hpp>

#include <KokkosSparse_spmv_mv_tpl_spec_avail.hpp>
#include <generated_specializations_hpp/KokkosSparse_spmv_mv_eti_spec_avail.hpp>

namespace KokkosSparse {
namespace Impl {

// Unification layer
/// \brief Implementation of KokkosSparse::spmv (sparse matrix - dense
///   vector multiply) for single vectors (1-D Views).
///
/// For the implementation of KokkosSparse::spmv for multivectors (2-D
/// Views), see the SPMV_MV struct below.
<<<<<<< HEAD
template <class ExecutionSpace, class Handle, class AMatrix, class XVector,
          class YVector,
          bool tpl_spec_avail = spmv_tpl_spec_avail<
              ExecutionSpace, Handle, AMatrix, XVector, YVector>::value,
          bool eti_spec_avail = spmv_eti_spec_avail<
              ExecutionSpace, Handle, AMatrix, XVector, YVector>::value>
struct SPMV {
  typedef typename YVector::non_const_value_type coefficient_type;

  static void spmv(const ExecutionSpace& space, Handle* handle,
                   const char mode[], const coefficient_type& alpha,
                   const AMatrix& A, const XVector& x,
                   const coefficient_type& beta, const YVector& y);
=======
template <class ExecutionSpace, class Handle, class AMatrix, class XVector, class YVector,
          bool tpl_spec_avail = spmv_tpl_spec_avail<ExecutionSpace, Handle, AMatrix, XVector, YVector>::value,
          bool eti_spec_avail = spmv_eti_spec_avail<ExecutionSpace, Handle, AMatrix, XVector, YVector>::value>
struct SPMV {
  typedef typename YVector::non_const_value_type coefficient_type;

  static void spmv(const ExecutionSpace& space, Handle* handle, const char mode[], const coefficient_type& alpha,
                   const AMatrix& A, const XVector& x, const coefficient_type& beta, const YVector& y);
>>>>>>> 8e442f59
};

// Unification layer
/// \brief Implementation of KokkosBlas::spmv (sparse matrix - dense
///   vector multiply) for multiple vectors at a time (multivectors)
///   and possibly multiple coefficients at a time.
///
/// This struct implements the following operations:
///
///   1. Y(:,j) := beta(j) * Y(:,j) + alpha(j) * Op(A) * X(:,j)
///   2. Y(:,j) := beta(j) * Y(:,j) + alpha * Op(A) * X(:,j)
///   3. Y(:,j) := beta * Y(:,j) + alpha(j) * Op(A) * X(:,j)
///   4. Y(:,j) := beta * Y(:,j) + alpha * Op(A) * X(:,j)
///
/// In #1 and #2 above, beta is a 1-D View of coefficients, one for
/// each column of Y.  In #1 and #3 above, alpha is a 1-D View of
/// coefficients, one for each column of X.  Otherwise, alpha
/// resp. beta are each a single coefficient.  In all of these
/// operations, X and Y are 2-D Views ("multivectors").  A is a sparse
/// matrix, and Op(A) is either A itself, its transpose, or its
/// conjugate transpose, depending on the 'mode' argument.
///
/// The last template parameter (integerScalarType) indicates whether the
/// matrix's entries have integer type.  Per Github Issue #700, we
/// don't optimize as heavily for that case, in order to reduce build
/// times and library sizes.
<<<<<<< HEAD
template <class ExecutionSpace, class Handle, class AMatrix, class XVector,
          class YVector,
          const bool integerScalarType =
              std::is_integral_v<typename AMatrix::non_const_value_type>,
          bool tpl_spec_avail = spmv_mv_tpl_spec_avail<
              ExecutionSpace, Handle, AMatrix, XVector, YVector>::value,
          bool eti_spec_avail = spmv_mv_eti_spec_avail<
              ExecutionSpace, Handle, AMatrix, XVector, YVector>::value>
struct SPMV_MV {
  typedef typename YVector::non_const_value_type coefficient_type;

  static void spmv_mv(const ExecutionSpace& space, Handle* handle,
                      const char mode[], const coefficient_type& alpha,
                      const AMatrix& A, const XVector& x,
                      const coefficient_type& beta, const YVector& y);
=======
template <class ExecutionSpace, class Handle, class AMatrix, class XVector, class YVector,
          const bool integerScalarType = std::is_integral_v<typename AMatrix::non_const_value_type>,
          bool tpl_spec_avail = spmv_mv_tpl_spec_avail<ExecutionSpace, Handle, AMatrix, XVector, YVector>::value,
          bool eti_spec_avail = spmv_mv_eti_spec_avail<ExecutionSpace, Handle, AMatrix, XVector, YVector>::value>
struct SPMV_MV {
  typedef typename YVector::non_const_value_type coefficient_type;

  static void spmv_mv(const ExecutionSpace& space, Handle* handle, const char mode[], const coefficient_type& alpha,
                      const AMatrix& A, const XVector& x, const coefficient_type& beta, const YVector& y);
>>>>>>> 8e442f59
};

#if !defined(KOKKOSKERNELS_ETI_ONLY) || KOKKOSKERNELS_IMPL_COMPILE_LIBRARY
//! Full specialization of spmv for single vectors (1-D Views).
// Unification layer
<<<<<<< HEAD
template <class ExecutionSpace, class Handle, class AMatrix, class XVector,
          class YVector>
struct SPMV<ExecutionSpace, Handle, AMatrix, XVector, YVector, false,
            KOKKOSKERNELS_IMPL_COMPILE_LIBRARY> {
  typedef typename YVector::non_const_value_type coefficient_type;

  static void spmv(const ExecutionSpace& space, Handle* handle,
                   const char mode[], const coefficient_type& alpha,
                   const AMatrix& A, const XVector& x,
                   const coefficient_type& beta, const YVector& y) {
    typedef Kokkos::ArithTraits<coefficient_type> KAT;

    if (beta == KAT::zero()) {
      spmv_beta<ExecutionSpace, Handle, AMatrix, XVector, YVector, 0>(
          space, handle, mode, alpha, A, x, beta, y);
    } else if (beta == KAT::one()) {
      spmv_beta<ExecutionSpace, Handle, AMatrix, XVector, YVector, 1>(
          space, handle, mode, alpha, A, x, beta, y);
    } else if (beta == -KAT::one()) {
      spmv_beta<ExecutionSpace, Handle, AMatrix, XVector, YVector, -1>(
          space, handle, mode, alpha, A, x, beta, y);
    } else {
      spmv_beta<ExecutionSpace, Handle, AMatrix, XVector, YVector, 2>(
          space, handle, mode, alpha, A, x, beta, y);
=======
template <class ExecutionSpace, class Handle, class AMatrix, class XVector, class YVector>
struct SPMV<ExecutionSpace, Handle, AMatrix, XVector, YVector, false, KOKKOSKERNELS_IMPL_COMPILE_LIBRARY> {
  typedef typename YVector::non_const_value_type coefficient_type;

  static void spmv(const ExecutionSpace& space, Handle* handle, const char mode[], const coefficient_type& alpha,
                   const AMatrix& A, const XVector& x, const coefficient_type& beta, const YVector& y) {
    typedef Kokkos::ArithTraits<coefficient_type> KAT;

    if (beta == KAT::zero()) {
      spmv_beta<ExecutionSpace, Handle, AMatrix, XVector, YVector, 0>(space, handle, mode, alpha, A, x, beta, y);
    } else if (beta == KAT::one()) {
      spmv_beta<ExecutionSpace, Handle, AMatrix, XVector, YVector, 1>(space, handle, mode, alpha, A, x, beta, y);
    } else if (beta == -KAT::one()) {
      spmv_beta<ExecutionSpace, Handle, AMatrix, XVector, YVector, -1>(space, handle, mode, alpha, A, x, beta, y);
    } else {
      spmv_beta<ExecutionSpace, Handle, AMatrix, XVector, YVector, 2>(space, handle, mode, alpha, A, x, beta, y);
>>>>>>> 8e442f59
    }
  }
};

//! Full specialization of spmv_mv for single vectors (2-D Views).
// Unification layer
<<<<<<< HEAD
template <class ExecutionSpace, class Handle, class AMatrix, class XVector,
          class YVector>
struct SPMV_MV<ExecutionSpace, Handle, AMatrix, XVector, YVector, false, false,
               KOKKOSKERNELS_IMPL_COMPILE_LIBRARY> {
  typedef typename YVector::non_const_value_type coefficient_type;

  static void spmv_mv(const ExecutionSpace& space, Handle* handle,
                      const char mode[], const coefficient_type& alpha,
                      const AMatrix& A, const XVector& x,
                      const coefficient_type& beta, const YVector& y) {
    typedef Kokkos::ArithTraits<coefficient_type> KAT;
    // Intercept special case: if x/y have only 1 column and both are
    // contiguous, use the more efficient single-vector impl.
    //
    // We cannot do this if x or y is noncontiguous, because the column subview
    // must be LayoutStride which is not ETI'd.
    //
    // Do not use a TPL even if one is available for the types:
    // we don't want the same handle being used in both TPL and non-TPL versions
    if (x.extent(1) == size_t(1) && x.span_is_contiguous() &&
        y.span_is_contiguous()) {
      Kokkos::View<typename XVector::const_value_type*, default_layout,
                   typename XVector::device_type>
          x0(x.data(), x.extent(0));
      Kokkos::View<typename YVector::non_const_value_type*, default_layout,
                   typename YVector::device_type>
          y0(y.data(), y.extent(0));
      if (beta == KAT::zero()) {
        spmv_beta<ExecutionSpace, Handle, AMatrix, decltype(x0), decltype(y0),
                  0>(space, handle, mode, alpha, A, x0, beta, y0);
      } else if (beta == KAT::one()) {
        spmv_beta<ExecutionSpace, Handle, AMatrix, decltype(x0), decltype(y0),
                  1>(space, handle, mode, alpha, A, x0, beta, y0);
      } else if (beta == -KAT::one()) {
        spmv_beta<ExecutionSpace, Handle, AMatrix, decltype(x0), decltype(y0),
                  -1>(space, handle, mode, alpha, A, x0, beta, y0);
      } else {
        spmv_beta<ExecutionSpace, Handle, AMatrix, decltype(x0), decltype(y0),
                  2>(space, handle, mode, alpha, A, x0, beta, y0);
      }
    } else {
      if (alpha == KAT::zero()) {
        spmv_alpha_mv<ExecutionSpace, AMatrix, XVector, YVector, 0>(
            space, mode, alpha, A, x, beta, y);
      } else if (alpha == KAT::one()) {
        spmv_alpha_mv<ExecutionSpace, AMatrix, XVector, YVector, 1>(
            space, mode, alpha, A, x, beta, y);
      } else if (alpha == -KAT::one()) {
        spmv_alpha_mv<ExecutionSpace, AMatrix, XVector, YVector, -1>(
            space, mode, alpha, A, x, beta, y);
      } else {
        spmv_alpha_mv<ExecutionSpace, AMatrix, XVector, YVector, 2>(
            space, mode, alpha, A, x, beta, y);
      }
    }
  }
};

template <class ExecutionSpace, class Handle, class AMatrix, class XVector,
          class YVector>
struct SPMV_MV<ExecutionSpace, Handle, AMatrix, XVector, YVector, true, false,
               KOKKOSKERNELS_IMPL_COMPILE_LIBRARY> {
  typedef typename YVector::non_const_value_type coefficient_type;

  static void spmv_mv(const ExecutionSpace& space, Handle* handle,
                      const char mode[], const coefficient_type& alpha,
                      const AMatrix& A, const XVector& x,
                      const coefficient_type& beta, const YVector& y) {
=======
template <class ExecutionSpace, class Handle, class AMatrix, class XVector, class YVector>
struct SPMV_MV<ExecutionSpace, Handle, AMatrix, XVector, YVector, false, false, KOKKOSKERNELS_IMPL_COMPILE_LIBRARY> {
  typedef typename YVector::non_const_value_type coefficient_type;

  // TODO: pass handle through to implementation and use tuning parameters
  static void spmv_mv(const ExecutionSpace& space, Handle* /* handle */, const char mode[],
                      const coefficient_type& alpha, const AMatrix& A, const XVector& x, const coefficient_type& beta,
                      const YVector& y) {
    typedef Kokkos::ArithTraits<coefficient_type> KAT;
    if (alpha == KAT::zero()) {
      spmv_alpha_mv<ExecutionSpace, AMatrix, XVector, YVector, 0>(space, mode, alpha, A, x, beta, y);
    } else if (alpha == KAT::one()) {
      spmv_alpha_mv<ExecutionSpace, AMatrix, XVector, YVector, 1>(space, mode, alpha, A, x, beta, y);
    } else if (alpha == -KAT::one()) {
      spmv_alpha_mv<ExecutionSpace, AMatrix, XVector, YVector, -1>(space, mode, alpha, A, x, beta, y);
    } else {
      spmv_alpha_mv<ExecutionSpace, AMatrix, XVector, YVector, 2>(space, mode, alpha, A, x, beta, y);
    }
  }
};

template <class ExecutionSpace, class Handle, class AMatrix, class XVector, class YVector>
struct SPMV_MV<ExecutionSpace, Handle, AMatrix, XVector, YVector, true, false, KOKKOSKERNELS_IMPL_COMPILE_LIBRARY> {
  typedef typename YVector::non_const_value_type coefficient_type;

  static void spmv_mv(const ExecutionSpace& space, Handle* handle, const char mode[], const coefficient_type& alpha,
                      const AMatrix& A, const XVector& x, const coefficient_type& beta, const YVector& y) {
>>>>>>> 8e442f59
    static_assert(std::is_integral_v<typename AMatrix::non_const_value_type>,
                  "This implementation is only for integer Scalar types.");
    KokkosKernels::Experimental::Controls defaultControls;
    for (size_t j = 0; j < x.extent(1); ++j) {
      auto x_j = Kokkos::subview(x, Kokkos::ALL(), j);
      auto y_j = Kokkos::subview(y, Kokkos::ALL(), j);
<<<<<<< HEAD
      typedef SPMV<ExecutionSpace, Handle, AMatrix, decltype(x_j),
                   decltype(y_j)>
          impl_type;
=======
      typedef SPMV<ExecutionSpace, Handle, AMatrix, decltype(x_j), decltype(y_j)> impl_type;
>>>>>>> 8e442f59
      impl_type::spmv(space, handle, mode, alpha, A, x_j, beta, y_j);
    }
  }
};
#endif

}  // namespace Impl
}  // namespace KokkosSparse

//
// Macro for declaration of full specialization of
// KokkosSparse::Impl::SpMV.  This is NOT for users!!!  All
// the declarations of full specializations go in this header file.
// We may spread out definitions (see _DEF macro below) across one or
// more .cpp files.
//
<<<<<<< HEAD
#define KOKKOSSPARSE_SPMV_ETI_SPEC_DECL(SCALAR_TYPE, ORDINAL_TYPE,             \
                                        OFFSET_TYPE, LAYOUT_TYPE,              \
                                        EXEC_SPACE_TYPE, MEM_SPACE_TYPE)       \
  extern template struct SPMV<                                                 \
      EXEC_SPACE_TYPE,                                                         \
      KokkosSparse::Impl::SPMVHandleImpl<EXEC_SPACE_TYPE, MEM_SPACE_TYPE,      \
                                         SCALAR_TYPE, OFFSET_TYPE,             \
                                         ORDINAL_TYPE>,                        \
      KokkosSparse::CrsMatrix<const SCALAR_TYPE, const ORDINAL_TYPE,           \
                              Kokkos::Device<EXEC_SPACE_TYPE, MEM_SPACE_TYPE>, \
                              Kokkos::MemoryTraits<Kokkos::Unmanaged>,         \
                              const OFFSET_TYPE>,                              \
      Kokkos::View<                                                            \
          SCALAR_TYPE const*, LAYOUT_TYPE,                                     \
          Kokkos::Device<EXEC_SPACE_TYPE, MEM_SPACE_TYPE>,                     \
          Kokkos::MemoryTraits<Kokkos::Unmanaged | Kokkos::RandomAccess>>,     \
      Kokkos::View<SCALAR_TYPE*, LAYOUT_TYPE,                                  \
                   Kokkos::Device<EXEC_SPACE_TYPE, MEM_SPACE_TYPE>,            \
                   Kokkos::MemoryTraits<Kokkos::Unmanaged>>,                   \
      false, true>;

#define KOKKOSSPARSE_SPMV_ETI_SPEC_INST(SCALAR_TYPE, ORDINAL_TYPE,             \
                                        OFFSET_TYPE, LAYOUT_TYPE,              \
                                        EXEC_SPACE_TYPE, MEM_SPACE_TYPE)       \
  template struct SPMV<                                                        \
      EXEC_SPACE_TYPE,                                                         \
      KokkosSparse::Impl::SPMVHandleImpl<EXEC_SPACE_TYPE, MEM_SPACE_TYPE,      \
                                         SCALAR_TYPE, OFFSET_TYPE,             \
                                         ORDINAL_TYPE>,                        \
      KokkosSparse::CrsMatrix<const SCALAR_TYPE, const ORDINAL_TYPE,           \
                              Kokkos::Device<EXEC_SPACE_TYPE, MEM_SPACE_TYPE>, \
                              Kokkos::MemoryTraits<Kokkos::Unmanaged>,         \
                              const OFFSET_TYPE>,                              \
      Kokkos::View<                                                            \
          SCALAR_TYPE const*, LAYOUT_TYPE,                                     \
          Kokkos::Device<EXEC_SPACE_TYPE, MEM_SPACE_TYPE>,                     \
          Kokkos::MemoryTraits<Kokkos::Unmanaged | Kokkos::RandomAccess>>,     \
      Kokkos::View<SCALAR_TYPE*, LAYOUT_TYPE,                                  \
                   Kokkos::Device<EXEC_SPACE_TYPE, MEM_SPACE_TYPE>,            \
                   Kokkos::MemoryTraits<Kokkos::Unmanaged>>,                   \
      false, true>;

#define KOKKOSSPARSE_SPMV_MV_ETI_SPEC_DECL(SCALAR_TYPE, ORDINAL_TYPE,          \
                                           OFFSET_TYPE, LAYOUT_TYPE,           \
                                           EXEC_SPACE_TYPE, MEM_SPACE_TYPE)    \
  extern template struct SPMV_MV<                                              \
      EXEC_SPACE_TYPE,                                                         \
      KokkosSparse::Impl::SPMVHandleImpl<EXEC_SPACE_TYPE, MEM_SPACE_TYPE,      \
                                         SCALAR_TYPE, OFFSET_TYPE,             \
                                         ORDINAL_TYPE>,                        \
      KokkosSparse::CrsMatrix<const SCALAR_TYPE, const ORDINAL_TYPE,           \
                              Kokkos::Device<EXEC_SPACE_TYPE, MEM_SPACE_TYPE>, \
                              Kokkos::MemoryTraits<Kokkos::Unmanaged>,         \
                              const OFFSET_TYPE>,                              \
      Kokkos::View<                                                            \
          SCALAR_TYPE const**, LAYOUT_TYPE,                                    \
          Kokkos::Device<EXEC_SPACE_TYPE, MEM_SPACE_TYPE>,                     \
          Kokkos::MemoryTraits<Kokkos::Unmanaged | Kokkos::RandomAccess>>,     \
      Kokkos::View<SCALAR_TYPE**, LAYOUT_TYPE,                                 \
                   Kokkos::Device<EXEC_SPACE_TYPE, MEM_SPACE_TYPE>,            \
                   Kokkos::MemoryTraits<Kokkos::Unmanaged>>,                   \
      std::is_integral_v<SCALAR_TYPE>, false, true>;

#define KOKKOSSPARSE_SPMV_MV_ETI_SPEC_INST(SCALAR_TYPE, ORDINAL_TYPE,          \
                                           OFFSET_TYPE, LAYOUT_TYPE,           \
                                           EXEC_SPACE_TYPE, MEM_SPACE_TYPE)    \
  template struct SPMV_MV<                                                     \
      EXEC_SPACE_TYPE,                                                         \
      KokkosSparse::Impl::SPMVHandleImpl<EXEC_SPACE_TYPE, MEM_SPACE_TYPE,      \
                                         SCALAR_TYPE, OFFSET_TYPE,             \
                                         ORDINAL_TYPE>,                        \
      KokkosSparse::CrsMatrix<const SCALAR_TYPE, const ORDINAL_TYPE,           \
                              Kokkos::Device<EXEC_SPACE_TYPE, MEM_SPACE_TYPE>, \
                              Kokkos::MemoryTraits<Kokkos::Unmanaged>,         \
                              const OFFSET_TYPE>,                              \
      Kokkos::View<                                                            \
          SCALAR_TYPE const**, LAYOUT_TYPE,                                    \
          Kokkos::Device<EXEC_SPACE_TYPE, MEM_SPACE_TYPE>,                     \
          Kokkos::MemoryTraits<Kokkos::Unmanaged | Kokkos::RandomAccess>>,     \
      Kokkos::View<SCALAR_TYPE**, LAYOUT_TYPE,                                 \
                   Kokkos::Device<EXEC_SPACE_TYPE, MEM_SPACE_TYPE>,            \
                   Kokkos::MemoryTraits<Kokkos::Unmanaged>>,                   \
=======
#define KOKKOSSPARSE_SPMV_ETI_SPEC_DECL(SCALAR_TYPE, ORDINAL_TYPE, OFFSET_TYPE, LAYOUT_TYPE, EXEC_SPACE_TYPE,         \
                                        MEM_SPACE_TYPE)                                                               \
  extern template struct SPMV<                                                                                        \
      EXEC_SPACE_TYPE,                                                                                                \
      KokkosSparse::Impl::SPMVHandleImpl<EXEC_SPACE_TYPE, MEM_SPACE_TYPE, SCALAR_TYPE, OFFSET_TYPE, ORDINAL_TYPE>,    \
      KokkosSparse::CrsMatrix<const SCALAR_TYPE, const ORDINAL_TYPE, Kokkos::Device<EXEC_SPACE_TYPE, MEM_SPACE_TYPE>, \
                              Kokkos::MemoryTraits<Kokkos::Unmanaged>, const OFFSET_TYPE>,                            \
      Kokkos::View<SCALAR_TYPE const*, LAYOUT_TYPE, Kokkos::Device<EXEC_SPACE_TYPE, MEM_SPACE_TYPE>,                  \
                   Kokkos::MemoryTraits<Kokkos::Unmanaged | Kokkos::RandomAccess>>,                                   \
      Kokkos::View<SCALAR_TYPE*, LAYOUT_TYPE, Kokkos::Device<EXEC_SPACE_TYPE, MEM_SPACE_TYPE>,                        \
                   Kokkos::MemoryTraits<Kokkos::Unmanaged>>,                                                          \
      false, true>;

#define KOKKOSSPARSE_SPMV_ETI_SPEC_INST(SCALAR_TYPE, ORDINAL_TYPE, OFFSET_TYPE, LAYOUT_TYPE, EXEC_SPACE_TYPE,         \
                                        MEM_SPACE_TYPE)                                                               \
  template struct SPMV<                                                                                               \
      EXEC_SPACE_TYPE,                                                                                                \
      KokkosSparse::Impl::SPMVHandleImpl<EXEC_SPACE_TYPE, MEM_SPACE_TYPE, SCALAR_TYPE, OFFSET_TYPE, ORDINAL_TYPE>,    \
      KokkosSparse::CrsMatrix<const SCALAR_TYPE, const ORDINAL_TYPE, Kokkos::Device<EXEC_SPACE_TYPE, MEM_SPACE_TYPE>, \
                              Kokkos::MemoryTraits<Kokkos::Unmanaged>, const OFFSET_TYPE>,                            \
      Kokkos::View<SCALAR_TYPE const*, LAYOUT_TYPE, Kokkos::Device<EXEC_SPACE_TYPE, MEM_SPACE_TYPE>,                  \
                   Kokkos::MemoryTraits<Kokkos::Unmanaged | Kokkos::RandomAccess>>,                                   \
      Kokkos::View<SCALAR_TYPE*, LAYOUT_TYPE, Kokkos::Device<EXEC_SPACE_TYPE, MEM_SPACE_TYPE>,                        \
                   Kokkos::MemoryTraits<Kokkos::Unmanaged>>,                                                          \
      false, true>;

#define KOKKOSSPARSE_SPMV_MV_ETI_SPEC_DECL(SCALAR_TYPE, ORDINAL_TYPE, OFFSET_TYPE, LAYOUT_TYPE, EXEC_SPACE_TYPE,      \
                                           MEM_SPACE_TYPE)                                                            \
  extern template struct SPMV_MV<                                                                                     \
      EXEC_SPACE_TYPE,                                                                                                \
      KokkosSparse::Impl::SPMVHandleImpl<EXEC_SPACE_TYPE, MEM_SPACE_TYPE, SCALAR_TYPE, OFFSET_TYPE, ORDINAL_TYPE>,    \
      KokkosSparse::CrsMatrix<const SCALAR_TYPE, const ORDINAL_TYPE, Kokkos::Device<EXEC_SPACE_TYPE, MEM_SPACE_TYPE>, \
                              Kokkos::MemoryTraits<Kokkos::Unmanaged>, const OFFSET_TYPE>,                            \
      Kokkos::View<SCALAR_TYPE const**, LAYOUT_TYPE, Kokkos::Device<EXEC_SPACE_TYPE, MEM_SPACE_TYPE>,                 \
                   Kokkos::MemoryTraits<Kokkos::Unmanaged | Kokkos::RandomAccess>>,                                   \
      Kokkos::View<SCALAR_TYPE**, LAYOUT_TYPE, Kokkos::Device<EXEC_SPACE_TYPE, MEM_SPACE_TYPE>,                       \
                   Kokkos::MemoryTraits<Kokkos::Unmanaged>>,                                                          \
      std::is_integral_v<SCALAR_TYPE>, false, true>;

#define KOKKOSSPARSE_SPMV_MV_ETI_SPEC_INST(SCALAR_TYPE, ORDINAL_TYPE, OFFSET_TYPE, LAYOUT_TYPE, EXEC_SPACE_TYPE,      \
                                           MEM_SPACE_TYPE)                                                            \
  template struct SPMV_MV<                                                                                            \
      EXEC_SPACE_TYPE,                                                                                                \
      KokkosSparse::Impl::SPMVHandleImpl<EXEC_SPACE_TYPE, MEM_SPACE_TYPE, SCALAR_TYPE, OFFSET_TYPE, ORDINAL_TYPE>,    \
      KokkosSparse::CrsMatrix<const SCALAR_TYPE, const ORDINAL_TYPE, Kokkos::Device<EXEC_SPACE_TYPE, MEM_SPACE_TYPE>, \
                              Kokkos::MemoryTraits<Kokkos::Unmanaged>, const OFFSET_TYPE>,                            \
      Kokkos::View<SCALAR_TYPE const**, LAYOUT_TYPE, Kokkos::Device<EXEC_SPACE_TYPE, MEM_SPACE_TYPE>,                 \
                   Kokkos::MemoryTraits<Kokkos::Unmanaged | Kokkos::RandomAccess>>,                                   \
      Kokkos::View<SCALAR_TYPE**, LAYOUT_TYPE, Kokkos::Device<EXEC_SPACE_TYPE, MEM_SPACE_TYPE>,                       \
                   Kokkos::MemoryTraits<Kokkos::Unmanaged>>,                                                          \
>>>>>>> 8e442f59
      std::is_integral_v<SCALAR_TYPE>, false, true>;

#include <KokkosSparse_spmv_tpl_spec_decl.hpp>

#include <KokkosSparse_spmv_mv_tpl_spec_decl.hpp>

#endif  // KOKKOSSPARSE_IMPL_SPMV_SPEC_HPP_<|MERGE_RESOLUTION|>--- conflicted
+++ resolved
@@ -30,24 +30,12 @@
 namespace KokkosSparse {
 namespace Impl {
 // Specialization struct which defines whether a specialization exists
-<<<<<<< HEAD
-template <class ExecutionSpace, class Handle, class AMatrix, class XVector,
-          class YVector>
+template <class ExecutionSpace, class Handle, class AMatrix, class XVector, class YVector>
 struct spmv_eti_spec_avail {
   enum : bool { value = false };
 };
-template <class ExecutionSpace, class Handle, class AMatrix, class XVector,
-          class YVector,
-          const bool integerScalarType =
-              std::is_integral_v<typename AMatrix::non_const_value_type>>
-=======
-template <class ExecutionSpace, class Handle, class AMatrix, class XVector, class YVector>
-struct spmv_eti_spec_avail {
-  enum : bool { value = false };
-};
 template <class ExecutionSpace, class Handle, class AMatrix, class XVector, class YVector,
           const bool integerScalarType = std::is_integral_v<typename AMatrix::non_const_value_type>>
->>>>>>> 8e442f59
 struct spmv_mv_eti_spec_avail {
   enum : bool { value = false };
 };
@@ -55,52 +43,6 @@
 }  // namespace Impl
 }  // namespace KokkosSparse
 
-<<<<<<< HEAD
-#define KOKKOSSPARSE_SPMV_ETI_SPEC_AVAIL(SCALAR_TYPE, ORDINAL_TYPE,            \
-                                         OFFSET_TYPE, LAYOUT_TYPE,             \
-                                         EXEC_SPACE_TYPE, MEM_SPACE_TYPE)      \
-  template <>                                                                  \
-  struct spmv_eti_spec_avail<                                                  \
-      EXEC_SPACE_TYPE,                                                         \
-      KokkosSparse::Impl::SPMVHandleImpl<EXEC_SPACE_TYPE, MEM_SPACE_TYPE,      \
-                                         SCALAR_TYPE, OFFSET_TYPE,             \
-                                         ORDINAL_TYPE>,                        \
-      KokkosSparse::CrsMatrix<const SCALAR_TYPE, const ORDINAL_TYPE,           \
-                              Kokkos::Device<EXEC_SPACE_TYPE, MEM_SPACE_TYPE>, \
-                              Kokkos::MemoryTraits<Kokkos::Unmanaged>,         \
-                              const OFFSET_TYPE>,                              \
-      Kokkos::View<                                                            \
-          SCALAR_TYPE const*, LAYOUT_TYPE,                                     \
-          Kokkos::Device<EXEC_SPACE_TYPE, MEM_SPACE_TYPE>,                     \
-          Kokkos::MemoryTraits<Kokkos::Unmanaged | Kokkos::RandomAccess>>,     \
-      Kokkos::View<SCALAR_TYPE*, LAYOUT_TYPE,                                  \
-                   Kokkos::Device<EXEC_SPACE_TYPE, MEM_SPACE_TYPE>,            \
-                   Kokkos::MemoryTraits<Kokkos::Unmanaged>>> {                 \
-    enum : bool { value = true };                                              \
-  };
-
-#define KOKKOSSPARSE_SPMV_MV_ETI_SPEC_AVAIL(SCALAR_TYPE, ORDINAL_TYPE,         \
-                                            OFFSET_TYPE, LAYOUT_TYPE,          \
-                                            EXEC_SPACE_TYPE, MEM_SPACE_TYPE)   \
-  template <>                                                                  \
-  struct spmv_mv_eti_spec_avail<                                               \
-      EXEC_SPACE_TYPE,                                                         \
-      KokkosSparse::Impl::SPMVHandleImpl<EXEC_SPACE_TYPE, MEM_SPACE_TYPE,      \
-                                         SCALAR_TYPE, OFFSET_TYPE,             \
-                                         ORDINAL_TYPE>,                        \
-      KokkosSparse::CrsMatrix<const SCALAR_TYPE, const ORDINAL_TYPE,           \
-                              Kokkos::Device<EXEC_SPACE_TYPE, MEM_SPACE_TYPE>, \
-                              Kokkos::MemoryTraits<Kokkos::Unmanaged>,         \
-                              const OFFSET_TYPE>,                              \
-      Kokkos::View<                                                            \
-          SCALAR_TYPE const**, LAYOUT_TYPE,                                    \
-          Kokkos::Device<EXEC_SPACE_TYPE, MEM_SPACE_TYPE>,                     \
-          Kokkos::MemoryTraits<Kokkos::Unmanaged | Kokkos::RandomAccess>>,     \
-      Kokkos::View<SCALAR_TYPE**, LAYOUT_TYPE,                                 \
-                   Kokkos::Device<EXEC_SPACE_TYPE, MEM_SPACE_TYPE>,            \
-                   Kokkos::MemoryTraits<Kokkos::Unmanaged>>> {                 \
-    enum : bool { value = true };                                              \
-=======
 #define KOKKOSSPARSE_SPMV_ETI_SPEC_AVAIL(SCALAR_TYPE, ORDINAL_TYPE, OFFSET_TYPE, LAYOUT_TYPE, EXEC_SPACE_TYPE,        \
                                          MEM_SPACE_TYPE)                                                              \
   template <>                                                                                                         \
@@ -129,7 +71,6 @@
       Kokkos::View<SCALAR_TYPE**, LAYOUT_TYPE, Kokkos::Device<EXEC_SPACE_TYPE, MEM_SPACE_TYPE>,                       \
                    Kokkos::MemoryTraits<Kokkos::Unmanaged>>> {                                                        \
     enum : bool { value = true };                                                                                     \
->>>>>>> 8e442f59
   };
 
 // Include the actual specialization declarations
@@ -148,21 +89,6 @@
 ///
 /// For the implementation of KokkosSparse::spmv for multivectors (2-D
 /// Views), see the SPMV_MV struct below.
-<<<<<<< HEAD
-template <class ExecutionSpace, class Handle, class AMatrix, class XVector,
-          class YVector,
-          bool tpl_spec_avail = spmv_tpl_spec_avail<
-              ExecutionSpace, Handle, AMatrix, XVector, YVector>::value,
-          bool eti_spec_avail = spmv_eti_spec_avail<
-              ExecutionSpace, Handle, AMatrix, XVector, YVector>::value>
-struct SPMV {
-  typedef typename YVector::non_const_value_type coefficient_type;
-
-  static void spmv(const ExecutionSpace& space, Handle* handle,
-                   const char mode[], const coefficient_type& alpha,
-                   const AMatrix& A, const XVector& x,
-                   const coefficient_type& beta, const YVector& y);
-=======
 template <class ExecutionSpace, class Handle, class AMatrix, class XVector, class YVector,
           bool tpl_spec_avail = spmv_tpl_spec_avail<ExecutionSpace, Handle, AMatrix, XVector, YVector>::value,
           bool eti_spec_avail = spmv_eti_spec_avail<ExecutionSpace, Handle, AMatrix, XVector, YVector>::value>
@@ -171,7 +97,6 @@
 
   static void spmv(const ExecutionSpace& space, Handle* handle, const char mode[], const coefficient_type& alpha,
                    const AMatrix& A, const XVector& x, const coefficient_type& beta, const YVector& y);
->>>>>>> 8e442f59
 };
 
 // Unification layer
@@ -198,23 +123,6 @@
 /// matrix's entries have integer type.  Per Github Issue #700, we
 /// don't optimize as heavily for that case, in order to reduce build
 /// times and library sizes.
-<<<<<<< HEAD
-template <class ExecutionSpace, class Handle, class AMatrix, class XVector,
-          class YVector,
-          const bool integerScalarType =
-              std::is_integral_v<typename AMatrix::non_const_value_type>,
-          bool tpl_spec_avail = spmv_mv_tpl_spec_avail<
-              ExecutionSpace, Handle, AMatrix, XVector, YVector>::value,
-          bool eti_spec_avail = spmv_mv_eti_spec_avail<
-              ExecutionSpace, Handle, AMatrix, XVector, YVector>::value>
-struct SPMV_MV {
-  typedef typename YVector::non_const_value_type coefficient_type;
-
-  static void spmv_mv(const ExecutionSpace& space, Handle* handle,
-                      const char mode[], const coefficient_type& alpha,
-                      const AMatrix& A, const XVector& x,
-                      const coefficient_type& beta, const YVector& y);
-=======
 template <class ExecutionSpace, class Handle, class AMatrix, class XVector, class YVector,
           const bool integerScalarType = std::is_integral_v<typename AMatrix::non_const_value_type>,
           bool tpl_spec_avail = spmv_mv_tpl_spec_avail<ExecutionSpace, Handle, AMatrix, XVector, YVector>::value,
@@ -224,38 +132,11 @@
 
   static void spmv_mv(const ExecutionSpace& space, Handle* handle, const char mode[], const coefficient_type& alpha,
                       const AMatrix& A, const XVector& x, const coefficient_type& beta, const YVector& y);
->>>>>>> 8e442f59
 };
 
 #if !defined(KOKKOSKERNELS_ETI_ONLY) || KOKKOSKERNELS_IMPL_COMPILE_LIBRARY
 //! Full specialization of spmv for single vectors (1-D Views).
 // Unification layer
-<<<<<<< HEAD
-template <class ExecutionSpace, class Handle, class AMatrix, class XVector,
-          class YVector>
-struct SPMV<ExecutionSpace, Handle, AMatrix, XVector, YVector, false,
-            KOKKOSKERNELS_IMPL_COMPILE_LIBRARY> {
-  typedef typename YVector::non_const_value_type coefficient_type;
-
-  static void spmv(const ExecutionSpace& space, Handle* handle,
-                   const char mode[], const coefficient_type& alpha,
-                   const AMatrix& A, const XVector& x,
-                   const coefficient_type& beta, const YVector& y) {
-    typedef Kokkos::ArithTraits<coefficient_type> KAT;
-
-    if (beta == KAT::zero()) {
-      spmv_beta<ExecutionSpace, Handle, AMatrix, XVector, YVector, 0>(
-          space, handle, mode, alpha, A, x, beta, y);
-    } else if (beta == KAT::one()) {
-      spmv_beta<ExecutionSpace, Handle, AMatrix, XVector, YVector, 1>(
-          space, handle, mode, alpha, A, x, beta, y);
-    } else if (beta == -KAT::one()) {
-      spmv_beta<ExecutionSpace, Handle, AMatrix, XVector, YVector, -1>(
-          space, handle, mode, alpha, A, x, beta, y);
-    } else {
-      spmv_beta<ExecutionSpace, Handle, AMatrix, XVector, YVector, 2>(
-          space, handle, mode, alpha, A, x, beta, y);
-=======
 template <class ExecutionSpace, class Handle, class AMatrix, class XVector, class YVector>
 struct SPMV<ExecutionSpace, Handle, AMatrix, XVector, YVector, false, KOKKOSKERNELS_IMPL_COMPILE_LIBRARY> {
   typedef typename YVector::non_const_value_type coefficient_type;
@@ -272,83 +153,12 @@
       spmv_beta<ExecutionSpace, Handle, AMatrix, XVector, YVector, -1>(space, handle, mode, alpha, A, x, beta, y);
     } else {
       spmv_beta<ExecutionSpace, Handle, AMatrix, XVector, YVector, 2>(space, handle, mode, alpha, A, x, beta, y);
->>>>>>> 8e442f59
     }
   }
 };
 
 //! Full specialization of spmv_mv for single vectors (2-D Views).
 // Unification layer
-<<<<<<< HEAD
-template <class ExecutionSpace, class Handle, class AMatrix, class XVector,
-          class YVector>
-struct SPMV_MV<ExecutionSpace, Handle, AMatrix, XVector, YVector, false, false,
-               KOKKOSKERNELS_IMPL_COMPILE_LIBRARY> {
-  typedef typename YVector::non_const_value_type coefficient_type;
-
-  static void spmv_mv(const ExecutionSpace& space, Handle* handle,
-                      const char mode[], const coefficient_type& alpha,
-                      const AMatrix& A, const XVector& x,
-                      const coefficient_type& beta, const YVector& y) {
-    typedef Kokkos::ArithTraits<coefficient_type> KAT;
-    // Intercept special case: if x/y have only 1 column and both are
-    // contiguous, use the more efficient single-vector impl.
-    //
-    // We cannot do this if x or y is noncontiguous, because the column subview
-    // must be LayoutStride which is not ETI'd.
-    //
-    // Do not use a TPL even if one is available for the types:
-    // we don't want the same handle being used in both TPL and non-TPL versions
-    if (x.extent(1) == size_t(1) && x.span_is_contiguous() &&
-        y.span_is_contiguous()) {
-      Kokkos::View<typename XVector::const_value_type*, default_layout,
-                   typename XVector::device_type>
-          x0(x.data(), x.extent(0));
-      Kokkos::View<typename YVector::non_const_value_type*, default_layout,
-                   typename YVector::device_type>
-          y0(y.data(), y.extent(0));
-      if (beta == KAT::zero()) {
-        spmv_beta<ExecutionSpace, Handle, AMatrix, decltype(x0), decltype(y0),
-                  0>(space, handle, mode, alpha, A, x0, beta, y0);
-      } else if (beta == KAT::one()) {
-        spmv_beta<ExecutionSpace, Handle, AMatrix, decltype(x0), decltype(y0),
-                  1>(space, handle, mode, alpha, A, x0, beta, y0);
-      } else if (beta == -KAT::one()) {
-        spmv_beta<ExecutionSpace, Handle, AMatrix, decltype(x0), decltype(y0),
-                  -1>(space, handle, mode, alpha, A, x0, beta, y0);
-      } else {
-        spmv_beta<ExecutionSpace, Handle, AMatrix, decltype(x0), decltype(y0),
-                  2>(space, handle, mode, alpha, A, x0, beta, y0);
-      }
-    } else {
-      if (alpha == KAT::zero()) {
-        spmv_alpha_mv<ExecutionSpace, AMatrix, XVector, YVector, 0>(
-            space, mode, alpha, A, x, beta, y);
-      } else if (alpha == KAT::one()) {
-        spmv_alpha_mv<ExecutionSpace, AMatrix, XVector, YVector, 1>(
-            space, mode, alpha, A, x, beta, y);
-      } else if (alpha == -KAT::one()) {
-        spmv_alpha_mv<ExecutionSpace, AMatrix, XVector, YVector, -1>(
-            space, mode, alpha, A, x, beta, y);
-      } else {
-        spmv_alpha_mv<ExecutionSpace, AMatrix, XVector, YVector, 2>(
-            space, mode, alpha, A, x, beta, y);
-      }
-    }
-  }
-};
-
-template <class ExecutionSpace, class Handle, class AMatrix, class XVector,
-          class YVector>
-struct SPMV_MV<ExecutionSpace, Handle, AMatrix, XVector, YVector, true, false,
-               KOKKOSKERNELS_IMPL_COMPILE_LIBRARY> {
-  typedef typename YVector::non_const_value_type coefficient_type;
-
-  static void spmv_mv(const ExecutionSpace& space, Handle* handle,
-                      const char mode[], const coefficient_type& alpha,
-                      const AMatrix& A, const XVector& x,
-                      const coefficient_type& beta, const YVector& y) {
-=======
 template <class ExecutionSpace, class Handle, class AMatrix, class XVector, class YVector>
 struct SPMV_MV<ExecutionSpace, Handle, AMatrix, XVector, YVector, false, false, KOKKOSKERNELS_IMPL_COMPILE_LIBRARY> {
   typedef typename YVector::non_const_value_type coefficient_type;
@@ -376,20 +186,13 @@
 
   static void spmv_mv(const ExecutionSpace& space, Handle* handle, const char mode[], const coefficient_type& alpha,
                       const AMatrix& A, const XVector& x, const coefficient_type& beta, const YVector& y) {
->>>>>>> 8e442f59
     static_assert(std::is_integral_v<typename AMatrix::non_const_value_type>,
                   "This implementation is only for integer Scalar types.");
     KokkosKernels::Experimental::Controls defaultControls;
     for (size_t j = 0; j < x.extent(1); ++j) {
       auto x_j = Kokkos::subview(x, Kokkos::ALL(), j);
       auto y_j = Kokkos::subview(y, Kokkos::ALL(), j);
-<<<<<<< HEAD
-      typedef SPMV<ExecutionSpace, Handle, AMatrix, decltype(x_j),
-                   decltype(y_j)>
-          impl_type;
-=======
       typedef SPMV<ExecutionSpace, Handle, AMatrix, decltype(x_j), decltype(y_j)> impl_type;
->>>>>>> 8e442f59
       impl_type::spmv(space, handle, mode, alpha, A, x_j, beta, y_j);
     }
   }
@@ -406,90 +209,6 @@
 // We may spread out definitions (see _DEF macro below) across one or
 // more .cpp files.
 //
-<<<<<<< HEAD
-#define KOKKOSSPARSE_SPMV_ETI_SPEC_DECL(SCALAR_TYPE, ORDINAL_TYPE,             \
-                                        OFFSET_TYPE, LAYOUT_TYPE,              \
-                                        EXEC_SPACE_TYPE, MEM_SPACE_TYPE)       \
-  extern template struct SPMV<                                                 \
-      EXEC_SPACE_TYPE,                                                         \
-      KokkosSparse::Impl::SPMVHandleImpl<EXEC_SPACE_TYPE, MEM_SPACE_TYPE,      \
-                                         SCALAR_TYPE, OFFSET_TYPE,             \
-                                         ORDINAL_TYPE>,                        \
-      KokkosSparse::CrsMatrix<const SCALAR_TYPE, const ORDINAL_TYPE,           \
-                              Kokkos::Device<EXEC_SPACE_TYPE, MEM_SPACE_TYPE>, \
-                              Kokkos::MemoryTraits<Kokkos::Unmanaged>,         \
-                              const OFFSET_TYPE>,                              \
-      Kokkos::View<                                                            \
-          SCALAR_TYPE const*, LAYOUT_TYPE,                                     \
-          Kokkos::Device<EXEC_SPACE_TYPE, MEM_SPACE_TYPE>,                     \
-          Kokkos::MemoryTraits<Kokkos::Unmanaged | Kokkos::RandomAccess>>,     \
-      Kokkos::View<SCALAR_TYPE*, LAYOUT_TYPE,                                  \
-                   Kokkos::Device<EXEC_SPACE_TYPE, MEM_SPACE_TYPE>,            \
-                   Kokkos::MemoryTraits<Kokkos::Unmanaged>>,                   \
-      false, true>;
-
-#define KOKKOSSPARSE_SPMV_ETI_SPEC_INST(SCALAR_TYPE, ORDINAL_TYPE,             \
-                                        OFFSET_TYPE, LAYOUT_TYPE,              \
-                                        EXEC_SPACE_TYPE, MEM_SPACE_TYPE)       \
-  template struct SPMV<                                                        \
-      EXEC_SPACE_TYPE,                                                         \
-      KokkosSparse::Impl::SPMVHandleImpl<EXEC_SPACE_TYPE, MEM_SPACE_TYPE,      \
-                                         SCALAR_TYPE, OFFSET_TYPE,             \
-                                         ORDINAL_TYPE>,                        \
-      KokkosSparse::CrsMatrix<const SCALAR_TYPE, const ORDINAL_TYPE,           \
-                              Kokkos::Device<EXEC_SPACE_TYPE, MEM_SPACE_TYPE>, \
-                              Kokkos::MemoryTraits<Kokkos::Unmanaged>,         \
-                              const OFFSET_TYPE>,                              \
-      Kokkos::View<                                                            \
-          SCALAR_TYPE const*, LAYOUT_TYPE,                                     \
-          Kokkos::Device<EXEC_SPACE_TYPE, MEM_SPACE_TYPE>,                     \
-          Kokkos::MemoryTraits<Kokkos::Unmanaged | Kokkos::RandomAccess>>,     \
-      Kokkos::View<SCALAR_TYPE*, LAYOUT_TYPE,                                  \
-                   Kokkos::Device<EXEC_SPACE_TYPE, MEM_SPACE_TYPE>,            \
-                   Kokkos::MemoryTraits<Kokkos::Unmanaged>>,                   \
-      false, true>;
-
-#define KOKKOSSPARSE_SPMV_MV_ETI_SPEC_DECL(SCALAR_TYPE, ORDINAL_TYPE,          \
-                                           OFFSET_TYPE, LAYOUT_TYPE,           \
-                                           EXEC_SPACE_TYPE, MEM_SPACE_TYPE)    \
-  extern template struct SPMV_MV<                                              \
-      EXEC_SPACE_TYPE,                                                         \
-      KokkosSparse::Impl::SPMVHandleImpl<EXEC_SPACE_TYPE, MEM_SPACE_TYPE,      \
-                                         SCALAR_TYPE, OFFSET_TYPE,             \
-                                         ORDINAL_TYPE>,                        \
-      KokkosSparse::CrsMatrix<const SCALAR_TYPE, const ORDINAL_TYPE,           \
-                              Kokkos::Device<EXEC_SPACE_TYPE, MEM_SPACE_TYPE>, \
-                              Kokkos::MemoryTraits<Kokkos::Unmanaged>,         \
-                              const OFFSET_TYPE>,                              \
-      Kokkos::View<                                                            \
-          SCALAR_TYPE const**, LAYOUT_TYPE,                                    \
-          Kokkos::Device<EXEC_SPACE_TYPE, MEM_SPACE_TYPE>,                     \
-          Kokkos::MemoryTraits<Kokkos::Unmanaged | Kokkos::RandomAccess>>,     \
-      Kokkos::View<SCALAR_TYPE**, LAYOUT_TYPE,                                 \
-                   Kokkos::Device<EXEC_SPACE_TYPE, MEM_SPACE_TYPE>,            \
-                   Kokkos::MemoryTraits<Kokkos::Unmanaged>>,                   \
-      std::is_integral_v<SCALAR_TYPE>, false, true>;
-
-#define KOKKOSSPARSE_SPMV_MV_ETI_SPEC_INST(SCALAR_TYPE, ORDINAL_TYPE,          \
-                                           OFFSET_TYPE, LAYOUT_TYPE,           \
-                                           EXEC_SPACE_TYPE, MEM_SPACE_TYPE)    \
-  template struct SPMV_MV<                                                     \
-      EXEC_SPACE_TYPE,                                                         \
-      KokkosSparse::Impl::SPMVHandleImpl<EXEC_SPACE_TYPE, MEM_SPACE_TYPE,      \
-                                         SCALAR_TYPE, OFFSET_TYPE,             \
-                                         ORDINAL_TYPE>,                        \
-      KokkosSparse::CrsMatrix<const SCALAR_TYPE, const ORDINAL_TYPE,           \
-                              Kokkos::Device<EXEC_SPACE_TYPE, MEM_SPACE_TYPE>, \
-                              Kokkos::MemoryTraits<Kokkos::Unmanaged>,         \
-                              const OFFSET_TYPE>,                              \
-      Kokkos::View<                                                            \
-          SCALAR_TYPE const**, LAYOUT_TYPE,                                    \
-          Kokkos::Device<EXEC_SPACE_TYPE, MEM_SPACE_TYPE>,                     \
-          Kokkos::MemoryTraits<Kokkos::Unmanaged | Kokkos::RandomAccess>>,     \
-      Kokkos::View<SCALAR_TYPE**, LAYOUT_TYPE,                                 \
-                   Kokkos::Device<EXEC_SPACE_TYPE, MEM_SPACE_TYPE>,            \
-                   Kokkos::MemoryTraits<Kokkos::Unmanaged>>,                   \
-=======
 #define KOKKOSSPARSE_SPMV_ETI_SPEC_DECL(SCALAR_TYPE, ORDINAL_TYPE, OFFSET_TYPE, LAYOUT_TYPE, EXEC_SPACE_TYPE,         \
                                         MEM_SPACE_TYPE)                                                               \
   extern template struct SPMV<                                                                                        \
@@ -540,7 +259,6 @@
                    Kokkos::MemoryTraits<Kokkos::Unmanaged | Kokkos::RandomAccess>>,                                   \
       Kokkos::View<SCALAR_TYPE**, LAYOUT_TYPE, Kokkos::Device<EXEC_SPACE_TYPE, MEM_SPACE_TYPE>,                       \
                    Kokkos::MemoryTraits<Kokkos::Unmanaged>>,                                                          \
->>>>>>> 8e442f59
       std::is_integral_v<SCALAR_TYPE>, false, true>;
 
 #include <KokkosSparse_spmv_tpl_spec_decl.hpp>
