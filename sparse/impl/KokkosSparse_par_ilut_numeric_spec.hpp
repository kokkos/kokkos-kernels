//@HEADER
// ************************************************************************
//
//                        Kokkos v. 4.0
//       Copyright (2022) National Technology & Engineering
//               Solutions of Sandia, LLC (NTESS).
//
// Under the terms of Contract DE-NA0003525 with NTESS,
// the U.S. Government retains certain rights in this software.
//
// Part of Kokkos, under the Apache License v2.0 with LLVM Exceptions.
// See https://kokkos.org/LICENSE for license information.
// SPDX-License-Identifier: Apache-2.0 WITH LLVM-exception
//
//@HEADER
#ifndef KOKKOSSPARSE_IMPL_PAR_ILUT_NUMERIC_SPEC_HPP_
#define KOKKOSSPARSE_IMPL_PAR_ILUT_NUMERIC_SPEC_HPP_

#include <KokkosKernels_config.h>
#include <Kokkos_Core.hpp>
#include <Kokkos_ArithTraits.hpp>
#include "KokkosSparse_CrsMatrix.hpp"
#include "KokkosKernels_Handle.hpp"

// Include the actual functors
#if !defined(KOKKOSKERNELS_ETI_ONLY) || KOKKOSKERNELS_IMPL_COMPILE_LIBRARY
#include <KokkosSparse_par_ilut_numeric_impl.hpp>
#include <KokkosSparse_par_ilut_symbolic_impl.hpp>
#endif

namespace KokkosSparse {
namespace Impl {
// Specialization struct which defines whether a specialization exists
template <class KernelHandle, class ARowMapType, class AEntriesType, class AValuesType, class LRowMapType,
          class LEntriesType, class LValuesType, class URowMapType, class UEntriesType, class UValuesType>
struct par_ilut_numeric_eti_spec_avail {
  enum : bool { value = false };
};

}  // namespace Impl
}  // namespace KokkosSparse

#define KOKKOSSPARSE_PAR_ILUT_NUMERIC_ETI_SPEC_AVAIL(SCALAR_TYPE, ORDINAL_TYPE, OFFSET_TYPE, LAYOUT_TYPE,        \
                                                     EXEC_SPACE_TYPE, MEM_SPACE_TYPE)                            \
  template <>                                                                                                    \
  struct par_ilut_numeric_eti_spec_avail<                                                                        \
      KokkosKernels::Experimental::KokkosKernelsHandle<const OFFSET_TYPE, const ORDINAL_TYPE, const SCALAR_TYPE, \
                                                       EXEC_SPACE_TYPE, MEM_SPACE_TYPE, MEM_SPACE_TYPE>,         \
      Kokkos::View<const OFFSET_TYPE *, LAYOUT_TYPE, Kokkos::Device<EXEC_SPACE_TYPE, MEM_SPACE_TYPE>,            \
                   Kokkos::MemoryTraits<Kokkos::Unmanaged | Kokkos::RandomAccess> >,                             \
      Kokkos::View<const ORDINAL_TYPE *, LAYOUT_TYPE, Kokkos::Device<EXEC_SPACE_TYPE, MEM_SPACE_TYPE>,           \
                   Kokkos::MemoryTraits<Kokkos::Unmanaged | Kokkos::RandomAccess> >,                             \
      Kokkos::View<const SCALAR_TYPE *, LAYOUT_TYPE, Kokkos::Device<EXEC_SPACE_TYPE, MEM_SPACE_TYPE>,            \
                   Kokkos::MemoryTraits<Kokkos::Unmanaged | Kokkos::RandomAccess> >,                             \
      Kokkos::View<OFFSET_TYPE *, LAYOUT_TYPE, Kokkos::Device<EXEC_SPACE_TYPE, MEM_SPACE_TYPE>,                  \
                   Kokkos::MemoryTraits<Kokkos::Unmanaged | Kokkos::RandomAccess> >,                             \
      Kokkos::View<ORDINAL_TYPE *, LAYOUT_TYPE, Kokkos::Device<EXEC_SPACE_TYPE, MEM_SPACE_TYPE>,                 \
                   Kokkos::MemoryTraits<Kokkos::RandomAccess> >,                                                 \
      Kokkos::View<SCALAR_TYPE *, LAYOUT_TYPE, Kokkos::Device<EXEC_SPACE_TYPE, MEM_SPACE_TYPE>,                  \
                   Kokkos::MemoryTraits<Kokkos::RandomAccess> >,                                                 \
      Kokkos::View<OFFSET_TYPE *, LAYOUT_TYPE, Kokkos::Device<EXEC_SPACE_TYPE, MEM_SPACE_TYPE>,                  \
                   Kokkos::MemoryTraits<Kokkos::Unmanaged | Kokkos::RandomAccess> >,                             \
      Kokkos::View<ORDINAL_TYPE *, LAYOUT_TYPE, Kokkos::Device<EXEC_SPACE_TYPE, MEM_SPACE_TYPE>,                 \
                   Kokkos::MemoryTraits<Kokkos::RandomAccess> >,                                                 \
      Kokkos::View<SCALAR_TYPE *, LAYOUT_TYPE, Kokkos::Device<EXEC_SPACE_TYPE, MEM_SPACE_TYPE>,                  \
                   Kokkos::MemoryTraits<Kokkos::RandomAccess> > > {                                              \
    enum : bool { value = true };                                                                                \
  };

// Include the actual specialization declarations
#include <KokkosSparse_par_ilut_numeric_tpl_spec_avail.hpp>
#include <generated_specializations_hpp/KokkosSparse_par_ilut_numeric_eti_spec_avail.hpp>

namespace KokkosSparse {
namespace Impl {

// Unification layer
/// \brief Implementation of KokkosSparse::par_ilut_numeric

template <class KernelHandle, class ARowMapType, class AEntriesType, class AValuesType, class LRowMapType,
          class LEntriesType, class LValuesType, class URowMapType, class UEntriesType, class UValuesType,
          bool tpl_spec_avail =
              par_ilut_numeric_tpl_spec_avail<KernelHandle, ARowMapType, AEntriesType, AValuesType, LRowMapType,
                                              LEntriesType, LValuesType, URowMapType, UEntriesType, UValuesType>::value,
          bool eti_spec_avail =
              par_ilut_numeric_eti_spec_avail<KernelHandle, ARowMapType, AEntriesType, AValuesType, LRowMapType,
                                              LEntriesType, LValuesType, URowMapType, UEntriesType, UValuesType>::value>
struct PAR_ILUT_NUMERIC {
  static void par_ilut_numeric(KernelHandle *handle, const ARowMapType &A_row_map, const AEntriesType &A_entries,
                               const AValuesType &A_values, LRowMapType &L_row_map, LEntriesType &L_entries,
                               LValuesType &L_values, URowMapType &U_row_map, UEntriesType &U_entries,
                               UValuesType &U_values);
};

#if !defined(KOKKOSKERNELS_ETI_ONLY) || KOKKOSKERNELS_IMPL_COMPILE_LIBRARY
//! Full specialization of par_ilut_numeric
// Unification layer
template <class KernelHandle, class ARowMapType, class AEntriesType, class AValuesType, class LRowMapType,
          class LEntriesType, class LValuesType, class URowMapType, class UEntriesType, class UValuesType>
struct PAR_ILUT_NUMERIC<KernelHandle, ARowMapType, AEntriesType, AValuesType, LRowMapType, LEntriesType, LValuesType,
                        URowMapType, UEntriesType, UValuesType, false, KOKKOSKERNELS_IMPL_COMPILE_LIBRARY> {
  static void par_ilut_numeric(KernelHandle *handle, const ARowMapType &A_row_map, const AEntriesType &A_entries,
                               const AValuesType &A_values, LRowMapType &L_row_map, LEntriesType &L_entries,
                               LValuesType &L_values, URowMapType &U_row_map, UEntriesType &U_entries,
                               UValuesType &U_values) {
    auto par_ilut_handle = handle->get_par_ilut_handle();
    using Ilut           = Experimental::IlutWrap<typename std::remove_pointer<decltype(par_ilut_handle)>::type>;

    Ilut::ilut_numeric(*handle, *par_ilut_handle, A_row_map, A_entries, A_values, L_row_map, L_entries, L_values,
                       U_row_map, U_entries, U_values);
  }
};

#endif
}  // namespace Impl
}  // namespace KokkosSparse

//
// Macro for declaration of full specialization of
// This is NOT for users!!!  All
// the declarations of full specializations go in this header file.
// We may spread out definitions (see _DEF macro below) across one or
// more .cpp files.
//
#define KOKKOSSPARSE_PAR_ILUT_NUMERIC_ETI_SPEC_DECL(SCALAR_TYPE, ORDINAL_TYPE, OFFSET_TYPE, LAYOUT_TYPE,         \
                                                    EXEC_SPACE_TYPE, MEM_SPACE_TYPE)                             \
  extern template struct PAR_ILUT_NUMERIC<                                                                       \
      KokkosKernels::Experimental::KokkosKernelsHandle<const OFFSET_TYPE, const ORDINAL_TYPE, const SCALAR_TYPE, \
                                                       EXEC_SPACE_TYPE, MEM_SPACE_TYPE, MEM_SPACE_TYPE>,         \
      Kokkos::View<const OFFSET_TYPE *, LAYOUT_TYPE, Kokkos::Device<EXEC_SPACE_TYPE, MEM_SPACE_TYPE>,            \
                   Kokkos::MemoryTraits<Kokkos::Unmanaged | Kokkos::RandomAccess> >,                             \
      Kokkos::View<const ORDINAL_TYPE *, LAYOUT_TYPE, Kokkos::Device<EXEC_SPACE_TYPE, MEM_SPACE_TYPE>,           \
                   Kokkos::MemoryTraits<Kokkos::Unmanaged | Kokkos::RandomAccess> >,                             \
      Kokkos::View<const SCALAR_TYPE *, LAYOUT_TYPE, Kokkos::Device<EXEC_SPACE_TYPE, MEM_SPACE_TYPE>,            \
                   Kokkos::MemoryTraits<Kokkos::Unmanaged | Kokkos::RandomAccess> >,                             \
      Kokkos::View<OFFSET_TYPE *, LAYOUT_TYPE, Kokkos::Device<EXEC_SPACE_TYPE, MEM_SPACE_TYPE>,                  \
                   Kokkos::MemoryTraits<Kokkos::Unmanaged | Kokkos::RandomAccess> >,                             \
      Kokkos::View<ORDINAL_TYPE *, LAYOUT_TYPE, Kokkos::Device<EXEC_SPACE_TYPE, MEM_SPACE_TYPE>,                 \
                   Kokkos::MemoryTraits<Kokkos::RandomAccess> >,                                                 \
      Kokkos::View<SCALAR_TYPE *, LAYOUT_TYPE, Kokkos::Device<EXEC_SPACE_TYPE, MEM_SPACE_TYPE>,                  \
                   Kokkos::MemoryTraits<Kokkos::RandomAccess> >,                                                 \
      Kokkos::View<OFFSET_TYPE *, LAYOUT_TYPE, Kokkos::Device<EXEC_SPACE_TYPE, MEM_SPACE_TYPE>,                  \
                   Kokkos::MemoryTraits<Kokkos::Unmanaged | Kokkos::RandomAccess> >,                             \
      Kokkos::View<ORDINAL_TYPE *, LAYOUT_TYPE, Kokkos::Device<EXEC_SPACE_TYPE, MEM_SPACE_TYPE>,                 \
                   Kokkos::MemoryTraits<Kokkos::RandomAccess> >,                                                 \
      Kokkos::View<SCALAR_TYPE *, LAYOUT_TYPE, Kokkos::Device<EXEC_SPACE_TYPE, MEM_SPACE_TYPE>,                  \
                   Kokkos::MemoryTraits<Kokkos::RandomAccess> >,                                                 \
      false, true>;

<<<<<<< HEAD
=======
#include <generated_specializations_hpp/KokkosSparse_par_ilut_numeric_eti_spec_decl.hpp>

>>>>>>> 5b116ec9
#define KOKKOSSPARSE_PAR_ILUT_NUMERIC_ETI_SPEC_INST(SCALAR_TYPE, ORDINAL_TYPE, OFFSET_TYPE, LAYOUT_TYPE,         \
                                                    EXEC_SPACE_TYPE, MEM_SPACE_TYPE)                             \
  template struct PAR_ILUT_NUMERIC<                                                                              \
      KokkosKernels::Experimental::KokkosKernelsHandle<const OFFSET_TYPE, const ORDINAL_TYPE, const SCALAR_TYPE, \
                                                       EXEC_SPACE_TYPE, MEM_SPACE_TYPE, MEM_SPACE_TYPE>,         \
      Kokkos::View<const OFFSET_TYPE *, LAYOUT_TYPE, Kokkos::Device<EXEC_SPACE_TYPE, MEM_SPACE_TYPE>,            \
                   Kokkos::MemoryTraits<Kokkos::Unmanaged | Kokkos::RandomAccess> >,                             \
      Kokkos::View<const ORDINAL_TYPE *, LAYOUT_TYPE, Kokkos::Device<EXEC_SPACE_TYPE, MEM_SPACE_TYPE>,           \
                   Kokkos::MemoryTraits<Kokkos::Unmanaged | Kokkos::RandomAccess> >,                             \
      Kokkos::View<const SCALAR_TYPE *, LAYOUT_TYPE, Kokkos::Device<EXEC_SPACE_TYPE, MEM_SPACE_TYPE>,            \
                   Kokkos::MemoryTraits<Kokkos::Unmanaged | Kokkos::RandomAccess> >,                             \
      Kokkos::View<OFFSET_TYPE *, LAYOUT_TYPE, Kokkos::Device<EXEC_SPACE_TYPE, MEM_SPACE_TYPE>,                  \
                   Kokkos::MemoryTraits<Kokkos::Unmanaged | Kokkos::RandomAccess> >,                             \
      Kokkos::View<ORDINAL_TYPE *, LAYOUT_TYPE, Kokkos::Device<EXEC_SPACE_TYPE, MEM_SPACE_TYPE>,                 \
                   Kokkos::MemoryTraits<Kokkos::RandomAccess> >,                                                 \
      Kokkos::View<SCALAR_TYPE *, LAYOUT_TYPE, Kokkos::Device<EXEC_SPACE_TYPE, MEM_SPACE_TYPE>,                  \
                   Kokkos::MemoryTraits<Kokkos::RandomAccess> >,                                                 \
      Kokkos::View<OFFSET_TYPE *, LAYOUT_TYPE, Kokkos::Device<EXEC_SPACE_TYPE, MEM_SPACE_TYPE>,                  \
                   Kokkos::MemoryTraits<Kokkos::Unmanaged | Kokkos::RandomAccess> >,                             \
      Kokkos::View<ORDINAL_TYPE *, LAYOUT_TYPE, Kokkos::Device<EXEC_SPACE_TYPE, MEM_SPACE_TYPE>,                 \
                   Kokkos::MemoryTraits<Kokkos::RandomAccess> >,                                                 \
      Kokkos::View<SCALAR_TYPE *, LAYOUT_TYPE, Kokkos::Device<EXEC_SPACE_TYPE, MEM_SPACE_TYPE>,                  \
                   Kokkos::MemoryTraits<Kokkos::RandomAccess> >,                                                 \
      false, true>;

#include <KokkosSparse_par_ilut_numeric_tpl_spec_decl.hpp>

#endif<|MERGE_RESOLUTION|>--- conflicted
+++ resolved
@@ -147,11 +147,8 @@
                    Kokkos::MemoryTraits<Kokkos::RandomAccess> >,                                                 \
       false, true>;
 
-<<<<<<< HEAD
-=======
 #include <generated_specializations_hpp/KokkosSparse_par_ilut_numeric_eti_spec_decl.hpp>
 
->>>>>>> 5b116ec9
 #define KOKKOSSPARSE_PAR_ILUT_NUMERIC_ETI_SPEC_INST(SCALAR_TYPE, ORDINAL_TYPE, OFFSET_TYPE, LAYOUT_TYPE,         \
                                                     EXEC_SPACE_TYPE, MEM_SPACE_TYPE)                             \
   template struct PAR_ILUT_NUMERIC<                                                                              \
