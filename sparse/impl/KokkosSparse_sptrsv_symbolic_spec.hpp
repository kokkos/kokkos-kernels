//@HEADER
// ************************************************************************
//
//                        Kokkos v. 4.0
//       Copyright (2022) National Technology & Engineering
//               Solutions of Sandia, LLC (NTESS).
//
// Under the terms of Contract DE-NA0003525 with NTESS,
// the U.S. Government retains certain rights in this software.
//
// Part of Kokkos, under the Apache License v2.0 with LLVM Exceptions.
// See https://kokkos.org/LICENSE for license information.
// SPDX-License-Identifier: Apache-2.0 WITH LLVM-exception
//
//@HEADER
#ifndef KOKKOSSPARSE_IMPL_SPTRSV_SYMBOLIC_SPEC_HPP_
#define KOKKOSSPARSE_IMPL_SPTRSV_SYMBOLIC_SPEC_HPP_

#include <KokkosKernels_config.h>
#include <Kokkos_Core.hpp>
#include <Kokkos_ArithTraits.hpp>
#include "KokkosSparse_CrsMatrix.hpp"
#include "KokkosKernels_Handle.hpp"

// Include the actual functors
#if !defined(KOKKOSKERNELS_ETI_ONLY) || KOKKOSKERNELS_IMPL_COMPILE_LIBRARY
#include <KokkosSparse_sptrsv_symbolic_impl.hpp>
#endif

namespace KokkosSparse {
namespace Impl {
// Specialization struct which defines whether a specialization exists
template <class KernelHandle, class RowMapType, class EntriesType>
struct sptrsv_symbolic_eti_spec_avail {
  enum : bool { value = false };
};

}  // namespace Impl
}  // namespace KokkosSparse

#define KOKKOSSPARSE_SPTRSV_SYMBOLIC_ETI_SPEC_AVAIL(SCALAR_TYPE, ORDINAL_TYPE, OFFSET_TYPE, LAYOUT_TYPE,         \
                                                    EXEC_SPACE_TYPE, MEM_SPACE_TYPE)                             \
  template <>                                                                                                    \
  struct sptrsv_symbolic_eti_spec_avail<                                                                         \
      KokkosKernels::Experimental::KokkosKernelsHandle<const OFFSET_TYPE, const ORDINAL_TYPE, const SCALAR_TYPE, \
                                                       EXEC_SPACE_TYPE, MEM_SPACE_TYPE, MEM_SPACE_TYPE>,         \
      Kokkos::View<const OFFSET_TYPE *, LAYOUT_TYPE, Kokkos::Device<EXEC_SPACE_TYPE, MEM_SPACE_TYPE>,            \
                   Kokkos::MemoryTraits<Kokkos::Unmanaged | Kokkos::RandomAccess> >,                             \
      Kokkos::View<const ORDINAL_TYPE *, LAYOUT_TYPE, Kokkos::Device<EXEC_SPACE_TYPE, MEM_SPACE_TYPE>,           \
                   Kokkos::MemoryTraits<Kokkos::Unmanaged | Kokkos::RandomAccess> > > {                          \
    enum : bool { value = true };                                                                                \
  };

// Include the actual specialization declarations
#include <KokkosSparse_sptrsv_symbolic_tpl_spec_avail.hpp>
#include <generated_specializations_hpp/KokkosSparse_sptrsv_symbolic_eti_spec_avail.hpp>

namespace KokkosSparse {
namespace Impl {

// Unification layer
/// \brief Implementation of KokkosSparse::sptrsv_symbolic

<<<<<<< HEAD
template <class ExecutionSpace, class KernelHandle, class RowMapType,
          class EntriesType,
          bool tpl_spec_avail = sptrsv_symbolic_tpl_spec_avail<
              KernelHandle, RowMapType, EntriesType>::value,
          bool eti_spec_avail = sptrsv_symbolic_eti_spec_avail<
              KernelHandle, RowMapType, EntriesType>::value>
struct SPTRSV_SYMBOLIC {
  static void sptrsv_symbolic(const ExecutionSpace &space, KernelHandle *handle,
                              const RowMapType row_map,
=======
template <class ExecutionSpace, class KernelHandle, class RowMapType, class EntriesType,
          bool tpl_spec_avail = sptrsv_symbolic_tpl_spec_avail<KernelHandle, RowMapType, EntriesType>::value,
          bool eti_spec_avail = sptrsv_symbolic_eti_spec_avail<KernelHandle, RowMapType, EntriesType>::value>
struct SPTRSV_SYMBOLIC {
  static void sptrsv_symbolic(const ExecutionSpace &space, KernelHandle *handle, const RowMapType row_map,
>>>>>>> 8e442f59
                              const EntriesType entries);
};

#if !defined(KOKKOSKERNELS_ETI_ONLY) || KOKKOSKERNELS_IMPL_COMPILE_LIBRARY
//! Full specialization of sptrsv_symbolic
// Unification layer
<<<<<<< HEAD
template <class ExecutionSpace, class KernelHandle, class RowMapType,
          class EntriesType>
struct SPTRSV_SYMBOLIC<ExecutionSpace, KernelHandle, RowMapType, EntriesType,
                       false, KOKKOSKERNELS_IMPL_COMPILE_LIBRARY> {
  static void sptrsv_symbolic(const ExecutionSpace &space, KernelHandle *handle,
                              const RowMapType row_map,
=======
template <class ExecutionSpace, class KernelHandle, class RowMapType, class EntriesType>
struct SPTRSV_SYMBOLIC<ExecutionSpace, KernelHandle, RowMapType, EntriesType, false,
                       KOKKOSKERNELS_IMPL_COMPILE_LIBRARY> {
  static void sptrsv_symbolic(const ExecutionSpace &space, KernelHandle *handle, const RowMapType row_map,
>>>>>>> 8e442f59
                              const EntriesType entries) {
    auto sptrsv_handle = handle->get_sptrsv_handle();
    auto nrows         = row_map.extent(0) - 1;
    sptrsv_handle->new_init_handle(nrows);

    if (sptrsv_handle->is_lower_tri()) {
      Experimental::lower_tri_symbolic(space, *sptrsv_handle, row_map, entries);
      sptrsv_handle->set_symbolic_complete();
    } else {
      Experimental::upper_tri_symbolic(space, *sptrsv_handle, row_map, entries);
      sptrsv_handle->set_symbolic_complete();
    }
  }
};
#endif
}  // namespace Impl
}  // namespace KokkosSparse

//
// Macro for declaration of full specialization of
// This is NOT for users!!!  All
// the declarations of full specializations go in this header file.
// We may spread out definitions (see _DEF macro below) across one or
// more .cpp files.
//
<<<<<<< HEAD
#define KOKKOSSPARSE_SPTRSV_SYMBOLIC_ETI_SPEC_DECL(                         \
    SCALAR_TYPE, ORDINAL_TYPE, OFFSET_TYPE, LAYOUT_TYPE, EXEC_SPACE_TYPE,   \
    MEM_SPACE_TYPE)                                                         \
  extern template struct SPTRSV_SYMBOLIC<                                   \
      EXEC_SPACE_TYPE,                                                      \
      KokkosKernels::Experimental::KokkosKernelsHandle<                     \
          const OFFSET_TYPE, const ORDINAL_TYPE, const SCALAR_TYPE,         \
          EXEC_SPACE_TYPE, MEM_SPACE_TYPE, MEM_SPACE_TYPE>,                 \
      Kokkos::View<                                                         \
          const OFFSET_TYPE *, LAYOUT_TYPE,                                 \
          Kokkos::Device<EXEC_SPACE_TYPE, MEM_SPACE_TYPE>,                  \
          Kokkos::MemoryTraits<Kokkos::Unmanaged | Kokkos::RandomAccess> >, \
      Kokkos::View<                                                         \
          const ORDINAL_TYPE *, LAYOUT_TYPE,                                \
          Kokkos::Device<EXEC_SPACE_TYPE, MEM_SPACE_TYPE>,                  \
          Kokkos::MemoryTraits<Kokkos::Unmanaged | Kokkos::RandomAccess> >, \
      false, true>;

#define KOKKOSSPARSE_SPTRSV_SYMBOLIC_ETI_SPEC_INST(                         \
    SCALAR_TYPE, ORDINAL_TYPE, OFFSET_TYPE, LAYOUT_TYPE, EXEC_SPACE_TYPE,   \
    MEM_SPACE_TYPE)                                                         \
  template struct SPTRSV_SYMBOLIC<                                          \
      EXEC_SPACE_TYPE,                                                      \
      KokkosKernels::Experimental::KokkosKernelsHandle<                     \
          const OFFSET_TYPE, const ORDINAL_TYPE, const SCALAR_TYPE,         \
          EXEC_SPACE_TYPE, MEM_SPACE_TYPE, MEM_SPACE_TYPE>,                 \
      Kokkos::View<                                                         \
          const OFFSET_TYPE *, LAYOUT_TYPE,                                 \
          Kokkos::Device<EXEC_SPACE_TYPE, MEM_SPACE_TYPE>,                  \
          Kokkos::MemoryTraits<Kokkos::Unmanaged | Kokkos::RandomAccess> >, \
      Kokkos::View<                                                         \
          const ORDINAL_TYPE *, LAYOUT_TYPE,                                \
          Kokkos::Device<EXEC_SPACE_TYPE, MEM_SPACE_TYPE>,                  \
          Kokkos::MemoryTraits<Kokkos::Unmanaged | Kokkos::RandomAccess> >, \
=======
#define KOKKOSSPARSE_SPTRSV_SYMBOLIC_ETI_SPEC_DECL(SCALAR_TYPE, ORDINAL_TYPE, OFFSET_TYPE, LAYOUT_TYPE,          \
                                                   EXEC_SPACE_TYPE, MEM_SPACE_TYPE)                              \
  extern template struct SPTRSV_SYMBOLIC<                                                                        \
      EXEC_SPACE_TYPE,                                                                                           \
      KokkosKernels::Experimental::KokkosKernelsHandle<const OFFSET_TYPE, const ORDINAL_TYPE, const SCALAR_TYPE, \
                                                       EXEC_SPACE_TYPE, MEM_SPACE_TYPE, MEM_SPACE_TYPE>,         \
      Kokkos::View<const OFFSET_TYPE *, LAYOUT_TYPE, Kokkos::Device<EXEC_SPACE_TYPE, MEM_SPACE_TYPE>,            \
                   Kokkos::MemoryTraits<Kokkos::Unmanaged | Kokkos::RandomAccess> >,                             \
      Kokkos::View<const ORDINAL_TYPE *, LAYOUT_TYPE, Kokkos::Device<EXEC_SPACE_TYPE, MEM_SPACE_TYPE>,           \
                   Kokkos::MemoryTraits<Kokkos::Unmanaged | Kokkos::RandomAccess> >,                             \
      false, true>;

#define KOKKOSSPARSE_SPTRSV_SYMBOLIC_ETI_SPEC_INST(SCALAR_TYPE, ORDINAL_TYPE, OFFSET_TYPE, LAYOUT_TYPE,          \
                                                   EXEC_SPACE_TYPE, MEM_SPACE_TYPE)                              \
  template struct SPTRSV_SYMBOLIC<                                                                               \
      EXEC_SPACE_TYPE,                                                                                           \
      KokkosKernels::Experimental::KokkosKernelsHandle<const OFFSET_TYPE, const ORDINAL_TYPE, const SCALAR_TYPE, \
                                                       EXEC_SPACE_TYPE, MEM_SPACE_TYPE, MEM_SPACE_TYPE>,         \
      Kokkos::View<const OFFSET_TYPE *, LAYOUT_TYPE, Kokkos::Device<EXEC_SPACE_TYPE, MEM_SPACE_TYPE>,            \
                   Kokkos::MemoryTraits<Kokkos::Unmanaged | Kokkos::RandomAccess> >,                             \
      Kokkos::View<const ORDINAL_TYPE *, LAYOUT_TYPE, Kokkos::Device<EXEC_SPACE_TYPE, MEM_SPACE_TYPE>,           \
                   Kokkos::MemoryTraits<Kokkos::Unmanaged | Kokkos::RandomAccess> >,                             \
>>>>>>> 8e442f59
      false, true>;

#include <KokkosSparse_sptrsv_symbolic_tpl_spec_decl.hpp>

#endif<|MERGE_RESOLUTION|>--- conflicted
+++ resolved
@@ -61,42 +61,21 @@
 // Unification layer
 /// \brief Implementation of KokkosSparse::sptrsv_symbolic
 
-<<<<<<< HEAD
-template <class ExecutionSpace, class KernelHandle, class RowMapType,
-          class EntriesType,
-          bool tpl_spec_avail = sptrsv_symbolic_tpl_spec_avail<
-              KernelHandle, RowMapType, EntriesType>::value,
-          bool eti_spec_avail = sptrsv_symbolic_eti_spec_avail<
-              KernelHandle, RowMapType, EntriesType>::value>
-struct SPTRSV_SYMBOLIC {
-  static void sptrsv_symbolic(const ExecutionSpace &space, KernelHandle *handle,
-                              const RowMapType row_map,
-=======
 template <class ExecutionSpace, class KernelHandle, class RowMapType, class EntriesType,
           bool tpl_spec_avail = sptrsv_symbolic_tpl_spec_avail<KernelHandle, RowMapType, EntriesType>::value,
           bool eti_spec_avail = sptrsv_symbolic_eti_spec_avail<KernelHandle, RowMapType, EntriesType>::value>
 struct SPTRSV_SYMBOLIC {
   static void sptrsv_symbolic(const ExecutionSpace &space, KernelHandle *handle, const RowMapType row_map,
->>>>>>> 8e442f59
                               const EntriesType entries);
 };
 
 #if !defined(KOKKOSKERNELS_ETI_ONLY) || KOKKOSKERNELS_IMPL_COMPILE_LIBRARY
 //! Full specialization of sptrsv_symbolic
 // Unification layer
-<<<<<<< HEAD
-template <class ExecutionSpace, class KernelHandle, class RowMapType,
-          class EntriesType>
-struct SPTRSV_SYMBOLIC<ExecutionSpace, KernelHandle, RowMapType, EntriesType,
-                       false, KOKKOSKERNELS_IMPL_COMPILE_LIBRARY> {
-  static void sptrsv_symbolic(const ExecutionSpace &space, KernelHandle *handle,
-                              const RowMapType row_map,
-=======
 template <class ExecutionSpace, class KernelHandle, class RowMapType, class EntriesType>
 struct SPTRSV_SYMBOLIC<ExecutionSpace, KernelHandle, RowMapType, EntriesType, false,
                        KOKKOSKERNELS_IMPL_COMPILE_LIBRARY> {
   static void sptrsv_symbolic(const ExecutionSpace &space, KernelHandle *handle, const RowMapType row_map,
->>>>>>> 8e442f59
                               const EntriesType entries) {
     auto sptrsv_handle = handle->get_sptrsv_handle();
     auto nrows         = row_map.extent(0) - 1;
@@ -122,42 +101,6 @@
 // We may spread out definitions (see _DEF macro below) across one or
 // more .cpp files.
 //
-<<<<<<< HEAD
-#define KOKKOSSPARSE_SPTRSV_SYMBOLIC_ETI_SPEC_DECL(                         \
-    SCALAR_TYPE, ORDINAL_TYPE, OFFSET_TYPE, LAYOUT_TYPE, EXEC_SPACE_TYPE,   \
-    MEM_SPACE_TYPE)                                                         \
-  extern template struct SPTRSV_SYMBOLIC<                                   \
-      EXEC_SPACE_TYPE,                                                      \
-      KokkosKernels::Experimental::KokkosKernelsHandle<                     \
-          const OFFSET_TYPE, const ORDINAL_TYPE, const SCALAR_TYPE,         \
-          EXEC_SPACE_TYPE, MEM_SPACE_TYPE, MEM_SPACE_TYPE>,                 \
-      Kokkos::View<                                                         \
-          const OFFSET_TYPE *, LAYOUT_TYPE,                                 \
-          Kokkos::Device<EXEC_SPACE_TYPE, MEM_SPACE_TYPE>,                  \
-          Kokkos::MemoryTraits<Kokkos::Unmanaged | Kokkos::RandomAccess> >, \
-      Kokkos::View<                                                         \
-          const ORDINAL_TYPE *, LAYOUT_TYPE,                                \
-          Kokkos::Device<EXEC_SPACE_TYPE, MEM_SPACE_TYPE>,                  \
-          Kokkos::MemoryTraits<Kokkos::Unmanaged | Kokkos::RandomAccess> >, \
-      false, true>;
-
-#define KOKKOSSPARSE_SPTRSV_SYMBOLIC_ETI_SPEC_INST(                         \
-    SCALAR_TYPE, ORDINAL_TYPE, OFFSET_TYPE, LAYOUT_TYPE, EXEC_SPACE_TYPE,   \
-    MEM_SPACE_TYPE)                                                         \
-  template struct SPTRSV_SYMBOLIC<                                          \
-      EXEC_SPACE_TYPE,                                                      \
-      KokkosKernels::Experimental::KokkosKernelsHandle<                     \
-          const OFFSET_TYPE, const ORDINAL_TYPE, const SCALAR_TYPE,         \
-          EXEC_SPACE_TYPE, MEM_SPACE_TYPE, MEM_SPACE_TYPE>,                 \
-      Kokkos::View<                                                         \
-          const OFFSET_TYPE *, LAYOUT_TYPE,                                 \
-          Kokkos::Device<EXEC_SPACE_TYPE, MEM_SPACE_TYPE>,                  \
-          Kokkos::MemoryTraits<Kokkos::Unmanaged | Kokkos::RandomAccess> >, \
-      Kokkos::View<                                                         \
-          const ORDINAL_TYPE *, LAYOUT_TYPE,                                \
-          Kokkos::Device<EXEC_SPACE_TYPE, MEM_SPACE_TYPE>,                  \
-          Kokkos::MemoryTraits<Kokkos::Unmanaged | Kokkos::RandomAccess> >, \
-=======
 #define KOKKOSSPARSE_SPTRSV_SYMBOLIC_ETI_SPEC_DECL(SCALAR_TYPE, ORDINAL_TYPE, OFFSET_TYPE, LAYOUT_TYPE,          \
                                                    EXEC_SPACE_TYPE, MEM_SPACE_TYPE)                              \
   extern template struct SPTRSV_SYMBOLIC<                                                                        \
@@ -180,7 +123,6 @@
                    Kokkos::MemoryTraits<Kokkos::Unmanaged | Kokkos::RandomAccess> >,                             \
       Kokkos::View<const ORDINAL_TYPE *, LAYOUT_TYPE, Kokkos::Device<EXEC_SPACE_TYPE, MEM_SPACE_TYPE>,           \
                    Kokkos::MemoryTraits<Kokkos::Unmanaged | Kokkos::RandomAccess> >,                             \
->>>>>>> 8e442f59
       false, true>;
 
 #include <KokkosSparse_sptrsv_symbolic_tpl_spec_decl.hpp>
