--- conflicted
+++ resolved
@@ -220,11 +220,7 @@
 // spmv_beta_no_transpose: version for CPU execution spaces (RangePolicy or
 // trivial serial impl used)
 template <class execution_space, class Handle, class AMatrix, class XVector, class YVector, int dobeta, bool conjugate,
-<<<<<<< HEAD
-          typename std::enable_if<!KokkosKernels::Impl::kk_is_gpu_exec_space<execution_space>()>::type* = nullptr>
-=======
           typename std::enable_if<!KokkosKernels::Impl::is_gpu_exec_space_v<execution_space>>::type* = nullptr>
->>>>>>> 5b116ec9
 static void spmv_beta_no_transpose(const execution_space& exec, Handle* handle,
                                    typename YVector::const_value_type& alpha, const AMatrix& A, const XVector& x,
                                    typename YVector::const_value_type& beta, const YVector& y) {
@@ -338,11 +334,7 @@
 
 // spmv_beta_no_transpose: version for GPU execution spaces (TeamPolicy used)
 template <class execution_space, class Handle, class AMatrix, class XVector, class YVector, int dobeta, bool conjugate,
-<<<<<<< HEAD
-          typename std::enable_if<KokkosKernels::Impl::kk_is_gpu_exec_space<execution_space>()>::type* = nullptr>
-=======
           typename std::enable_if<KokkosKernels::Impl::is_gpu_exec_space_v<execution_space>>::type* = nullptr>
->>>>>>> 5b116ec9
 static void spmv_beta_no_transpose(const execution_space& exec, Handle* handle,
                                    typename YVector::const_value_type& alpha, const AMatrix& A, const XVector& x,
                                    typename YVector::const_value_type& beta, const YVector& y) {
@@ -388,11 +380,7 @@
 // spmv_beta_transpose: version for CPU execution spaces (RangePolicy or trivial
 // serial impl used)
 template <class execution_space, class AMatrix, class XVector, class YVector, int dobeta, bool conjugate,
-<<<<<<< HEAD
-          typename std::enable_if<!KokkosKernels::Impl::kk_is_gpu_exec_space<execution_space>()>::type* = nullptr>
-=======
           typename std::enable_if<!KokkosKernels::Impl::is_gpu_exec_space_v<execution_space>>::type* = nullptr>
->>>>>>> 5b116ec9
 static void spmv_beta_transpose(const execution_space& exec, typename YVector::const_value_type& alpha,
                                 const AMatrix& A, const XVector& x, typename YVector::const_value_type& beta,
                                 const YVector& y) {
@@ -472,11 +460,7 @@
 
 // spmv_beta_transpose: version for GPU execution spaces (TeamPolicy used)
 template <class execution_space, class AMatrix, class XVector, class YVector, int dobeta, bool conjugate,
-<<<<<<< HEAD
-          typename std::enable_if<KokkosKernels::Impl::kk_is_gpu_exec_space<execution_space>()>::type* = nullptr>
-=======
           typename std::enable_if<KokkosKernels::Impl::is_gpu_exec_space_v<execution_space>>::type* = nullptr>
->>>>>>> 5b116ec9
 static void spmv_beta_transpose(const execution_space& exec, typename YVector::const_value_type& alpha,
                                 const AMatrix& A, const XVector& x, typename YVector::const_value_type& beta,
                                 const YVector& y) {
@@ -1021,11 +1005,7 @@
 // spmv_alpha_beta_mv_no_transpose: version for CPU execution spaces
 // (RangePolicy)
 template <class execution_space, class AMatrix, class XVector, class YVector, int doalpha, int dobeta, bool conjugate,
-<<<<<<< HEAD
-          typename std::enable_if<!KokkosKernels::Impl::kk_is_gpu_exec_space<execution_space>()>::type* = nullptr>
-=======
           typename std::enable_if<!KokkosKernels::Impl::is_gpu_exec_space_v<execution_space>>::type* = nullptr>
->>>>>>> 5b116ec9
 static void spmv_alpha_beta_mv_no_transpose(const execution_space& exec,
                                             const typename YVector::non_const_value_type& alpha, const AMatrix& A,
                                             const XVector& x, const typename YVector::non_const_value_type& beta,
@@ -1074,11 +1054,7 @@
 // spmv_alpha_beta_mv_no_transpose: version for GPU execution spaces
 // (TeamPolicy)
 template <class execution_space, class AMatrix, class XVector, class YVector, int doalpha, int dobeta, bool conjugate,
-<<<<<<< HEAD
-          typename std::enable_if<KokkosKernels::Impl::kk_is_gpu_exec_space<execution_space>()>::type* = nullptr>
-=======
           typename std::enable_if<KokkosKernels::Impl::is_gpu_exec_space_v<execution_space>>::type* = nullptr>
->>>>>>> 5b116ec9
 static void spmv_alpha_beta_mv_no_transpose(const execution_space& exec,
                                             const typename YVector::non_const_value_type& alpha, const AMatrix& A,
                                             const XVector& x, const typename YVector::non_const_value_type& beta,
@@ -1143,11 +1119,7 @@
 
 // spmv_alpha_beta_mv_transpose: version for CPU execution spaces (RangePolicy)
 template <class execution_space, class AMatrix, class XVector, class YVector, int doalpha, int dobeta, bool conjugate,
-<<<<<<< HEAD
-          typename std::enable_if<!KokkosKernels::Impl::kk_is_gpu_exec_space<execution_space>()>::type* = nullptr>
-=======
           typename std::enable_if<!KokkosKernels::Impl::is_gpu_exec_space_v<execution_space>>::type* = nullptr>
->>>>>>> 5b116ec9
 static void spmv_alpha_beta_mv_transpose(const execution_space& exec,
                                          const typename YVector::non_const_value_type& alpha, const AMatrix& A,
                                          const XVector& x, const typename YVector::non_const_value_type& beta,
@@ -1188,11 +1160,7 @@
 
 // spmv_alpha_beta_mv_transpose: version for GPU execution spaces (TeamPolicy)
 template <class execution_space, class AMatrix, class XVector, class YVector, int doalpha, int dobeta, bool conjugate,
-<<<<<<< HEAD
-          typename std::enable_if<KokkosKernels::Impl::kk_is_gpu_exec_space<execution_space>()>::type* = nullptr>
-=======
           typename std::enable_if<KokkosKernels::Impl::is_gpu_exec_space_v<execution_space>>::type* = nullptr>
->>>>>>> 5b116ec9
 static void spmv_alpha_beta_mv_transpose(const execution_space& exec,
                                          const typename YVector::non_const_value_type& alpha, const AMatrix& A,
                                          const XVector& x, const typename YVector::non_const_value_type& beta,
