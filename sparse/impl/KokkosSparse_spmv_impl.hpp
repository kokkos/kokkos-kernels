//@HEADER
// ************************************************************************
//
//                        Kokkos v. 4.0
//       Copyright (2022) National Technology & Engineering
//               Solutions of Sandia, LLC (NTESS).
//
// Under the terms of Contract DE-NA0003525 with NTESS,
// the U.S. Government retains certain rights in this software.
//
// Part of Kokkos, under the Apache License v2.0 with LLVM Exceptions.
// See https://kokkos.org/LICENSE for license information.
// SPDX-License-Identifier: Apache-2.0 WITH LLVM-exception
//
//@HEADER

#ifndef KOKKOSSPARSE_IMPL_SPMV_DEF_HPP_
#define KOKKOSSPARSE_IMPL_SPMV_DEF_HPP_

#include <sstream>

#include "KokkosKernels_Controls.hpp"
#include "Kokkos_InnerProductSpaceTraits.hpp"
#include "KokkosBlas1_scal.hpp"
#include "KokkosKernels_ExecSpaceUtils.hpp"
#include "KokkosSparse_CrsMatrix.hpp"
#include "KokkosSparse_spmv_handle.hpp"
#include "KokkosSparse_spmv_impl_omp.hpp"
#include "KokkosSparse_spmv_impl_merge.hpp"
#include "KokkosKernels_Error.hpp"

namespace KokkosSparse {
namespace Impl {

constexpr const char* KOKKOSSPARSE_ALG_NATIVE_MERGE = "native-merge";

// This TransposeFunctor is functional, but not necessarily performant.
template <class execution_space, class AMatrix, class XVector, class YVector,
          bool conjugate>
struct SPMV_Transpose_Functor {
  typedef typename AMatrix::non_const_ordinal_type ordinal_type;
  typedef typename AMatrix::non_const_value_type value_type;
  typedef typename Kokkos::TeamPolicy<execution_space> team_policy;
  typedef typename team_policy::member_type team_member;
  typedef Kokkos::ArithTraits<value_type> ATV;
  typedef typename YVector::non_const_value_type coefficient_type;
  typedef typename YVector::non_const_value_type y_value_type;

  const coefficient_type alpha;
  AMatrix m_A;
  XVector m_x;
  YVector m_y;
  ordinal_type rows_per_team = 0;

  SPMV_Transpose_Functor(const coefficient_type& alpha_, const AMatrix& m_A_,
                         const XVector& m_x_, const YVector& m_y_)
      : alpha(alpha_), m_A(m_A_), m_x(m_x_), m_y(m_y_) {}

  KOKKOS_INLINE_FUNCTION void operator()(const ordinal_type iRow) const {
    const auto row                = m_A.rowConst(iRow);
    const ordinal_type row_length = row.length;
    for (ordinal_type iEntry = 0; iEntry < row_length; iEntry++) {
      const value_type val =
          conjugate ? ATV::conj(row.value(iEntry)) : row.value(iEntry);
      const ordinal_type ind = row.colidx(iEntry);
      Kokkos::atomic_add(&m_y(ind),
                         static_cast<y_value_type>(alpha * val * m_x(iRow)));
    }
  }

  KOKKOS_INLINE_FUNCTION void operator()(const team_member& dev) const {
    const ordinal_type teamWork = dev.league_rank() * rows_per_team;
    Kokkos::parallel_for(
        Kokkos::TeamThreadRange(dev, rows_per_team), [&](ordinal_type loop) {
          // iRow represents a row of the matrix, so its correct type is
          // ordinal_type.
          const ordinal_type iRow = teamWork + loop;
          if (iRow >= m_A.numRows()) {
            return;
          }

          const auto row                = m_A.rowConst(iRow);
          const ordinal_type row_length = row.length;
          Kokkos::parallel_for(
              Kokkos::ThreadVectorRange(dev, row_length),
              [&](ordinal_type iEntry) {
                const value_type val = conjugate ? ATV::conj(row.value(iEntry))
                                                 : row.value(iEntry);
                const ordinal_type ind = row.colidx(iEntry);
                Kokkos::atomic_add(&m_y(ind), static_cast<y_value_type>(
                                                  alpha * val * m_x(iRow)));
              });
        });
  }
};

template <class execution_space, class AMatrix, class XVector, class YVector,
          int dobeta, bool conjugate>
struct SPMV_Functor {
  typedef typename AMatrix::non_const_ordinal_type ordinal_type;
  typedef typename AMatrix::non_const_value_type value_type;
  typedef typename Kokkos::TeamPolicy<execution_space> team_policy;
  typedef typename team_policy::member_type team_member;
  typedef Kokkos::ArithTraits<value_type> ATV;

  const value_type alpha;
  AMatrix m_A;
  XVector m_x;
  const value_type beta;
  YVector m_y;

  const ordinal_type rows_per_team;

  SPMV_Functor(const value_type alpha_, const AMatrix m_A_, const XVector m_x_,
               const value_type beta_, const YVector m_y_,
               const int rows_per_team_)
      : alpha(alpha_),
        m_A(m_A_),
        m_x(m_x_),
        beta(beta_),
        m_y(m_y_),
        rows_per_team(rows_per_team_) {
    static_assert(static_cast<int>(XVector::rank) == 1,
                  "XVector must be a rank 1 View.");
    static_assert(static_cast<int>(YVector::rank) == 1,
                  "YVector must be a rank 1 View.");
  }

  KOKKOS_INLINE_FUNCTION
  void operator()(const ordinal_type iRow) const {
    using y_value_type = typename YVector::non_const_value_type;
    if (iRow >= m_A.numRows()) {
      return;
    }
    const KokkosSparse::SparseRowViewConst<AMatrix> row = m_A.rowConst(iRow);
    const ordinal_type row_length = static_cast<ordinal_type>(row.length);
    y_value_type sum              = 0;

    for (ordinal_type iEntry = 0; iEntry < row_length; iEntry++) {
      const value_type val =
          conjugate ? ATV::conj(row.value(iEntry)) : row.value(iEntry);
      sum += val * m_x(row.colidx(iEntry));
    }

    sum *= alpha;

    if (dobeta == 0) {
      m_y(iRow) = sum;
    } else {
      m_y(iRow) = beta * m_y(iRow) + sum;
    }
  }

  KOKKOS_INLINE_FUNCTION
  void operator()(const team_member& dev) const {
    using y_value_type = typename YVector::non_const_value_type;

    Kokkos::parallel_for(
        Kokkos::TeamThreadRange(dev, 0, rows_per_team),
        [&](const ordinal_type& loop) {
          const ordinal_type iRow =
              static_cast<ordinal_type>(dev.league_rank()) * rows_per_team +
              loop;
          if (iRow >= m_A.numRows()) {
            return;
          }
          const KokkosSparse::SparseRowViewConst<AMatrix> row =
              m_A.rowConst(iRow);
          const ordinal_type row_length = static_cast<ordinal_type>(row.length);
          y_value_type sum              = 0;

          Kokkos::parallel_reduce(
              Kokkos::ThreadVectorRange(dev, row_length),
              [&](const ordinal_type& iEntry, y_value_type& lsum) {
                const value_type val = conjugate ? ATV::conj(row.value(iEntry))
                                                 : row.value(iEntry);
                lsum += val * m_x(row.colidx(iEntry));
              },
              sum);

          Kokkos::single(Kokkos::PerThread(dev), [&]() {
            sum *= alpha;

            if (dobeta == 0) {
              m_y(iRow) = sum;
            } else {
              m_y(iRow) = beta * m_y(iRow) + sum;
            }
          });
        });
  }
};

template <class execution_space>
int64_t spmv_launch_parameters(int64_t numRows, int64_t nnz,
                               int64_t rows_per_thread, int& team_size,
                               int& vector_length) {
  int64_t rows_per_team;
  int64_t nnz_per_row = nnz / numRows;

  if (nnz_per_row < 1) nnz_per_row = 1;

  int max_vector_length = 1;
#ifdef KOKKOS_ENABLE_CUDA
  if (std::is_same<execution_space, Kokkos::Cuda>::value)
    max_vector_length = 32;
#endif
#ifdef KOKKOS_ENABLE_HIP
  if (std::is_same<execution_space, Kokkos::HIP>::value) max_vector_length = 64;
#endif

  if (vector_length < 1) {
    vector_length = 1;
    while (vector_length < max_vector_length && vector_length * 6 < nnz_per_row)
      vector_length *= 2;
  }

  // Determine rows per thread
  if (rows_per_thread < 1) {
    if (KokkosKernels::Impl::kk_is_gpu_exec_space<execution_space>())
      rows_per_thread = 1;
    else {
      if (nnz_per_row < 20 && nnz > 5000000) {
        rows_per_thread = 256;
      } else
        rows_per_thread = 64;
    }
  }

  if (team_size < 1) {
    if (KokkosKernels::Impl::kk_is_gpu_exec_space<execution_space>()) {
      team_size = 256 / vector_length;
    } else {
      team_size = 1;
    }
  }

  rows_per_team = rows_per_thread * team_size;

  if (rows_per_team < 0) {
    int64_t nnz_per_team = 4096;
    int64_t conc         = execution_space().concurrency();
    while ((conc * nnz_per_team * 4 > nnz) && (nnz_per_team > 256))
      nnz_per_team /= 2;
    rows_per_team = (nnz_per_team + nnz_per_row - 1) / nnz_per_row;
  }

  return rows_per_team;
}

// spmv_beta_no_transpose: version for CPU execution spaces (RangePolicy or
// trivial serial impl used)
template <class execution_space, class Handle, class AMatrix, class XVector,
          class YVector, int dobeta, bool conjugate,
          typename std::enable_if<!KokkosKernels::Impl::kk_is_gpu_exec_space<
              execution_space>()>::type* = nullptr>
static void spmv_beta_no_transpose(const execution_space& exec, Handle* handle,
                                   typename YVector::const_value_type& alpha,
                                   const AMatrix& A, const XVector& x,
                                   typename YVector::const_value_type& beta,
                                   const YVector& y) {
  typedef typename AMatrix::non_const_ordinal_type ordinal_type;

  if (A.numRows() <= static_cast<ordinal_type>(0)) {
    return;
  }
#if defined(KOKKOS_ENABLE_SERIAL)
  if (std::is_same<execution_space, Kokkos::Serial>::value) {
    /// serial impl
    typedef typename AMatrix::non_const_value_type value_type;
    typedef typename AMatrix::non_const_size_type size_type;
    typedef Kokkos::ArithTraits<value_type> ATV;

    const size_type* KOKKOS_RESTRICT row_map_ptr    = A.graph.row_map.data();
    const ordinal_type* KOKKOS_RESTRICT col_idx_ptr = A.graph.entries.data();
    const value_type* KOKKOS_RESTRICT values_ptr    = A.values.data();

    typename YVector::non_const_value_type* KOKKOS_RESTRICT y_ptr = y.data();
    typename XVector::const_value_type* KOKKOS_RESTRICT x_ptr     = x.data();

    const typename YVector::non_const_value_type zero(0);
    const ordinal_type nrow = A.numRows();
    if (alpha == zero) {
      if (dobeta == 0) {
        /// not working with kkosDev2_CUDA110_GCC92_cpp17/
        /// memset(y_ptr, 0, sizeof(typename YVector::value_type)*nrow);
        for (int i = 0; i < nrow; ++i) y_ptr[i] = zero;
      } else if (dobeta == 1) {
        /// so nothing
      } else {
        for (int i = 0; i < nrow; ++i) y_ptr[i] *= beta;
      }
    } else {
      for (int i = 0; i < nrow; ++i) {
        const int jbeg = row_map_ptr[i];
        const int jend = row_map_ptr[i + 1];
        int j          = jbeg;

        {
          const int jdist = (jend - jbeg) / 4;
          typename YVector::non_const_value_type tmp1(0), tmp2(0), tmp3(0),
              tmp4(0);
          for (int jj = 0; jj < jdist; ++jj) {
            const value_type value1 =
                conjugate ? ATV::conj(values_ptr[j]) : values_ptr[j];
            const value_type value2 =
                conjugate ? ATV::conj(values_ptr[j + 1]) : values_ptr[j + 1];
            const value_type value3 =
                conjugate ? ATV::conj(values_ptr[j + 2]) : values_ptr[j + 2];
            const value_type value4 =
                conjugate ? ATV::conj(values_ptr[j + 3]) : values_ptr[j + 3];
            const int col_idx1                        = col_idx_ptr[j];
            const int col_idx2                        = col_idx_ptr[j + 1];
            const int col_idx3                        = col_idx_ptr[j + 2];
            const int col_idx4                        = col_idx_ptr[j + 3];
            const typename XVector::value_type x_val1 = x_ptr[col_idx1];
            const typename XVector::value_type x_val2 = x_ptr[col_idx2];
            const typename XVector::value_type x_val3 = x_ptr[col_idx3];
            const typename XVector::value_type x_val4 = x_ptr[col_idx4];
            tmp1 += value1 * x_val1;
            tmp2 += value2 * x_val2;
            tmp3 += value3 * x_val3;
            tmp4 += value4 * x_val4;
            j += 4;
          }
          for (; j < jend; ++j) {
            const value_type value =
                conjugate ? ATV::conj(values_ptr[j]) : values_ptr[j];
            const int col_idx = col_idx_ptr[j];
            tmp1 += value * x_ptr[col_idx];
          }
          if (dobeta == 0) {
            y_ptr[i] = alpha * (tmp1 + tmp2 + tmp3 + tmp4);
          } else if (dobeta == 1) {
            y_ptr[i] += alpha * (tmp1 + tmp2 + tmp3 + tmp4);
          } else {
            const auto y_val = y_ptr[i] * beta;
            y_ptr[i]         = y_val + alpha * (tmp1 + tmp2 + tmp3 + tmp4);
          }
        }
      }
    }
    return;
  }
#endif

#ifdef KOKKOS_ENABLE_OPENMP
  if ((std::is_same<execution_space, Kokkos::OpenMP>::value) &&
      (std::is_same<typename std::remove_cv<typename AMatrix::value_type>::type,
                    double>::value) &&
      (std::is_same<typename XVector::non_const_value_type, double>::value) &&
      (std::is_same<typename YVector::non_const_value_type, double>::value) &&
      ((int)A.graph.row_block_offsets.extent(0) ==
       (int)omp_get_max_threads() + 1) &&
      (((uintptr_t)(const void*)(x.data()) % 64) == 0) &&
      (((uintptr_t)(const void*)(y.data()) % 64) == 0) && !conjugate) {
    // Note BMK: this case is typically not called in practice even for OpenMP,
    // since it requires row_block_offsets to have been computed in the graph.
    // Also, as this is raw OpenMP the execution space instance is not used
    spmv_raw_openmp_no_transpose<AMatrix, XVector, YVector>(alpha, A, x, beta,
                                                            y);
    return;
  }
#endif

  bool use_dynamic_schedule = handle->force_dynamic_schedule;
  bool use_static_schedule  = handle->force_static_schedule;
  SPMV_Functor<execution_space, AMatrix, XVector, YVector, dobeta, conjugate>
      func(alpha, A, x, beta, y, 1);
  if (((A.nnz() > 10000000) || use_dynamic_schedule) && !use_static_schedule)
    Kokkos::parallel_for(
        "KokkosSparse::spmv<NoTranspose,Dynamic>",
        Kokkos::RangePolicy<execution_space, Kokkos::Schedule<Kokkos::Dynamic>>(
            exec, 0, A.numRows()),
        func);
  else
    Kokkos::parallel_for(
        "KokkosSparse::spmv<NoTranspose,Static>",
        Kokkos::RangePolicy<execution_space, Kokkos::Schedule<Kokkos::Static>>(
            exec, 0, A.numRows()),
        func);
}

// spmv_beta_no_transpose: version for GPU execution spaces (TeamPolicy used)
template <class execution_space, class Handle, class AMatrix, class XVector,
          class YVector, int dobeta, bool conjugate,
          typename std::enable_if<KokkosKernels::Impl::kk_is_gpu_exec_space<
              execution_space>()>::type* = nullptr>
static void spmv_beta_no_transpose(const execution_space& exec, Handle* handle,
                                   typename YVector::const_value_type& alpha,
                                   const AMatrix& A, const XVector& x,
                                   typename YVector::const_value_type& beta,
                                   const YVector& y) {
  typedef typename AMatrix::non_const_ordinal_type ordinal_type;

  if (A.numRows() <= static_cast<ordinal_type>(0)) {
    return;
  }

  bool use_dynamic_schedule = handle->force_dynamic_schedule;
  bool use_static_schedule  = handle->force_static_schedule;
  int team_size             = handle->team_size;
  int vector_length         = handle->vector_length;
  int64_t rows_per_thread   = handle->rows_per_thread;

  int64_t rows_per_team = spmv_launch_parameters<execution_space>(
      A.numRows(), A.nnz(), rows_per_thread, team_size, vector_length);
  int64_t worksets = (y.extent(0) + rows_per_team - 1) / rows_per_team;

  SPMV_Functor<execution_space, AMatrix, XVector, YVector, dobeta, conjugate>
      func(alpha, A, x, beta, y, rows_per_team);

  if (((A.nnz() > 10000000) || use_dynamic_schedule) && !use_static_schedule) {
    Kokkos::TeamPolicy<execution_space, Kokkos::Schedule<Kokkos::Dynamic>>
        policy(1, 1);
    if (team_size < 0)
      policy = Kokkos::TeamPolicy<execution_space,
                                  Kokkos::Schedule<Kokkos::Dynamic>>(
          exec, worksets, Kokkos::AUTO, vector_length);
    else
      policy = Kokkos::TeamPolicy<execution_space,
                                  Kokkos::Schedule<Kokkos::Dynamic>>(
          exec, worksets, team_size, vector_length);
    Kokkos::parallel_for("KokkosSparse::spmv<NoTranspose,Dynamic>", policy,
                         func);
  } else {
    Kokkos::TeamPolicy<execution_space, Kokkos::Schedule<Kokkos::Static>>
        policy(1, 1);
    if (team_size < 0)
      policy =
          Kokkos::TeamPolicy<execution_space, Kokkos::Schedule<Kokkos::Static>>(
              exec, worksets, Kokkos::AUTO, vector_length);
    else
      policy =
          Kokkos::TeamPolicy<execution_space, Kokkos::Schedule<Kokkos::Static>>(
              exec, worksets, team_size, vector_length);
    Kokkos::parallel_for("KokkosSparse::spmv<NoTranspose,Static>", policy,
                         func);
  }
}

// spmv_beta_transpose: version for CPU execution spaces (RangePolicy or trivial
// serial impl used)
template <class execution_space, class AMatrix, class XVector, class YVector,
          int dobeta, bool conjugate,
          typename std::enable_if<!KokkosKernels::Impl::kk_is_gpu_exec_space<
              execution_space>()>::type* = nullptr>
static void spmv_beta_transpose(const execution_space& exec,
                                typename YVector::const_value_type& alpha,
                                const AMatrix& A, const XVector& x,
                                typename YVector::const_value_type& beta,
                                const YVector& y) {
  using ordinal_type = typename AMatrix::non_const_ordinal_type;
  using size_type    = typename AMatrix::non_const_size_type;

  if (A.numRows() <= static_cast<ordinal_type>(0)) {
    return;
  }

  // We need to scale y first ("scaling" by zero just means filling
  // with zeros), since the functor works by atomic-adding into y.
  if (dobeta != 1) {
    KokkosBlas::scal(exec, y, beta, y);
  }

#if defined(KOKKOS_ENABLE_SERIAL) || defined(KOKKOS_ENABLE_OPENMP) || \
    defined(KOKKOS_ENABLE_THREADS)
  {
    if (exec.concurrency() == 1) {
      /// serial impl
      typedef typename AMatrix::non_const_value_type value_type;
      typedef Kokkos::ArithTraits<value_type> ATV;
      const size_type* KOKKOS_RESTRICT row_map_ptr    = A.graph.row_map.data();
      const ordinal_type* KOKKOS_RESTRICT col_idx_ptr = A.graph.entries.data();
      const value_type* KOKKOS_RESTRICT values_ptr    = A.values.data();

      typename YVector::value_type* KOKKOS_RESTRICT y_ptr = y.data();
      typename XVector::value_type* KOKKOS_RESTRICT x_ptr = x.data();

      const typename YVector::non_const_value_type zero(0);
      const ordinal_type nrow = A.numRows();
      if (alpha == zero) {
        /// do nothing
      } else {
        for (int i = 0; i < nrow; ++i) {
          const int jbeg  = row_map_ptr[i];
          const int jend  = row_map_ptr[i + 1];
          const int jdist = (jend - jbeg) / 4;

          const typename XVector::const_value_type x_val = alpha * x_ptr[i];
          int j                                          = jbeg;
          for (int jj = 0; jj < jdist; ++jj) {
            const value_type value1 =
                conjugate ? ATV::conj(values_ptr[j]) : values_ptr[j];
            const value_type value2 =
                conjugate ? ATV::conj(values_ptr[j + 1]) : values_ptr[j + 1];
            const value_type value3 =
                conjugate ? ATV::conj(values_ptr[j + 2]) : values_ptr[j + 2];
            const value_type value4 =
                conjugate ? ATV::conj(values_ptr[j + 3]) : values_ptr[j + 3];
            const int col_idx1 = col_idx_ptr[j];
            const int col_idx2 = col_idx_ptr[j + 1];
            const int col_idx3 = col_idx_ptr[j + 2];
            const int col_idx4 = col_idx_ptr[j + 3];
            y_ptr[col_idx1] += value1 * x_val;
            y_ptr[col_idx2] += value2 * x_val;
            y_ptr[col_idx3] += value3 * x_val;
            y_ptr[col_idx4] += value4 * x_val;
            j += 4;
          }
          for (; j < jend; ++j) {
            const value_type value =
                conjugate ? ATV::conj(values_ptr[j]) : values_ptr[j];
            const int col_idx = col_idx_ptr[j];
            y_ptr[col_idx] += value * x_val;
          }
        }
      }
      return;
    }
  }
#endif

  typedef SPMV_Transpose_Functor<execution_space, AMatrix, XVector, YVector,
                                 conjugate>
      OpType;
  typename AMatrix::const_ordinal_type nrow = A.numRows();
  Kokkos::parallel_for("KokkosSparse::spmv<Transpose>",
                       Kokkos::RangePolicy<execution_space>(exec, 0, nrow),
                       OpType(alpha, A, x, y));
}

// spmv_beta_transpose: version for GPU execution spaces (TeamPolicy used)
template <class execution_space, class AMatrix, class XVector, class YVector,
          int dobeta, bool conjugate,
          typename std::enable_if<KokkosKernels::Impl::kk_is_gpu_exec_space<
              execution_space>()>::type* = nullptr>
static void spmv_beta_transpose(const execution_space& exec,
                                typename YVector::const_value_type& alpha,
                                const AMatrix& A, const XVector& x,
                                typename YVector::const_value_type& beta,
                                const YVector& y) {
  using ordinal_type = typename AMatrix::non_const_ordinal_type;
  using size_type    = typename AMatrix::non_const_size_type;

  if (A.numRows() <= static_cast<ordinal_type>(0)) {
    return;
  }

  // We need to scale y first ("scaling" by zero just means filling
  // with zeros), since the functor works by atomic-adding into y.
  if (dobeta != 1) {
    KokkosBlas::scal(exec, y, beta, y);
  }

  // Assuming that no row contains duplicate entries, NNZPerRow
  // cannot be more than the number of columns of the matrix.  Thus,
  // the appropriate type is ordinal_type.
  const ordinal_type NNZPerRow = A.nnz() / A.numRows();

  int vector_length     = 1;
  int max_vector_length = 1;
#ifdef KOKKOS_ENABLE_CUDA
  if (std::is_same<execution_space, Kokkos::Cuda>::value)
    max_vector_length = 32;
#endif
#ifdef KOKKOS_ENABLE_HIP
  if (std::is_same<execution_space, Kokkos::HIP>::value) max_vector_length = 64;
#endif
  while ((vector_length * 2 * 3 <= NNZPerRow) &&
         (vector_length < max_vector_length))
    vector_length *= 2;

  typedef SPMV_Transpose_Functor<execution_space, AMatrix, XVector, YVector,
                                 conjugate>
      OpType;

  typename AMatrix::const_ordinal_type nrow = A.numRows();

  OpType op(alpha, A, x, y);

  const ordinal_type rows_per_thread =
      RowsPerThread<execution_space>(NNZPerRow);
  const ordinal_type team_size =
      Kokkos::TeamPolicy<execution_space>(exec, rows_per_thread, Kokkos::AUTO,
                                          vector_length)
          .team_size_recommended(op, Kokkos::ParallelForTag());
  const ordinal_type rows_per_team = rows_per_thread * team_size;
  op.rows_per_team                 = rows_per_team;
  const size_type nteams           = (nrow + rows_per_team - 1) / rows_per_team;
  Kokkos::parallel_for("KokkosSparse::spmv<Transpose>",
                       Kokkos::TeamPolicy<execution_space>(
                           exec, nteams, team_size, vector_length),
                       op);
}

template <class execution_space, class Handle, class AMatrix, class XVector,
          class YVector, int dobeta>
static void spmv_beta(const execution_space& exec, Handle* handle,
                      const char mode[],
                      typename YVector::const_value_type& alpha,
                      const AMatrix& A, const XVector& x,
                      typename YVector::const_value_type& beta,
                      const YVector& y) {
  if (mode[0] == NoTranspose[0]) {
<<<<<<< HEAD
    if (controls.getParameter("algorithm") == KOKKOSSPARSE_ALG_NATIVE_MERGE) {
=======
    if (handle->algo == SPMV_MERGE_PATH) {
>>>>>>> 295a0839
      SpmvMergeHierarchical<execution_space, AMatrix, XVector, YVector>::spmv(
          exec, mode, alpha, A, x, beta, y);
    } else {
      spmv_beta_no_transpose<execution_space, Handle, AMatrix, XVector, YVector,
                             dobeta, false>(exec, handle, alpha, A, x, beta, y);
    }
  } else if (mode[0] == Conjugate[0]) {
<<<<<<< HEAD
    if (controls.getParameter("algorithm") == KOKKOSSPARSE_ALG_NATIVE_MERGE) {
=======
    if (handle->algo == SPMV_MERGE_PATH) {
>>>>>>> 295a0839
      SpmvMergeHierarchical<execution_space, AMatrix, XVector, YVector>::spmv(
          exec, mode, alpha, A, x, beta, y);
    } else {
      spmv_beta_no_transpose<execution_space, Handle, AMatrix, XVector, YVector,
                             dobeta, true>(exec, handle, alpha, A, x, beta, y);
    }
  } else if (mode[0] == Transpose[0]) {
    spmv_beta_transpose<execution_space, AMatrix, XVector, YVector, dobeta,
                        false>(exec, alpha, A, x, beta, y);
  } else if (mode[0] == ConjugateTranspose[0]) {
    spmv_beta_transpose<execution_space, AMatrix, XVector, YVector, dobeta,
                        true>(exec, alpha, A, x, beta, y);
  } else {
    std::stringstream ss;
    ss << __FILE__ << ":" << __LINE__ << " Invalid transpose mode " << mode
       << " for KokkosSparse::spmv()";
    KokkosKernels::Impl::throw_runtime_exception(ss.str());
  }
}

// Functor for implementing transpose and conjugate transpose sparse
// matrix-vector multiply with multivector (2-D View) input and
// output.  This functor works, but is not necessarily performant.
template <class execution_space, class AMatrix, class XVector, class YVector,
          int doalpha, int dobeta, bool conjugate>
struct SPMV_MV_Transpose_Functor {
  typedef typename AMatrix::non_const_ordinal_type ordinal_type;
  typedef typename AMatrix::non_const_value_type A_value_type;
  typedef typename YVector::non_const_value_type y_value_type;
  typedef typename Kokkos::TeamPolicy<execution_space> team_policy;
  typedef typename team_policy::member_type team_member;
  typedef typename YVector::non_const_value_type coefficient_type;

  const coefficient_type alpha;
  AMatrix m_A;
  XVector m_x;
  const coefficient_type beta;
  YVector m_y;

  const ordinal_type n;
  ordinal_type rows_per_team = 0;

  SPMV_MV_Transpose_Functor(const coefficient_type& alpha_, const AMatrix& m_A_,
                            const XVector& m_x_, const coefficient_type& beta_,
                            const YVector& m_y_)
      : alpha(alpha_),
        m_A(m_A_),
        m_x(m_x_),
        beta(beta_),
        m_y(m_y_),
        n(m_x_.extent(1)) {}

  KOKKOS_INLINE_FUNCTION void operator()(const ordinal_type iRow) const {
    const auto row                = m_A.rowConst(iRow);
    const ordinal_type row_length = row.length;

    for (ordinal_type iEntry = 0; iEntry < row_length; iEntry++) {
      const A_value_type val =
          conjugate ? Kokkos::ArithTraits<A_value_type>::conj(row.value(iEntry))
                    : row.value(iEntry);
      const ordinal_type ind = row.colidx(iEntry);

      if (doalpha != 1) {
#ifdef KOKKOS_ENABLE_PRAGMA_UNROLL
#pragma unroll
#endif
        for (ordinal_type k = 0; k < n; ++k) {
          Kokkos::atomic_add(&m_y(ind, k), static_cast<y_value_type>(
                                               alpha * val * m_x(iRow, k)));
        }
      } else {
#ifdef KOKKOS_ENABLE_PRAGMA_UNROLL
#pragma unroll
#endif
        for (ordinal_type k = 0; k < n; ++k) {
          Kokkos::atomic_add(&m_y(ind, k),
                             static_cast<y_value_type>(val * m_x(iRow, k)));
        }
      }
    }
  }

  KOKKOS_INLINE_FUNCTION void operator()(const team_member& dev) const {
    const ordinal_type teamWork = dev.league_rank() * rows_per_team;
    Kokkos::parallel_for(
        Kokkos::TeamThreadRange(dev, rows_per_team), [&](ordinal_type loop) {
          // iRow represents a row of the matrix, so its correct type is
          // ordinal_type.
          const ordinal_type iRow = teamWork + loop;
          if (iRow >= m_A.numRows()) {
            return;
          }

          const auto row                = m_A.rowConst(iRow);
          const ordinal_type row_length = row.length;

          Kokkos::parallel_for(
              Kokkos::ThreadVectorRange(dev, row_length),
              [&](ordinal_type iEntry) {
                const A_value_type val =
                    conjugate ? Kokkos::ArithTraits<A_value_type>::conj(
                                    row.value(iEntry))
                              : row.value(iEntry);
                const ordinal_type ind = row.colidx(iEntry);

                if (doalpha != 1) {
#ifdef KOKKOS_ENABLE_PRAGMA_UNROLL
#pragma unroll
#endif
                  for (ordinal_type k = 0; k < n; ++k) {
                    Kokkos::atomic_add(
                        &m_y(ind, k),
                        static_cast<y_value_type>(alpha * val * m_x(iRow, k)));
                  }
                } else {
#ifdef KOKKOS_ENABLE_PRAGMA_UNROLL
#pragma unroll
#endif
                  for (ordinal_type k = 0; k < n; ++k) {
                    Kokkos::atomic_add(&m_y(ind, k), static_cast<y_value_type>(
                                                         val * m_x(iRow, k)));
                  }
                }
              });
        });
  }
};

template <class execution_space, class AMatrix, class XVector, class YVector,
          int doalpha, int dobeta, bool conjugate>
struct SPMV_MV_LayoutLeft_Functor {
  typedef typename AMatrix::non_const_ordinal_type ordinal_type;
  typedef typename AMatrix::non_const_value_type A_value_type;
  typedef typename YVector::non_const_value_type y_value_type;
  typedef typename Kokkos::TeamPolicy<execution_space> team_policy;
  typedef typename team_policy::member_type team_member;
  typedef typename YVector::non_const_value_type coefficient_type;

  const coefficient_type alpha;
  AMatrix m_A;
  XVector m_x;
  const coefficient_type beta;
  YVector m_y;
  //! The number of columns in the input and output MultiVectors.
  ordinal_type n;
  ordinal_type rows_per_thread;
  int vector_length;

  SPMV_MV_LayoutLeft_Functor(const coefficient_type& alpha_,
                             const AMatrix& m_A_, const XVector& m_x_,
                             const coefficient_type& beta_, const YVector& m_y_,
                             const ordinal_type rows_per_thread_,
                             int vector_length_)
      : alpha(alpha_),
        m_A(m_A_),
        m_x(m_x_),
        beta(beta_),
        m_y(m_y_),
        n(m_x_.extent(1)),
        rows_per_thread(rows_per_thread_),
        vector_length(vector_length_) {}

  template <int UNROLL>
  KOKKOS_INLINE_FUNCTION void strip_mine(const team_member& dev,
                                         const ordinal_type& iRow,
                                         const ordinal_type& kk) const {
    y_value_type sum[UNROLL];

#ifdef KOKKOS_ENABLE_PRAGMA_IVDEP
#pragma ivdep
#endif
#ifdef KOKKOS_ENABLE_PRAGMA_UNROLL
#pragma unroll
#endif
    for (int k = 0; k < UNROLL; ++k) {
      sum[k] = Kokkos::ArithTraits<y_value_type>::zero();
    }

    const auto row = m_A.rowConst(iRow);

    // The correct type of iEntry is ordinal_type, the type of the
    // number of columns in the (local) matrix.  This is because we
    // assume either that rows have no duplicate entries, or that rows
    // never have enough duplicate entries to overflow ordinal_type.

    Kokkos::parallel_for(
        Kokkos::ThreadVectorRange(dev, row.length), [&](ordinal_type iEntry) {
          const A_value_type val =
              conjugate
                  ? Kokkos::ArithTraits<A_value_type>::conj(row.value(iEntry))
                  : row.value(iEntry);
          const ordinal_type ind = row.colidx(iEntry);
#ifdef KOKKOS_ENABLE_PRAGMA_UNROLL
#pragma unroll
#endif
          for (int k = 0; k < UNROLL; ++k) {
            sum[k] += val * m_x(ind, kk + k);
          }
        });

    if (doalpha == -1) {
      for (int ii = 0; ii < UNROLL; ++ii) {
        y_value_type sumt;
        Kokkos::parallel_reduce(
            Kokkos::ThreadVectorRange(dev, vector_length),
            [&](ordinal_type, y_value_type& lsum) {
              // in this context, sum[ii] is a partial sum ii on one of the
              // vector lanes.
              lsum -= sum[ii];
            },
            sumt);
        sum[ii] = sumt;
        // that was an all-reduce, so sum[ii] is the same on every vector lane
      }
    } else {
      for (int ii = 0; ii < UNROLL; ++ii) {
        y_value_type sumt;
        Kokkos::parallel_reduce(
            Kokkos::ThreadVectorRange(dev, vector_length),
            [&](ordinal_type, y_value_type& lsum) {
              // in this context, sum[ii] is a partial sum ii on one of the
              // vector lanes.
              lsum += sum[ii];
            },
            sumt);
        if (doalpha == 1)
          sum[ii] = sumt;
        else
          sum[ii] = sumt * alpha;
      }
    }

    if (dobeta == 0) {
      Kokkos::parallel_for(Kokkos::ThreadVectorRange(dev, UNROLL),
                           [&](ordinal_type k) { m_y(iRow, kk + k) = sum[k]; });
    } else if (dobeta == 1) {
      Kokkos::parallel_for(Kokkos::ThreadVectorRange(dev, UNROLL),
                           [&](ordinal_type k) {
                             m_y(iRow, kk + k) = m_y(iRow, kk + k) + sum[k];
                           });
    } else if (dobeta == -1) {
      Kokkos::parallel_for(Kokkos::ThreadVectorRange(dev, UNROLL),
                           [&](ordinal_type k) {
                             m_y(iRow, kk + k) = -m_y(iRow, kk + k) + sum[k];
                           });
    } else {
      Kokkos::parallel_for(
          Kokkos::ThreadVectorRange(dev, UNROLL), [&](ordinal_type k) {
            m_y(iRow, kk + k) = beta * m_y(iRow, kk + k) + sum[k];
          });
    }
  }

  template <int UNROLL>
  KOKKOS_INLINE_FUNCTION void strip_mine(const ordinal_type& iRow,
                                         const ordinal_type& kk) const {
    y_value_type sum[UNROLL];

#ifdef KOKKOS_ENABLE_PRAGMA_IVDEP
#pragma ivdep
#endif
#ifdef KOKKOS_ENABLE_PRAGMA_UNROLL
#pragma unroll
#endif
    for (int k = 0; k < UNROLL; ++k) {
      sum[k] = Kokkos::ArithTraits<y_value_type>::zero();
    }

    const auto row = m_A.rowConst(iRow);

    // The correct type of iEntry is ordinal_type, the type of the
    // number of columns in the (local) matrix.  This is because we
    // assume either that rows have no duplicate entries, or that rows
    // never have enough duplicate entries to overflow ordinal_type.

    for (ordinal_type iEntry = 0; iEntry < row.length; iEntry++) {
      const A_value_type val =
          conjugate ? Kokkos::ArithTraits<A_value_type>::conj(row.value(iEntry))
                    : row.value(iEntry);
      const ordinal_type ind = row.colidx(iEntry);
#ifdef KOKKOS_ENABLE_PRAGMA_UNROLL
#pragma unroll
#endif
      for (int k = 0; k < UNROLL; ++k) {
        if (doalpha == 1)
          sum[k] += val * m_x(ind, kk + k);
        else if (doalpha == -1)
          sum[k] -= val * m_x(ind, kk + k);
        else
          sum[k] += alpha * val * m_x(ind, kk + k);
      }
    }

    if (dobeta == 0) {
      for (ordinal_type k = 0; k < UNROLL; k++) m_y(iRow, kk + k) = sum[k];
    } else if (dobeta == 1) {
      for (ordinal_type k = 0; k < UNROLL; k++)
        m_y(iRow, kk + k) = m_y(iRow, kk + k) + sum[k];
    } else if (dobeta == -1) {
      for (ordinal_type k = 0; k < UNROLL; k++)
        m_y(iRow, kk + k) = -m_y(iRow, kk + k) + sum[k];
    } else {
      for (ordinal_type k = 0; k < UNROLL; k++)
        m_y(iRow, kk + k) = beta * m_y(iRow, kk + k) + sum[k];
    }
  }

  KOKKOS_INLINE_FUNCTION void strip_mine_1(const team_member& dev,
                                           const ordinal_type& iRow) const {
    const auto row = m_A.rowConst(iRow);

    // The correct type of iEntry is ordinal_type, the type of the
    // number of columns in the (local) matrix.  This is because we
    // assume either that rows have no duplicate entries, or that rows
    // never have enough duplicate entries to overflow ordinal_type.

    y_value_type sum;
    Kokkos::parallel_reduce(
        Kokkos::ThreadVectorRange(dev, row.length),
        [&](ordinal_type iEntry, y_value_type& lsum) {
          const A_value_type val =
              conjugate
                  ? Kokkos::ArithTraits<A_value_type>::conj(row.value(iEntry))
                  : row.value(iEntry);
          lsum += val * m_x(row.colidx(iEntry), 0);
        },
        sum);
    Kokkos::single(Kokkos::PerThread(dev), [&]() {
      if (doalpha == -1) {
        sum = -sum;
      } else if (doalpha * doalpha != 1) {
        sum *= alpha;
      }

      if (dobeta == 0) {
        m_y(iRow, 0) = sum;
      } else if (dobeta == 1) {
        m_y(iRow, 0) += sum;
      } else if (dobeta == -1) {
        m_y(iRow, 0) = -m_y(iRow, 0) + sum;
      } else {
        m_y(iRow, 0) = beta * m_y(iRow, 0) + sum;
      }
    });
  }

  KOKKOS_INLINE_FUNCTION void strip_mine_1(const ordinal_type& iRow) const {
    const auto row = m_A.rowConst(iRow);

    // The correct type of iEntry is ordinal_type, the type of the
    // number of columns in the (local) matrix.  This is because we
    // assume either that rows have no duplicate entries, or that rows
    // never have enough duplicate entries to overflow ordinal_type.

    y_value_type sum = y_value_type();
    for (ordinal_type iEntry = 0; iEntry < row.length; iEntry++) {
      const A_value_type val =
          conjugate ? Kokkos::ArithTraits<A_value_type>::conj(row.value(iEntry))
                    : row.value(iEntry);
      sum += val * m_x(row.colidx(iEntry), 0);
    }
    if (doalpha == -1) {
      sum = -sum;
    } else if (doalpha != 1) {
      sum *= alpha;
    }

    if (dobeta == 0) {
      m_y(iRow, 0) = sum;
    } else if (dobeta == 1) {
      m_y(iRow, 0) += sum;
    } else if (dobeta == -1) {
      m_y(iRow, 0) = -m_y(iRow, 0) + sum;
    } else {
      m_y(iRow, 0) = beta * m_y(iRow, 0) + sum;
    }
  }

  KOKKOS_INLINE_FUNCTION void operator()(const ordinal_type& iRow) const {
    // mfh 20 Mar 2015, 07 Jun 2016: This is ordinal_type because it
    // needs to have the same type as n.
    ordinal_type kk = 0;

#ifdef KOKKOS_FAST_COMPILE
    for (; kk + 4 <= n; kk += 4) {
      strip_mine<4>(dev, iRow, kk);
    }
    for (; kk < n; ++kk) {
      strip_mine<1>(dev, iRow, kk);
    }
#else
#if defined(__CUDA_ARCH__) || defined(__HIP_DEVICE_COMPILE__)
    if ((n > 8) && (n % 8 == 1)) {
      strip_mine<9>(iRow, kk);
      kk += 9;
    }
    for (; kk + 8 <= n; kk += 8) strip_mine<8>(iRow, kk);
    if (kk < n) {
      switch (n - kk) {
#else   // NOT a GPU
    if ((n > 16) && (n % 16 == 1)) {
      strip_mine<17>(iRow, kk);
      kk += 17;
    }

    for (; kk + 16 <= n; kk += 16) {
      strip_mine<16>(iRow, kk);
    }

    if (kk < n) {
      switch (n - kk) {
        case 15: strip_mine<15>(iRow, kk); break;

        case 14: strip_mine<14>(iRow, kk); break;

        case 13: strip_mine<13>(iRow, kk); break;

        case 12: strip_mine<12>(iRow, kk); break;

        case 11: strip_mine<11>(iRow, kk); break;

        case 10: strip_mine<10>(iRow, kk); break;

        case 9: strip_mine<9>(iRow, kk); break;

        case 8: strip_mine<8>(iRow, kk); break;
#endif  // if/else: __CUDA_ARCH__ or __HIP_DEVICE_COMPILE__
        case 7: strip_mine<7>(iRow, kk); break;

        case 6: strip_mine<6>(iRow, kk); break;

        case 5: strip_mine<5>(iRow, kk); break;

        case 4: strip_mine<4>(iRow, kk); break;

        case 3: strip_mine<3>(iRow, kk); break;

        case 2: strip_mine<2>(iRow, kk); break;

        case 1: strip_mine_1(iRow); break;
      }
    }
#endif  // KOKKOS_FAST_COMPILE
  }

  KOKKOS_INLINE_FUNCTION void operator()(const team_member& dev) const {
    for (ordinal_type loop = 0; loop < rows_per_thread; ++loop) {
      // iRow indexes over (local) rows of the matrix, so its correct
      // type is ordinal_type.

      const ordinal_type iRow =
          (dev.league_rank() * dev.team_size() + dev.team_rank()) *
              rows_per_thread +
          loop;
      if (iRow >= m_A.numRows()) {
        return;
      }

      // mfh 20 Mar 2015, 07 Jun 2016: This is ordinal_type because it
      // needs to have the same type as n.
      ordinal_type kk = 0;

#ifdef KOKKOS_FAST_COMPILE
      for (; kk + 4 <= n; kk += 4) {
        strip_mine<4>(dev, iRow, kk);
      }
      for (; kk < n; ++kk) {
        strip_mine<1>(dev, iRow, kk);
      }
#else
#if defined(__CUDA_ARCH__) || defined(__HIP_DEVICE_COMPILE__)
      if ((n > 8) && (n % 8 == 1)) {
        strip_mine<9>(dev, iRow, kk);
        kk += 9;
      }
      for (; kk + 8 <= n; kk += 8) strip_mine<8>(dev, iRow, kk);
      if (kk < n) {
        switch (n - kk) {
#else   // NOT a GPU
      if ((n > 16) && (n % 16 == 1)) {
        strip_mine<17>(dev, iRow, kk);
        kk += 17;
      }

      for (; kk + 16 <= n; kk += 16) {
        strip_mine<16>(dev, iRow, kk);
      }

      if (kk < n) {
        switch (n - kk) {
          case 15: strip_mine<15>(dev, iRow, kk); break;

          case 14: strip_mine<14>(dev, iRow, kk); break;

          case 13: strip_mine<13>(dev, iRow, kk); break;

          case 12: strip_mine<12>(dev, iRow, kk); break;

          case 11: strip_mine<11>(dev, iRow, kk); break;

          case 10: strip_mine<10>(dev, iRow, kk); break;

          case 9: strip_mine<9>(dev, iRow, kk); break;

          case 8: strip_mine<8>(dev, iRow, kk); break;
#endif  // if/else: __CUDA_ARCH__ or __HIP_DEVICE_COMPILE__
          case 7: strip_mine<7>(dev, iRow, kk); break;

          case 6: strip_mine<6>(dev, iRow, kk); break;

          case 5: strip_mine<5>(dev, iRow, kk); break;

          case 4: strip_mine<4>(dev, iRow, kk); break;

          case 3: strip_mine<3>(dev, iRow, kk); break;

          case 2: strip_mine<2>(dev, iRow, kk); break;

          case 1: strip_mine_1(dev, iRow); break;
        }
      }
#endif  // KOKKOS_FAST_COMPILE
    }
  }
};

// spmv_alpha_beta_mv_no_transpose: version for CPU execution spaces
// (RangePolicy)
template <class execution_space, class AMatrix, class XVector, class YVector,
          int doalpha, int dobeta, bool conjugate,
          typename std::enable_if<!KokkosKernels::Impl::kk_is_gpu_exec_space<
              execution_space>()>::type* = nullptr>
static void spmv_alpha_beta_mv_no_transpose(
    const execution_space& exec,
    const typename YVector::non_const_value_type& alpha, const AMatrix& A,
    const XVector& x, const typename YVector::non_const_value_type& beta,
    const YVector& y) {
  using ordinal_type = typename AMatrix::non_const_ordinal_type;

  if (A.numRows() <= static_cast<ordinal_type>(0)) {
    return;
  }
  if (doalpha == 0) {
    if (dobeta != 1) {
      KokkosBlas::scal(exec, y, beta, y);
    }
    return;
  } else {
    // Assuming that no row contains duplicate entries, NNZPerRow
    // cannot be more than the number of columns of the matrix.  Thus,
    // the appropriate type is ordinal_type.
    const ordinal_type NNZPerRow = A.nnz() / A.numRows();
    const int vector_length      = 1;

#ifndef KOKKOS_FAST_COMPILE  // This uses templated functions on doalpha and
                             // dobeta and will produce 16 kernels

    typedef SPMV_MV_LayoutLeft_Functor<execution_space, AMatrix, XVector,
                                       YVector, doalpha, dobeta, conjugate>
        OpType;
    OpType op(alpha, A, x, beta, y, RowsPerThread<execution_space>(NNZPerRow),
              vector_length);

    typename AMatrix::const_ordinal_type nrow = A.numRows();

    Kokkos::parallel_for("KokkosSparse::spmv<MV,NoTranspose>",
                         Kokkos::RangePolicy<execution_space>(exec, 0, nrow),
                         op);

#else   // KOKKOS_FAST_COMPILE this will only instantiate one Kernel for
        // alpha/beta

    typedef SPMV_MV_LayoutLeft_Functor<execution_space, AMatrix, XVector,
                                       YVector, 2, 2, conjugate>
        OpType;

    typename AMatrix::const_ordinal_type nrow = A.numRows();

    OpType op(alpha, A, x, beta, y, RowsPerThread<execution_space>(NNZPerRow),
              vector_length);

    Kokkos::parallel_for("KokkosSparse::spmv<MV,NoTranspose>",
                         Kokkos::RangePolicy<execution_space>(exec, 0, nrow),
                         op);
#endif  // KOKKOS_FAST_COMPILE
  }
}

// spmv_alpha_beta_mv_no_transpose: version for GPU execution spaces
// (TeamPolicy)
template <class execution_space, class AMatrix, class XVector, class YVector,
          int doalpha, int dobeta, bool conjugate,
          typename std::enable_if<KokkosKernels::Impl::kk_is_gpu_exec_space<
              execution_space>()>::type* = nullptr>
static void spmv_alpha_beta_mv_no_transpose(
    const execution_space& exec,
    const typename YVector::non_const_value_type& alpha, const AMatrix& A,
    const XVector& x, const typename YVector::non_const_value_type& beta,
    const YVector& y) {
  using ordinal_type = typename AMatrix::non_const_ordinal_type;
  using size_type    = typename AMatrix::non_const_size_type;

  if (A.numRows() <= static_cast<ordinal_type>(0)) {
    return;
  }
  if (doalpha == 0) {
    if (dobeta != 1) {
      KokkosBlas::scal(exec, y, beta, y);
    }
    return;
  } else {
    // Assuming that no row contains duplicate entries, NNZPerRow
    // cannot be more than the number of columns of the matrix.  Thus,
    // the appropriate type is ordinal_type.
    const ordinal_type NNZPerRow = A.nnz() / A.numRows();

    ordinal_type vector_length = 1;
    while ((vector_length * 2 * 3 <= NNZPerRow) && (vector_length < 8))
      vector_length *= 2;

#ifndef KOKKOS_FAST_COMPILE  // This uses templated functions on doalpha and
                             // dobeta and will produce 16 kernels

    typedef SPMV_MV_LayoutLeft_Functor<execution_space, AMatrix, XVector,
                                       YVector, doalpha, dobeta, conjugate>
        OpType;
    OpType op(alpha, A, x, beta, y, RowsPerThread<execution_space>(NNZPerRow),
              vector_length);

    typename AMatrix::const_ordinal_type nrow = A.numRows();

    const ordinal_type rows_per_thread =
        RowsPerThread<execution_space>(NNZPerRow);
    const ordinal_type team_size =
        Kokkos::TeamPolicy<execution_space>(exec, rows_per_thread, Kokkos::AUTO,
                                            vector_length)
            .team_size_recommended(op, Kokkos::ParallelForTag());
    const ordinal_type rows_per_team = rows_per_thread * team_size;
    const size_type nteams = (nrow + rows_per_team - 1) / rows_per_team;
    Kokkos::parallel_for("KokkosSparse::spmv<MV,NoTranspose>",
                         Kokkos::TeamPolicy<execution_space>(
                             exec, nteams, team_size, vector_length),
                         op);

#else   // KOKKOS_FAST_COMPILE this will only instantiate one Kernel for
        // alpha/beta

    typedef SPMV_MV_LayoutLeft_Functor<execution_space, AMatrix, XVector,
                                       YVector, 2, 2, conjugate>
        OpType;

    typename AMatrix::const_ordinal_type nrow = A.numRows();

    OpType op(alpha, A, x, beta, y, RowsPerThread<execution_space>(NNZPerRow),
              vector_length);

    const ordinal_type rows_per_thread =
        RowsPerThread<execution_space>(NNZPerRow);
    const ordinal_type team_size =
        Kokkos::TeamPolicy<execution_space>(exec, rows_per_thread, Kokkos::AUTO,
                                            vector_length)
            .team_size_recommended(op, Kokkos::ParallelForTag());
    const ordinal_type rows_per_team = rows_per_thread * team_size;
    const size_type nteams = (nrow + rows_per_team - 1) / rows_per_team;
    Kokkos::parallel_for("KokkosSparse::spmv<MV,NoTranspose>",
                         Kokkos::TeamPolicy<execution_space>(
                             exec, nteams, team_size, vector_length),
                         op);
#endif  // KOKKOS_FAST_COMPILE
  }
}

// spmv_alpha_beta_mv_transpose: version for CPU execution spaces (RangePolicy)
template <class execution_space, class AMatrix, class XVector, class YVector,
          int doalpha, int dobeta, bool conjugate,
          typename std::enable_if<!KokkosKernels::Impl::kk_is_gpu_exec_space<
              execution_space>()>::type* = nullptr>
static void spmv_alpha_beta_mv_transpose(
    const execution_space& exec,
    const typename YVector::non_const_value_type& alpha, const AMatrix& A,
    const XVector& x, const typename YVector::non_const_value_type& beta,
    const YVector& y) {
  using ordinal_type = typename AMatrix::non_const_ordinal_type;

  if (A.numRows() <= static_cast<ordinal_type>(0)) {
    return;
  }

  // We need to scale y first ("scaling" by zero just means filling
  // with zeros), since the functor works by atomic-adding into y.
  if (dobeta != 1) {
    KokkosBlas::scal(exec, y, beta, y);
  }

  if (doalpha != 0) {
#ifndef KOKKOS_FAST_COMPILE  // This uses templated functions on doalpha and
                             // dobeta and will produce 16 kernels

    typedef SPMV_MV_Transpose_Functor<execution_space, AMatrix, XVector,
                                      YVector, doalpha, dobeta, conjugate>
        OpType;
    OpType op(alpha, A, x, beta, y);

    const ordinal_type nrow = A.numRows();
    Kokkos::parallel_for("KokkosSparse::spmv<MV,Transpose>",
                         Kokkos::RangePolicy<execution_space>(exec, 0, nrow),
                         op);

#else  // KOKKOS_FAST_COMPILE this will only instantiate one Kernel for
       // alpha/beta

    typedef SPMV_MV_Transpose_Functor<execution_space, AMatrix, XVector,
                                      YVector, 2, 2, conjugate, SizeType>
        OpType;

    typename AMatrix::const_ordinal_type nrow = A.numRows();
    Kokkos::parallel_for("KokkosSparse::spmv<MV,Transpose>",
                         Kokkos::RangePolicy<execution_space>(exec, 0, nrow),
                         op);

#endif  // KOKKOS_FAST_COMPILE
  }
}

// spmv_alpha_beta_mv_transpose: version for GPU execution spaces (TeamPolicy)
template <class execution_space, class AMatrix, class XVector, class YVector,
          int doalpha, int dobeta, bool conjugate,
          typename std::enable_if<KokkosKernels::Impl::kk_is_gpu_exec_space<
              execution_space>()>::type* = nullptr>
static void spmv_alpha_beta_mv_transpose(
    const execution_space& exec,
    const typename YVector::non_const_value_type& alpha, const AMatrix& A,
    const XVector& x, const typename YVector::non_const_value_type& beta,
    const YVector& y) {
  using ordinal_type = typename AMatrix::non_const_ordinal_type;
  using size_type    = typename AMatrix::non_const_size_type;

  if (A.numRows() <= static_cast<ordinal_type>(0)) {
    return;
  }

  // We need to scale y first ("scaling" by zero just means filling
  // with zeros), since the functor works by atomic-adding into y.
  if (dobeta != 1) {
    KokkosBlas::scal(exec, y, beta, y);
  }

  if (doalpha != 0) {
    // Assuming that no row contains duplicate entries, NNZPerRow
    // cannot be more than the number of columns of the matrix.  Thus,
    // the appropriate type is ordinal_type.
    const ordinal_type NNZPerRow =
        static_cast<ordinal_type>(A.nnz() / A.numRows());

    ordinal_type vector_length = 1;
    // Transpose functor uses atomics which can't be vectorized on CPU
    while ((vector_length * 2 * 3 <= NNZPerRow) && (vector_length < 8))
      vector_length *= 2;

#ifndef KOKKOS_FAST_COMPILE  // This uses templated functions on doalpha and
                             // dobeta and will produce 16 kernels

    typedef SPMV_MV_Transpose_Functor<execution_space, AMatrix, XVector,
                                      YVector, doalpha, dobeta, conjugate>
        OpType;
    OpType op(alpha, A, x, beta, y);

    const ordinal_type nrow = A.numRows();
    const ordinal_type rows_per_thread =
        RowsPerThread<execution_space>(NNZPerRow);
    const ordinal_type team_size =
        Kokkos::TeamPolicy<execution_space>(exec, rows_per_thread, Kokkos::AUTO,
                                            vector_length)
            .team_size_recommended(op, Kokkos::ParallelForTag());
    const ordinal_type rows_per_team = rows_per_thread * team_size;
    op.rows_per_team                 = rows_per_team;
    const size_type nteams = (nrow + rows_per_team - 1) / rows_per_team;
    Kokkos::parallel_for("KokkosSparse::spmv<MV,Transpose>",
                         Kokkos::TeamPolicy<execution_space>(
                             exec, nteams, team_size, vector_length),
                         op);

#else  // KOKKOS_FAST_COMPILE this will only instantiate one Kernel for
       // alpha/beta

    typedef SPMV_MV_Transpose_Functor<execution_space, AMatrix, XVector,
                                      YVector, 2, 2, conjugate, SizeType>
        OpType;

    typename AMatrix::const_ordinal_type nrow = A.numRows();
    OpType op(alpha, A, x, beta, y);

    const ordinal_type rows_per_thread =
        RowsPerThread<execution_space>(NNZPerRow);
    const ordinal_type team_size =
        Kokkos::TeamPolicy<execution_space>(exec, rows_per_thread, Kokkos::AUTO,
                                            vector_length)
            .team_size_recommended(op, Kokkos::ParallelForTag());
    const ordinal_type rows_per_team = rows_per_thread * team_size;
    op.rows_per_team                 = rows_per_team;
    const size_type nteams = (nrow + rows_per_team - 1) / rows_per_team;
    Kokkos::parallel_for("KokkosSparse::spmv<MV,Transpose>",
                         Kokkos::TeamPolicy<execution_space>(
                             exec, nteams, team_size, vector_length),
                         op);

#endif  // KOKKOS_FAST_COMPILE
  }
}

template <class execution_space, class AMatrix, class XVector, class YVector,
          int doalpha, int dobeta>
static void spmv_alpha_beta_mv(
    const execution_space& exec, const char mode[],
    const typename YVector::non_const_value_type& alpha, const AMatrix& A,
    const XVector& x, const typename YVector::non_const_value_type& beta,
    const YVector& y) {
  if (mode[0] == NoTranspose[0]) {
    spmv_alpha_beta_mv_no_transpose<execution_space, AMatrix, XVector, YVector,
                                    doalpha, dobeta, false>(exec, alpha, A, x,
                                                            beta, y);
  } else if (mode[0] == Conjugate[0]) {
    spmv_alpha_beta_mv_no_transpose<execution_space, AMatrix, XVector, YVector,
                                    doalpha, dobeta, true>(exec, alpha, A, x,
                                                           beta, y);
  } else if (mode[0] == Transpose[0]) {
    spmv_alpha_beta_mv_transpose<execution_space, AMatrix, XVector, YVector,
                                 doalpha, dobeta, false>(exec, alpha, A, x,
                                                         beta, y);
  } else if (mode[0] == ConjugateTranspose[0]) {
    spmv_alpha_beta_mv_transpose<execution_space, AMatrix, XVector, YVector,
                                 doalpha, dobeta, true>(exec, alpha, A, x, beta,
                                                        y);
  } else {
    std::stringstream ss;
    ss << __FILE__ << ":" << __LINE__ << " Invalid transpose mode " << mode
       << " for KokkosSparse::spmv()";
    KokkosKernels::Impl::throw_runtime_exception(ss.str());
  }
}

template <class execution_space, class AMatrix, class XVector, class YVector,
          int doalpha>
void spmv_alpha_mv(const execution_space& exec, const char mode[],
                   const typename YVector::non_const_value_type& alpha,
                   const AMatrix& A, const XVector& x,
                   const typename YVector::non_const_value_type& beta,
                   const YVector& y) {
  typedef typename YVector::non_const_value_type coefficient_type;
  typedef Kokkos::ArithTraits<coefficient_type> KAT;

  if (beta == KAT::zero()) {
    spmv_alpha_beta_mv<execution_space, AMatrix, XVector, YVector, doalpha, 0>(
        exec, mode, alpha, A, x, beta, y);
  } else if (beta == KAT::one()) {
    spmv_alpha_beta_mv<execution_space, AMatrix, XVector, YVector, doalpha, 1>(
        exec, mode, alpha, A, x, beta, y);
  } else if (beta == -KAT::one()) {
    spmv_alpha_beta_mv<execution_space, AMatrix, XVector, YVector, doalpha, -1>(
        exec, mode, alpha, A, x, beta, y);
  } else {
    spmv_alpha_beta_mv<execution_space, AMatrix, XVector, YVector, doalpha, 2>(
        exec, mode, alpha, A, x, beta, y);
  }
}

}  // namespace Impl
}  // namespace KokkosSparse

#endif  // KOKKOSSPARSE_IMPL_SPMV_DEF_HPP_<|MERGE_RESOLUTION|>--- conflicted
+++ resolved
@@ -603,11 +603,7 @@
                       typename YVector::const_value_type& beta,
                       const YVector& y) {
   if (mode[0] == NoTranspose[0]) {
-<<<<<<< HEAD
-    if (controls.getParameter("algorithm") == KOKKOSSPARSE_ALG_NATIVE_MERGE) {
-=======
     if (handle->algo == SPMV_MERGE_PATH) {
->>>>>>> 295a0839
       SpmvMergeHierarchical<execution_space, AMatrix, XVector, YVector>::spmv(
           exec, mode, alpha, A, x, beta, y);
     } else {
@@ -615,11 +611,7 @@
                              dobeta, false>(exec, handle, alpha, A, x, beta, y);
     }
   } else if (mode[0] == Conjugate[0]) {
-<<<<<<< HEAD
-    if (controls.getParameter("algorithm") == KOKKOSSPARSE_ALG_NATIVE_MERGE) {
-=======
     if (handle->algo == SPMV_MERGE_PATH) {
->>>>>>> 295a0839
       SpmvMergeHierarchical<execution_space, AMatrix, XVector, YVector>::spmv(
           exec, mode, alpha, A, x, beta, y);
     } else {
