--- conflicted
+++ resolved
@@ -32,11 +32,6 @@
 namespace KokkosSparse {
 namespace Impl {
 
-<<<<<<< HEAD
-constexpr const char* KOKKOSSPARSE_ALG_NATIVE_MERGE = "native-merge";
-
-=======
->>>>>>> 8e442f59
 // This TransposeFunctor is functional, but not necessarily performant.
 template <class execution_space, class AMatrix, class XVector, class YVector, bool conjugate>
 struct SPMV_Transpose_Functor {
@@ -224,23 +219,11 @@
 
 // spmv_beta_no_transpose: version for CPU execution spaces (RangePolicy or
 // trivial serial impl used)
-<<<<<<< HEAD
-template <class execution_space, class Handle, class AMatrix, class XVector,
-          class YVector, int dobeta, bool conjugate,
-          typename std::enable_if<!KokkosKernels::Impl::kk_is_gpu_exec_space<
-              execution_space>()>::type* = nullptr>
-static void spmv_beta_no_transpose(const execution_space& exec, Handle* handle,
-                                   typename YVector::const_value_type& alpha,
-                                   const AMatrix& A, const XVector& x,
-                                   typename YVector::const_value_type& beta,
-                                   const YVector& y) {
-=======
 template <class execution_space, class Handle, class AMatrix, class XVector, class YVector, int dobeta, bool conjugate,
           typename std::enable_if<!KokkosKernels::Impl::kk_is_gpu_exec_space<execution_space>()>::type* = nullptr>
 static void spmv_beta_no_transpose(const execution_space& exec, Handle* handle,
                                    typename YVector::const_value_type& alpha, const AMatrix& A, const XVector& x,
                                    typename YVector::const_value_type& beta, const YVector& y) {
->>>>>>> 8e442f59
   typedef typename AMatrix::non_const_ordinal_type ordinal_type;
 
   if (A.numRows() <= static_cast<ordinal_type>(0)) {
@@ -338,12 +321,7 @@
 
   bool use_dynamic_schedule = handle->force_dynamic_schedule;
   bool use_static_schedule  = handle->force_static_schedule;
-<<<<<<< HEAD
-  SPMV_Functor<execution_space, AMatrix, XVector, YVector, dobeta, conjugate>
-      func(alpha, A, x, beta, y, 1);
-=======
   SPMV_Functor<execution_space, AMatrix, XVector, YVector, dobeta, conjugate> func(alpha, A, x, beta, y, 1);
->>>>>>> 8e442f59
   if (((A.nnz() > 10000000) || use_dynamic_schedule) && !use_static_schedule)
     Kokkos::parallel_for("KokkosSparse::spmv<NoTranspose,Dynamic>",
                          Kokkos::RangePolicy<execution_space, Kokkos::Schedule<Kokkos::Dynamic>>(exec, 0, A.numRows()),
@@ -355,23 +333,11 @@
 }
 
 // spmv_beta_no_transpose: version for GPU execution spaces (TeamPolicy used)
-<<<<<<< HEAD
-template <class execution_space, class Handle, class AMatrix, class XVector,
-          class YVector, int dobeta, bool conjugate,
-          typename std::enable_if<KokkosKernels::Impl::kk_is_gpu_exec_space<
-              execution_space>()>::type* = nullptr>
-static void spmv_beta_no_transpose(const execution_space& exec, Handle* handle,
-                                   typename YVector::const_value_type& alpha,
-                                   const AMatrix& A, const XVector& x,
-                                   typename YVector::const_value_type& beta,
-                                   const YVector& y) {
-=======
 template <class execution_space, class Handle, class AMatrix, class XVector, class YVector, int dobeta, bool conjugate,
           typename std::enable_if<KokkosKernels::Impl::kk_is_gpu_exec_space<execution_space>()>::type* = nullptr>
 static void spmv_beta_no_transpose(const execution_space& exec, Handle* handle,
                                    typename YVector::const_value_type& alpha, const AMatrix& A, const XVector& x,
                                    typename YVector::const_value_type& beta, const YVector& y) {
->>>>>>> 8e442f59
   typedef typename AMatrix::non_const_ordinal_type ordinal_type;
 
   if (A.numRows() <= static_cast<ordinal_type>(0)) {
@@ -545,31 +511,6 @@
                        Kokkos::TeamPolicy<execution_space>(exec, nteams, team_size, vector_length), op);
 }
 
-<<<<<<< HEAD
-template <class execution_space, class Handle, class AMatrix, class XVector,
-          class YVector, int dobeta>
-static void spmv_beta(const execution_space& exec, Handle* handle,
-                      const char mode[],
-                      typename YVector::const_value_type& alpha,
-                      const AMatrix& A, const XVector& x,
-                      typename YVector::const_value_type& beta,
-                      const YVector& y) {
-  if (mode[0] == NoTranspose[0]) {
-    if (handle->algo == SPMV_MERGE_PATH) {
-      SpmvMergeHierarchical<execution_space, AMatrix, XVector, YVector>::spmv(
-          exec, mode, alpha, A, x, beta, y);
-    } else {
-      spmv_beta_no_transpose<execution_space, Handle, AMatrix, XVector, YVector,
-                             dobeta, false>(exec, handle, alpha, A, x, beta, y);
-    }
-  } else if (mode[0] == Conjugate[0]) {
-    if (handle->algo == SPMV_MERGE_PATH) {
-      SpmvMergeHierarchical<execution_space, AMatrix, XVector, YVector>::spmv(
-          exec, mode, alpha, A, x, beta, y);
-    } else {
-      spmv_beta_no_transpose<execution_space, Handle, AMatrix, XVector, YVector,
-                             dobeta, true>(exec, handle, alpha, A, x, beta, y);
-=======
 template <class execution_space, class Handle, class AMatrix, class XVector, class YVector, int dobeta>
 static void spmv_beta(const execution_space& exec, Handle* handle, const char mode[],
                       typename YVector::const_value_type& alpha, const AMatrix& A, const XVector& x,
@@ -587,7 +528,6 @@
     } else {
       spmv_beta_no_transpose<execution_space, Handle, AMatrix, XVector, YVector, dobeta, true>(exec, handle, alpha, A,
                                                                                                x, beta, y);
->>>>>>> 8e442f59
     }
   } else if (mode[0] == Transpose[0]) {
     spmv_beta_transpose<execution_space, AMatrix, XVector, YVector, dobeta, false>(exec, alpha, A, x, beta, y);
