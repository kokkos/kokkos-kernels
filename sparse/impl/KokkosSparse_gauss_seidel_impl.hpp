//@HEADER
// ************************************************************************
//
//                        Kokkos v. 4.0
//       Copyright (2022) National Technology & Engineering
//               Solutions of Sandia, LLC (NTESS).
//
// Under the terms of Contract DE-NA0003525 with NTESS,
// the U.S. Government retains certain rights in this software.
//
// Part of Kokkos, under the Apache License v2.0 with LLVM Exceptions.
// See https://kokkos.org/LICENSE for license information.
// SPDX-License-Identifier: Apache-2.0 WITH LLVM-exception
//
//@HEADER

#ifndef _KOKKOSGSIMP_HPP
#define _KOKKOSGSIMP_HPP

#include "KokkosKernels_Utils.hpp"
#include "KokkosSparse_Utils.hpp"
#include <Kokkos_Core.hpp>
#include <Kokkos_Bitset.hpp>
#include "KokkosGraph_Distance1Color.hpp"
#include "KokkosKernels_Uniform_Initialized_MemoryPool.hpp"
#include "KokkosKernels_BitUtils.hpp"
#include "KokkosKernels_SimpleUtils.hpp"
#include "KokkosSparse_SortCrs.hpp"

// FOR DEBUGGING
#include "KokkosBlas1_nrm2.hpp"

namespace KokkosSparse {
namespace Impl {

template <typename HandleType, typename lno_row_view_t_, typename lno_nnz_view_t_, typename scalar_nnz_view_t_,
          KokkosSparse::SparseMatrixFormat format = KokkosSparse::SparseMatrixFormat::CRS>
class PointGaussSeidel {
 public:
  typedef lno_row_view_t_ in_lno_row_view_t;
  typedef lno_nnz_view_t_ in_lno_nnz_view_t;
  typedef scalar_nnz_view_t_ in_scalar_nnz_view_t;

  typedef typename HandleType::HandleExecSpace MyExecSpace;
  typedef typename HandleType::HandleTempMemorySpace MyTempMemorySpace;
  typedef typename HandleType::HandlePersistentMemorySpace MyPersistentMemorySpace;

  typedef typename in_lno_row_view_t::non_const_value_type row_lno_t;

  typedef typename HandleType::size_type size_type;
  typedef typename HandleType::nnz_lno_t nnz_lno_t;
  typedef typename HandleType::nnz_scalar_t nnz_scalar_t;

  typedef typename in_lno_row_view_t::const_type const_lno_row_view_t;
  typedef typename in_lno_row_view_t::non_const_type non_const_lno_row_view_t;

  typedef typename lno_nnz_view_t_::const_type const_lno_nnz_view_t;
  typedef typename lno_nnz_view_t_::non_const_type non_const_lno_nnz_view_t;

  typedef typename scalar_nnz_view_t_::const_type const_scalar_nnz_view_t;
  typedef typename scalar_nnz_view_t_::non_const_type non_const_scalar_nnz_view_t;

  typedef typename HandleType::row_lno_temp_work_view_t row_lno_temp_work_view_t;
  typedef typename HandleType::row_lno_persistent_work_view_t row_lno_persistent_work_view_t;
  typedef
      typename HandleType::row_lno_persistent_work_host_view_t row_lno_persistent_work_host_view_t;  // Host view type

  typedef typename HandleType::nnz_lno_temp_work_view_t nnz_lno_temp_work_view_t;
  typedef typename HandleType::nnz_lno_persistent_work_view_t nnz_lno_persistent_work_view_t;
  typedef
      typename HandleType::nnz_lno_persistent_work_host_view_t nnz_lno_persistent_work_host_view_t;  // Host view type

  typedef typename HandleType::scalar_temp_work_view_t scalar_temp_work_view_t;
  typedef typename HandleType::scalar_persistent_work_view2d_t scalar_persistent_work_view2d_t;
  typedef typename HandleType::scalar_persistent_work_view_t scalar_persistent_work_view_t;

  typedef Kokkos::RangePolicy<MyExecSpace> range_policy_t;
  typedef typename HandleType::GraphColoringHandleType::color_view_t color_view_t;
  typedef typename HandleType::GraphColoringHandleType::color_t color_t;
  typedef Kokkos::Bitset<MyExecSpace> bitset_t;
  typedef Kokkos::ConstBitset<MyExecSpace> const_bitset_t;

  typedef Kokkos::TeamPolicy<MyExecSpace> team_policy_t;
  typedef typename team_policy_t::member_type team_member_t;

  struct BlockTag {};
  struct BigBlockTag {};
  struct LongRowTag {};

  typedef Kokkos::TeamPolicy<BlockTag, MyExecSpace> block_apply_team_policy_t;
  typedef Kokkos::TeamPolicy<BigBlockTag, MyExecSpace> bigblock_apply_team_policy_t;
  typedef Kokkos::RangePolicy<LongRowTag, MyExecSpace> longrow_apply_range_policy_t;
  typedef Kokkos::TeamPolicy<LongRowTag, MyExecSpace> longrow_apply_team_policy_t;
  typedef KokkosKernels::Impl::UniformMemoryPool<MyTempMemorySpace, nnz_scalar_t> pool_memory_space;

  typedef typename KokkosSparse::Impl::MatrixRowIndex<format, nnz_lno_t, size_type> RowIndex;

 private:
  HandleType* handle;

  // Get the specialized PointGaussSeidel handle from the main handle
  typename HandleType::PointGaussSeidelHandleType* get_gs_handle() {
    auto gsHandle = dynamic_cast<typename HandleType::PointGaussSeidelHandleType*>(this->handle->get_gs_handle());
    if (!gsHandle) {
      throw std::runtime_error(
          "PointGaussSeidel: GS handle has not been created, or is set up for "
          "Cluster GS.");
    }
    return gsHandle;
  }

  nnz_lno_t num_rows, num_cols;

  const_lno_row_view_t row_map;
  const_lno_nnz_view_t entries;
  const_scalar_nnz_view_t values;

  const_scalar_nnz_view_t given_inverse_diagonal;

  bool have_diagonal_given;
  bool is_symmetric;

  // Batch size for column applies. Used as a stack array size, so must be a
  // compile-time constant.
  static constexpr nnz_lno_t apply_batch_size = 8;

 public:
  struct PSGS {
    row_lno_persistent_work_view_t _xadj;
    nnz_lno_persistent_work_view_t _adj;      // CSR storage of the graph.
    scalar_persistent_work_view_t _adj_vals;  // CSR storage of the graph.

    scalar_persistent_work_view2d_t _Xvector /*output*/;
    scalar_persistent_work_view2d_t _Yvector;

    scalar_persistent_work_view_t _permuted_inverse_diagonal;

    nnz_scalar_t omega;

    scalar_persistent_work_view_t _long_row_x;  // Results of simple Ax matvec over long rows.
    nnz_lno_t _long_row_col;                    // Which X/Y column is now being processed for
                                                // long rows.
    nnz_lno_t _color_set_begin;                 //(only used for long rows): where the current
                                                // set of rows begins
    nnz_lno_t _long_row_par;

    PSGS(row_lno_persistent_work_view_t xadj_, nnz_lno_persistent_work_view_t adj_,
         scalar_persistent_work_view_t adj_vals_, scalar_persistent_work_view2d_t Xvector_,
         scalar_persistent_work_view2d_t Yvector_, nnz_lno_persistent_work_view_t /* color_adj_ */, nnz_scalar_t omega_,
         scalar_persistent_work_view_t permuted_inverse_diagonal_)
        : _xadj(xadj_),
          _adj(adj_),
          _adj_vals(adj_vals_),
          _Xvector(Xvector_),
          _Yvector(Yvector_),
          _permuted_inverse_diagonal(permuted_inverse_diagonal_),
          omega(omega_) {}

    KOKKOS_INLINE_FUNCTION
    void operator()(const nnz_lno_t ii) const {
      size_type row_begin                = _xadj(ii);
      size_type row_end                  = _xadj(ii + 1);
      nnz_scalar_t sum[apply_batch_size] = {0};
      nnz_lno_t num_vecs                 = _Xvector.extent(1);
      for (nnz_lno_t batch_start = 0; batch_start < num_vecs; batch_start += apply_batch_size) {
        nnz_lno_t this_batch_size = apply_batch_size;
        if (batch_start + this_batch_size >= num_vecs) this_batch_size = num_vecs - batch_start;
        // the current batch of columns given by: batch_start, this_batch_size
        for (nnz_lno_t i = 0; i < this_batch_size; i++) sum[i] = _Yvector(ii, batch_start + i);
        for (size_type adjind = row_begin; adjind < row_end; ++adjind) {
          nnz_lno_t colIndex = _adj(adjind);
          nnz_scalar_t val   = _adj_vals(adjind);
          for (nnz_lno_t i = 0; i < this_batch_size; i++) sum[i] -= val * _Xvector(colIndex, batch_start + i);
        }
        nnz_scalar_t invDiagonalVal = _permuted_inverse_diagonal(ii);
        for (nnz_lno_t i = 0; i < this_batch_size; i++)
          _Xvector(ii, batch_start + i) += omega * sum[i] * invDiagonalVal;
      }
    }

    KOKKOS_INLINE_FUNCTION
    void operator()(const LongRowTag&, const nnz_lno_t i) const {
      nnz_lno_t row         = _color_set_begin + i / _long_row_par;
      nnz_lno_t chunk       = i % _long_row_par;
      size_type row_begin   = _xadj(row);
      size_type row_end     = _xadj(row + 1);
      size_type chunk_begin = row_begin + (row_end - row_begin) * chunk / _long_row_par;
      size_type chunk_end   = row_begin + (row_end - row_begin) * (chunk + 1) / _long_row_par;
      if (chunk_end > row_end) chunk_end = row_end;
      nnz_scalar_t localSum{};
      for (size_type j = chunk_begin; j < chunk_end; j++) {
        nnz_lno_t colIndex = _adj(j);
        localSum += _adj_vals(j) * _Xvector(colIndex, _long_row_col);
      }
      Kokkos::atomic_add(&_long_row_x(row - _color_set_begin), localSum);
    }
  };

  struct Team_PSGS {
    row_lno_persistent_work_view_t _xadj;
    nnz_lno_persistent_work_view_t _adj;      // CSR storage of the graph.
    scalar_persistent_work_view_t _adj_vals;  // CSR storage of the graph.

    scalar_persistent_work_view2d_t _Xvector /*output*/;
    scalar_persistent_work_view2d_t _Yvector;
    nnz_lno_t _color_set_begin;
    nnz_lno_t _color_set_end;

    scalar_persistent_work_view_t _permuted_inverse_diagonal;
    nnz_lno_t block_size;
    nnz_lno_t team_work_size;
    const size_t shared_memory_size;

    int suggested_team_size;
    const size_t thread_shared_memory_scalar_size;
    int vector_size;
    const pool_memory_space pool;
    const nnz_lno_t num_max_vals_in_l1, num_max_vals_in_l2;
    bool is_backward;

    nnz_scalar_t omega;

    typedef typename KokkosKernels::Impl::array_sum_reduce<nnz_scalar_t, apply_batch_size> batch_sum;

    nnz_lno_persistent_work_view_t _long_rows;
    scalar_persistent_work_view_t _long_row_x;
    nnz_lno_t _long_row_col;  // Which X/Y column is now being processed for
                              // long rows.
    nnz_lno_t _long_row_par;

    Team_PSGS(row_lno_persistent_work_view_t xadj_, nnz_lno_persistent_work_view_t adj_,
              scalar_persistent_work_view_t adj_vals_, scalar_persistent_work_view2d_t Xvector_,
              scalar_persistent_work_view2d_t Yvector_, nnz_lno_t color_set_begin, nnz_lno_t color_set_end,
              scalar_persistent_work_view_t permuted_inverse_diagonal_, pool_memory_space pms,
              nnz_lno_t _num_max_vals_in_l1 = 0, nnz_lno_t _num_max_vals_in_l2 = 0,
              nnz_scalar_t omega_ = Kokkos::ArithTraits<nnz_scalar_t>::one(),

              nnz_lno_t block_size_ = 1, nnz_lno_t team_work_size_ = 1, size_t shared_memory_size_ = 16,
              int suggested_team_size_ = 1, int vector_size_ = 1)
        : _xadj(xadj_),
          _adj(adj_),
          _adj_vals(adj_vals_),
          _Xvector(Xvector_),
          _Yvector(Yvector_),
          _color_set_begin(color_set_begin),
          _color_set_end(color_set_end),
          _permuted_inverse_diagonal(permuted_inverse_diagonal_),
          block_size(block_size_),
          team_work_size(team_work_size_),
          shared_memory_size(shared_memory_size_),
          suggested_team_size(suggested_team_size_),
          thread_shared_memory_scalar_size(((shared_memory_size / suggested_team_size / 8) * 8) / sizeof(nnz_scalar_t)),
          vector_size(vector_size_),
          pool(pms),
          num_max_vals_in_l1(_num_max_vals_in_l1),
          num_max_vals_in_l2(_num_max_vals_in_l2),
          is_backward(false),
          omega(omega_) {}

    // Do a Gauss-Seidel step on a single row, for X/Y columns
    // colStart:colStart+N-1 (inclusive) Specializing this on the batch size
    // allows the best reuse of matrix accesses, while also using the correct
    // width array_sum_reduce.
    template <int N>
    KOKKOS_INLINE_FUNCTION void runColBatch(const team_member_t& teamMember, nnz_lno_t row, nnz_lno_t colStart) const {
      typedef KokkosKernels::Impl::array_sum_reduce<nnz_scalar_t, N> reducer;
      size_type row_begin = _xadj(row);
      size_type row_end   = _xadj(row + 1);
      reducer sum;
      Kokkos::parallel_reduce(
          Kokkos::ThreadVectorRange(teamMember, row_end - row_begin),
          [&](size_type i, reducer& lsum) {
            size_type adjind   = row_begin + i;
            nnz_lno_t colIndex = _adj(adjind);
            nnz_scalar_t val   = _adj_vals(adjind);
            for (int j = 0; j < N; j++) lsum.data[j] += val * _Xvector(colIndex, colStart + j);
          },
          sum);
      Kokkos::single(Kokkos::PerThread(teamMember), [&]() {
        nnz_scalar_t invDiagonalVal = _permuted_inverse_diagonal(row);
        for (int i = 0; i < N; i++) {
          _Xvector(row, colStart + i) += omega * (_Yvector(row, colStart + i) - sum.data[i]) * invDiagonalVal;
        }
      });
    }

    KOKKOS_INLINE_FUNCTION
    void operator()(const team_member_t& teamMember) const {
      nnz_lno_t row = teamMember.league_rank() * teamMember.team_size() + teamMember.team_rank() + _color_set_begin;
      if (row >= _color_set_end) return;
      nnz_lno_t num_vecs = _Xvector.extent(1);
      for (nnz_lno_t batch_start = 0; batch_start < num_vecs;) {
        switch (num_vecs - batch_start) {
#define COL_BATCH_CASE(n)                         \
  case n:                                         \
    runColBatch<n>(teamMember, row, batch_start); \
    batch_start += n;                             \
    break;
          COL_BATCH_CASE(1)
          COL_BATCH_CASE(2)
          COL_BATCH_CASE(3)
          COL_BATCH_CASE(4)
          COL_BATCH_CASE(5)
          COL_BATCH_CASE(6)
          COL_BATCH_CASE(7)
#undef COL_BATCH_CASE
          default: runColBatch<8>(teamMember, row, batch_start); batch_start += 8;
        }
      }
    }

    KOKKOS_INLINE_FUNCTION
    void operator()(const BigBlockTag&, const team_member_t& teamMember) const {
      const nnz_lno_t team_row_begin = teamMember.league_rank() * team_work_size + _color_set_begin;
      const nnz_lno_t team_row_end   = KOKKOSKERNELS_MACRO_MIN(team_row_begin + team_work_size, _color_set_end);
      // get the shared memory and shift it based on the thread index so that
      // each thread has private memory.
      nnz_scalar_t* all_shared_memory = (nnz_scalar_t*)(teamMember.team_shmem().get_shmem(shared_memory_size));

      all_shared_memory += thread_shared_memory_scalar_size * teamMember.team_rank();

      // store the diagonal positions, because we want to update them on shared
      // memory if we update them on global memory.
      nnz_lno_t* diagonal_positions = (nnz_lno_t*)all_shared_memory;
      all_shared_memory             = (nnz_scalar_t*)(((nnz_lno_t*)all_shared_memory) + ((block_size / 8) + 1) * 8);

      nnz_scalar_t* all_global_memory = NULL;

      Kokkos::parallel_for(Kokkos::TeamThreadRange(teamMember, team_row_begin, team_row_end), [&](const nnz_lno_t ii) {
        Kokkos::parallel_for(Kokkos::ThreadVectorRange(teamMember, block_size),
                             [&](nnz_lno_t i) { diagonal_positions[i] = -1; });

        RowIndex row(block_size, _xadj(ii), _xadj(ii + 1));
        nnz_lno_t l1_val_size = row.size() * block_size, l2_val_size = 0;
        // if the current row size is larger than shared memory size,
        // than allocate l2 vector.
        if (row.size() > num_max_vals_in_l1) {
          volatile nnz_scalar_t* tmp = NULL;
          while (tmp == NULL) {
            Kokkos::single(
                Kokkos::PerThread(teamMember),
                [&](volatile nnz_scalar_t*& memptr) { memptr = (volatile nnz_scalar_t*)(pool.allocate_chunk(ii)); },
                tmp);
          }
          all_global_memory = (nnz_scalar_t*)tmp;
          l1_val_size       = num_max_vals_in_l1 * block_size;
          l2_val_size       = (row.size() * block_size - l1_val_size);
        }
        for (nnz_lno_t vec = 0; vec < (nnz_lno_t)_Xvector.extent(1); vec++) {
          // bring values to l1 vector
          Kokkos::parallel_for(Kokkos::ThreadVectorRange(teamMember, l1_val_size), [&](nnz_lno_t i) {
            size_type adjind   = i / block_size + row.begin();
            nnz_lno_t colIndex = _adj(adjind);

            if (colIndex == ii) {
              diagonal_positions[i % block_size] = i;
            }
            all_shared_memory[i] = _Xvector(colIndex * block_size + i % block_size, vec);
          });
          // bring values to l2 vector.
          Kokkos::parallel_for(Kokkos::ThreadVectorRange(teamMember, l2_val_size), [&](nnz_lno_t k) {
            nnz_lno_t i = l1_val_size + k;

            size_type adjind   = i / block_size + row.begin();
            nnz_lno_t colIndex = _adj(adjind);

            if (colIndex == ii) {
              diagonal_positions[i % block_size] = i;
            }
            all_global_memory[k] = _Xvector(colIndex * block_size + i % block_size, vec);
          });

          // sequentially solve in the block.
          // this respects backward and forward sweeps.
          for (int m = 0; m < block_size; ++m) {
            int i = m;
            if (is_backward) i = block_size - m - 1;
            // first reduce l1 dot product.
            // MD: TODO: if thread dot product is implemented it should be
            // called here.
            nnz_scalar_t product = 0;
            Kokkos::parallel_reduce(
                Kokkos::ThreadVectorRange(teamMember, l1_val_size),
                [&](nnz_lno_t colind, nnz_scalar_t& valueToUpdate) {
                  const size_type val_idx = row.value(colind / block_size, i, colind % block_size);
                  valueToUpdate += all_shared_memory[colind] * _adj_vals(val_idx);
                },
                product);
            // l2 dot product.
            // MD: TODO: if thread dot product is implemented, it should be
            // called here again.
            nnz_scalar_t product2 = 0;
            Kokkos::parallel_reduce(
                Kokkos::ThreadVectorRange(teamMember, l2_val_size),
                [&](nnz_lno_t colind2, nnz_scalar_t& valueToUpdate) {
                  nnz_lno_t colind        = colind2 + l1_val_size;
                  const size_type val_idx = row.value(colind / block_size, i, colind % block_size);
                  valueToUpdate += all_global_memory[colind2] * _adj_vals(val_idx);
                },
                product2);

            product += product2;
            // update the new vector entries.
            Kokkos::single(Kokkos::PerThread(teamMember), [&]() {
              nnz_lno_t block_row_index   = ii * block_size + i;
              nnz_scalar_t invDiagonalVal = _permuted_inverse_diagonal(block_row_index);
              _Xvector(block_row_index, vec) += omega * (_Yvector(block_row_index, vec) - product) * invDiagonalVal;

              // we need to update the values of the vector entries if they
              // are already brought to shared memory to sync with global
              // memory.
              if (diagonal_positions[i] != -1) {
                if (diagonal_positions[i] < l1_val_size)
                  all_shared_memory[diagonal_positions[i]] = _Xvector(block_row_index, vec);
                else
                  all_global_memory[diagonal_positions[i] - l1_val_size] = _Xvector(block_row_index, vec);
              }
            });
          }

#if KOKKOSSPARSE_IMPL_PRINTDEBUG
          if (/*i == 0 && ii == 1*/ ii == 0 || (block_size == 1 && ii < 2)) {
            std::cout << "In X/Y column " << vec << std::endl;
            std::cout << "\n\n\nrow:" << ii * block_size + i;
            std::cout << "\nneighbors:";
            for (int z = 0; z < int(row_size); ++z) {
              std::cout << _adj(_xadj(ii) + z) << " ";
            }
            std::cout << "\n\nrow-0:X -- all-shared-memory:";
            for (int z = 0; z < int(row_size * block_size); ++z) {
              std::cout << all_shared_memory[z] << " ";
            }
            std::cout << std::endl << "product:" << product << std::endl;
            std::cout << "diagonal" << _permuted_inverse_diagonal(ii * block_size + i) << std::endl;
            std::cout << "_Yvector: " << _Yvector(ii * block_size + i, vec) << std::endl;
            std::cout << "block_row_index:" << ii * block_size + i << " _Xvector(block_row_index): ";
            _Xvector(ii * block_size + i, vec) << ' ';
            std::cout << std::endl;
          }
#endif
        }
        if (row.size() > num_max_vals_in_l1) {
          Kokkos::single(Kokkos::PerThread(teamMember), [&]() { pool.release_chunk(all_global_memory); });
        }
      });
    }

    KOKKOS_INLINE_FUNCTION
    void operator()(const BlockTag&, const team_member_t& teamMember) const {
      const nnz_lno_t team_row_begin = teamMember.league_rank() * team_work_size + _color_set_begin;
      const nnz_lno_t team_row_end   = KOKKOSKERNELS_MACRO_MIN(team_row_begin + team_work_size, _color_set_end);

      nnz_scalar_t* all_shared_memory = (nnz_scalar_t*)(teamMember.team_shmem().get_shmem(shared_memory_size));

      all_shared_memory += thread_shared_memory_scalar_size * teamMember.team_rank();

      nnz_lno_t* diagonal_positions = (nnz_lno_t*)all_shared_memory;
      all_shared_memory             = (nnz_scalar_t*)(((nnz_lno_t*)all_shared_memory) + ((block_size / 8) + 1) * 8);

      Kokkos::parallel_for(Kokkos::TeamThreadRange(teamMember, team_row_begin, team_row_end), [&](const nnz_lno_t& ii) {
#if KOKKOSSPARSE_IMPL_PRINTDEBUG
        Kokkos::single(Kokkos::PerThread(teamMember), [&]() {
          for (nnz_lno_t i = 0; i < block_size; diagonal_positions[i++] = -1)
            ;
        });
#endif

        Kokkos::parallel_for(Kokkos::ThreadVectorRange(teamMember, block_size),
                             [&](nnz_lno_t i) { diagonal_positions[i] = -1; });

        RowIndex row(block_size, _xadj(ii), _xadj(ii + 1));
        // offset in adj_vals of the first row in this block
        // number of scalars in each row of this block
        nnz_lno_t scalar_row_size = row.size() * block_size;

        Kokkos::parallel_for(Kokkos::ThreadVectorRange(teamMember, scalar_row_size), [&](nnz_lno_t i) {
          size_type adjind   = i / block_size + row.begin();
          nnz_lno_t colIndex = _adj(adjind);
          if (colIndex == ii) {
            diagonal_positions[i % block_size] = i;
          }
        });

        for (nnz_lno_t vec = 0; vec < (nnz_lno_t)_Xvector.extent(1); vec++) {
          Kokkos::parallel_for(Kokkos::ThreadVectorRange(teamMember, scalar_row_size), [&](nnz_lno_t i) {
            size_type adjind     = i / block_size + row.begin();
            nnz_lno_t colIndex   = _adj(adjind);
            all_shared_memory[i] = _Xvector(colIndex * block_size + i % block_size, vec);
          });

          for (int m = 0; m < block_size; ++m) {
            int i = m;
            if (is_backward) {
              i = block_size - m - 1;
            }
            nnz_scalar_t product = 0;
            Kokkos::parallel_reduce(
                Kokkos::ThreadVectorRange(teamMember, scalar_row_size),
                [&](nnz_lno_t colind, nnz_scalar_t& valueToUpdate) {
                  const size_type val_idx = row.value(colind / block_size, i, colind % block_size);

                  valueToUpdate += all_shared_memory[colind] * _adj_vals(val_idx);
                },
                product);

            Kokkos::single(Kokkos::PerThread(teamMember), [&]() {
              nnz_lno_t block_row_index   = ii * block_size + i;
              nnz_scalar_t invDiagonalVal = _permuted_inverse_diagonal(block_row_index);
              _Xvector(block_row_index, vec) += omega * (_Yvector(block_row_index, vec) - product) * invDiagonalVal;

              if (diagonal_positions[i] != -1) {
                all_shared_memory[diagonal_positions[i]] = _Xvector(block_row_index, vec);
              }
            });

#if KOKKOSSPARSE_IMPL_PRINTDEBUG
            if (!KokkosKernels::Impl::kk_is_gpu_exec_space<typename team_member_t::execution_space>() &&
                (ii == 0 || (block_size == 1 && ii < 2))) {
              std::cout << "\n\n\nrow:" << ii * block_size + i;
              std::cout << "\nneighbors:";
              for (nnz_lno_t z = 0; z < block_row_size; ++z) {
                std::cout << _adj(_xadj(ii) + z) << " ";
              }

              std::cout << "\n\nrow-0:X -- all-shared-memory:";
              for (nnz_lno_t z = 0; z < scalar_row_size; ++z) {
                std::cout << all_shared_memory[z] << " ";
              }
              std::cout << std::endl << "product:" << product << std::endl;
              std::cout << "diagonal" << _permuted_inverse_diagonal(ii * block_size + i) << std::endl;
              std::cout << "_Yvector" << _Yvector(ii * block_size + i, vec) << std::endl;

              std::cout << std::endl
                        << "block_row_index:" << ii * block_size + i
                        << " _Xvector(block_row_index):" << _Xvector(ii * block_size + i, vec) << std::endl
                        << std::endl
                        << std::endl;
            }
#endif
          }
        }
      });
    }

    KOKKOS_INLINE_FUNCTION
    void operator()(const LongRowTag&, const team_member_t& teamMember) const {
      nnz_lno_t row         = _color_set_begin + teamMember.league_rank() / _long_row_par;
      nnz_lno_t chunk       = teamMember.league_rank() % _long_row_par;
      size_type row_begin   = _xadj(row);
      size_type row_end     = _xadj(row + 1);
      size_type chunk_begin = row_begin + (row_end - row_begin) * chunk / _long_row_par;
      size_type chunk_end   = row_begin + (row_end - row_begin) * (chunk + 1) / _long_row_par;
      if (chunk_end > row_end) chunk_end = row_end;
      nnz_scalar_t localSum;
      Kokkos::parallel_reduce(
          Kokkos::TeamThreadRange(teamMember, chunk_begin, chunk_end),
          [&](size_type j, nnz_scalar_t& lsum) {
            nnz_lno_t colIndex = _adj(j);
            lsum += _adj_vals(j) * _Xvector(colIndex, _long_row_col);
          },
          localSum);
      Kokkos::single(Kokkos::PerTeam(teamMember),
                     [&]() { Kokkos::atomic_add(&_long_row_x(row - _color_set_begin), localSum); });
    }

    size_t team_shmem_size(int /* team_size */) const { return shared_memory_size; }
  };

  struct LongRowComparator {
    KOKKOS_DEFAULTED_FUNCTION LongRowComparator() = default;
    KOKKOS_INLINE_FUNCTION LongRowComparator(const in_lno_row_view_t& xadj_, nnz_lno_t longRowThreshold_)
        : xadj(xadj_), longRowThreshold(longRowThreshold_) {}

    KOKKOS_INLINE_FUNCTION bool operator()(nnz_lno_t lhs, nnz_lno_t rhs) const {
      int lhsLong = xadj(lhs + 1) - xadj(lhs) >= longRowThreshold;
      int rhsLong = xadj(rhs + 1) - xadj(rhs) >= longRowThreshold;
      if (lhsLong < rhsLong)
        return true;
      else if (lhsLong > rhsLong)
        return false;
      // Either both long or both short, just order ascending by ID
      return lhs < rhs;
    }

    in_lno_row_view_t xadj;
    size_type longRowThreshold;
  };

  // Functor to sort each color set - first by whether 'long row', second by ID.
  // Also populates long_rows_per_color.
  struct SortIntoLongRowsFunctor {
    SortIntoLongRowsFunctor(const in_lno_row_view_t& xadj_, nnz_lno_t longRowThreshold_,
                            const nnz_lno_persistent_work_view_t& color_xadj_,
                            const nnz_lno_persistent_work_view_t& color_adj_,
                            const nnz_lno_persistent_work_view_t& long_rows_per_color_,
                            const nnz_lno_persistent_work_view_t& max_row_length_per_color_)
        : xadj(xadj_),
          longRowThreshold(longRowThreshold_),
          color_xadj(color_xadj_),
          color_adj(color_adj_),
          long_rows_per_color(long_rows_per_color_),
          max_row_length_per_color(max_row_length_per_color_) {}

    KOKKOS_INLINE_FUNCTION void operator()(const team_member_t& t, nnz_lno_t& lmostPerColor) const {
      LongRowComparator comp(xadj, longRowThreshold);
      nnz_lno_t color      = t.league_rank();
      nnz_lno_t colorBegin = color_xadj(color);
      nnz_lno_t colorLen   = color_xadj(color + 1) - colorBegin;
      KokkosKernels::TeamBitonicSort(color_adj.data() + colorBegin, colorLen, t, comp);
      t.team_barrier();
      // Now that the color set is sorted, count how many long rows there were
      nnz_lno_t numLongRows;
      Kokkos::parallel_reduce(
          Kokkos::TeamThreadRange(t, colorBegin, colorBegin + colorLen),
          [&](nnz_lno_t i, nnz_lno_t& lnumLongRows) {
            nnz_lno_t row = color_adj(i);
            if (xadj(row + 1) - xadj(row) >= longRowThreshold) lnumLongRows++;
          },
          numLongRows);
      Kokkos::single(Kokkos::PerTeam(t), [&]() {
        long_rows_per_color(color) = numLongRows;
        if (numLongRows > lmostPerColor) lmostPerColor = numLongRows;
      });
      nnz_lno_t max_row_length = 0;
      Kokkos::parallel_reduce(
          Kokkos::TeamThreadRange(t, colorBegin, colorBegin + colorLen),
          [&](nnz_lno_t i, nnz_lno_t& lmaxLength) {
            nnz_lno_t row = color_adj(i);
            nnz_lno_t len = xadj(row + 1) - xadj(row);
            if (len > lmaxLength) lmaxLength = len;
          },
          Kokkos::Max<nnz_lno_t>(max_row_length));
      Kokkos::single(Kokkos::PerTeam(t), [&]() { max_row_length_per_color(color) = max_row_length; });
    }

    in_lno_row_view_t xadj;
    size_type longRowThreshold;
    nnz_lno_persistent_work_view_t color_xadj;
    nnz_lno_persistent_work_view_t color_adj;
    nnz_lno_persistent_work_view_t long_rows_per_color;
    nnz_lno_persistent_work_view_t max_row_length_per_color;
  };

  /**
   * \brief constructor
   */

  PointGaussSeidel(HandleType* handle_, nnz_lno_t num_rows_, nnz_lno_t num_cols_, const_lno_row_view_t row_map_,
                   const_lno_nnz_view_t entries_, const_scalar_nnz_view_t values_)
      : handle(handle_),
        num_rows(num_rows_),
        num_cols(num_cols_),
        row_map(row_map_),
        entries(entries_),
        values(values_),
        have_diagonal_given(false),
        is_symmetric(true) {}

  PointGaussSeidel(HandleType* handle_, nnz_lno_t num_rows_, nnz_lno_t num_cols_, const_lno_row_view_t row_map_,
                   const_lno_nnz_view_t entries_, bool is_symmetric_ = true)
      : handle(handle_),
        num_rows(num_rows_),
        num_cols(num_cols_),
        row_map(row_map_),
        entries(entries_),
        values(),
        have_diagonal_given(false),
        is_symmetric(is_symmetric_) {}

  /**
   * \brief constructor
   */
  PointGaussSeidel(HandleType* handle_, nnz_lno_t num_rows_, nnz_lno_t num_cols_, const_lno_row_view_t row_map_,
                   const_lno_nnz_view_t entries_, const_scalar_nnz_view_t values_, bool is_symmetric_)
      : handle(handle_),
        num_rows(num_rows_),
        num_cols(num_cols_),
        row_map(row_map_),
        entries(entries_),
        values(values_),
        have_diagonal_given(false),
        is_symmetric(is_symmetric_) {}

  PointGaussSeidel(HandleType* handle_, nnz_lno_t num_rows_, nnz_lno_t num_cols_, const_lno_row_view_t row_map_,
                   const_lno_nnz_view_t entries_, const_scalar_nnz_view_t values_,
                   const_scalar_nnz_view_t given_inverse_diagonal_, bool is_symmetric_)
      : handle(handle_),
        num_rows(num_rows_),
        num_cols(num_cols_),
        row_map(row_map_),
        entries(entries_),
        values(values_),
        given_inverse_diagonal(given_inverse_diagonal_),
        have_diagonal_given(true),
        is_symmetric(is_symmetric_) {}

  void initialize_symbolic() {
    auto gsHandle                    = get_gs_handle();
    const size_type longRowThreshold = gsHandle->get_long_row_threshold();
    const MyExecSpace my_exec_space  = gsHandle->get_execution_space();
    const int num_streams            = gsHandle->get_num_streams();

    // Validate settings
    if (gsHandle->get_block_size() > 1 && longRowThreshold > 0)
      throw std::runtime_error("Can't use MTGS long row algorithm with blocks.");

    const_lno_row_view_t xadj = this->row_map;
    const_lno_nnz_view_t adj  = this->entries;
    size_type nnz             = adj.extent(0);

#ifdef KOKKOSSPARSE_IMPL_TIME_REVERSE
    Kokkos::Timer timer;
#endif
    // TODO: Pass my_exec_space into KokkosGraph kernels
    typename HandleType::GraphColoringHandleType::color_view_t colors;
    color_t numColors;
    {
      HandleType coloringHandle;
      coloringHandle.create_graph_coloring_handle(gsHandle->get_coloring_algorithm());
      auto gchandle = coloringHandle.get_graph_coloring_handle();
      if (!is_symmetric) {
        if (gchandle->get_coloring_algo_type() == KokkosGraph::COLORING_EB) {
          gchandle->symmetrize_and_calculate_lower_diagonal_edge_list(num_rows, xadj, adj);
          KokkosGraph::Experimental::graph_color_symbolic<HandleType, const_lno_row_view_t, const_lno_nnz_view_t>(
              &coloringHandle, num_rows, num_rows, xadj, adj);
        } else {
          row_lno_temp_work_view_t tmp_xadj;
          nnz_lno_temp_work_view_t tmp_adj;
          KokkosKernels::Impl::symmetrize_graph_symbolic_hashmap<const_lno_row_view_t, const_lno_nnz_view_t,
                                                                 row_lno_temp_work_view_t, nnz_lno_temp_work_view_t,
                                                                 MyExecSpace>(num_rows, xadj, adj, tmp_xadj, tmp_adj);
          KokkosGraph::Experimental::graph_color_symbolic<HandleType, row_lno_temp_work_view_t,
                                                          nnz_lno_temp_work_view_t>(&coloringHandle, num_rows, num_rows,
                                                                                    tmp_xadj, tmp_adj);
        }
      } else {
        KokkosGraph::Experimental::graph_color_symbolic<HandleType, const_lno_row_view_t, const_lno_nnz_view_t>(
            &coloringHandle, num_rows, num_rows, xadj, adj);
      }
      colors    = gchandle->get_vertex_colors();
      numColors = gchandle->get_num_colors();
    }
    // Wait for coloring to finish on its stream
    using ColoringExecSpace = typename HandleType::HandleExecSpace;
    ColoringExecSpace().fence();
#ifdef KOKKOSSPARSE_IMPL_TIME_REVERSE
    std::cout << "COLORING_TIME:" << timer.seconds() << std::endl;
    timer.reset();
#endif

#if KOKKOSSPARSE_IMPL_RUNSEQUENTIAL
    numColors = num_rows;
    KokkosKernels::Impl::print_1Dview(colors);
    std::cout << "numCol:" << numColors << " numRows:" << num_rows << " cols:" << num_cols << " nnz:" << adj.extent(0)
              << std::endl;
    typename HandleType::GraphColoringHandleType::color_view_t::HostMirror h_colors =
        Kokkos::create_mirror_view(colors);
    for (int i = 0; i < num_rows; ++i) {
      h_colors(i) = i + 1;
    }
    Kokkos::deep_copy(my_exec_space, colors, h_colors);
    my_exec_space.fence();
#endif
    nnz_lno_persistent_work_view_t color_xadj;
    nnz_lno_persistent_work_view_t color_adj;
#ifdef KOKKOSSPARSE_IMPL_TIME_REVERSE
    timer.reset();
#endif
    KokkosKernels::Impl::create_reverse_map<typename HandleType::GraphColoringHandleType::color_view_t,
                                            nnz_lno_persistent_work_view_t, MyExecSpace>(
        my_exec_space, num_rows, numColors, colors, color_xadj, color_adj);

#ifdef KOKKOSSPARSE_IMPL_TIME_REVERSE
    my_exec_space.fence();
    std::cout << "CREATE_REVERSE_MAP:" << timer.seconds() << std::endl;
    timer.reset();
#endif

    nnz_lno_persistent_work_host_view_t h_color_xadj = Kokkos::create_mirror_view(color_xadj);
    Kokkos::deep_copy(h_color_xadj, color_xadj);

#ifdef KOKKOSSPARSE_IMPL_TIME_REVERSE
    my_exec_space.fence();
    std::cout << "DEEP_COPY:" << timer.seconds() << std::endl;
    timer.reset();
#endif
    if (longRowThreshold > 0) {
      // Count long rows per color set, and sort color sets so that long rows
      // come after regular rows
      nnz_lno_persistent_work_view_t long_rows_per_color(
          Kokkos::view_alloc(my_exec_space, Kokkos::WithoutInitializing, "long_rows_per_color"), numColors);
      nnz_lno_persistent_work_view_t max_row_length_per_color(
          Kokkos::view_alloc(my_exec_space, Kokkos::WithoutInitializing, "max_row_length_per_color"), numColors);
      nnz_lno_t mostLongRowsInColor = 0;
      SortIntoLongRowsFunctor sortIntoLongRowsFunctor(xadj, longRowThreshold, color_xadj, color_adj,
                                                      long_rows_per_color, max_row_length_per_color);
      int sortLongRowsTeamSize = 1;
      {
        team_policy_t temp(my_exec_space, 1, 1);
        sortLongRowsTeamSize = temp.team_size_recommended(sortIntoLongRowsFunctor, Kokkos::ParallelReduceTag());
      }
      Kokkos::parallel_reduce(team_policy_t(my_exec_space, numColors, sortLongRowsTeamSize), sortIntoLongRowsFunctor,
                              Kokkos::Max<nnz_lno_t>(mostLongRowsInColor));
      auto host_long_rows_per_color = Kokkos::create_mirror_view(long_rows_per_color);
      Kokkos::deep_copy(my_exec_space, host_long_rows_per_color, long_rows_per_color);
      my_exec_space.fence();
      gsHandle->set_long_rows_per_color(host_long_rows_per_color);
      auto host_max_row_length_per_color = Kokkos::create_mirror_view(max_row_length_per_color);
      Kokkos::deep_copy(my_exec_space, host_max_row_length_per_color, max_row_length_per_color);
      my_exec_space.fence();
      gsHandle->set_max_row_length_per_color(host_max_row_length_per_color);
      scalar_persistent_work_view_t long_row_x(
          Kokkos::view_alloc(my_exec_space, Kokkos::WithoutInitializing, "long_row_x"), mostLongRowsInColor);
      gsHandle->set_long_row_x(long_row_x);
    } else {
      // Just sort rows by ID.
      KokkosSparse::sort_crs_graph<MyExecSpace, decltype(color_xadj), decltype(color_adj)>(my_exec_space, color_xadj,
                                                                                           color_adj);
    }
#ifdef KOKKOSSPARSE_IMPL_TIME_REVERSE
    my_exec_space.fence();
    std::cout << "SORT_TIME:" << timer.seconds() << std::endl;
    timer.reset();
#endif

    row_lno_persistent_work_view_t permuted_xadj("new xadj", num_rows + 1);
    nnz_lno_persistent_work_view_t old_to_new_map("old_to_new_index_", num_rows);
    nnz_lno_persistent_work_view_t permuted_adj("newadj_", nnz);

    Kokkos::parallel_for("KokkosSparse::PointGaussSeidel::create_permuted_xadj",
                         range_policy_t(my_exec_space, 0, num_rows),
                         create_permuted_xadj(color_adj, xadj, permuted_xadj, old_to_new_map));
    // std::cout << "create_permuted_xadj" << std::endl;

#ifdef KOKKOSSPARSE_IMPL_TIME_REVERSE
    my_exec_space.fence();
    std::cout << "CREATE_PERMUTED_XADJ:" << timer.seconds() << std::endl;

    timer.reset();
#endif

    KokkosKernels::Impl::inclusive_parallel_prefix_sum<row_lno_persistent_work_view_t, MyExecSpace>(
        my_exec_space, num_rows + 1, permuted_xadj);

#ifdef KOKKOSSPARSE_IMPL_TIME_REVERSE
    my_exec_space.fence();
    std::cout << "INCLUSIVE_PPS:" << timer.seconds() << std::endl;
    timer.reset();
#endif

    Kokkos::parallel_for("KokkosSparse::PointGaussSeidel::fill_matrix_symbolic",
                         range_policy_t(my_exec_space, 0, num_rows),
                         fill_matrix_symbolic(num_rows, color_adj, xadj, adj,
                                              // adj_vals,
                                              permuted_xadj, permuted_adj,
                                              // newvals_,
                                              old_to_new_map));

#ifdef KOKKOSSPARSE_IMPL_TIME_REVERSE
    my_exec_space.fence();
    std::cout << "SYMBOLIC_FILL:" << timer.seconds() << std::endl;
    timer.reset();
#endif

    nnz_lno_t block_size = get_gs_handle()->get_block_size();

    // MD: if block size is larger than 1;
    // the algorithm copies the vector entries into shared memory and reuses
    // this small shared memory for vector entries.
    if (block_size > 1) {
      // first calculate max row size.
      size_type max_row_size = 0;
      KokkosKernels::Impl::kk_view_reduce_max_row_size<size_type, MyExecSpace>(
          my_exec_space, num_rows, permuted_xadj.data(), permuted_xadj.data() + 1, max_row_size);

      nnz_lno_t brows = permuted_xadj.extent(0) - 1;
      size_type bnnz  = permuted_adj.extent(0) * block_size * block_size;

      int suggested_vector_size = this->handle->get_suggested_vector_size(brows, bnnz);
      int suggested_team_size   = this->handle->get_suggested_team_size(suggested_vector_size);
      size_t shmem_size_to_use  = this->handle->get_shmem_size();

      // MD: now we calculate how much memory is needed for shared memory.
      // we have two-level vectors: as in spgemm hashmaps.
      // we try to fit everything into shared memory.
      // if they fit, we can use BlockTeam function in Team_SGS functor.
      // on CPUs, we make L1 vector big enough so that it will always hold it.
      // on GPUs, we have a upper bound for shared memory:
      // handle->get_shmem_size(): this is set to 32128 bytes. If things do not
      // fit into shared memory, we allocate vectors in global memory and run
      // BigBlockTeam in Team_SGS functor.
      size_t level_1_mem =
          max_row_size * block_size * sizeof(nnz_scalar_t) + ((block_size / 8) + 1) * 8 * sizeof(nnz_lno_t);
      level_1_mem                = suggested_team_size * level_1_mem;
      size_t level_2_mem         = 0;
      nnz_lno_t num_values_in_l1 = max_row_size;
      nnz_lno_t num_values_in_l2 = 0;
      nnz_lno_t num_big_rows     = 0;

      if (!KokkosKernels::Impl::kk_is_gpu_exec_space<MyExecSpace>()) {
        // again, if it is on CPUs, we make L1 as big as we need.
        size_t l1mem = 1;
        while (l1mem < level_1_mem) {
          l1mem *= 2;
        }
        gsHandle->set_level_1_mem(l1mem);
        level_1_mem = l1mem;
        level_2_mem = 0;
      } else {
        // on GPUs set the L1 size to max shmem and calculate how much we need
        // for L2. we try to shift with 8 always because of the errors we
        // experience with memory shifts on GPUs.
        level_1_mem      = shmem_size_to_use;
        num_values_in_l1 = (shmem_size_to_use / suggested_team_size - ((block_size / 8) + 1) * 8 * sizeof(nnz_lno_t)) /
                           sizeof(nnz_scalar_t) / block_size;
        if (((block_size / 8) + 1) * 8 * sizeof(nnz_lno_t) > shmem_size_to_use / suggested_team_size)
          throw "Shared memory size is to small for the given block size\n";
        if (num_values_in_l1 >= (nnz_lno_t)(max_row_size)) {
          num_values_in_l2 = 0;
          level_2_mem      = 0;
          num_big_rows     = 0;
        } else {
          num_values_in_l2 = max_row_size - num_values_in_l1;
          level_2_mem      = num_values_in_l2 * block_size * sizeof(nnz_scalar_t);
          // std::cout << "level_2_mem:" << level_2_mem << std::endl;
          size_t l2mem = 1;
          while (l2mem < level_2_mem) {
            l2mem *= 2;
          }
          level_2_mem = l2mem;
          // std::cout << "level_2_mem:" << level_2_mem << std::endl;

          size_type num_large_rows = 0;
          KokkosSparse::Impl::kk_reduce_numrows_larger_than_threshold<row_lno_persistent_work_view_t, MyExecSpace>(
              my_exec_space, brows, permuted_xadj, num_values_in_l1, num_large_rows);
          num_big_rows =
              KOKKOSKERNELS_MACRO_MIN(num_large_rows, (size_type)(my_exec_space.concurrency() / suggested_vector_size));
          // std::cout << "num_big_rows:" << num_big_rows << std::endl;

          if (KokkosKernels::Impl::kk_is_gpu_exec_space<MyExecSpace>()) {
            // check if we have enough memory for this. lower the concurrency if
            // we do not have enugh memory.
            size_t free_byte;
            size_t total_byte;
            KokkosKernels::Impl::kk_get_free_total_memory<typename pool_memory_space::memory_space>(
                free_byte, total_byte, num_streams);
            size_t required_size = size_t(num_big_rows) * level_2_mem;
            if (required_size + num_big_rows * sizeof(int) > free_byte) {
              num_big_rows = ((((free_byte - num_big_rows * sizeof(int)) * 0.8) / 8) * 8) / level_2_mem;
            }
            {
              nnz_lno_t min_chunk_size = 1;
              while (min_chunk_size * 2 <= num_big_rows) {
                min_chunk_size *= 2;
              }
              num_big_rows = min_chunk_size;
            }
          }
        }
      }

      gsHandle->set_level_1_mem(level_1_mem);
      gsHandle->set_level_2_mem(level_2_mem);

      gsHandle->set_num_values_in_l1(num_values_in_l1);
      gsHandle->set_num_values_in_l2(num_values_in_l2);
      gsHandle->set_num_big_rows(num_big_rows);
    }

    gsHandle->set_color_xadj(h_color_xadj);
    gsHandle->set_color_adj(color_adj);
    gsHandle->set_num_colors(numColors);
    gsHandle->set_new_xadj(permuted_xadj);
    gsHandle->set_new_adj(permuted_adj);
    gsHandle->set_old_to_new_map(old_to_new_map);
    gsHandle->set_call_symbolic(true);
    my_exec_space.fence();
#ifdef KOKKOSSPARSE_IMPL_TIME_REVERSE
    std::cout << "ALLOC:" << timer.seconds() << std::endl;
#endif
  }

  struct create_permuted_xadj {
    nnz_lno_persistent_work_view_t color_adj;
    const_lno_row_view_t oldxadj;
    row_lno_persistent_work_view_t newxadj;
    nnz_lno_persistent_work_view_t old_to_new_index;
    create_permuted_xadj(nnz_lno_persistent_work_view_t color_adj_, const_lno_row_view_t oldxadj_,
                         row_lno_persistent_work_view_t newxadj_, nnz_lno_persistent_work_view_t old_to_new_index_)
        : color_adj(color_adj_), oldxadj(oldxadj_), newxadj(newxadj_), old_to_new_index(old_to_new_index_) {}

    KOKKOS_INLINE_FUNCTION
    void operator()(const nnz_lno_t& i) const {
      nnz_lno_t index         = color_adj(i);
      newxadj(i + 1)          = oldxadj[index + 1] - oldxadj[index];
      old_to_new_index[index] = i;
    }
  };

  struct fill_matrix_symbolic {
    nnz_lno_t num_rows;
    nnz_lno_persistent_work_view_t color_adj;
    const_lno_row_view_t oldxadj;
    const_lno_nnz_view_t oldadj;
    // value_array_type oldadjvals;
    row_lno_persistent_work_view_t newxadj;
    nnz_lno_persistent_work_view_t newadj;
    // value_persistent_work_array_type newadjvals;
    nnz_lno_persistent_work_view_t old_to_new_index;
    fill_matrix_symbolic(nnz_lno_t num_rows_, nnz_lno_persistent_work_view_t color_adj_, const_lno_row_view_t oldxadj_,
                         const_lno_nnz_view_t oldadj_,
                         // value_array_type oldadjvals_,
                         row_lno_persistent_work_view_t newxadj_, nnz_lno_persistent_work_view_t newadj_,
                         // value_persistent_work_array_type newadjvals_,
                         nnz_lno_persistent_work_view_t old_to_new_index_)
        : num_rows(num_rows_),
          color_adj(color_adj_),
          oldxadj(oldxadj_),
          oldadj(oldadj_),  // oldadjvals(oldadjvals_),
          newxadj(newxadj_),
          newadj(newadj_),  // newadjvals(newadjvals_),
          old_to_new_index(old_to_new_index_) {}

    KOKKOS_INLINE_FUNCTION
    void operator()(const nnz_lno_t& i) const {
      nnz_lno_t index      = color_adj(i);
      size_type xadj_begin = newxadj(i);

      size_type old_xadj_end = oldxadj[index + 1];
      for (size_type j = oldxadj[index]; j < old_xadj_end; ++j) {
        nnz_lno_t neighbor = oldadj[j];
        if (neighbor < num_rows) neighbor = old_to_new_index[neighbor];
        newadj[xadj_begin++] = neighbor;
        // newadjvals[xadj_begin++] = oldadjvals[j];
      }
    }
  };

  struct fill_matrix_numeric {
    nnz_lno_persistent_work_view_t color_adj;
    const_lno_row_view_t oldxadj;
    const_scalar_nnz_view_t oldadjvals;
    row_lno_persistent_work_view_t newxadj;
    scalar_persistent_work_view_t newadjvals;

    nnz_lno_t num_total_rows;
    nnz_lno_t rows_per_team;
    nnz_lno_t block_matrix_size;
    fill_matrix_numeric(nnz_lno_persistent_work_view_t color_adj_, const_lno_row_view_t oldxadj_,
                        const_scalar_nnz_view_t oldadjvals_, row_lno_persistent_work_view_t newxadj_,
                        scalar_persistent_work_view_t newadjvals_, nnz_lno_t num_total_rows_, nnz_lno_t rows_per_team_,
                        nnz_lno_t block_matrix_size_)
        : color_adj(color_adj_),
          oldxadj(oldxadj_),
          oldadjvals(oldadjvals_),
          newxadj(newxadj_),
          newadjvals(newadjvals_),
          num_total_rows(num_total_rows_),
          rows_per_team(rows_per_team_),
          block_matrix_size(block_matrix_size_) {}

    KOKKOS_INLINE_FUNCTION
    void operator()(const nnz_lno_t& i) const {
      nnz_lno_t index        = color_adj(i);
      size_type xadj_begin   = newxadj(i) * block_matrix_size;
      size_type old_xadj_end = oldxadj[index + 1] * block_matrix_size;

      for (size_type j = oldxadj[index] * block_matrix_size; j < old_xadj_end; ++j) {
        newadjvals[xadj_begin++] = oldadjvals[j];
      }
    }

    KOKKOS_INLINE_FUNCTION
    void operator()(const team_member_t& team) const {
      const nnz_lno_t i_begin = team.league_rank() * rows_per_team;
      const nnz_lno_t i_end   = i_begin + rows_per_team <= num_total_rows ? i_begin + rows_per_team : num_total_rows;
      Kokkos::parallel_for(Kokkos::TeamThreadRange(team, i_begin, i_end), [&](const nnz_lno_t& i) {
        nnz_lno_t index      = color_adj(i);
        size_type xadj_begin = newxadj(i) * block_matrix_size;

        size_type old_xadj_begin = oldxadj[index] * block_matrix_size;
        size_type old_xadj_end   = oldxadj[index + 1] * block_matrix_size;
        Kokkos::parallel_for(Kokkos::ThreadVectorRange(team, old_xadj_end - old_xadj_begin),
                             [&](const nnz_lno_t& j) { newadjvals[xadj_begin + j] = oldadjvals[old_xadj_begin + j]; });
      });
    }
  };

  struct Get_Matrix_Diagonals {
    row_lno_persistent_work_view_t _xadj;
    nnz_lno_persistent_work_view_t _adj;      // CSR storage of the graph.
    scalar_persistent_work_view_t _adj_vals;  // CSR storage of the graph.
    scalar_persistent_work_view_t _diagonals;

    nnz_lno_t num_total_rows;
    nnz_lno_t rows_per_team;
    nnz_lno_t block_size;
    nnz_lno_t block_matrix_size;

    nnz_scalar_t one;

    Get_Matrix_Diagonals(row_lno_persistent_work_view_t xadj_, nnz_lno_persistent_work_view_t adj_,
                         scalar_persistent_work_view_t adj_vals_, scalar_persistent_work_view_t diagonals_,
                         nnz_lno_t num_total_rows_, nnz_lno_t rows_per_team_, nnz_lno_t block_size_,
                         nnz_lno_t block_matrix_size_)
        : _xadj(xadj_),
          _adj(adj_),
          _adj_vals(adj_vals_),
          _diagonals(diagonals_),
          num_total_rows(num_total_rows_),
          rows_per_team(rows_per_team_),
          block_size(block_size_),
          block_matrix_size(block_matrix_size_),
          one(Kokkos::ArithTraits<nnz_scalar_t>::one()) {}

    KOKKOS_INLINE_FUNCTION
    void operator()(const nnz_lno_t& row_id) const {
      RowIndex row(block_size, _xadj[row_id], _xadj[row_id + 1]);
      for (nnz_lno_t col_ind = 0; col_ind < row.size(); ++col_ind) {
        const nnz_lno_t column_id = _adj[row.begin() + col_ind];
        if (column_id == row_id) {
          size_type val_index = row.block(col_ind);
          for (nnz_lno_t r = 0; r < block_size; ++r) {
            nnz_scalar_t val                    = _adj_vals[val_index];
            _diagonals[row_id * block_size + r] = one / val;
            val_index += row.block_stride() + 1;
          }
          break;
        }
      }
    }

    KOKKOS_INLINE_FUNCTION
    void operator()(const team_member_t& team) const {
      const nnz_lno_t i_begin = team.league_rank() * rows_per_team;
      const nnz_lno_t i_end   = i_begin + rows_per_team <= num_total_rows ? i_begin + rows_per_team : num_total_rows;
      Kokkos::parallel_for(Kokkos::TeamThreadRange(team, i_begin, i_end), [&](const nnz_lno_t& row_id) {
        RowIndex row(block_size, _xadj[row_id], _xadj[row_id + 1]);

        Kokkos::parallel_for(Kokkos::ThreadVectorRange(team, row.size()), [&](const nnz_lno_t& col_ind) {
          size_type val_index = col_ind + row.begin();
          nnz_lno_t column_id = _adj[val_index];
          if (column_id == row_id) {
            size_type _val_index = row.block(col_ind);
            for (nnz_lno_t r = 0; r < block_size; ++r) {
              nnz_scalar_t val                    = _adj_vals[_val_index];
              _diagonals[row_id * block_size + r] = one / val;
              _val_index += row.block_stride() + 1;
            }
          }
        });
      });
    }
  };

  void initialize_numeric() {
    auto gsHandle = this->get_gs_handle();
    if (gsHandle->is_symbolic_called() == false) {
      this->initialize_symbolic();
    }

    // Check settings
    if (gsHandle->get_block_size() > 1 && format != KokkosSparse::SparseMatrixFormat::BSR)
      throw std::runtime_error(
          "PointGaussSeidel block size > 1 but format is not "
          "KokkosSparse::SparseMatrixFormat::BSR.\n");
      // else
#ifdef KOKKOSSPARSE_IMPL_TIME_REVERSE
    Kokkos::Timer timer;
#endif
    {
      const_lno_row_view_t xadj        = this->row_map;
      const_lno_nnz_view_t adj         = this->entries;
      const_scalar_nnz_view_t adj_vals = this->values;
      MyExecSpace my_exec_space        = gsHandle->get_execution_space();

      size_type nnz = adj_vals.extent(0);

      row_lno_persistent_work_view_t newxadj_       = gsHandle->get_new_xadj();
      nnz_lno_persistent_work_view_t newadj_        = gsHandle->get_new_adj();
      nnz_lno_persistent_work_view_t old_to_new_map = gsHandle->get_old_to_new_map();

      nnz_lno_persistent_work_view_t color_adj = gsHandle->get_color_adj();
      scalar_persistent_work_view_t permuted_adj_vals(
          Kokkos::view_alloc(my_exec_space, Kokkos::WithoutInitializing, "newvals_"), nnz);

      int suggested_vector_size = this->handle->get_suggested_vector_size(num_rows, nnz);
      int suggested_team_size   = this->handle->get_suggested_team_size(suggested_vector_size);
      nnz_lno_t rows_per_team =
          this->handle->get_team_work_size(suggested_team_size, my_exec_space.concurrency(), num_rows);

      nnz_lno_t block_size        = gsHandle->get_block_size();
      nnz_lno_t block_matrix_size = block_size * block_size;

      // MD NOTE: 03/27/2018: below fill matrix operations will work fine with
      // block size 1. If the block size is more than 1, below code assumes that
      // the rows are sorted similar to point crs. for example given a block crs
      // with 3 blocks in a column a,b,c where each of them is 3x3 matrix as
      // below.
      // a11 a12 a13   b11 b12 b13    c11 c12 c13
      // a21 a22 a23   b21 b22 b23    c21 c22 c23
      // a31 a32 a33   b31 b32 b33    c31 c32 c33
      // this copy assumes the storage in the following order
      // a11 a12 a13   b11 b12 b13    c11 c12 c13 a21 a22 a23   b21 b22 b23 c21
      // c22 c23 a31 a32 a33   b31 b32 b33    c31 c32 c33 this is the order that
      // is used in the rest of the algorithm.
      // !!!!!!!!!!!!if the input has different format than
      // this!!!!!!!!!!!!!!!!!! change fill_matrix_numeric so that they store
      // the internal matrix as above. the rest will wok fine.

      if (KokkosKernels::Impl::kk_is_gpu_exec_space<MyExecSpace>()) {
        Kokkos::parallel_for("KokkosSparse::GaussSeidel::Team_fill_matrix_numeric",
                             team_policy_t(my_exec_space, (num_rows + rows_per_team - 1) / rows_per_team,
                                           suggested_team_size, suggested_vector_size),
                             fill_matrix_numeric(color_adj, xadj,
                                                 // adj,
                                                 adj_vals, newxadj_,
                                                 // newadj_,
                                                 permuted_adj_vals,
                                                 //,old_to_new_map
                                                 this->num_rows, rows_per_team, block_matrix_size));
      } else {
        Kokkos::parallel_for("KokkosSparse::GaussSeidel::fill_matrix_numeric",
                             range_policy_t(my_exec_space, 0, num_rows),
                             fill_matrix_numeric(color_adj, xadj,
                                                 // adj,
                                                 adj_vals, newxadj_,
                                                 // newadj_,
                                                 permuted_adj_vals,
                                                 //,old_to_new_map
                                                 this->num_rows, rows_per_team, block_matrix_size));
      }
      gsHandle->set_new_adj_val(permuted_adj_vals);

      scalar_persistent_work_view_t permuted_inverse_diagonal(
          Kokkos::view_alloc(my_exec_space, Kokkos::WithoutInitializing, "permuted_inverse_diagonal"),
          num_rows * block_size);
      if (!have_diagonal_given) {
        Get_Matrix_Diagonals gmd(newxadj_, newadj_, permuted_adj_vals, permuted_inverse_diagonal, this->num_rows,
                                 rows_per_team, block_size, block_matrix_size);

        if (KokkosKernels::Impl::kk_is_gpu_exec_space<MyExecSpace>() || block_size > 1) {
          Kokkos::parallel_for("KokkosSparse::GaussSeidel::team_get_matrix_diagonals",
                               team_policy_t(my_exec_space, (num_rows + rows_per_team - 1) / rows_per_team,
                                             suggested_team_size, suggested_vector_size),
                               gmd);
        } else {
          Kokkos::parallel_for("KokkosSparse::GaussSeidel::get_matrix_diagonals",
                               range_policy_t(my_exec_space, 0, num_rows), gmd);
        }

      } else {
        if (block_size > 1)
          KokkosKernels::Impl::permute_block_vector<const_scalar_nnz_view_t, scalar_persistent_work_view_t,
                                                    nnz_lno_persistent_work_view_t, MyExecSpace>(
              my_exec_space, num_rows, block_size, old_to_new_map, given_inverse_diagonal, permuted_inverse_diagonal);
        else
          KokkosKernels::Impl::permute_vector<const_scalar_nnz_view_t, scalar_persistent_work_view_t,
                                              nnz_lno_persistent_work_view_t, MyExecSpace>(
              my_exec_space, num_rows, old_to_new_map, given_inverse_diagonal, permuted_inverse_diagonal);
      }
      gsHandle->set_permuted_inverse_diagonal(permuted_inverse_diagonal);
      gsHandle->set_call_numeric(true);
    }
#ifdef KOKKOSSPARSE_IMPL_TIME_REVERSE
    my_exec_space.fence();
    std::cout << "NUMERIC:" << timer.seconds() << std::endl;
#endif
  }

  // Functor to update unknown entries corresponding to long rows (in the
  // permuted x)
  template <typename x_value_array_type, typename y_value_array_type>
  struct LongRowUpdateFunctor {
    LongRowUpdateFunctor(const x_value_array_type& permuted_x_, const y_value_array_type& permuted_y_,
                         const scalar_persistent_work_view_t& long_row_x_,
                         const scalar_persistent_work_view_t& permuted_inverse_diagonal_, nnz_scalar_t omega_,
                         nnz_lno_t long_row_begin_)
        : permuted_x(permuted_x_),
          permuted_y(permuted_y_),
          long_row_x(long_row_x_),
          permuted_inverse_diagonal(permuted_inverse_diagonal_),
          omega(omega_),
          long_row_begin(long_row_begin_) {}

    KOKKOS_INLINE_FUNCTION void operator()(nnz_lno_t i) const {
      permuted_x(i) += omega * permuted_inverse_diagonal(i) * (permuted_y(i) - long_row_x(i - long_row_begin));
    }

    x_value_array_type permuted_x;
    y_value_array_type permuted_y;
    scalar_persistent_work_view_t long_row_x;
    scalar_persistent_work_view_t permuted_inverse_diagonal;
    nnz_scalar_t omega;
    nnz_lno_t long_row_begin;
  };

  template <typename x_value_array_type, typename y_value_array_type>
  void block_apply(x_value_array_type x_lhs_output_vec, y_value_array_type y_rhs_input_vec,
                   bool init_zero_x_vector = false, int numIter = 1,
                   nnz_scalar_t omega = Kokkos::ArithTraits<nnz_scalar_t>::one(), bool apply_forward = true,
                   bool apply_backward = true, bool update_y_vector = true) {
    auto gsHandle = this->get_gs_handle();
    if (gsHandle->is_numeric_called() == false) {
      this->initialize_numeric();
    }

    nnz_lno_t block_size = gsHandle->get_block_size();
    // nnz_lno_t block_matrix_size = block_size  * block_size ;

    auto Permuted_Xvector = gsHandle->get_permuted_x_vector();
    auto Permuted_Yvector = gsHandle->get_permuted_y_vector();

    row_lno_persistent_work_view_t newxadj                  = gsHandle->get_new_xadj();
    nnz_lno_persistent_work_view_t newadj                   = gsHandle->get_new_adj();
    scalar_persistent_work_view_t newadj_vals               = gsHandle->get_new_adj_val();
    nnz_lno_persistent_work_view_t old_to_new_map           = gsHandle->get_old_to_new_map();
    nnz_lno_persistent_work_view_t color_adj                = gsHandle->get_color_adj();
    scalar_persistent_work_view_t permuted_inverse_diagonal = gsHandle->get_permuted_inverse_diagonal();

    color_t numColors  = gsHandle->get_num_colors();
    auto my_exec_space = gsHandle->get_execution_space();

    if (update_y_vector) {
      KokkosKernels::Impl::permute_block_vector<y_value_array_type, scalar_persistent_work_view2d_t,
                                                nnz_lno_persistent_work_view_t, MyExecSpace>(
          my_exec_space, num_rows, block_size, old_to_new_map, y_rhs_input_vec, Permuted_Yvector);
    }
    if (init_zero_x_vector) {
<<<<<<< HEAD
      KokkosKernels::Impl::zero_vector<MyExecSpace,
                                       scalar_persistent_work_view2d_t>(
=======
      KokkosKernels::Impl::zero_vector<MyExecSpace, scalar_persistent_work_view2d_t>(
>>>>>>> 8e442f59
          my_exec_space, num_cols * block_size, Permuted_Xvector);
    } else {
      KokkosKernels::Impl::permute_block_vector<x_value_array_type, scalar_persistent_work_view2d_t,
                                                nnz_lno_persistent_work_view_t, MyExecSpace>(
          my_exec_space, num_cols, block_size, old_to_new_map, x_lhs_output_vec, Permuted_Xvector);
    }

#if KOKKOSSPARSE_IMPL_PRINTDEBUG
    std::cout << "Y:";
    KokkosKernels::Impl::print_1Dview(Permuted_Yvector);
    std::cout << "Original Y:";
    KokkosKernels::Impl::print_1Dview(y_rhs_input_vec);

    std::cout << "X:";
    KokkosKernels::Impl::print_1Dview(Permuted_Xvector);

    std::cout << "permuted_xadj:";
    KokkosKernels::Impl::print_1Dview(newxadj);
    std::cout << "permuted_adj:";
    KokkosKernels::Impl::print_1Dview(newadj);
    std::cout << "permuted_adj_vals:";
    KokkosKernels::Impl::print_1Dview(newadj_vals);
    std::cout << "permuted_diagonals:";
    KokkosKernels::Impl::print_1Dview(permuted_inverse_diagonal);
#endif
    nnz_lno_persistent_work_host_view_t h_color_xadj = gsHandle->get_color_xadj();

    nnz_lno_t brows = newxadj.extent(0) - 1;
    size_type bnnz  = newadj_vals.extent(0);

    int suggested_vector_size = this->handle->get_suggested_vector_size(brows, bnnz);
    int suggested_team_size   = this->handle->get_suggested_team_size(suggested_vector_size);
    nnz_lno_t team_row_chunk_size =
        this->handle->get_team_work_size(suggested_team_size, my_exec_space.concurrency(), brows);

    // size_t shmem_size_to_use = this->handle->get_shmem_size();
    size_t l1_shmem_size       = gsHandle->get_level_1_mem();
    nnz_lno_t num_values_in_l1 = gsHandle->get_num_values_in_l1();

    size_t level_2_mem         = gsHandle->get_level_2_mem();
    nnz_lno_t num_values_in_l2 = gsHandle->get_num_values_in_l2();
    nnz_lno_t num_chunks       = gsHandle->get_num_big_rows();

    pool_memory_space m_space(num_chunks, level_2_mem / sizeof(nnz_scalar_t), 0,
                              KokkosKernels::Impl::ManyThread2OneChunk, false);

#if KOKKOSSPARSE_IMPL_PRINTDEBUG
    std::cout << "l1_shmem_size:" << l1_shmem_size << " num_values_in_l1:" << num_values_in_l1
              << " level_2_mem:" << level_2_mem << " num_values_in_l2:" << num_values_in_l2
              << " num_chunks:" << num_chunks << std::endl;
#endif

    Team_PSGS gs(newxadj, newadj, newadj_vals, Permuted_Xvector, Permuted_Yvector, 0, 0, permuted_inverse_diagonal,
                 m_space, num_values_in_l1, num_values_in_l2, omega, block_size, team_row_chunk_size, l1_shmem_size,
                 suggested_team_size, suggested_vector_size);

    this->IterativePSGS(gs, numColors, h_color_xadj, numIter, apply_forward, apply_backward);

    KokkosKernels::Impl::permute_block_vector<scalar_persistent_work_view2d_t, x_value_array_type,
                                              nnz_lno_persistent_work_view_t, MyExecSpace>(
        my_exec_space, num_cols, block_size, color_adj, Permuted_Xvector, x_lhs_output_vec);
#if KOKKOSSPARSE_IMPL_PRINTDEBUG
    std::cout << "After X:";
    KokkosKernels::Impl::print_1Dview(Permuted_Xvector);
    std::cout << "Result X:";
    KokkosKernels::Impl::print_1Dview(x_lhs_output_vec);
    std::cout << "Y:";
    KokkosKernels::Impl::print_1Dview(Permuted_Yvector);
#endif
  }

  template <typename x_value_array_type, typename y_value_array_type>
  void point_apply(x_value_array_type x_lhs_output_vec, y_value_array_type y_rhs_input_vec,
                   bool init_zero_x_vector = false, int numIter = 1,
                   nnz_scalar_t omega = Kokkos::ArithTraits<nnz_scalar_t>::one(), bool apply_forward = true,
                   bool apply_backward = true, bool update_y_vector = true) {
    auto gsHandle      = get_gs_handle();
    auto my_exec_space = gsHandle->get_execution_space();

    auto Permuted_Xvector = gsHandle->get_permuted_x_vector();
    auto Permuted_Yvector = gsHandle->get_permuted_y_vector();

    row_lno_persistent_work_view_t newxadj                  = gsHandle->get_new_xadj();
    nnz_lno_persistent_work_view_t newadj                   = gsHandle->get_new_adj();
    scalar_persistent_work_view_t newadj_vals               = gsHandle->get_new_adj_val();
    nnz_lno_persistent_work_view_t old_to_new_map           = gsHandle->get_old_to_new_map();
    nnz_lno_persistent_work_view_t color_adj                = gsHandle->get_color_adj();
    scalar_persistent_work_view_t permuted_inverse_diagonal = gsHandle->get_permuted_inverse_diagonal();

    color_t numColors = gsHandle->get_num_colors();

    if (update_y_vector) {
      KokkosKernels::Impl::permute_vector<y_value_array_type, scalar_persistent_work_view2d_t,
                                          nnz_lno_persistent_work_view_t, MyExecSpace>(
          my_exec_space, num_rows, old_to_new_map, y_rhs_input_vec, Permuted_Yvector);
    }
    if (init_zero_x_vector) {
<<<<<<< HEAD
      KokkosKernels::Impl::zero_vector<MyExecSpace,
                                       scalar_persistent_work_view2d_t>(
          my_exec_space, num_cols, Permuted_Xvector);
=======
      KokkosKernels::Impl::zero_vector<MyExecSpace, scalar_persistent_work_view2d_t>(my_exec_space, num_cols,
                                                                                     Permuted_Xvector);
>>>>>>> 8e442f59
    } else {
      KokkosKernels::Impl::permute_vector<x_value_array_type, scalar_persistent_work_view2d_t,
                                          nnz_lno_persistent_work_view_t, MyExecSpace>(
          my_exec_space, num_cols, old_to_new_map, x_lhs_output_vec, Permuted_Xvector);
    }

#if KOKKOSSPARSE_IMPL_PRINTDEBUG
    std::cout << "--point Before X:";
    KokkosKernels::Impl::print_1Dview(Permuted_Xvector, true);
    std::cout << "--point Before Y:";
    KokkosKernels::Impl::print_1Dview(Permuted_Yvector, true);
#endif

    nnz_lno_persistent_work_host_view_t h_color_xadj = gsHandle->get_color_xadj();
    if (gsHandle->get_algorithm_type() == GS_PERMUTED) {
      PSGS gs(newxadj, newadj, newadj_vals, Permuted_Xvector, Permuted_Yvector, color_adj, omega,
              permuted_inverse_diagonal);
      this->IterativePSGS(gs, numColors, h_color_xadj, numIter, apply_forward, apply_backward);
    } else {
      pool_memory_space m_space(0, 0, 0, KokkosKernels::Impl::ManyThread2OneChunk, false);

      Team_PSGS gs(newxadj, newadj, newadj_vals, Permuted_Xvector, Permuted_Yvector, 0, 0, permuted_inverse_diagonal,
                   m_space, 0, 0, omega);

      this->IterativePSGS(gs, numColors, h_color_xadj, numIter, apply_forward, apply_backward);
    }

    KokkosKernels::Impl::permute_vector<scalar_persistent_work_view2d_t, x_value_array_type,
                                        nnz_lno_persistent_work_view_t, MyExecSpace>(
        my_exec_space, num_cols, color_adj, Permuted_Xvector, x_lhs_output_vec);
#if KOKKOSSPARSE_IMPL_PRINTDEBUG
    Kokkos::fence();
    std::cout << "--point After X:";
    KokkosKernels::Impl::print_1Dview(Permuted_Xvector);
    std::cout << "--point Result X:";
    KokkosKernels::Impl::print_1Dview(x_lhs_output_vec);
#endif
  }

  template <typename x_value_array_type, typename y_value_array_type>
  void apply(x_value_array_type x_lhs_output_vec, y_value_array_type y_rhs_input_vec, bool init_zero_x_vector = false,
             int numIter = 1, nnz_scalar_t omega = Kokkos::ArithTraits<nnz_scalar_t>::one(), bool apply_forward = true,
             bool apply_backward = true, bool update_y_vector = true) {
    auto gsHandle = get_gs_handle();
    if (gsHandle->is_numeric_called() == false) {
      this->initialize_numeric();
    }

    // Check settings
    if (gsHandle->get_block_size() > 1 && format != KokkosSparse::SparseMatrixFormat::BSR)
      throw std::runtime_error(
          "PointGaussSeidel block size > 1 but format is not "
          "KokkosSparse::SparseMatrixFormat::BSR.\n");

    // make sure x and y have been allocated with the correct dimensions
    nnz_lno_t block_size = gsHandle->get_block_size();
    gsHandle->allocate_x_y_vectors(this->num_rows * block_size, this->num_cols * block_size,
                                   x_lhs_output_vec.extent(1));
    if (block_size == 1) {
      this->point_apply(x_lhs_output_vec, y_rhs_input_vec, init_zero_x_vector, numIter, omega, apply_forward,
                        apply_backward, update_y_vector);
    } else {
      this->block_apply(x_lhs_output_vec, y_rhs_input_vec, init_zero_x_vector, numIter, omega, apply_forward,
                        apply_backward, update_y_vector);
    }
  }

  void IterativePSGS(Team_PSGS& gs, color_t numColors, nnz_lno_persistent_work_host_view_t h_color_xadj,
                     int num_iteration, bool apply_forward, bool apply_backward) {
    auto gsHandle             = this->get_gs_handle();
    MyExecSpace my_exec_space = gsHandle->get_execution_space();
    nnz_lno_persistent_work_host_view_t long_rows_per_color;
    nnz_lno_persistent_work_host_view_t max_row_length_per_color;
    scalar_persistent_work_view_t long_row_x;
    bool haveLongRows   = false;
    int longRowTeamSize = 1;
    if (gsHandle->get_long_row_threshold() > 0) {
      long_rows_per_color      = gsHandle->get_long_rows_per_color();
      max_row_length_per_color = gsHandle->get_max_row_length_per_color();
      long_row_x               = gsHandle->get_long_row_x();
      haveLongRows             = true;
      longrow_apply_team_policy_t tempPolicy(my_exec_space, 1, 1);
      longRowTeamSize = tempPolicy.team_size_recommended(gs, Kokkos::ParallelForTag());
    }

    for (int iter = 0; iter < num_iteration; ++iter) {
      nnz_lno_t suggested_team_size = gs.suggested_team_size;
      nnz_lno_t team_row_chunk_size = gs.team_work_size;
      int vector_size               = gs.vector_size;
      nnz_lno_t block_size          = gsHandle->get_block_size();

      for (int doingBackward = 0; doingBackward < 2; doingBackward++) {
        const char* labelRegular  = doingBackward ? "KokkosSparse::GaussSeidel::Team_PSGS::backward"
                                                  : "KokkosSparse::GaussSeidel::Team_PSGS::forward";
        const char* labelBlock    = doingBackward ? "KokkosSparse::GaussSeidel::BLOCK_Team_PSGS::backward"
                                                  : "KokkosSparse::GaussSeidel::BLOCK_Team_PSGS::forward";
        const char* labelBigBlock = doingBackward ? "KokkosSparse::GaussSeidel::BIGBLOCK_Team_PSGS::backward"
                                                  : "KokkosSparse::GaussSeidel::BIGBLOCK_Team_PSGS::forward";
        const char* labelLong     = doingBackward ? "KokkosSparse::GaussSeidel::Team_PSGS::backwardLongRows"
                                                  : "KokkosSparse::GaussSeidel::Team_PSGS::forwardLongRows";

        if (!doingBackward && !apply_forward) continue;
        if (doingBackward && !apply_backward) continue;
        gs.is_backward = doingBackward;

        for (color_t colorIter = 0; colorIter < numColors; ++colorIter) {
          // i is just the color set now being processed
          color_t i                   = doingBackward ? (numColors - colorIter - 1) : colorIter;
          nnz_lno_t color_index_begin = h_color_xadj(i);
          nnz_lno_t color_index_end   = h_color_xadj(i + 1);
          nnz_lno_t numLongRows       = haveLongRows ? long_rows_per_color(i) : 0;
          nnz_lno_t numRegularRows    = color_index_end - color_index_begin - numLongRows;

          gs._color_set_begin = color_index_begin;
          gs._color_set_end   = color_index_end - numLongRows;

          if (numRegularRows) {
            if (block_size == 1) {
              Kokkos::parallel_for(
                  labelRegular,
                  Kokkos::Experimental::require(
                      team_policy_t(my_exec_space, (numRegularRows + team_row_chunk_size - 1) / team_row_chunk_size,
                                    suggested_team_size, vector_size),
                      Kokkos::Experimental::WorkItemProperty::HintLightWeight),
                  gs);
            } else if (gs.num_max_vals_in_l2 == 0) {
              Kokkos::parallel_for(
                  labelBlock,
                  Kokkos::Experimental::require(
                      block_apply_team_policy_t(my_exec_space,
                                                (numRegularRows + team_row_chunk_size - 1) / team_row_chunk_size,
                                                suggested_team_size, vector_size),
                      Kokkos::Experimental::WorkItemProperty::HintLightWeight),
                  gs);
            } else {
              Kokkos::parallel_for(
                  labelBigBlock,
                  Kokkos::Experimental::require(
                      bigblock_apply_team_policy_t(my_exec_space,
                                                   (numRegularRows + team_row_chunk_size - 1) / team_row_chunk_size,
                                                   suggested_team_size, vector_size),
                      Kokkos::Experimental::WorkItemProperty::HintLightWeight),
                  gs);
            }
          }
          if (numLongRows) {
            gs._color_set_begin     = color_index_end - numLongRows;
            gs._color_set_end       = color_index_end;
            gs._long_row_x          = long_row_x;
            nnz_lno_t max_par       = max_row_length_per_color(i);
            nnz_lno_t teams_per_row = ((max_par + 3) / 4 + longRowTeamSize - 1) / longRowTeamSize;
            gs._long_row_par        = teams_per_row;
            for (nnz_lno_t long_row_col = 0; long_row_col < gs._Xvector.extent_int(1); long_row_col++) {
              auto Xcol        = Kokkos::subview(gs._Xvector, Kokkos::ALL(), long_row_col);
              auto Ycol        = Kokkos::subview(gs._Yvector, Kokkos::ALL(), long_row_col);
              gs._long_row_col = long_row_col;
              Kokkos::deep_copy(my_exec_space, long_row_x, nnz_scalar_t());
              Kokkos::parallel_for(
                  labelLong,
                  Kokkos::Experimental::require(
                      longrow_apply_team_policy_t(my_exec_space, numLongRows * teams_per_row, longRowTeamSize),
                      Kokkos::Experimental::WorkItemProperty::HintLightWeight),
                  gs);
              Kokkos::parallel_for(
                  "KokkosSparse::GaussSeidel::LongRows::x_update",
                  Kokkos::Experimental::require(
                      range_policy_t(my_exec_space, color_index_end - numLongRows, color_index_end),
                      Kokkos::Experimental::WorkItemProperty::HintLightWeight),
                  LongRowUpdateFunctor<decltype(Xcol), decltype(Ycol)>(
                      Xcol, Ycol, long_row_x, gs._permuted_inverse_diagonal, gs.omega, color_index_end - numLongRows));
            }
          }
        }
      }
    }
  }

  void IterativePSGS(PSGS& gs, color_t numColors, nnz_lno_persistent_work_host_view_t h_color_xadj, int num_iteration,
                     bool apply_forward, bool apply_backward) {
    auto gsHandle             = this->get_gs_handle();
    MyExecSpace my_exec_space = gsHandle->get_execution_space();
    nnz_lno_persistent_work_host_view_t long_rows_per_color;
    nnz_lno_persistent_work_host_view_t max_row_length_per_color;
    scalar_persistent_work_view_t long_row_x;
    bool haveLongRows = false;
    if (gsHandle->get_long_row_threshold() > 0) {
      long_rows_per_color      = gsHandle->get_long_rows_per_color();
      max_row_length_per_color = gsHandle->get_max_row_length_per_color();
      long_row_x               = gsHandle->get_long_row_x();
      gs._long_row_x           = long_row_x;
      haveLongRows             = true;
    }

    for (int iter = 0; iter < num_iteration; ++iter) {
      for (int doingBackward = 0; doingBackward < 2; doingBackward++) {
        if (!doingBackward && !apply_forward) continue;
        if (doingBackward && !apply_backward) continue;

        for (color_t colorIter = 0; colorIter < numColors; ++colorIter) {
          // i is just the color set now being processed
          color_t i = doingBackward ? (numColors - colorIter - 1) : colorIter;
          const char* labelShort =
              doingBackward ? "KokkosSparse::GaussSeidel::PSGS::backward" : "KokkosSparse::GaussSeidel::PSGS::forward";
          const char* labelLong       = doingBackward ? "KokkosSparse::GaussSeidel::PSGS::backwardLongRows"
                                                      : "KokkosSparse::GaussSeidel::PSGS::forwardLongRows";
          nnz_lno_t color_index_begin = h_color_xadj(i);
          nnz_lno_t color_index_end   = h_color_xadj(i + 1);
          nnz_lno_t numLongRows       = haveLongRows ? long_rows_per_color(i) : 0;
          nnz_lno_t numRegularRows    = color_index_end - color_index_begin - numLongRows;
          if (numRegularRows) {
            Kokkos::parallel_for(labelShort,
                                 Kokkos::Experimental::require(
                                     range_policy_t(my_exec_space, color_index_begin, color_index_end - numLongRows),
                                     Kokkos::Experimental::WorkItemProperty::HintLightWeight),
                                 gs);
          }
          if (numLongRows) {
            gs._color_set_begin   = color_index_end - numLongRows;
            nnz_lno_t max_par     = max_row_length_per_color(i);
            nnz_lno_t par_per_row = (max_par + 1023) / 1024;
            gs._long_row_par      = par_per_row;
            for (nnz_lno_t long_row_col = 0; long_row_col < gs._Xvector.extent_int(1); long_row_col++) {
              auto Xcol        = Kokkos::subview(gs._Xvector, Kokkos::ALL(), long_row_col);
              auto Ycol        = Kokkos::subview(gs._Yvector, Kokkos::ALL(), long_row_col);
              gs._long_row_col = long_row_col;
              Kokkos::deep_copy(my_exec_space, long_row_x, nnz_scalar_t());
              Kokkos::parallel_for(
                  labelLong,
                  Kokkos::Experimental::require(
                      Kokkos::RangePolicy<MyExecSpace, LongRowTag>(my_exec_space, 0, numLongRows * par_per_row),
                      Kokkos::Experimental::WorkItemProperty::HintLightWeight),
                  gs);
              Kokkos::parallel_for(
                  "KokkosSparse::GaussSeidel::LongRows::x_update",
                  Kokkos::Experimental::require(
                      range_policy_t(my_exec_space, color_index_end - numLongRows, color_index_end),
                      Kokkos::Experimental::WorkItemProperty::HintLightWeight),
                  LongRowUpdateFunctor<decltype(Xcol), decltype(Ycol)>(
                      Xcol, Ycol, long_row_x, gs._permuted_inverse_diagonal, gs.omega, color_index_end - numLongRows));
            }
          }
        }
      }
    }
  }
};
}  // namespace Impl
}  // namespace KokkosSparse
#endif<|MERGE_RESOLUTION|>--- conflicted
+++ resolved
@@ -1327,12 +1327,7 @@
           my_exec_space, num_rows, block_size, old_to_new_map, y_rhs_input_vec, Permuted_Yvector);
     }
     if (init_zero_x_vector) {
-<<<<<<< HEAD
-      KokkosKernels::Impl::zero_vector<MyExecSpace,
-                                       scalar_persistent_work_view2d_t>(
-=======
       KokkosKernels::Impl::zero_vector<MyExecSpace, scalar_persistent_work_view2d_t>(
->>>>>>> 8e442f59
           my_exec_space, num_cols * block_size, Permuted_Xvector);
     } else {
       KokkosKernels::Impl::permute_block_vector<x_value_array_type, scalar_persistent_work_view2d_t,
@@ -1430,14 +1425,8 @@
           my_exec_space, num_rows, old_to_new_map, y_rhs_input_vec, Permuted_Yvector);
     }
     if (init_zero_x_vector) {
-<<<<<<< HEAD
-      KokkosKernels::Impl::zero_vector<MyExecSpace,
-                                       scalar_persistent_work_view2d_t>(
-          my_exec_space, num_cols, Permuted_Xvector);
-=======
       KokkosKernels::Impl::zero_vector<MyExecSpace, scalar_persistent_work_view2d_t>(my_exec_space, num_cols,
                                                                                      Permuted_Xvector);
->>>>>>> 8e442f59
     } else {
       KokkosKernels::Impl::permute_vector<x_value_array_type, scalar_persistent_work_view2d_t,
                                           nnz_lno_persistent_work_view_t, MyExecSpace>(
