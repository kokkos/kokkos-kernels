--- conflicted
+++ resolved
@@ -145,13 +145,8 @@
     nnz_lno_t _long_row_par;
 
     PSGS(row_lno_persistent_work_view_t xadj_, nnz_lno_persistent_work_view_t adj_,
-<<<<<<< HEAD
-         scalar_persistent_work_view_t adj_vals_, scalar_persistent_work_view2d_t Xvector_,
-         scalar_persistent_work_view2d_t Yvector_, nnz_lno_persistent_work_view_t /* color_adj_ */, nnz_scalar_t omega_,
-=======
          scalar_persistent_work_view_t adj_vals_, scalar_persistent_work_view2d_t Xvector,
          scalar_persistent_work_view2d_t Yvector, nnz_lno_persistent_work_view_t /* color_adj_ */, nnz_scalar_t omega_,
->>>>>>> 156f70d4
          scalar_persistent_work_view_t permuted_inverse_diagonal_)
         : _xadj(xadj_),
           _adj(adj_),
@@ -166,28 +161,16 @@
       size_type row_begin                = _xadj(ii);
       size_type row_end                  = _xadj(ii + 1);
       nnz_scalar_t sum[apply_batch_size] = {0};
-<<<<<<< HEAD
-      nnz_lno_t num_vecs                 = _Xvector.extent(1);
-=======
       nnz_lno_t num_vecs                 = Xvector_.extent(1);
->>>>>>> 156f70d4
       for (nnz_lno_t batch_start = 0; batch_start < num_vecs; batch_start += apply_batch_size) {
         nnz_lno_t this_batch_size = apply_batch_size;
         if (batch_start + this_batch_size >= num_vecs) this_batch_size = num_vecs - batch_start;
         // the current batch of columns given by: batch_start, this_batch_size
-<<<<<<< HEAD
-        for (nnz_lno_t i = 0; i < this_batch_size; i++) sum[i] = _Yvector(ii, batch_start + i);
-        for (size_type adjind = row_begin; adjind < row_end; ++adjind) {
-          nnz_lno_t colIndex = _adj(adjind);
-          nnz_scalar_t val   = _adj_vals(adjind);
-          for (nnz_lno_t i = 0; i < this_batch_size; i++) sum[i] -= val * _Xvector(colIndex, batch_start + i);
-=======
         for (nnz_lno_t i = 0; i < this_batch_size; i++) sum[i] = Yvector_(ii, batch_start + i);
         for (size_type adjind = row_begin; adjind < row_end; ++adjind) {
           nnz_lno_t colIndex = _adj(adjind);
           nnz_scalar_t val   = _adj_vals(adjind);
           for (nnz_lno_t i = 0; i < this_batch_size; i++) sum[i] -= val * Xvector_(colIndex, batch_start + i);
->>>>>>> 156f70d4
         }
         nnz_scalar_t invDiagonalVal = _permuted_inverse_diagonal(ii);
         for (nnz_lno_t i = 0; i < this_batch_size; i++)
@@ -246,13 +229,8 @@
     nnz_lno_t _long_row_par;
 
     Team_PSGS(row_lno_persistent_work_view_t xadj_, nnz_lno_persistent_work_view_t adj_,
-<<<<<<< HEAD
-              scalar_persistent_work_view_t adj_vals_, scalar_persistent_work_view2d_t Xvector_,
-              scalar_persistent_work_view2d_t Yvector_, nnz_lno_t color_set_begin, nnz_lno_t color_set_end,
-=======
               scalar_persistent_work_view_t adj_vals_, scalar_persistent_work_view2d_t Xvector,
               scalar_persistent_work_view2d_t Yvector, nnz_lno_t color_set_begin, nnz_lno_t color_set_end,
->>>>>>> 156f70d4
               scalar_persistent_work_view_t permuted_inverse_diagonal_, pool_memory_space pms,
               nnz_lno_t _num_max_vals_in_l1 = 0, nnz_lno_t _num_max_vals_in_l2 = 0,
               nnz_scalar_t omega_ = Kokkos::ArithTraits<nnz_scalar_t>::one(),
@@ -295,21 +273,13 @@
             size_type adjind   = row_begin + i;
             nnz_lno_t colIndex = _adj(adjind);
             nnz_scalar_t val   = _adj_vals(adjind);
-<<<<<<< HEAD
-            for (int j = 0; j < N; j++) lsum.data[j] += val * _Xvector(colIndex, colStart + j);
-=======
             for (int j = 0; j < N; j++) lsum.data[j] += val * Xvector_(colIndex, colStart + j);
->>>>>>> 156f70d4
           },
           sum);
       Kokkos::single(Kokkos::PerThread(teamMember), [&]() {
         nnz_scalar_t invDiagonalVal = _permuted_inverse_diagonal(row);
         for (int i = 0; i < N; i++) {
-<<<<<<< HEAD
-          _Xvector(row, colStart + i) += omega * (_Yvector(row, colStart + i) - sum.data[i]) * invDiagonalVal;
-=======
           Xvector_(row, colStart + i) += omega * (Yvector_(row, colStart + i) - sum.data[i]) * invDiagonalVal;
->>>>>>> 156f70d4
         }
       });
     }
@@ -376,11 +346,7 @@
           l1_val_size       = num_max_vals_in_l1 * block_size;
           l2_val_size       = (row.size() * block_size - l1_val_size);
         }
-<<<<<<< HEAD
-        for (nnz_lno_t vec = 0; vec < (nnz_lno_t)_Xvector.extent(1); vec++) {
-=======
         for (nnz_lno_t vec = 0; vec < (nnz_lno_t)Xvector_.extent(1); vec++) {
->>>>>>> 156f70d4
           // bring values to l1 vector
           Kokkos::parallel_for(Kokkos::ThreadVectorRange(teamMember, l1_val_size), [&](nnz_lno_t i) {
             size_type adjind   = i / block_size + row.begin();
@@ -389,11 +355,7 @@
             if (colIndex == ii) {
               diagonal_positions[i % block_size] = i;
             }
-<<<<<<< HEAD
-            all_shared_memory[i] = _Xvector(colIndex * block_size + i % block_size, vec);
-=======
             all_shared_memory[i] = Xvector_(colIndex * block_size + i % block_size, vec);
->>>>>>> 156f70d4
           });
           // bring values to l2 vector.
           Kokkos::parallel_for(Kokkos::ThreadVectorRange(teamMember, l2_val_size), [&](nnz_lno_t k) {
@@ -405,11 +367,7 @@
             if (colIndex == ii) {
               diagonal_positions[i % block_size] = i;
             }
-<<<<<<< HEAD
-            all_global_memory[k] = _Xvector(colIndex * block_size + i % block_size, vec);
-=======
             all_global_memory[k] = Xvector_(colIndex * block_size + i % block_size, vec);
->>>>>>> 156f70d4
           });
 
           // sequentially solve in the block.
@@ -446,26 +404,16 @@
             Kokkos::single(Kokkos::PerThread(teamMember), [&]() {
               nnz_lno_t block_row_index   = ii * block_size + i;
               nnz_scalar_t invDiagonalVal = _permuted_inverse_diagonal(block_row_index);
-<<<<<<< HEAD
-              _Xvector(block_row_index, vec) += omega * (_Yvector(block_row_index, vec) - product) * invDiagonalVal;
-=======
               Xvector_(block_row_index, vec) += omega * (Yvector_(block_row_index, vec) - product) * invDiagonalVal;
->>>>>>> 156f70d4
 
               // we need to update the values of the vector entries if they
               // are already brought to shared memory to sync with global
               // memory.
               if (diagonal_positions[i] != -1) {
                 if (diagonal_positions[i] < l1_val_size)
-<<<<<<< HEAD
-                  all_shared_memory[diagonal_positions[i]] = _Xvector(block_row_index, vec);
-                else
-                  all_global_memory[diagonal_positions[i] - l1_val_size] = _Xvector(block_row_index, vec);
-=======
                   all_shared_memory[diagonal_positions[i]] = Xvector_(block_row_index, vec);
                 else
                   all_global_memory[diagonal_positions[i] - l1_val_size] = Xvector_(block_row_index, vec);
->>>>>>> 156f70d4
               }
             });
           }
@@ -484,15 +432,9 @@
             }
             std::cout << std::endl << "product:" << product << std::endl;
             std::cout << "diagonal" << _permuted_inverse_diagonal(ii * block_size + i) << std::endl;
-<<<<<<< HEAD
-            std::cout << "_Yvector: " << _Yvector(ii * block_size + i, vec) << std::endl;
-            std::cout << "block_row_index:" << ii * block_size + i << " _Xvector(block_row_index): ";
-            _Xvector(ii * block_size + i, vec) << ' ';
-=======
             std::cout << "Yvector_: " << Yvector_(ii * block_size + i, vec) << std::endl;
             std::cout << "block_row_index:" << ii * block_size + i << " Xvector_(block_row_index): ";
             Xvector_(ii * block_size + i, vec) << ' ';
->>>>>>> 156f70d4
             std::cout << std::endl;
           }
 #endif
@@ -518,13 +460,8 @@
       Kokkos::parallel_for(Kokkos::TeamThreadRange(teamMember, team_row_begin, team_row_end), [&](const nnz_lno_t& ii) {
 #if KOKKOSSPARSE_IMPL_PRINTDEBUG
         Kokkos::single(Kokkos::PerThread(teamMember), [&]() {
-<<<<<<< HEAD
-          for (nnz_lno_t i = 0; i < block_size; diagonal_positions[i++] = -1)
-            ;
-=======
           for (nnz_lno_t i = 0; i < block_size; diagonal_positions[i++] = -1) {
           }
->>>>>>> 156f70d4
         });
 #endif
 
@@ -544,19 +481,11 @@
           }
         });
 
-<<<<<<< HEAD
-        for (nnz_lno_t vec = 0; vec < (nnz_lno_t)_Xvector.extent(1); vec++) {
-          Kokkos::parallel_for(Kokkos::ThreadVectorRange(teamMember, scalar_row_size), [&](nnz_lno_t i) {
-            size_type adjind     = i / block_size + row.begin();
-            nnz_lno_t colIndex   = _adj(adjind);
-            all_shared_memory[i] = _Xvector(colIndex * block_size + i % block_size, vec);
-=======
         for (nnz_lno_t vec = 0; vec < (nnz_lno_t)Xvector_.extent(1); vec++) {
           Kokkos::parallel_for(Kokkos::ThreadVectorRange(teamMember, scalar_row_size), [&](nnz_lno_t i) {
             size_type adjind     = i / block_size + row.begin();
             nnz_lno_t colIndex   = _adj(adjind);
             all_shared_memory[i] = Xvector_(colIndex * block_size + i % block_size, vec);
->>>>>>> 156f70d4
           });
 
           for (int m = 0; m < block_size; ++m) {
@@ -577,17 +506,10 @@
             Kokkos::single(Kokkos::PerThread(teamMember), [&]() {
               nnz_lno_t block_row_index   = ii * block_size + i;
               nnz_scalar_t invDiagonalVal = _permuted_inverse_diagonal(block_row_index);
-<<<<<<< HEAD
-              _Xvector(block_row_index, vec) += omega * (_Yvector(block_row_index, vec) - product) * invDiagonalVal;
-
-              if (diagonal_positions[i] != -1) {
-                all_shared_memory[diagonal_positions[i]] = _Xvector(block_row_index, vec);
-=======
               Xvector_(block_row_index, vec) += omega * (Yvector_(block_row_index, vec) - product) * invDiagonalVal;
 
               if (diagonal_positions[i] != -1) {
                 all_shared_memory[diagonal_positions[i]] = Xvector_(block_row_index, vec);
->>>>>>> 156f70d4
               }
             });
 
@@ -606,19 +528,11 @@
               }
               std::cout << std::endl << "product:" << product << std::endl;
               std::cout << "diagonal" << _permuted_inverse_diagonal(ii * block_size + i) << std::endl;
-<<<<<<< HEAD
-              std::cout << "_Yvector" << _Yvector(ii * block_size + i, vec) << std::endl;
-
-              std::cout << std::endl
-                        << "block_row_index:" << ii * block_size + i
-                        << " _Xvector(block_row_index):" << _Xvector(ii * block_size + i, vec) << std::endl
-=======
               std::cout << "Yvector_" << Yvector_(ii * block_size + i, vec) << std::endl;
 
               std::cout << std::endl
                         << "block_row_index:" << ii * block_size + i
                         << " Xvector_(block_row_index):" << Xvector_(ii * block_size + i, vec) << std::endl
->>>>>>> 156f70d4
                         << std::endl
                         << std::endl;
             }
@@ -1409,17 +1323,6 @@
     if (update_y_vector) {
       KokkosKernels::Impl::permute_block_vector<y_value_array_type, scalar_persistent_work_view2d_t,
                                                 nnz_lno_persistent_work_view_t, MyExecSpace>(
-<<<<<<< HEAD
-          my_exec_space, num_rows, block_size, old_to_new_map, y_rhs_input_vec, Permuted_Yvector);
-    }
-    if (init_zero_x_vector) {
-      KokkosKernels::Impl::zero_vector<MyExecSpace, scalar_persistent_work_view2d_t>(
-          my_exec_space, num_cols * block_size, Permuted_Xvector);
-    } else {
-      KokkosKernels::Impl::permute_block_vector<x_value_array_type, scalar_persistent_work_view2d_t,
-                                                nnz_lno_persistent_work_view_t, MyExecSpace>(
-          my_exec_space, num_cols, block_size, old_to_new_map, x_lhs_output_vec, Permuted_Xvector);
-=======
           my_exec_space, num_rows, block_size, old_to_new_map, y_rhs_input_vec, PermutedYvector_);
     }
     if (init_zero_x_vector) {
@@ -1429,7 +1332,6 @@
       KokkosKernels::Impl::permute_block_vector<x_value_array_type, scalar_persistent_work_view2d_t,
                                                 nnz_lno_persistent_work_view_t, MyExecSpace>(
           my_exec_space, num_cols, block_size, old_to_new_map, x_lhs_output_vec, PermutedXvector_);
->>>>>>> 156f70d4
     }
 
 #if KOKKOSSPARSE_IMPL_PRINTDEBUG
@@ -1477,11 +1379,7 @@
               << " num_chunks:" << num_chunks << std::endl;
 #endif
 
-<<<<<<< HEAD
-    Team_PSGS gs(newxadj, newadj, newadj_vals, Permuted_Xvector, Permuted_Yvector, 0, 0, permuted_inverse_diagonal,
-=======
     Team_PSGS gs(newxadj, newadj, newadj_vals, PermutedXvector_, PermutedYvector_, 0, 0, permuted_inverse_diagonal,
->>>>>>> 156f70d4
                  m_space, num_values_in_l1, num_values_in_l2, omega, block_size, team_row_chunk_size, l1_shmem_size,
                  suggested_team_size, suggested_vector_size);
 
@@ -1489,11 +1387,7 @@
 
     KokkosKernels::Impl::permute_block_vector<scalar_persistent_work_view2d_t, x_value_array_type,
                                               nnz_lno_persistent_work_view_t, MyExecSpace>(
-<<<<<<< HEAD
-        my_exec_space, num_cols, block_size, color_adj, Permuted_Xvector, x_lhs_output_vec);
-=======
         my_exec_space, num_cols, block_size, color_adj, PermutedXvector_, x_lhs_output_vec);
->>>>>>> 156f70d4
 #if KOKKOSSPARSE_IMPL_PRINTDEBUG
     std::cout << "After X:";
     KokkosKernels::Impl::print_1Dview(PermutedXvector_);
@@ -1527,17 +1421,6 @@
     if (update_y_vector) {
       KokkosKernels::Impl::permute_vector<y_value_array_type, scalar_persistent_work_view2d_t,
                                           nnz_lno_persistent_work_view_t, MyExecSpace>(
-<<<<<<< HEAD
-          my_exec_space, num_rows, old_to_new_map, y_rhs_input_vec, Permuted_Yvector);
-    }
-    if (init_zero_x_vector) {
-      KokkosKernels::Impl::zero_vector<MyExecSpace, scalar_persistent_work_view2d_t>(my_exec_space, num_cols,
-                                                                                     Permuted_Xvector);
-    } else {
-      KokkosKernels::Impl::permute_vector<x_value_array_type, scalar_persistent_work_view2d_t,
-                                          nnz_lno_persistent_work_view_t, MyExecSpace>(
-          my_exec_space, num_cols, old_to_new_map, x_lhs_output_vec, Permuted_Xvector);
-=======
           my_exec_space, num_rows, old_to_new_map, y_rhs_input_vec, PermutedYvector_);
     }
     if (init_zero_x_vector) {
@@ -1547,7 +1430,6 @@
       KokkosKernels::Impl::permute_vector<x_value_array_type, scalar_persistent_work_view2d_t,
                                           nnz_lno_persistent_work_view_t, MyExecSpace>(
           my_exec_space, num_cols, old_to_new_map, x_lhs_output_vec, PermutedXvector_);
->>>>>>> 156f70d4
     }
 
 #if KOKKOSSPARSE_IMPL_PRINTDEBUG
@@ -1559,21 +1441,13 @@
 
     nnz_lno_persistent_work_host_view_t h_color_xadj = gsHandle->get_color_xadj();
     if (gsHandle->get_algorithm_type() == GS_PERMUTED) {
-<<<<<<< HEAD
-      PSGS gs(newxadj, newadj, newadj_vals, Permuted_Xvector, Permuted_Yvector, color_adj, omega,
-=======
       PSGS gs(newxadj, newadj, newadj_vals, PermutedXvector_, PermutedYvector_, color_adj, omega,
->>>>>>> 156f70d4
               permuted_inverse_diagonal);
       this->IterativePSGS(gs, numColors, h_color_xadj, numIter, apply_forward, apply_backward);
     } else {
       pool_memory_space m_space(0, 0, 0, KokkosKernels::Impl::ManyThread2OneChunk, false);
 
-<<<<<<< HEAD
-      Team_PSGS gs(newxadj, newadj, newadj_vals, Permuted_Xvector, Permuted_Yvector, 0, 0, permuted_inverse_diagonal,
-=======
       Team_PSGS gs(newxadj, newadj, newadj_vals, PermutedXvector_, PermutedYvector_, 0, 0, permuted_inverse_diagonal,
->>>>>>> 156f70d4
                    m_space, 0, 0, omega);
 
       this->IterativePSGS(gs, numColors, h_color_xadj, numIter, apply_forward, apply_backward);
@@ -1581,11 +1455,7 @@
 
     KokkosKernels::Impl::permute_vector<scalar_persistent_work_view2d_t, x_value_array_type,
                                         nnz_lno_persistent_work_view_t, MyExecSpace>(
-<<<<<<< HEAD
-        my_exec_space, num_cols, color_adj, Permuted_Xvector, x_lhs_output_vec);
-=======
         my_exec_space, num_cols, color_adj, PermutedXvector_, x_lhs_output_vec);
->>>>>>> 156f70d4
 #if KOKKOSSPARSE_IMPL_PRINTDEBUG
     Kokkos::fence();
     std::cout << "--point After X:";
@@ -1708,15 +1578,9 @@
             nnz_lno_t max_par       = max_row_length_per_color(i);
             nnz_lno_t teams_per_row = ((max_par + 3) / 4 + longRowTeamSize - 1) / longRowTeamSize;
             gs._long_row_par        = teams_per_row;
-<<<<<<< HEAD
-            for (nnz_lno_t long_row_col = 0; long_row_col < gs._Xvector.extent_int(1); long_row_col++) {
-              auto Xcol        = Kokkos::subview(gs._Xvector, Kokkos::ALL(), long_row_col);
-              auto Ycol        = Kokkos::subview(gs._Yvector, Kokkos::ALL(), long_row_col);
-=======
             for (nnz_lno_t long_row_col = 0; long_row_col < gs.Xvector_.extent_int(1); long_row_col++) {
               auto Xcol        = Kokkos::subview(gs.Xvector_, Kokkos::ALL(), long_row_col);
               auto Ycol        = Kokkos::subview(gs.Yvector_, Kokkos::ALL(), long_row_col);
->>>>>>> 156f70d4
               gs._long_row_col = long_row_col;
               Kokkos::deep_copy(my_exec_space, long_row_x, nnz_scalar_t());
               Kokkos::parallel_for(
@@ -1783,15 +1647,9 @@
             nnz_lno_t max_par     = max_row_length_per_color(i);
             nnz_lno_t par_per_row = (max_par + 1023) / 1024;
             gs._long_row_par      = par_per_row;
-<<<<<<< HEAD
-            for (nnz_lno_t long_row_col = 0; long_row_col < gs._Xvector.extent_int(1); long_row_col++) {
-              auto Xcol        = Kokkos::subview(gs._Xvector, Kokkos::ALL(), long_row_col);
-              auto Ycol        = Kokkos::subview(gs._Yvector, Kokkos::ALL(), long_row_col);
-=======
             for (nnz_lno_t long_row_col = 0; long_row_col < gs.Xvector_.extent_int(1); long_row_col++) {
               auto Xcol        = Kokkos::subview(gs.Xvector_, Kokkos::ALL(), long_row_col);
               auto Ycol        = Kokkos::subview(gs.Yvector_, Kokkos::ALL(), long_row_col);
->>>>>>> 156f70d4
               gs._long_row_col = long_row_col;
               Kokkos::deep_copy(my_exec_space, long_row_x, nnz_scalar_t());
               Kokkos::parallel_for(
