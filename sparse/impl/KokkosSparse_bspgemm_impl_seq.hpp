--- conflicted
+++ resolved
@@ -64,17 +64,10 @@
   typename cscalar_nnz_view_t_::HostMirror h_valc = Kokkos::create_mirror_view(valuesC);
   Kokkos::fence();
 
-<<<<<<< HEAD
-  typedef typename KernelHandle::nnz_lno_t lno_t;
-  typedef typename KernelHandle::size_type size_type;
-  typedef typename KernelHandle::nnz_scalar_t scalar_t;
-  typedef KokkosBatched::SerialGemmInternal<KokkosBatched::Algo::Gemm::Unblocked> GEMM;
-=======
   using lno_t     = typename KernelHandle::nnz_lno_t;
   using size_type = typename KernelHandle::size_type;
   using scalar_t  = typename KernelHandle::nnz_scalar_t;
   using GEMM      = KokkosBatched::Impl::SerialGemmInternal<KokkosBatched::Algo::Gemm::Unblocked>;
->>>>>>> 80e303f8
 
   const auto block_size = block_dim * block_dim;
   const auto ZERO       = static_cast<scalar_t>(0);
@@ -113,13 +106,8 @@
         }
         // accumulator(b_col) += a_val * b_val
         auto acc = get_block(accumulator, b_col, block_size);
-<<<<<<< HEAD
-        GEMM::invoke(block_dim, block_dim, block_dim, ONE, a_val, block_dim, 1, b_val, block_dim, 1, ONE, acc.data(),
-                     block_dim, 1);
-=======
         GEMM::invoke(KokkosBlas::Impl::OpID(), KokkosBlas::Impl::OpID(), block_dim, block_dim, block_dim, ONE, a_val,
                      block_dim, 1, b_val, block_dim, 1, ONE, acc.data(), block_dim, 1);
->>>>>>> 80e303f8
       }
     }
 
