--- conflicted
+++ resolved
@@ -1281,11 +1281,7 @@
                                                                    b_nnz_view_t entriesb_, c_row_view_t rowmapC,
                                                                    nnz_lno_t maxNumRoughNonzeros) {
   SPGEMMAlgorithm current_spgemm_algorithm             = this->spgemm_algorithm;
-<<<<<<< HEAD
-  constexpr bool exec_gpu                              = KokkosKernels::Impl::kk_is_gpu_exec_space<MyExecSpace>();
-=======
   constexpr bool exec_gpu                              = KokkosKernels::Impl::is_gpu_exec_space_v<MyExecSpace>;
->>>>>>> 5b116ec9
   KokkosKernels::Impl::ExecSpaceType lcl_my_exec_space = this->handle->get_handle_exec_space();
   if (exec_gpu) {
     current_spgemm_algorithm = SPGEMM_KK_MEMORY;
@@ -1527,11 +1523,7 @@
                                                                        c_row_view_t rowmapC,
                                                                        nnz_lno_t maxNumRoughNonzeros) {
   SPGEMMAlgorithm current_spgemm_algorithm = this->spgemm_algorithm;
-<<<<<<< HEAD
-  constexpr bool exec_gpu = KokkosKernels::Impl::kk_is_gpu_exec_space<typename HandleType::HandleExecSpace>();
-=======
   constexpr bool exec_gpu = KokkosKernels::Impl::is_gpu_exec_space_v<typename HandleType::HandleExecSpace>;
->>>>>>> 5b116ec9
   KokkosKernels::Impl::ExecSpaceType lcl_my_exec_space = this->handle->get_handle_exec_space();
   if (exec_gpu) {
     current_spgemm_algorithm = SPGEMM_KK_MEMORY;
