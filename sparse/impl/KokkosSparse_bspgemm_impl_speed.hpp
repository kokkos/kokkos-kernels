//@HEADER
// ************************************************************************
//
//                        Kokkos v. 4.0
//       Copyright (2022) National Technology & Engineering
//               Solutions of Sandia, LLC (NTESS).
//
// Under the terms of Contract DE-NA0003525 with NTESS,
// the U.S. Government retains certain rights in this software.
//
// Part of Kokkos, under the Apache License v2.0 with LLVM Exceptions.
// See https://kokkos.org/LICENSE for license information.
// SPDX-License-Identifier: Apache-2.0 WITH LLVM-exception
//
//@HEADER

#include "KokkosKernels_Utils.hpp"

namespace KokkosSparse {

namespace Impl {

template <typename HandleType, typename a_row_view_t_, typename a_lno_nnz_view_t_, typename a_scalar_nnz_view_t_,
          typename b_lno_row_view_t_, typename b_lno_nnz_view_t_, typename b_scalar_nnz_view_t_>
template <typename a_row_view_t, typename a_nnz_view_t, typename a_scalar_view_t, typename b_row_view_t,
          typename b_nnz_view_t, typename b_scalar_view_t, typename c_row_view_t, typename c_nnz_view_t,
          typename c_scalar_view_t, typename mpool_type>
struct KokkosBSPGEMM<HandleType, a_row_view_t_, a_lno_nnz_view_t_, a_scalar_nnz_view_t_, b_lno_row_view_t_,
                     b_lno_nnz_view_t_, b_scalar_nnz_view_t_>::NumericCMEM_CPU {
  using BSPGEMM = KokkosBSPGEMM<HandleType, a_row_view_t_, a_lno_nnz_view_t_, a_scalar_nnz_view_t_, b_lno_row_view_t_,
                                b_lno_nnz_view_t_, b_scalar_nnz_view_t_>;

  nnz_lno_t numrows;
  nnz_lno_t numcols;
  nnz_lno_t block_dim;
  nnz_lno_t block_size;

  a_row_view_t row_mapA;
  a_nnz_view_t entriesA;
  a_scalar_view_t valuesA;

  b_row_view_t row_mapB;
  b_nnz_view_t entriesB;
  b_scalar_view_t valuesB;

  c_row_view_t rowmapC;
  c_nnz_view_t entriesC;
  c_scalar_view_t valuesC;
  mpool_type memory_space;

  nnz_lno_t *pEntriesC;
  scalar_t *pVals;
  const KokkosKernels::Impl::ExecSpaceType my_exec_space;
  const nnz_lno_t team_work_size;

  NumericCMEM_CPU(nnz_lno_t m_, nnz_lno_t k_, nnz_lno_t block_dim_, a_row_view_t row_mapA_, a_nnz_view_t entriesA_,
                  a_scalar_view_t valuesA_,

                  b_row_view_t row_mapB_, b_nnz_view_t entriesB_, b_scalar_view_t valuesB_,

                  c_row_view_t rowmapC_, c_nnz_view_t entriesC_, c_scalar_view_t valuesC_, mpool_type memory_space_,
                  const KokkosKernels::Impl::ExecSpaceType my_exec_space_, nnz_lno_t team_row_chunk_size)
      : numrows(m_),
        numcols(k_),
        block_dim(block_dim_),
        block_size(block_dim_ * block_dim_),
        row_mapA(row_mapA_),
        entriesA(entriesA_),
        valuesA(valuesA_),

        row_mapB(row_mapB_),
        entriesB(entriesB_),
        valuesB(valuesB_),

        rowmapC(rowmapC_),
        entriesC(entriesC_),
        valuesC(valuesC_),
        memory_space(memory_space_),
        pEntriesC(entriesC_.data()),
        pVals(valuesC.data()),
        my_exec_space(my_exec_space_),
        team_work_size(team_row_chunk_size) {}

  KOKKOS_INLINE_FUNCTION
  size_t get_thread_id(const size_t row_index) const {
    switch (my_exec_space) {
      default: return row_index;
#if defined(KOKKOS_ENABLE_SERIAL)
      case KokkosKernels::Impl::Exec_SERIAL: return 0;
#endif
#if defined(KOKKOS_ENABLE_OPENMP)
      case KokkosKernels::Impl::Exec_OMP: return Kokkos::OpenMP::impl_hardware_thread_id();
#endif
#if defined(KOKKOS_ENABLE_THREADS)
      case KokkosKernels::Impl::Exec_THREADS: return Kokkos::Threads::impl_hardware_thread_id();
#endif
#if defined(KOKKOS_ENABLE_CUDA)
      case KokkosKernels::Impl::Exec_CUDA: return row_index;
#endif
#if defined(KOKKOS_ENABLE_HIP)
      case KokkosKernels::Impl::Exec_HIP: return row_index;
#endif
    }
  }

  KOKKOS_INLINE_FUNCTION
  void operator()(const MultiCoreTag &, const team_member_t &teamMember) const {
    nnz_lno_t team_row_begin     = teamMember.league_rank() * team_work_size;
    const nnz_lno_t team_row_end = KOKKOSKERNELS_MACRO_MIN(team_row_begin + team_work_size, numrows);

    scalar_t *dense_accum = NULL;
    size_t tid            = get_thread_id(team_row_begin + teamMember.team_rank());
    while (dense_accum == NULL) {
      dense_accum = (scalar_t *)(memory_space.allocate_chunk(tid));
    }
    char *marker = (char *)(dense_accum + numcols * block_size);

    // Performs C[row_index,b_col_ind] += A[row_index,rowB] * B[rowB,b_col_ind]
    // using dense_accum[col] to accumulate scalar values,
    // marker[col] for boolean flags denoting initialized accumulators
    // and col=pEntriesC[i] to index sparse column indices.
    // Note: each CPU thread works on its own row, thus no need for locking.
    Kokkos::parallel_for(Kokkos::TeamThreadRange(teamMember, team_row_begin, team_row_end),
                         [&](const nnz_lno_t &row_index) {
                           const size_type c_row_begin = rowmapC[row_index];
                           nnz_lno_t *myentries        = pEntriesC + c_row_begin;
                           scalar_t *myvals            = pVals + c_row_begin * block_size;

                           nnz_lno_t current_col_index = 0;
                           const size_type col_begin   = row_mapA[row_index];
                           const nnz_lno_t row_size    = row_mapA[row_index + 1] - col_begin;

                           for (nnz_lno_t colind = 0; colind < row_size; ++colind) {
                             size_type a_col       = colind + col_begin;
                             nnz_lno_t rowB        = entriesA[a_col];
                             const scalar_t *a_val = &valuesA[a_col * block_size];

                             size_type rowBegin  = row_mapB(rowB);
                             nnz_lno_t left_work = row_mapB(rowB + 1) - rowBegin;
                             for (int i = 0; i < left_work; ++i) {
                               const size_type adjind = i + rowBegin;
                               nnz_lno_t b_col_ind    = entriesB[adjind];
                               const scalar_t *b_val  = &valuesB[adjind * block_size];
                               if (marker[b_col_ind] == 0) {
                                 marker[b_col_ind]              = 1;
                                 myentries[current_col_index++] = b_col_ind;
                               }
                               kk_block_add_mul(block_dim, dense_accum + b_col_ind * block_size, a_val, b_val);
                             }
                           }
                           for (nnz_lno_t i = 0; i < current_col_index; ++i) {
                             nnz_lno_t ind = myentries[i];
                             scalar_t *acc = dense_accum + ind * block_size;
                             kk_block_set(block_dim, myvals + i * block_size, acc);
                             kk_block_init(block_dim, acc);
                             marker[ind] = 0;
                           }
                         });
    memory_space.release_chunk(dense_accum);
  }
};

template <typename HandleType, typename a_row_view_t_, typename a_lno_nnz_view_t_, typename a_scalar_nnz_view_t_,
          typename b_lno_row_view_t_, typename b_lno_nnz_view_t_, typename b_scalar_nnz_view_t_>
<<<<<<< HEAD
template <typename a_row_view_t__, typename a_nnz_view_t__, typename a_scalar_view_t__, typename b_row_view_t__,
          typename b_nnz_view_t__, typename b_scalar_view_t__, typename c_row_view_t__, typename c_nnz_view_t__,
          typename c_scalar_view_t__, typename c_nnz_tmp_view_t>
=======
template <typename a_row_view_t, typename a_nnz_view_t, typename a_scalar_view_t, typename b_row_view_t,
          typename b_nnz_view_t, typename b_scalar_view_t, typename c_row_view_t, typename c_nnz_view_t,
          typename c_scalar_view_t, typename c_nnz_tmp_view_t>
>>>>>>> 156f70d4

struct KokkosBSPGEMM<HandleType, a_row_view_t_, a_lno_nnz_view_t_, a_scalar_nnz_view_t_, b_lno_row_view_t_,
                     b_lno_nnz_view_t_, b_scalar_nnz_view_t_>::NumericCMEM {
  static constexpr auto scalarAlignPad =
      KokkosBSPGEMM<HandleType, a_row_view_t_, a_lno_nnz_view_t_, a_scalar_nnz_view_t_, b_lno_row_view_t_,
                    b_lno_nnz_view_t_, b_scalar_nnz_view_t_>::scalarAlignPad;

  nnz_lno_t numrows;
  nnz_lno_t block_dim;
  nnz_lno_t block_size;

  a_row_view_t row_mapA;
  a_nnz_view_t entriesA;
  a_scalar_view_t valuesA;

  b_row_view_t row_mapB;
  b_nnz_view_t entriesB;
  b_scalar_view_t valuesB;

  c_row_view_t rowmapC;
  c_nnz_view_t entriesC;
  c_scalar_view_t valuesC;

  c_nnz_tmp_view_t beginsC;
  c_nnz_tmp_view_t nextsC;

  nnz_lno_t *pbeginsC, *pnextsC, *pEntriesC;
  scalar_t *pvaluesC;

  const size_t shared_memory_size;
  const int vector_size;
  const nnz_lno_t team_work_size;

  const int unit_memory;  // begins, nexts, and keys. No need for vals yet.
  const int suggested_team_size;
  const int thread_memory;
  nnz_lno_t shmem_key_size;
  nnz_lno_t shared_memory_hash_func;
  nnz_lno_t shmem_hash_size;

<<<<<<< HEAD
  NumericCMEM(nnz_lno_t m_, nnz_lno_t block_dim_, a_row_view_t__ row_mapA_, a_nnz_view_t__ entriesA_,
              a_scalar_view_t__ valuesA_,

              b_row_view_t__ row_mapB_, b_nnz_view_t__ entriesB_, b_scalar_view_t__ valuesB_,

              c_row_view_t__ rowmapC_, c_nnz_view_t__ entriesC_, c_scalar_view_t__ valuesC_,
=======
  NumericCMEM(nnz_lno_t m_, nnz_lno_t block_dim_, a_row_view_t row_mapA_, a_nnz_view_t entriesA_,
              a_scalar_view_t valuesA_,

              b_row_view_t row_mapB_, b_nnz_view_t entriesB_, b_scalar_view_t valuesB_,

              c_row_view_t rowmapC_, c_nnz_view_t entriesC_, c_scalar_view_t valuesC_,
>>>>>>> 156f70d4

              c_nnz_tmp_view_t beginsC_, c_nnz_tmp_view_t nextsC_,

              const size_type sharedMemorySize_, const int suggested_vector_size, const nnz_lno_t team_row_chunk_size,
              int suggested_team_size_, bool KOKKOSKERNELS_VERBOSE_)
      : numrows(m_),
        block_dim(block_dim_),
        block_size(block_dim_ * block_dim_),

        row_mapA(row_mapA_),
        entriesA(entriesA_),
        valuesA(valuesA_),

        row_mapB(row_mapB_),
        entriesB(entriesB_),
        valuesB(valuesB_),

        rowmapC(rowmapC_),
        entriesC(entriesC_),
        valuesC(valuesC_),
        beginsC(beginsC_),
        nextsC(nextsC_),
        pbeginsC(beginsC_.data()),
        pnextsC(nextsC_.data()),
        pEntriesC(entriesC_.data()),
        pvaluesC(valuesC_.data()),
        shared_memory_size(sharedMemorySize_),

        vector_size(suggested_vector_size),
        team_work_size(team_row_chunk_size),

        unit_memory(sizeof(nnz_lno_t) * 2 + sizeof(nnz_lno_t) + sizeof(scalar_t) * block_size),
        suggested_team_size(suggested_team_size_),
        thread_memory((shared_memory_size / 8 / suggested_team_size_) * 8),
        shmem_key_size(),
        shared_memory_hash_func(),
        shmem_hash_size(1) {
    shmem_key_size = ((thread_memory - sizeof(nnz_lno_t) * 2 - scalarAlignPad) / unit_memory);
    if (KOKKOSKERNELS_VERBOSE_) {
      std::cout << "\t\tNumericCMEM -- thread_memory:" << thread_memory << " unit_memory:" << unit_memory
                << " initial key size:" << shmem_key_size << std::endl;
    }
    while (shmem_hash_size * 2 <= shmem_key_size) {
      shmem_hash_size = shmem_hash_size * 2;
    }
    shared_memory_hash_func = shmem_hash_size - 1;
    shmem_key_size =
        shmem_key_size + ((shmem_key_size - shmem_hash_size) * sizeof(nnz_lno_t)) / (unit_memory - sizeof(nnz_lno_t));
    shmem_key_size = (shmem_key_size >> 1) << 1;

    if (KOKKOSKERNELS_VERBOSE_) {
      std::cout << "\t\tNumericCMEM -- adjusted hashsize:" << shmem_hash_size << " shmem_key_size:" << shmem_key_size
                << std::endl;
    }
  }

  KOKKOS_INLINE_FUNCTION
  void operator()(const GPUTag &, const team_member_t &teamMember) const {
    // get the beginning and end rows of the team.
    nnz_lno_t team_row_begin     = teamMember.league_rank() * team_work_size;
    const nnz_lno_t team_row_end = KOKKOSKERNELS_MACRO_MIN(team_row_begin + team_work_size, numrows);

    char *all_shared_memory = (char *)(teamMember.team_shmem().get_shmem(shared_memory_size));

    // shift it to the thread private part
    all_shared_memory += thread_memory * teamMember.team_rank();

    // used_hash_sizes hold the size of 1st and 2nd level hashes
    volatile nnz_lno_t *used_hash_sizes = (volatile nnz_lno_t *)(all_shared_memory);
    all_shared_memory += sizeof(nnz_lno_t) * 2;

    nnz_lno_t *begins = (nnz_lno_t *)(all_shared_memory);
    all_shared_memory += sizeof(nnz_lno_t) * shmem_hash_size;

    // poins to the next elements
    nnz_lno_t *nexts = (nnz_lno_t *)(all_shared_memory);
    all_shared_memory += sizeof(nnz_lno_t) * shmem_key_size;

    // holds the keys
    nnz_lno_t *keys = (nnz_lno_t *)(all_shared_memory);
    all_shared_memory += sizeof(nnz_lno_t) * shmem_key_size;
    scalar_t *vals = KokkosKernels::Impl::alignPtrTo<scalar_t>(all_shared_memory);

    KokkosKernels::Experimental::BlockHashmapAccumulator<nnz_lno_t, nnz_lno_t, scalar_t,
                                                         KokkosKernels::Experimental::HashOpType::bitwiseAnd>
        hm(block_dim, shmem_key_size, shared_memory_hash_func, begins, nexts, keys, vals);

    // issue-508, TODO: understand and re-work below parallel_for loop.
    // Inialize hm2 with correct max_value_size and hashOpRHS
    // global_memory_hash_size is computed, per team of threads -- this is
    // hashOpRHS.

    KokkosKernels::Experimental::BlockHashmapAccumulator<nnz_lno_t, nnz_lno_t, scalar_t,
                                                         KokkosKernels::Experimental::HashOpType::modulo>
        hm2(block_dim, 0, 0, NULL, NULL, NULL, NULL);
    /*
    KokkosKernels::Experimental::HashmapAccumulator<nnz_lno_t,nnz_lno_t,scalar_t>
    hm2(global_memory_hash_size, global_memory_hash_size,
        pbeginsC + c_row_begin, pnextsC + c_row_begin, pEntriesC + c_row_begin,
    pvaluesC + c_row_begin);
        */

    Kokkos::parallel_for(
        Kokkos::TeamThreadRange(teamMember, team_row_begin, team_row_end), [&](const nnz_lno_t &row_index) {
          const size_type c_row_begin             = rowmapC[row_index];
          const nnz_lno_t global_memory_hash_size = nnz_lno_t(rowmapC[row_index + 1] - c_row_begin);

          hm2.keys        = pEntriesC + c_row_begin;
          hm2.values      = pvaluesC + c_row_begin * block_size;
          hm2.hash_begins = pbeginsC + c_row_begin;
          hm2.hash_nexts  = pnextsC + c_row_begin;

          // initialize begins.
          Kokkos::parallel_for(Kokkos::ThreadVectorRange(teamMember, shmem_hash_size), [&](int i) { begins[i] = -1; });

          // initialize hash usage sizes
          Kokkos::single(Kokkos::PerThread(teamMember), [&]() {
            used_hash_sizes[0] = 0;
            used_hash_sizes[1] = 0;
          });

          const size_type col_begin = row_mapA[row_index];
          const nnz_lno_t left_work = nnz_lno_t(row_mapA[row_index + 1] - col_begin);

          for (nnz_lno_t colind = 0; colind < left_work; ++colind) {
            size_type a_col       = colind + col_begin;
            nnz_lno_t rowB        = entriesA[a_col];
            const scalar_t *a_val = &valuesA[a_col * block_size];

            size_type rowBegin   = row_mapB(rowB);
            nnz_lno_t left_work_ = row_mapB(rowB + 1) - rowBegin;

            while (left_work_) {
              nnz_lno_t work_to_handle = KOKKOSKERNELS_MACRO_MIN(vector_size, left_work_);
              nnz_lno_t b_col_ind      = -1;
              const scalar_t *b_val    = nullptr;
              Kokkos::parallel_for(Kokkos::ThreadVectorRange(teamMember, work_to_handle), [&](nnz_lno_t i) {
                const size_type adjind = i + rowBegin;
                b_col_ind              = entriesB[adjind];
                b_val                  = &valuesB[adjind * block_size];
              });

              int num_unsuccess = hm.vector_atomic_insert_into_hash_mergeAdd(b_col_ind, a_val, b_val, used_hash_sizes);

              int overall_num_unsuccess = 0;

              Kokkos::parallel_reduce(
                  Kokkos::ThreadVectorRange(teamMember, vector_size),
                  [&](const int /* threadid */, int &overall_num_unsuccess_) {
                    overall_num_unsuccess_ += num_unsuccess;
                  },
                  overall_num_unsuccess);

              if (overall_num_unsuccess) {
                nnz_lno_t hash_ = -1;
                if (num_unsuccess) {
                  hash_ = b_col_ind % global_memory_hash_size;
                }

                // int insertion =
                hm2.vector_atomic_insert_into_hash_mergeAdd_with_team_level_list_length(
                    teamMember, vector_size, hash_, b_col_ind, a_val, b_val, used_hash_sizes + 1,
                    global_memory_hash_size);
              }
              left_work_ -= work_to_handle;
              rowBegin += work_to_handle;
            }
          }

          Kokkos::single(Kokkos::PerThread(teamMember), [&]() {
            if (used_hash_sizes[0] > shmem_key_size) used_hash_sizes[0] = shmem_key_size;
          });

          size_type num_elements = used_hash_sizes[0];

          size_type written_index = used_hash_sizes[1];
          Kokkos::parallel_for(Kokkos::ThreadVectorRange(teamMember, num_elements), [&](size_type i) {
            const auto idx = c_row_begin + written_index + i;
            pEntriesC[idx] = keys[i];
            kk_block_set(block_dim, pvaluesC + idx * block_size, vals + i * block_size);
          });
        });
  }

  size_t team_shmem_size(int /* team_size */) const { return shared_memory_size; }
};

//
// * Notes on KokkosBSPGEMM_numeric_speed *
//
// Prior to this routine, KokkosBSPGEMM_numeric(...) was called
//
//   KokkosBSPGEMM_numeric(...) :
//     if (this->spgemm_algorithm == SPGEMM_KK || SPGEMM_KK_LP ==
//     this->spgemm_algorithm) :
//       call KokkosBSPGEMM_numeric_speed(...)
//     else:
//       call  KokkosBSPGEMM_numeric_hash(...)
//
//
// KokkosBSPGEMM_numeric_speed:
//
// Algorithm selection as follows and matching to kernel Tag:
//
//  Policy typedefs with tags found in: KokkosSparse_spgemm_impl.hpp
//
//  if GPU:
//    "KokkosSparse::NumericCMEM::KKSPEED::GPU" : gpu_team_policy_t,  i.e.
//    GPUTag
//
//  else :
//    "KokkosSparse::NumericCMEM_CPU::DENSE::DYNAMIC" :
//    dynamic_multicore_team_policy_t,  i.e. MultiCoreTag
//    "KokkosSparse::NumericCMEM_CPU::DENSE::STATIC" :  multicore_team_policy_t,
//    i.e. MultiCoreTag
//

template <typename HandleType, typename a_row_view_t_, typename a_lno_nnz_view_t_, typename a_scalar_nnz_view_t_,
          typename b_lno_row_view_t_, typename b_lno_nnz_view_t_, typename b_scalar_nnz_view_t_>
template <typename c_row_view_t, typename c_lno_nnz_view_t, typename c_scalar_nnz_view_t>
void KokkosBSPGEMM<
    HandleType, a_row_view_t_, a_lno_nnz_view_t_, a_scalar_nnz_view_t_, b_lno_row_view_t_, b_lno_nnz_view_t_,
    b_scalar_nnz_view_t_>::KokkosBSPGEMM_numeric_speed(c_row_view_t rowmapC_, c_lno_nnz_view_t entriesC_,
                                                       c_scalar_nnz_view_t valuesC_,
                                                       KokkosKernels::Impl::ExecSpaceType my_exec_space_) {
  if (Base::KOKKOSKERNELS_VERBOSE) {
    std::cout << "\tSPEED MODE" << std::endl;
  }

  nnz_lno_t brows = this->row_mapB.extent(0) - 1;
  size_type bnnz  = this->valsB.extent(0);

  // get suggested vector size, teamsize and row chunk size.
  int suggested_vector_size = this->handle->get_suggested_vector_size(brows, bnnz);
  int suggested_team_size   = this->handle->get_suggested_team_size(suggested_vector_size);
  nnz_lno_t team_row_chunk_size =
      this->handle->get_team_work_size(suggested_team_size, this->concurrency, Base::a_row_cnt);

  Kokkos::Timer numeric_speed_timer_with_free;

  if (KokkosKernels::Impl::is_gpu_exec_space_v<typename HandleType::HandleExecSpace>) {
    // allocate memory for begins and next to be used by the hashmap
    nnz_lno_temp_work_view_t beginsC(Kokkos::view_alloc(Kokkos::WithoutInitializing, "C keys"), valuesC_.extent(0));
    nnz_lno_temp_work_view_t nextsC(Kokkos::view_alloc(Kokkos::WithoutInitializing, "C nexts"), valuesC_.extent(0));
    Kokkos::deep_copy(beginsC, -1);

    // create the functor.
    NumericCMEM<const_a_lno_row_view_t, const_a_lno_nnz_view_t, const_a_scalar_nnz_view_t, const_b_lno_row_view_t,
                const_b_lno_nnz_view_t, const_b_scalar_nnz_view_t, c_row_view_t, c_lno_nnz_view_t, c_scalar_nnz_view_t,
                nnz_lno_temp_work_view_t>
        sc(Base::a_row_cnt, block_dim, this->row_mapA, this->entriesA, this->valsA, this->row_mapB, this->entriesB,
           this->valsB,

           rowmapC_, entriesC_, valuesC_,

           beginsC, nextsC, this->shmem_size, suggested_vector_size, team_row_chunk_size, suggested_team_size,
           Base::KOKKOSKERNELS_VERBOSE);

    Kokkos::Timer timer1;
    MyExecSpace().fence();

    if (Base::KOKKOSKERNELS_VERBOSE) {
      std::cout << "\t\tGPU vector_size:" << suggested_vector_size << " team_size:" << suggested_team_size
                << " chunk_size:" << team_row_chunk_size << std::endl;
    }

    timer1.reset();
    // this is basically kkmem without memory pools.
    // only executed for to check the effect of memory pools.
    Kokkos::parallel_for(
        "KokkosSparse::NumericCMEM::KKSPEED::GPU",
        gpu_team_policy_t(Base::a_row_cnt / team_row_chunk_size + 1, suggested_team_size, suggested_vector_size), sc);
    MyExecSpace().fence();

    if (Base::KOKKOSKERNELS_VERBOSE) {
      std::cout << "\t\tNumeric TIME:" << timer1.seconds() << std::endl;
    }
  } else {
    Kokkos::Timer numeric_speed_timer;
    typedef KokkosKernels::Impl::UniformMemoryPool<MyTempMemorySpace, scalar_t> pool_memory_space;

    KokkosKernels::Impl::PoolType my_pool_type = KokkosKernels::Impl::OneThread2OneChunk;
    int num_chunks                             = this->concurrency;

    Kokkos::Timer timer1;
    const size_t chunk_size = this->b_col_cnt * block_dim * block_dim + this->b_col_cnt / sizeof(scalar_t) + 1;
    pool_memory_space m_space(num_chunks, chunk_size, 0, my_pool_type);
    MyExecSpace().fence();

    if (Base::KOKKOSKERNELS_VERBOSE) {
      std::cout << "\t\tPool Alloc Time:" << timer1.seconds() << std::endl;
      std::cout << "\tPool Size(MB):" << sizeof(scalar_t) * (num_chunks * chunk_size) / 1024. / 1024. << std::endl;
    }

    NumericCMEM_CPU<const_a_lno_row_view_t, const_a_lno_nnz_view_t, const_a_scalar_nnz_view_t, const_b_lno_row_view_t,
                    const_b_lno_nnz_view_t, const_b_scalar_nnz_view_t, c_row_view_t, c_lno_nnz_view_t,
                    c_scalar_nnz_view_t, pool_memory_space>
        sc(Base::a_row_cnt, this->b_col_cnt, block_dim, this->row_mapA, this->entriesA, this->valsA, this->row_mapB,
           this->entriesB, this->valsB,

           rowmapC_, entriesC_, valuesC_, m_space, my_exec_space_, team_row_chunk_size);

    MyExecSpace().fence();
    if (Base::KOKKOSKERNELS_VERBOSE) {
      std::cout << "\t\tCPU vector_size:" << suggested_vector_size << " team_size:" << suggested_team_size
                << " chunk_size:" << team_row_chunk_size << std::endl;
    }
    timer1.reset();

    if (this->use_dynamic_schedule) {
      Kokkos::parallel_for("KokkosSparse::NumericCMEM_CPU::DENSE::DYNAMIC",
                           dynamic_multicore_team_policy_t(Base::a_row_cnt / team_row_chunk_size + 1,
                                                           suggested_team_size, suggested_vector_size),
                           sc);
    } else {
      Kokkos::parallel_for("KokkosSparse::NumericCMEM_CPU::DENSE::STATIC",
                           multicore_team_policy_t(Base::a_row_cnt / team_row_chunk_size + 1, suggested_team_size,
                                                   suggested_vector_size),
                           sc);
    }

    MyExecSpace().fence();

    if (Base::KOKKOSKERNELS_VERBOSE) {
      std::cout << "\t\tNumeric TIME:" << timer1.seconds() << std::endl;
      std::cout << "\t\tNumeric SPEED TIME:" << numeric_speed_timer.seconds() << std::endl;
    }
  }
  if (Base::KOKKOSKERNELS_VERBOSE) {
    std::cout << "\t\tNumeric SPEED TIME WITH FREE:" << numeric_speed_timer_with_free.seconds() << std::endl;
  }
}
}  // namespace Impl
}  // namespace KokkosSparse<|MERGE_RESOLUTION|>--- conflicted
+++ resolved
@@ -162,15 +162,9 @@
 
 template <typename HandleType, typename a_row_view_t_, typename a_lno_nnz_view_t_, typename a_scalar_nnz_view_t_,
           typename b_lno_row_view_t_, typename b_lno_nnz_view_t_, typename b_scalar_nnz_view_t_>
-<<<<<<< HEAD
-template <typename a_row_view_t__, typename a_nnz_view_t__, typename a_scalar_view_t__, typename b_row_view_t__,
-          typename b_nnz_view_t__, typename b_scalar_view_t__, typename c_row_view_t__, typename c_nnz_view_t__,
-          typename c_scalar_view_t__, typename c_nnz_tmp_view_t>
-=======
 template <typename a_row_view_t, typename a_nnz_view_t, typename a_scalar_view_t, typename b_row_view_t,
           typename b_nnz_view_t, typename b_scalar_view_t, typename c_row_view_t, typename c_nnz_view_t,
           typename c_scalar_view_t, typename c_nnz_tmp_view_t>
->>>>>>> 156f70d4
 
 struct KokkosBSPGEMM<HandleType, a_row_view_t_, a_lno_nnz_view_t_, a_scalar_nnz_view_t_, b_lno_row_view_t_,
                      b_lno_nnz_view_t_, b_scalar_nnz_view_t_>::NumericCMEM {
@@ -211,21 +205,12 @@
   nnz_lno_t shared_memory_hash_func;
   nnz_lno_t shmem_hash_size;
 
-<<<<<<< HEAD
-  NumericCMEM(nnz_lno_t m_, nnz_lno_t block_dim_, a_row_view_t__ row_mapA_, a_nnz_view_t__ entriesA_,
-              a_scalar_view_t__ valuesA_,
-
-              b_row_view_t__ row_mapB_, b_nnz_view_t__ entriesB_, b_scalar_view_t__ valuesB_,
-
-              c_row_view_t__ rowmapC_, c_nnz_view_t__ entriesC_, c_scalar_view_t__ valuesC_,
-=======
   NumericCMEM(nnz_lno_t m_, nnz_lno_t block_dim_, a_row_view_t row_mapA_, a_nnz_view_t entriesA_,
               a_scalar_view_t valuesA_,
 
               b_row_view_t row_mapB_, b_nnz_view_t entriesB_, b_scalar_view_t valuesB_,
 
               c_row_view_t rowmapC_, c_nnz_view_t entriesC_, c_scalar_view_t valuesC_,
->>>>>>> 156f70d4
 
               c_nnz_tmp_view_t beginsC_, c_nnz_tmp_view_t nextsC_,
 
