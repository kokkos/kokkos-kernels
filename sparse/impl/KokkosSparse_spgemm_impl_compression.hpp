//@HEADER
// ************************************************************************
//
//                        Kokkos v. 4.0
//       Copyright (2022) National Technology & Engineering
//               Solutions of Sandia, LLC (NTESS).
//
// Under the terms of Contract DE-NA0003525 with NTESS,
// the U.S. Government retains certain rights in this software.
//
// Part of Kokkos, under the Apache License v2.0 with LLVM Exceptions.
// See https://kokkos.org/LICENSE for license information.
// SPDX-License-Identifier: Apache-2.0 WITH LLVM-exception
//
//@HEADER
namespace KokkosSparse {

namespace Impl {

template <typename HandleType, typename a_row_view_t_, typename a_lno_nnz_view_t_, typename a_scalar_nnz_view_t_,
          typename b_lno_row_view_t_, typename b_lno_nnz_view_t_, typename b_scalar_nnz_view_t_>
template <typename row_view_t, typename nnz_view_t, typename new_row_view_t, typename new_nnz_view_t,
          typename pool_memory_space>
struct KokkosSPGEMM<HandleType, a_row_view_t_, a_lno_nnz_view_t_, a_scalar_nnz_view_t_, b_lno_row_view_t_,
                    b_lno_nnz_view_t_, b_scalar_nnz_view_t_>::SingleStepZipMatrix {
  const nnz_lno_t numrows;
  const row_view_t row_map;
  const nnz_view_t entries;
  const nnz_lno_t compression_bit_mask;
  const int compression_bit_divide_shift;
  const int vector_size;

  const new_row_view_t new_row_map;

  new_nnz_view_t set_index_begins;
  new_nnz_view_t set_index_nexts;

  new_nnz_view_t set_index_entries;
  new_nnz_view_t set_entries;

  nnz_lno_t *pset_index_begins;
  nnz_lno_t *pset_index_nexts;

  nnz_lno_t *pset_index_entries;
  nnz_lno_t *pset_entries;

  const int shared_memory_size;
  nnz_lno_t team_row_chunk_size;
  pool_memory_space memory_space;
  nnz_lno_t pow2_hash_size;
  nnz_lno_t max_row_size;

  const int unit_memory;  // begins, nexts, and keys. No need for vals yet.
  const int suggested_team_size;
  const int thread_memory;

  nnz_lno_t shmem_key_size;
  nnz_lno_t shared_memory_hash_func;
  nnz_lno_t shmem_hash_size, pow2_hash_func;
  const KokkosKernels::Impl::ExecSpaceType my_exec_space;

  SingleStepZipMatrix(const row_view_t row_map_, const nnz_view_t entries_, const nnz_lno_t compression_bit_mask_,
                      const int compression_bit_divide_shift_, const int vector_size_, new_row_view_t new_row_map_,
                      /*Global memory hash space. in the size of nnz*/
                      new_nnz_view_t set_index_begins_, new_nnz_view_t set_index_nexts_,
                      new_nnz_view_t set_index_entries_, new_nnz_view_t set_entries_, const int shared_mem,
                      const nnz_lno_t team_row_chunk_size_, int suggested_team_size_, bool KOKKOSKERNELS_VERBOSE_,
                      KokkosKernels::Impl::ExecSpaceType my_exec_space_)
      : numrows(row_map_.extent(0) - 1),
        row_map(row_map_),
        entries(entries_),
        compression_bit_mask(compression_bit_mask_),
        compression_bit_divide_shift(compression_bit_divide_shift_),
        vector_size(vector_size_),
        new_row_map(new_row_map_),
        set_index_begins(set_index_begins_),
        set_index_nexts(set_index_nexts_),
        set_index_entries(set_index_entries_),
        set_entries(set_entries_),
        pset_index_begins(set_index_begins_.data()),
        pset_index_nexts(set_index_nexts_.data()),
        pset_index_entries(set_index_entries_.data()),
        pset_entries(set_entries_.data()),
        shared_memory_size(shared_mem),
        team_row_chunk_size(team_row_chunk_size_),

        unit_memory(sizeof(nnz_lno_t) * 2 + sizeof(nnz_lno_t) * 2),
        suggested_team_size(suggested_team_size_),
        thread_memory((shared_memory_size / 8 / suggested_team_size_) * 8),
        shmem_key_size(),
        shared_memory_hash_func(),
        shmem_hash_size(1),
        my_exec_space(my_exec_space_) {
    shmem_key_size = ((thread_memory - sizeof(nnz_lno_t) * (4 + vector_size_ * 2)) / unit_memory);
    if (KOKKOSKERNELS_VERBOSE_) {
      std::cout << "\t\tCOMPRESS -- thread_memory:" << thread_memory << " unit_memory:" << unit_memory
                << " initial key size:" << shmem_key_size << std::endl;
    }
    while (shmem_hash_size * 2 <= shmem_key_size) {
      shmem_hash_size = shmem_hash_size * 2;
    }
    shared_memory_hash_func = shmem_hash_size - 1;
    shmem_key_size          = shmem_key_size + ((shmem_key_size - shmem_hash_size) * sizeof(nnz_lno_t)) /
                                          (sizeof(nnz_lno_t) * 2 + sizeof(nnz_lno_t));
    shmem_key_size = (shmem_key_size >> 1) << 1;
    if (KOKKOSKERNELS_VERBOSE_) {
      std::cout << "\t\tCOMPRESS -- adjusted hashsize:" << shmem_hash_size << " shmem_key_size:" << shmem_key_size
                << std::endl;
    }
  }

  KOKKOS_INLINE_FUNCTION
  void operator()(const CountTag &, const team_member_t &teamMember) const {
    const nnz_lno_t team_row_begin = teamMember.league_rank() * team_row_chunk_size;
    const nnz_lno_t team_row_end   = KOKKOSKERNELS_MACRO_MIN(team_row_begin + team_row_chunk_size, numrows);
    Kokkos::parallel_for(Kokkos::TeamThreadRange(teamMember, team_row_begin, team_row_end),
                         [&](const nnz_lno_t &row_ind) {
                           // CPU part only compares it with the previous index.
                           size_type rowBegin  = row_map(row_ind);
                           nnz_lno_t left_work = row_map(row_ind + 1) - rowBegin;

                           nnz_lno_t used_size = 0;
                           if (left_work > 0) {
                             const nnz_lno_t n       = entries(rowBegin);
                             nnz_lno_t prev_nset_ind = n >> compression_bit_divide_shift;
                             // nnz_lno_t prev_nset = 1;
                             // prev_nset = prev_nset << (n & compression_bit_mask);

                             for (nnz_lno_t i = 1; i < left_work; ++i) {
                               // nnz_lno_t n_set = 1;
                               const size_type adjind = i + rowBegin;
                               const nnz_lno_t nn     = entries(adjind);
                               nnz_lno_t n_set_index  = nn >> compression_bit_divide_shift;
                               // n_set = n_set << (nn & compression_bit_mask);
                               if (prev_nset_ind != n_set_index) {
                                 ++used_size;
                                 prev_nset_ind = n_set_index;
                               }
                               /*
                               if (prev_nset_ind == n_set_index){
                                 //prev_nset = prev_nset | n_set;
                               } else {
                                 ++used_size;
                                 prev_nset_ind = n_set_index;

                               }
                               */
                             }
                             ++used_size;
                           }
                           new_row_map(row_ind) = used_size;
                         });
  }

  KOKKOS_INLINE_FUNCTION
  size_t get_thread_id(const size_t row_index) const {
    switch (my_exec_space) {
      default: return row_index;
#if defined(KOKKOS_ENABLE_SERIAL)
      case KokkosKernels::Impl::Exec_SERIAL: return 0;
#endif
#if defined(KOKKOS_ENABLE_OPENMP)
      case KokkosKernels::Impl::Exec_OMP: return Kokkos::OpenMP::impl_hardware_thread_id();
#endif
#if defined(KOKKOS_ENABLE_THREADS)
      case KokkosKernels::Impl::Exec_THREADS: return Kokkos::Threads::impl_hardware_thread_id();
#endif
#if defined(KOKKOS_ENABLE_CUDA)
      case KokkosKernels::Impl::Exec_CUDA: return row_index;
#endif
#if defined(KOKKOS_ENABLE_HIP)
      case KokkosKernels::Impl::Exec_HIP: return row_index;
#endif
    }
  }

  KOKKOS_INLINE_FUNCTION
  void operator()(const CountTag2 &, const team_member_t &teamMember) const {
    const nnz_lno_t team_row_begin = teamMember.league_rank() * team_row_chunk_size;
    const nnz_lno_t team_row_end   = KOKKOSKERNELS_MACRO_MIN(team_row_begin + team_row_chunk_size, numrows);

    KokkosKernels::Experimental::HashmapAccumulator<nnz_lno_t, nnz_lno_t, nnz_lno_t,
                                                    KokkosKernels::Experimental::HashOpType::bitwiseAnd>
        hm2(max_row_size, pow2_hash_func, NULL, NULL, NULL, NULL);

    volatile nnz_lno_t *tmp = NULL;
    size_t tid              = get_thread_id(team_row_begin + teamMember.team_rank());
    while (tmp == NULL) {
      tmp = (volatile nnz_lno_t *)(memory_space.allocate_chunk(tid));
    }

    nnz_lno_t *globally_used_hash_indices = (nnz_lno_t *)tmp;
    tmp += pow2_hash_size;
    hm2.hash_begins = (nnz_lno_t *)(tmp);
    tmp += pow2_hash_size;
    hm2.hash_nexts = (nnz_lno_t *)(tmp);
    tmp += max_row_size;
    hm2.keys = (nnz_lno_t *)(tmp);
    tmp += max_row_size;
    hm2.values = (nnz_lno_t *)(tmp);

    Kokkos::parallel_for(Kokkos::TeamThreadRange(teamMember, team_row_begin, team_row_end),
                         [&](const nnz_lno_t &row_ind) {
                           nnz_lno_t globally_used_hash_count = 0;
                           // CPU part only compares it with the previous index.
                           size_type rowBegin  = row_map(row_ind);
                           nnz_lno_t left_work = row_map(row_ind + 1) - rowBegin;

                           nnz_lno_t used_size = 0;
                           if (left_work > 0) {
                             const nnz_lno_t n       = entries(rowBegin);
                             nnz_lno_t prev_nset_ind = n >> compression_bit_divide_shift;

                             for (nnz_lno_t i = 1; i < left_work; ++i) {
                               const size_type adjind = i + rowBegin;
                               const nnz_lno_t nn     = entries(adjind);
                               nnz_lno_t n_set_index  = nn >> compression_bit_divide_shift;
                               if (prev_nset_ind != n_set_index) {
                                 // std::cout << " pow2_hash_func:" << pow2_hash_func << "
                                 // prev_nset_ind:" << prev_nset_ind << std::endl; insert
                                 // prev_nset_ind to hashmap
                                 hm2.sequential_insert_into_hash_TrackHashes(
                                     prev_nset_ind, &used_size, &globally_used_hash_count, globally_used_hash_indices);
                                 //++used_size;
                                 prev_nset_ind = n_set_index;
                               }
                             }
                             // insert prev_nset_ind to hashmap
                             hm2.sequential_insert_into_hash_TrackHashes(
                                 prev_nset_ind, &used_size, &globally_used_hash_count, globally_used_hash_indices);
                             //++used_size;
                           }
                           // get the size of the hashmap
                           new_row_map(row_ind) = used_size;
                           // std::cout << "globally_used_hash_count:" <<
                           // globally_used_hash_count << std::endl;
                           for (nnz_lno_t i = 0; i < globally_used_hash_count; ++i) {
                             hm2.hash_begins[globally_used_hash_indices[i]] = -1;
                           }
                         });
    memory_space.release_chunk(globally_used_hash_indices);
  }

  KOKKOS_INLINE_FUNCTION
  void operator()(const FillTag2 &, const team_member_t &teamMember) const {
    const nnz_lno_t team_row_begin = teamMember.league_rank() * team_row_chunk_size;
    const nnz_lno_t team_row_end   = KOKKOSKERNELS_MACRO_MIN(team_row_begin + team_row_chunk_size, numrows);
    KokkosKernels::Experimental::HashmapAccumulator<nnz_lno_t, nnz_lno_t, nnz_lno_t,
                                                    KokkosKernels::Experimental::HashOpType::bitwiseAnd>
        hm2(max_row_size, pow2_hash_func, NULL, NULL, NULL, NULL);

    volatile nnz_lno_t *tmp = NULL;
    size_t tid              = get_thread_id(team_row_begin + teamMember.team_rank());
    while (tmp == NULL) {
      tmp = (volatile nnz_lno_t *)(memory_space.allocate_chunk(tid));
    }

    nnz_lno_t *globally_used_hash_indices = (nnz_lno_t *)tmp;
    tmp += pow2_hash_size;
    hm2.hash_begins = (nnz_lno_t *)(tmp);
    tmp += pow2_hash_size;
    hm2.hash_nexts = (nnz_lno_t *)(tmp);

    Kokkos::parallel_for(
        Kokkos::TeamThreadRange(teamMember, team_row_begin, team_row_end), [&](const nnz_lno_t &row_ind) {
          // CPU part only compares it with the previous index.
          size_type rowBegin  = row_map(row_ind);
          nnz_lno_t left_work = row_map(row_ind + 1) - rowBegin;

          size_type outrowBegin = new_row_map(row_ind);

          hm2.keys = pset_index_entries + outrowBegin;

          hm2.values                         = pset_entries + outrowBegin;
          nnz_lno_t globally_used_hash_count = 0;

          nnz_lno_t used_size = 0;
          if (left_work > 0) {
            const nnz_lno_t n       = entries(rowBegin);
            nnz_lno_t prev_nset_ind = n >> compression_bit_divide_shift;
            nnz_lno_t prev_nset     = 1;
            prev_nset               = prev_nset << (n & compression_bit_mask);

            for (nnz_lno_t i = 1; i < left_work; ++i) {
              nnz_lno_t n_set        = 1;
              const size_type adjind = i + rowBegin;
              const nnz_lno_t nn     = entries(adjind);
              nnz_lno_t n_set_index  = nn >> compression_bit_divide_shift;
              n_set                  = n_set << (nn & compression_bit_mask);
              if (prev_nset_ind == n_set_index) {
                prev_nset = prev_nset | n_set;
              } else {
                hm2.sequential_insert_into_hash_mergeOr_TrackHashes(
                    prev_nset_ind, prev_nset, &used_size, &globally_used_hash_count, globally_used_hash_indices);

                // pset_index_entries[used_size + outrowBegin] = prev_nset_ind ;
                // pset_entries[used_size + outrowBegin] = prev_nset;
                //++used_size;
                prev_nset_ind = n_set_index;
                prev_nset     = n_set;
              }
            }
            hm2.sequential_insert_into_hash_mergeOr_TrackHashes(prev_nset_ind, prev_nset, &used_size,
                                                                &globally_used_hash_count, globally_used_hash_indices);
            for (nnz_lno_t i = 0; i < globally_used_hash_count; ++i) {
              hm2.hash_begins[globally_used_hash_indices[i]] = -1;
            }
            // pset_index_entries[used_size + outrowBegin] = prev_nset_ind ;
            // pset_entries[used_size + outrowBegin] = prev_nset;
            //++used_size;
          }
        });
    memory_space.release_chunk(globally_used_hash_indices);
  }
  KOKKOS_INLINE_FUNCTION
  void operator()(const FillTag &, const team_member_t &teamMember) const {
    const nnz_lno_t team_row_begin = teamMember.league_rank() * team_row_chunk_size;
    const nnz_lno_t team_row_end   = KOKKOSKERNELS_MACRO_MIN(team_row_begin + team_row_chunk_size, numrows);
    Kokkos::parallel_for(Kokkos::TeamThreadRange(teamMember, team_row_begin, team_row_end),
                         [&](const nnz_lno_t &row_ind) {
                           // CPU part only compares it with the previous index.
                           size_type rowBegin  = row_map(row_ind);
                           nnz_lno_t left_work = row_map(row_ind + 1) - rowBegin;

                           size_type outrowBegin = new_row_map(row_ind);

                           nnz_lno_t used_size = 0;
                           if (left_work > 0) {
                             const nnz_lno_t n       = entries(rowBegin);
                             nnz_lno_t prev_nset_ind = n >> compression_bit_divide_shift;
                             nnz_lno_t prev_nset     = 1;
                             prev_nset               = prev_nset << (n & compression_bit_mask);

                             for (nnz_lno_t i = 1; i < left_work; ++i) {
                               nnz_lno_t n_set        = 1;
                               const size_type adjind = i + rowBegin;
                               const nnz_lno_t nn     = entries(adjind);
                               nnz_lno_t n_set_index  = nn >> compression_bit_divide_shift;
                               n_set                  = n_set << (nn & compression_bit_mask);
                               if (prev_nset_ind == n_set_index) {
                                 prev_nset = prev_nset | n_set;
                               } else {
                                 pset_index_entries[used_size + outrowBegin] = prev_nset_ind;
                                 pset_entries[used_size + outrowBegin]       = prev_nset;
                                 ++used_size;
                                 prev_nset_ind = n_set_index;
                                 prev_nset     = n_set;
                               }
                             }
                             pset_index_entries[used_size + outrowBegin] = prev_nset_ind;
                             pset_entries[used_size + outrowBegin]       = prev_nset;
                             ++used_size;
                           }
                         });
  }

  KOKKOS_INLINE_FUNCTION
  void operator()(const MultiCoreTag &, const team_member_t &teamMember) const {
    const nnz_lno_t team_row_begin = teamMember.league_rank() * team_row_chunk_size;
    const nnz_lno_t team_row_end   = KOKKOSKERNELS_MACRO_MIN(team_row_begin + team_row_chunk_size, numrows);
    Kokkos::parallel_for(Kokkos::TeamThreadRange(teamMember, team_row_begin, team_row_end),
                         [&](const nnz_lno_t &row_ind) {
                           // CPU part only compares it with the previous index.
                           size_type rowBegin  = row_map(row_ind);
                           nnz_lno_t left_work = row_map(row_ind + 1) - rowBegin;

                           nnz_lno_t used_size = 0;
                           if (left_work > 0) {
                             const nnz_lno_t n       = entries(rowBegin);
                             nnz_lno_t prev_nset_ind = n >> compression_bit_divide_shift;
                             nnz_lno_t prev_nset     = 1;
                             prev_nset               = prev_nset << (n & compression_bit_mask);

                             for (nnz_lno_t i = 1; i < left_work; ++i) {
                               nnz_lno_t n_set        = 1;
                               const size_type adjind = i + rowBegin;
                               const nnz_lno_t nn     = entries(adjind);
                               nnz_lno_t n_set_index  = nn >> compression_bit_divide_shift;
                               n_set                  = n_set << (nn & compression_bit_mask);
                               if (prev_nset_ind == n_set_index) {
                                 prev_nset = prev_nset | n_set;
                               } else {
                                 pset_index_entries[used_size + rowBegin] = prev_nset_ind;
                                 pset_entries[used_size + rowBegin]       = prev_nset;
                                 ++used_size;
                                 prev_nset_ind = n_set_index;
                                 prev_nset     = n_set;
                               }
                             }
                             pset_index_entries[used_size + rowBegin] = prev_nset_ind;
                             pset_entries[used_size + rowBegin]       = prev_nset;
                             ++used_size;
                           }
                           new_row_map(row_ind) = rowBegin + used_size;
                         });
  }
  // TODO: Implement the GPU count version.

  KOKKOS_INLINE_FUNCTION
  void operator()(const GPUTag &, const team_member_t &teamMember) const {
    nnz_lno_t row_ind = teamMember.league_rank() * teamMember.team_size() + teamMember.team_rank();
    // std::cout << "i:" << i << std::endl;
    if (row_ind >= numrows) return;

    // std::cout << "i:" << i << std::endl;
    // how much shared memory a thread will have in team
    // int thread_memory = shared_memory_size / teamMember.team_size();
    // allocate all shared memory
    char *all_shared_memory = (char *)(teamMember.team_shmem().get_shmem(shared_memory_size));

    // shift it to the thread private part
    all_shared_memory += thread_memory * teamMember.team_rank();

    // used_hash_sizes hold the size of 1st and 2nd level hashes
    volatile nnz_lno_t *used_hash_sizes = (volatile nnz_lno_t *)(all_shared_memory);
    all_shared_memory += sizeof(nnz_lno_t) * 2;

    nnz_lno_t *globally_used_hash_count = (nnz_lno_t *)(all_shared_memory);
    all_shared_memory += sizeof(nnz_lno_t) * 2;

    // allocate memory in the size of vectors
    nnz_lno_t *result_keys = (nnz_lno_t *)(all_shared_memory);
    all_shared_memory += sizeof(nnz_lno_t) * vector_size;
    nnz_lno_t *result_vals = (nnz_lno_t *)(all_shared_memory);
    all_shared_memory += sizeof(nnz_lno_t) * vector_size;

    // thread_memory -= vector_size * sizeof(nnz_lno_t) * 2 + sizeof(nnz_lno_t)
    // * 2;

    // calculate the memory needed for 1 single hash entry.
    // int unit_memory = sizeof(nnz_lno_t) * 2 + sizeof(nnz_lno_t) * 2;
    // //begins, nexts, and keys. No need for vals yet. how many hash entries
    // can be held in shared memory. nnz_lno_t shared_memory_hash_size =
    // thread_memory / unit_memory;

    // points to the beginning of hashes
    nnz_lno_t *begins = (nnz_lno_t *)(all_shared_memory);
    all_shared_memory += sizeof(nnz_lno_t) * shmem_hash_size;

    // poins to the next elements
    nnz_lno_t *nexts = (nnz_lno_t *)(all_shared_memory);
    all_shared_memory += sizeof(nnz_lno_t) * shmem_hash_size;

    // holds the keys
    nnz_lno_t *keys = (nnz_lno_t *)(all_shared_memory);
    all_shared_memory += sizeof(nnz_lno_t) * shmem_hash_size;
    nnz_lno_t *vals = (nnz_lno_t *)(all_shared_memory);

    // this is a hash for individual row elements. therefore, the size can be at
    // most the number of elements in a row, so the nnz_lno_t can be used
    // instead of size_type here.

    // first level hashmap
    KokkosKernels::Experimental::HashmapAccumulator<nnz_lno_t, nnz_lno_t, nnz_lno_t,
                                                    KokkosKernels::Experimental::HashOpType::bitwiseAnd>
        hm(shmem_hash_size, shared_memory_hash_func, begins, nexts, keys, vals);

    size_type rowBegin  = row_map(row_ind);
    size_type rowBeginP = rowBegin;

    nnz_lno_t left_work = row_map(row_ind + 1) - rowBegin;
#ifdef KOKKOSKERNELSMOREMEM
    // same as second level hash map.
    // second level hashmap.
    KokkosKernels::Experimental::HashmapAccumulator<nnz_lno_t, nnz_lno_t, nnz_lno_t,
                                                    KokkosKernels::Experimental::HashOpType::modulo>
        hm2(left_work, left_work, pset_index_begins + rowBegin, pset_index_nexts + rowBegin,
            pset_index_entries + rowBegin, pset_entries + rowBegin);
#else
    KokkosKernels::Experimental::HashmapAccumulator<nnz_lno_t, nnz_lno_t, nnz_lno_t,
                                                    KokkosKernels::Experimental::HashOpType::bitwiseAnd>
        hm2(left_work, pow2_hash_func, /*pset_index_begins + rowBegin*/ NULL,
            NULL,  // pset_index_nexts+ rowBegin,
            pset_index_entries + rowBegin, pset_entries + rowBegin);
    bool l2_allocated                     = false;
    nnz_lno_t *globally_used_hash_indices = NULL;
#endif

    // initialize begins.
    Kokkos::parallel_for(Kokkos::ThreadVectorRange(teamMember, shmem_hash_size), [&](int i) { begins[i] = -1; });
    // initialize begins.
    // these are initialized before the loop.
    // initialize hash usage sizes
    Kokkos::single(Kokkos::PerThread(teamMember), [&]() {
      used_hash_sizes[0]          = 0;
      used_hash_sizes[1]          = 0;
      globally_used_hash_count[0] = 0;
    });

    // lno_t neighbor_set_count = 0;

    while (left_work) {
      // std::cout << "left_work:" << left_work << std::endl;
      nnz_lno_t work_to_handle = KOKKOSKERNELS_MACRO_MIN(vector_size, left_work);

      // first get the portion of the work for the vector lane.
      nnz_lno_t n_set_index = -1;
      nnz_lno_t n_set       = 1;

      Kokkos::parallel_for(Kokkos::ThreadVectorRange(teamMember, vector_size), [&](nnz_lno_t i) {
        result_keys[i] = -1;
        // This is required for Nvidia architectures with "independent thread
        // scheduling"
#ifdef KOKKOSKERNELS_CUDA_INDEPENDENT_THREADS
        result_vals[i] = 0;
#endif
      });

      // here we find the column_set indices for each column.
      // if it is integer, we divide the column index by 32 with shifts.
      // result_keys is an array of size vector_size
      // this is used as hashtable.
      Kokkos::parallel_for(Kokkos::ThreadVectorRange(teamMember, work_to_handle), [&](nnz_lno_t i) {
        const size_type adjind = i + rowBegin;
        const nnz_lno_t n      = entries(adjind);
        n_set_index            = n >> compression_bit_divide_shift;
        n_set                  = n_set << (n & compression_bit_mask);

        size_type new_hash = n_set_index & (vector_size - 1);
        nnz_lno_t r        = -1;
        while (true) {
          if (result_keys[new_hash] == n_set_index) {
            Kokkos::atomic_fetch_or(result_vals + new_hash, n_set);
            break;
          } else if (result_keys[new_hash] == r) {
            if (r == Kokkos::atomic_compare_exchange(result_keys + new_hash, r, n_set_index)) {
              // MD 4/4/18: on these architectures there can be divergence in
              // the warp. once the keys are set, some other vector lane might
              // be doing a fetch_or before we set with n_set. Therefore it is
              // necessary to do atomic, and set it with zero as above.
#ifdef KOKKOSKERNELS_CUDA_INDEPENDENT_THREADS
              Kokkos::atomic_fetch_or(result_vals + new_hash, n_set);
#else
                  result_vals[new_hash] = n_set;
#endif
              break;
            }
          } else if (++new_hash == decltype(new_hash)(vector_size)) {
            new_hash = 0;
          }
        }
      });
      int num_unsuccess         = 0;
      int overall_num_unsuccess = 0;

      // once the values are written result_keys and result_vals
      // each vector reads their corresponding value and inserts it into level-1
      // hash. if level-1 hash is full, it returns 1 (num_unsuccess=1) a
      // reduction is done to see whether any vector lanes failed.
      Kokkos::parallel_reduce(
          Kokkos::ThreadVectorRange(teamMember, vector_size),
          [&](const int i, int &overall_num_unsuccess_) {
            n_set_index = result_keys[i];
            n_set       = result_vals[i];
            if (n_set_index != -1) {
              num_unsuccess = hm.vector_atomic_insert_into_hash_mergeOr(n_set_index, n_set, used_hash_sizes);
              overall_num_unsuccess_ += num_unsuccess;
            }
          },
          overall_num_unsuccess);

#ifdef KOKKOSKERNELSMOREMEM
      // if one of the inserts was successfull, which means we run out shared
      // memory
      if (overall_num_unsuccess) {
        if (num_unsuccess) {
          hm2.vector_atomic_insert_into_hash_mergeOr(n_set_index, n_set, used_hash_sizes + 1);
        }
      }
#else
      // if one of the inserts was successfull, which means we run out shared
      // memory
      if (overall_num_unsuccess) {
        // then we allocate second level memory using memory pool.
        if (!l2_allocated) {
          nnz_lno_t *tmp = NULL;
          while (tmp == NULL) {
            Kokkos::single(
                Kokkos::PerThread(teamMember),
<<<<<<< HEAD
                [&](volatile nnz_lno_t *&memptr) {
                  memptr = (volatile nnz_lno_t *)(memory_space.allocate_chunk(row_ind));
                },
                tmp);
=======
                [&](nnz_lno_t *&memptr) { memptr = (nnz_lno_t *)(memory_space.allocate_chunk(row_ind)); }, tmp);
>>>>>>> 156f70d4
          }
          globally_used_hash_indices = (nnz_lno_t *)tmp;
          hm2.hash_begins            = (nnz_lno_t *)(globally_used_hash_indices + pow2_hash_size);
          hm2.hash_nexts             = (nnz_lno_t *)(globally_used_hash_indices + pow2_hash_size * 2);
          l2_allocated               = true;
        }

        // this parallel_for is not really needed.
        // we just need a sync threads at the end of the insertion.
        // Basically, we do not want
        // new_row_map(row_ind) = rowBeginP + used_hash_sizes[0] +
        // used_hash_sizes[1]; to execute before the below insertion finishes.
        // parallel_for will provide this mechanism.
#ifdef KOKKOSKERNELS_CUDA_INDEPENDENT_THREADS
        Kokkos::parallel_for(Kokkos::ThreadVectorRange(teamMember, vector_size), [&](nnz_lno_t /*i*/) {
#endif
          // then for those who failed we insert it again to L2-accumulator.
          if (num_unsuccess) {
            hm2.vector_atomic_insert_into_hash_mergeOr_TrackHashes(
                n_set_index, n_set, used_hash_sizes + 1, globally_used_hash_count, globally_used_hash_indices);
          }
#ifdef KOKKOSKERNELS_CUDA_INDEPENDENT_THREADS
        });
#endif
      }
#endif

      left_work -= work_to_handle;
      rowBegin += work_to_handle;
    }

    Kokkos::single(Kokkos::PerThread(teamMember), [&]() {
      if (used_hash_sizes[0] > shmem_hash_size) used_hash_sizes[0] = shmem_hash_size;
      new_row_map(row_ind) = rowBeginP + used_hash_sizes[0] + used_hash_sizes[1];
    });

#ifndef KOKKOSKERNELSMOREMEM
    if (l2_allocated) {
      nnz_lno_t dirty_hashes = globally_used_hash_count[0];
      Kokkos::parallel_for(Kokkos::ThreadVectorRange(teamMember, dirty_hashes), [&](nnz_lno_t i) {
        nnz_lno_t dirty_hash        = globally_used_hash_indices[i];
        hm2.hash_begins[dirty_hash] = -1;
      });

      Kokkos::single(Kokkos::PerThread(teamMember), [&]() { memory_space.release_chunk(globally_used_hash_indices); });
    }
#endif
    size_type written_index = used_hash_sizes[1];
    Kokkos::parallel_for(Kokkos::ThreadVectorRange(teamMember, used_hash_sizes[0]), [&](nnz_lno_t i) {
      pset_index_entries[rowBeginP + written_index + i] = keys[i];
      pset_entries[rowBeginP + written_index + i]       = vals[i];
    });
  }

  size_t team_shmem_size(int /* team_size */) const { return shared_memory_size; }
};

template <typename HandleType, typename a_row_view_t_, typename a_lno_nnz_view_t_, typename a_scalar_nnz_view_t_,
          typename b_lno_row_view_t_, typename b_lno_nnz_view_t_, typename b_scalar_nnz_view_t_>
template <typename in_row_view_t, typename in_nnz_view_t, typename out_rowmap_view_t, typename out_nnz_view_t>
bool KokkosSPGEMM<HandleType, a_row_view_t_, a_lno_nnz_view_t_, a_scalar_nnz_view_t_, b_lno_row_view_t_,
                  b_lno_nnz_view_t_, b_scalar_nnz_view_t_>::compressMatrix(nnz_lno_t n, size_type nnz,
                                                                           in_row_view_t in_row_map,
                                                                           in_nnz_view_t in_entries,

                                                                           out_rowmap_view_t out_row_map,
                                                                           out_nnz_view_t &out_nnz_indices,
                                                                           out_nnz_view_t &out_nnz_sets,
                                                                           bool compress_in_single_step) {
  // get the execution space type.
  KokkosKernels::Impl::ExecSpaceType lcl_my_exec_space = this->handle->get_handle_exec_space();
  constexpr bool exec_gpu                              = KokkosKernels::Impl::is_gpu_exec_space_v<MyExecSpace>;
  // get the suggested vectorlane size based on the execution space, and average
  // number of nnzs per row.
  int suggested_vector_size = this->handle->get_suggested_vector_size(n, nnz);
  // get the suggested team size.
  int suggested_team_size = this->handle->get_suggested_team_size(suggested_vector_size);
  // get the chunk size suggested by the handle.
  nnz_lno_t team_row_chunk_size = this->handle->get_team_work_size(suggested_team_size, this->concurrency, n);
  if (KOKKOSKERNELS_VERBOSE) {
    std::cout << "\t\tn:" << n << " nnz:" << nnz << " vector_size:" << suggested_vector_size
              << " team_size:" << suggested_team_size << " chunk_size::" << team_row_chunk_size
              << " shmem:" << shmem_size << std::endl;
  }

  // size of the lno_t, how many bits it can hold.
  int lnot_size                     = sizeof(nnz_lno_t) * 8;
  int compression_bit_divide_shift_ = 0;
  int val                           = lnot_size;
  while (val > 1) {
    ++compression_bit_divide_shift_;
    val = val >> 1;
  }
  nnz_lno_t compression_bit_mask_ = lnot_size - 1;

  Kokkos::Timer timer1;
  // Allocate memory for the linked list to be used for the hashmap
  out_nnz_view_t set_nexts_;
  out_nnz_view_t set_begins_;
#ifdef KOKKOSKERNELSMOREMEM
  if (exec_gpu) {
    set_nexts_  = out_nnz_view_t(Kokkos::view_alloc(Kokkos::WithoutInitializing, "set_nexts_"), nnz);
    set_begins_ = out_nnz_view_t(Kokkos::view_alloc(Kokkos::WithoutInitializing, "set_begins_"), nnz);
    Kokkos::deep_copy(set_begins_, -1);
  }
  MyExecSpace().fence();
#endif

  if (KOKKOSKERNELS_VERBOSE) {
    std::cout << "\t\tCompression Allocations:" << timer1.seconds() << std::endl;
  }

  // if compressing in single step, allocate the memory as upperbound.
  // TODO: two step is not there for GPU.

  if (compress_in_single_step || exec_gpu) {
    out_nnz_indices = out_nnz_view_t(Kokkos::view_alloc(Kokkos::WithoutInitializing, "set_entries_"), nnz);
    out_nnz_sets    = out_nnz_view_t(Kokkos::view_alloc(Kokkos::WithoutInitializing, "set_indices_"), nnz);
  }
  typedef KokkosKernels::Impl::UniformMemoryPool<MyTempMemorySpace, nnz_lno_t> pool_memory_space;
  // create functor to compress matrix.
  SingleStepZipMatrix<in_row_view_t, in_nnz_view_t, out_rowmap_view_t, out_nnz_view_t, pool_memory_space>
      sszm_compressMatrix(in_row_map,  // input symbolic matrix
                          in_entries,  // input symbolic matrix

                          compression_bit_mask_,          // modular
                          compression_bit_divide_shift_,  // divisor
                          suggested_vector_size,          // vector size.
                          out_row_map,                    // output row map
                          set_begins_,                    // linked list parallel array begin
                          set_nexts_,                     // linked list parallel array next
                          out_nnz_indices,                // output set bits
                          out_nnz_sets,                   // output set indices
                          shmem_size,                     // shared memory size.
                          team_row_chunk_size             // chunksize.
                          ,
                          suggested_team_size, KOKKOSKERNELS_VERBOSE, lcl_my_exec_space);
  double min_reduction      = this->handle->get_spgemm_handle()->get_compression_cut_off();
  size_t OriginaltotalFlops = this->handle->get_spgemm_handle()->original_overall_flops;

  timer1.reset();
  // bool compression_applied = false;
  if (KokkosKernels::Impl::is_gpu_exec_space_v<typename HandleType::HandleExecSpace>) {
#ifndef KOKKOSKERNELSMOREMEM
    size_type max_row_nnz = 0;
    KokkosKernels::Impl::view_reduce_maxsizerow<in_row_view_t, MyExecSpace>(n, in_row_map, max_row_nnz);
    MyExecSpace().fence();
    KokkosKernels::Impl::PoolType my_pool_type = KokkosKernels::Impl::ManyThread2OneChunk;

    nnz_lno_t min_hash_size = 1;
    while (max_row_nnz > (size_type)(min_hash_size)) {
      min_hash_size *= 2;
    }
    size_t chunksize = min_hash_size;  // this is for used hash indices
    chunksize += min_hash_size;        // this is for the hash begins
    chunksize += max_row_nnz;          // this is for hash nexts

    sszm_compressMatrix.pow2_hash_size = min_hash_size;
    sszm_compressMatrix.pow2_hash_func = min_hash_size - 1;

    nnz_lno_t num_chunks = this->template compute_num_pool_chunks<pool_memory_space>(
        chunksize * sizeof(nnz_lno_t), concurrency / suggested_vector_size);

    if (KOKKOSKERNELS_VERBOSE) {
      std::cout << "\t\tPOOL chunksize:" << chunksize << " num_chunks:" << num_chunks
                << " min_hash_size:" << min_hash_size << " max_row_nnz:" << max_row_nnz << std::endl;
      std::cout << "\t\tPool Alloc MB:" << (sizeof(nnz_lno_t) * num_chunks * chunksize) / 1024. / 1024. << std::endl;
    }
    nnz_lno_t pool_init_val = -1;
    pool_memory_space m_space(num_chunks, chunksize, pool_init_val, my_pool_type);
    MyExecSpace().fence();
    sszm_compressMatrix.memory_space = m_space;
#endif
    Kokkos::parallel_for("KokkosSparse::SingleStepZipMatrix::GPUEXEC",
                         gpu_team_policy_t(n / suggested_team_size + 1, suggested_team_size, suggested_vector_size),
                         sszm_compressMatrix);
  } else {
    if (!compress_in_single_step) {
      bool use_unordered_compress = true;
      if (use_unordered_compress) {
        size_type max_row_nnz = 0;
        if (n) KokkosKernels::Impl::view_reduce_maxsizerow<in_row_view_t, MyExecSpace>(n, in_row_map, max_row_nnz);
        MyExecSpace().fence();
        KokkosKernels::Impl::PoolType my_pool_type = KokkosKernels::Impl::OneThread2OneChunk;

        nnz_lno_t min_hash_size = 1;
        while (max_row_nnz > (size_type)(min_hash_size)) {
          min_hash_size *= 2;
        }
        size_t chunksize = min_hash_size;  // this is for used hash indices
        chunksize += min_hash_size;        // this is for the hash begins
        chunksize += max_row_nnz;          // this is for hash nexts
        chunksize += max_row_nnz;          // this is for hash keys //only for counting.

        sszm_compressMatrix.pow2_hash_size = min_hash_size;
        sszm_compressMatrix.pow2_hash_func = min_hash_size - 1;
        sszm_compressMatrix.max_row_size   = max_row_nnz;
        size_t num_chunks                  = concurrency / suggested_vector_size;

        if (KOKKOSKERNELS_VERBOSE) {
          std::cout << "\t\tPOOL chunksize:" << chunksize << " num_chunks:" << num_chunks
                    << " min_hash_size:" << min_hash_size << " max_row_nnz:" << max_row_nnz << std::endl;
          std::cout << "\t\tPool Alloc MB:" << (sizeof(nnz_lno_t) * num_chunks * chunksize) / 1024. / 1024.
                    << std::endl;
        }
        nnz_lno_t pool_init_val = -1;
        pool_memory_space m_space(num_chunks, chunksize, pool_init_val, my_pool_type);
        MyExecSpace().fence();
        sszm_compressMatrix.memory_space = m_space;
      }

      Kokkos::Timer timer_count;
      // HashmapAccumulator is populated here
      if (use_unordered_compress)
        Kokkos::parallel_for(
            "KokkosSparse::TwoStepZipMatrix::use_unordered_compress",
            team_count2_policy_t(n / team_row_chunk_size + 1, suggested_team_size, suggested_vector_size),
            sszm_compressMatrix);
      else
        Kokkos::parallel_for(
            "KokkosSparse::TwoStepZipMatrix::use_ordered_compress",
            team_count_policy_t(n / team_row_chunk_size + 1, suggested_team_size, suggested_vector_size),
            sszm_compressMatrix);

      MyExecSpace().fence();
      if (KOKKOSKERNELS_VERBOSE) {
        std::cout << "\t\tCompression Count Kernel:" << timer_count.seconds() << std::endl;
      }
      KokkosKernels::Impl::exclusive_parallel_prefix_sum<out_rowmap_view_t, MyExecSpace>(n + 1, out_row_map);

      {
        nnz_lno_t compressed_maxNumRoughZeros = 0;
        size_t compressedoverall_flops        = 0;
        Kokkos::Timer timer1_t;
        auto new_row_mapB_begin = Kokkos::subview(out_row_map, std::make_pair(nnz_lno_t(0), b_row_cnt));
        auto new_row_mapB_end   = Kokkos::subview(out_row_map, std::make_pair(nnz_lno_t(1), b_row_cnt + 1));
        row_lno_persistent_work_view_t compressed_flops_per_row(
            Kokkos::view_alloc(Kokkos::WithoutInitializing, "origianal row flops"), a_row_cnt);

        compressed_maxNumRoughZeros = this->getMaxRoughRowNNZ(a_row_cnt, row_mapA, entriesA, new_row_mapB_begin,
                                                              new_row_mapB_end, compressed_flops_per_row.data());
        KokkosKernels::Impl::kk_reduce_view2<row_lno_persistent_work_view_t, MyExecSpace>(
            a_row_cnt, compressed_flops_per_row, compressedoverall_flops);
        double ratio = 0;
        if (OriginaltotalFlops) ratio = compressedoverall_flops / ((double)OriginaltotalFlops);
        if (KOKKOSKERNELS_VERBOSE) {
          std::cout << "\t\tCompressed Max Row Flops:" << compressed_maxNumRoughZeros << std::endl;
          std::cout << "\t\tCompressed Overall Row Flops:" << compressedoverall_flops << std::endl;
          std::cout << "\t\tCompressed Flops ratio:" << ratio << " min_reduction:" << min_reduction << std::endl;
          std::cout << "\t\tCompressed Max Row Flop Calc Time:" << timer1_t.seconds() << std::endl;
        }

        this->handle->get_spgemm_handle()->compressed_max_row_flops = compressed_maxNumRoughZeros;
        this->handle->get_spgemm_handle()->compressed_overall_flops = compressedoverall_flops;
        if (ratio > min_reduction) {
          return false;
        }
      }

      auto d_c_nnz_size = Kokkos::subview(out_row_map, n);
      auto h_c_nnz_size = Kokkos::create_mirror_view(d_c_nnz_size);
      Kokkos::deep_copy(h_c_nnz_size, d_c_nnz_size);
      typename out_rowmap_view_t::non_const_value_type compressed_b_size = h_c_nnz_size();

      // std::cout << "\tcompressed_b_size:" <<compressed_b_size << std::endl;
      out_nnz_indices =
          out_nnz_view_t(Kokkos::view_alloc(Kokkos::WithoutInitializing, "set_entries_"), compressed_b_size);
      out_nnz_sets = out_nnz_view_t(Kokkos::view_alloc(Kokkos::WithoutInitializing, "set_indices_"), compressed_b_size);

      sszm_compressMatrix.set_index_entries = out_nnz_indices;
      sszm_compressMatrix.set_entries       = out_nnz_sets;

      sszm_compressMatrix.pset_index_entries = out_nnz_indices.data();
      sszm_compressMatrix.pset_entries       = out_nnz_sets.data();
      if (use_unordered_compress)
        Kokkos::parallel_for(
            "KokkosSparse::TwoStepZipMatrix::fill::use_unordered_compress",
            team_fill2_policy_t(n / team_row_chunk_size + 1, suggested_team_size, suggested_vector_size),
            sszm_compressMatrix);
      else
        Kokkos::parallel_for(
            "KokkosSparse::TwoStepZipMatrix::fill::use_unordered_compress",
            team_fill_policy_t(n / team_row_chunk_size + 1, suggested_team_size, suggested_vector_size),
            sszm_compressMatrix);
      return true;
    } else {
      // USING DYNAMIC SCHEDULE HERE SLOWS DOWN SIGNIFICANTLY WITH HYPERTHREADS
      Kokkos::parallel_for(
          "KokkosSparse::SingleStepZipMatrix::fill::use_unordered_compress",
          multicore_team_policy_t(n / team_row_chunk_size + 1, suggested_team_size, suggested_vector_size),
          sszm_compressMatrix);
    }
  }
  MyExecSpace().fence();
  if (KOKKOSKERNELS_VERBOSE) {
    std::cout << "\t\tCompression Kernel time:" << timer1.seconds() << std::endl;
  }
  {
    nnz_lno_t compressed_maxNumRoughZeros = 0;
    size_t compressedoverall_flops        = 0;
    Kokkos::Timer timer1_t;
    auto new_row_mapB_begin = in_row_map;
    auto new_row_mapB_end   = out_row_map;
    row_lno_persistent_work_view_t compressed_flops_per_row(
        Kokkos::view_alloc(Kokkos::WithoutInitializing, "origianal row flops"), a_row_cnt);

    compressed_maxNumRoughZeros = this->getMaxRoughRowNNZ(a_row_cnt, row_mapA, entriesA, new_row_mapB_begin,
                                                          new_row_mapB_end, compressed_flops_per_row.data());
    KokkosKernels::Impl::kk_reduce_view2<row_lno_persistent_work_view_t, MyExecSpace>(
        a_row_cnt, compressed_flops_per_row, compressedoverall_flops);
    double ratio = 0;
    if (OriginaltotalFlops) ratio = compressedoverall_flops / ((double)OriginaltotalFlops);
    if (KOKKOSKERNELS_VERBOSE) {
      std::cout << "\t\tCompressed Max Row Flops:" << compressed_maxNumRoughZeros << std::endl;
      std::cout << "\t\tCompressed Overall Row Flops:" << compressedoverall_flops << std::endl;
      std::cout << "\t\tCompressed Flops ratio:" << ratio << " min_reduction:" << min_reduction << std::endl;

      std::cout << "\t\tCompressed Max Row Flop Calc Time:" << timer1_t.seconds() << std::endl;
    }

    this->handle->get_spgemm_handle()->compressed_max_row_flops = compressed_maxNumRoughZeros;
    this->handle->get_spgemm_handle()->compressed_overall_flops = compressedoverall_flops;
    if (ratio > min_reduction) {
      return false;
    }
  }
  return true;

}  // compressMatrix (end)

}  // namespace Impl
}  // namespace KokkosSparse<|MERGE_RESOLUTION|>--- conflicted
+++ resolved
@@ -577,14 +577,7 @@
           while (tmp == NULL) {
             Kokkos::single(
                 Kokkos::PerThread(teamMember),
-<<<<<<< HEAD
-                [&](volatile nnz_lno_t *&memptr) {
-                  memptr = (volatile nnz_lno_t *)(memory_space.allocate_chunk(row_ind));
-                },
-                tmp);
-=======
                 [&](nnz_lno_t *&memptr) { memptr = (nnz_lno_t *)(memory_space.allocate_chunk(row_ind)); }, tmp);
->>>>>>> 156f70d4
           }
           globally_used_hash_indices = (nnz_lno_t *)tmp;
           hm2.hash_begins            = (nnz_lno_t *)(globally_used_hash_indices + pow2_hash_size);
