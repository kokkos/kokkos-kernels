--- conflicted
+++ resolved
@@ -523,11 +523,7 @@
             Kokkos::atomic_fetch_or(result_vals + new_hash, n_set);
             break;
           } else if (result_keys[new_hash] == r) {
-<<<<<<< HEAD
-            if (Kokkos::atomic_compare_exchange_strong(result_keys + new_hash, r, n_set_index)) {
-=======
             if (r == Kokkos::atomic_compare_exchange(result_keys + new_hash, r, n_set_index)) {
->>>>>>> 5b116ec9
               // MD 4/4/18: on these architectures there can be divergence in
               // the warp. once the keys are set, some other vector lane might
               // be doing a fetch_or before we set with n_set. Therefore it is
@@ -656,11 +652,7 @@
                                                                            bool compress_in_single_step) {
   // get the execution space type.
   KokkosKernels::Impl::ExecSpaceType lcl_my_exec_space = this->handle->get_handle_exec_space();
-<<<<<<< HEAD
-  constexpr bool exec_gpu                              = KokkosKernels::Impl::kk_is_gpu_exec_space<MyExecSpace>();
-=======
   constexpr bool exec_gpu                              = KokkosKernels::Impl::is_gpu_exec_space_v<MyExecSpace>;
->>>>>>> 5b116ec9
   // get the suggested vectorlane size based on the execution space, and average
   // number of nnzs per row.
   int suggested_vector_size = this->handle->get_suggested_vector_size(n, nnz);
@@ -731,11 +723,7 @@
 
   timer1.reset();
   // bool compression_applied = false;
-<<<<<<< HEAD
-  if (KokkosKernels::Impl::kk_is_gpu_exec_space<typename HandleType::HandleExecSpace>()) {
-=======
   if (KokkosKernels::Impl::is_gpu_exec_space_v<typename HandleType::HandleExecSpace>) {
->>>>>>> 5b116ec9
 #ifndef KOKKOSKERNELSMOREMEM
     size_type max_row_nnz = 0;
     KokkosKernels::Impl::view_reduce_maxsizerow<in_row_view_t, MyExecSpace>(n, in_row_map, max_row_nnz);
