--- conflicted
+++ resolved
@@ -243,7 +243,6 @@
   static void upperTriSolveCsrUnitDiag(RangeMultiVectorType X, const CrsMatrixType& A, DomainMultiVectorType Y) {
     const lno_t numRows = A.numRows();
     if (numRows == 0) return;
-<<<<<<< HEAD
 
     const lno_t numPointRows                 = A.numPointRows();
     const lno_t block_size                   = numPointRows / numRows;
@@ -262,10 +261,8 @@
       return;
     }
 
-    // Don't use r >= 0 as the test, because that fails if
-    // lno_t is unsigned.  We do r == 0 (last
-    // iteration) below.
-    for (lno_t r = numRows - 1; r != 0; --r) {
+    // Iterate backwards with care due to potentially unsigned type
+    for (lno_t r = numRows - 1; r != static_cast<lno_t>(-1); --r) {
       const offset_type beg = ptr(r);
       const offset_type end = ptr(r + 1);
       for (offset_type k = beg; k < end; ++k) {
@@ -276,20 +273,6 @@
         }
       }  // for each entry A_rc in the current row r
     }    // for each row r
-
-    // Last iteration: r = 0.
-    {
-      const lno_t r         = 0;
-      const offset_type beg = ptr(r);
-      const offset_type end = ptr(r + 1);
-      for (offset_type k = beg; k < end; ++k) {
-        const scalar_t A_rc = val(k);
-        const lno_t c       = ind(k);
-        for (lno_t j = 0; j < numVecs; ++j) {
-          X(r, j) -= A_rc * X(c, j);
-        }
-      }  // for each entry A_rc in the current row r
-    }    // last iteration: r = 0
   }
 
   static void upperTriSolveCsr(RangeMultiVectorType X, const CrsMatrixType& A, DomainMultiVectorType Y) {
@@ -304,17 +287,6 @@
     typename CrsMatrixType::values_type val  = A.values;
 
     CommonOps co(block_size);
-=======
-
-    const lno_t numPointRows                 = A.numPointRows();
-    const lno_t block_size                   = numPointRows / numRows;
-    const lno_t numVecs                      = X.extent(1);
-    typename CrsMatrixType::row_map_type ptr = A.graph.row_map;
-    typename CrsMatrixType::index_type ind   = A.graph.entries;
-    typename CrsMatrixType::values_type val  = A.values;
-
-    KK_REQUIRE_MSG(block_size == 1, "BSRs not support for this function yet");
->>>>>>> 5b116ec9
 
     manual_copy(X, Y);
 
@@ -323,12 +295,9 @@
     if (numRows == 0) {
       return;
     }
-<<<<<<< HEAD
-
-    // Don't use r >= 0 as the test, because that fails if
-    // lno_t is unsigned.  We do r == 0 (last
-    // iteration) below.
-    for (lno_t r = numRows - 1; r != 0; --r) {
+
+    // Iterate backwards with care due to potentially unsigned type
+    for (lno_t r = numRows - 1; r != static_cast<lno_t>(-1); --r) {
       const offset_type beg = ptr(r);
       const offset_type end = ptr(r + 1);
       auto A_rr             = co.zero();
@@ -347,28 +316,6 @@
         co.template divide<false>(X, A_rr, r, j);
       }
     }  // for each row r
-
-    // Last iteration: r = 0.
-    {
-      const lno_t r         = 0;
-      const offset_type beg = ptr(r);
-      const offset_type end = ptr(r + 1);
-      auto A_rr             = co.zero();
-      for (offset_type k = beg; k < end; ++k) {
-        const auto A_rc = co.get(val, k);
-        const lno_t c   = ind(k);
-        if (r == c) {
-          co.pluseq(A_rr, A_rc);
-        } else {
-          for (lno_t j = 0; j < numVecs; ++j) {
-            co.gemv(X, A_rc, r, c, j);
-          }
-        }
-      }  // for each entry A_rc in the current row r
-      for (lno_t j = 0; j < numVecs; ++j) {
-        co.template divide<false>(X, A_rr, r, j);
-      }
-    }  // last iteration: r = 0
   }
 
   static void upperTriSolveCscUnitDiag(RangeMultiVectorType X, const CrsMatrixType& A, DomainMultiVectorType Y) {
@@ -376,35 +323,13 @@
     if (numRows == 0) return;
 
     const lno_t numCols                      = A.numCols();
-=======
-
-    // Iterate backwards with care due to potentially unsigned type
-    for (lno_t r = numRows - 1; r != static_cast<lno_t>(-1); --r) {
-      const offset_type beg = ptr(r);
-      const offset_type end = ptr(r + 1);
-      for (offset_type k = beg; k < end; ++k) {
-        const scalar_t A_rc = val(k);
-        const lno_t c       = ind(k);
-        for (lno_t j = 0; j < numVecs; ++j) {
-          X(r, j) -= A_rc * X(c, j);
-        }
-      }  // for each entry A_rc in the current row r
-    }    // for each row r
-  }
-
-  static void upperTriSolveCsr(RangeMultiVectorType X, const CrsMatrixType& A, DomainMultiVectorType Y) {
-    const lno_t numRows = A.numRows();
-    if (numRows == 0) return;
-
->>>>>>> 5b116ec9
-    const lno_t numPointRows                 = A.numPointRows();
-    const lno_t block_size                   = numPointRows / numRows;
-    const lno_t numVecs                      = X.extent(1);
-    typename CrsMatrixType::row_map_type ptr = A.graph.row_map;
-    typename CrsMatrixType::index_type ind   = A.graph.entries;
-    typename CrsMatrixType::values_type val  = A.values;
-
-<<<<<<< HEAD
+    const lno_t numPointRows                 = A.numPointRows();
+    const lno_t block_size                   = numPointRows / numRows;
+    const lno_t numVecs                      = X.extent(1);
+    typename CrsMatrixType::row_map_type ptr = A.graph.row_map;
+    typename CrsMatrixType::index_type ind   = A.graph.entries;
+    typename CrsMatrixType::values_type val  = A.values;
+
     KK_REQUIRE_MSG(block_size == 1, "BSRs not support for this function yet");
 
     manual_copy(X, Y);
@@ -415,10 +340,8 @@
       return;
     }
 
-    // Don't use c >= 0 as the test, because that fails if
-    // lno_t is unsigned.  We do c == 0 (last
-    // iteration) below.
-    for (lno_t c = numCols - 1; c != 0; --c) {
+    // Iterate backwards with care due to potentially unsigned type
+    for (lno_t c = numCols - 1; c != static_cast<lno_t>(-1); --c) {
       const offset_type beg = ptr(c);
       const offset_type end = ptr(c + 1);
       for (offset_type k = beg; k < end; ++k) {
@@ -429,147 +352,29 @@
         }
       }  // for each entry A_rc in the current column c
     }    // for each column c
-
-    // Last iteration: c = 0.
-    {
-      const lno_t c         = 0;
-      const offset_type beg = ptr(c);
-      const offset_type end = ptr(c + 1);
-      for (offset_type k = beg; k < end; ++k) {
-        const scalar_t A_rc = val(k);
-        const lno_t r       = ind(k);
-        for (lno_t j = 0; j < numVecs; ++j) {
-          X(r, j) -= A_rc * X(c, j);
-        }
-      }  // for each entry A_rc in the current column c
-=======
-    CommonOps co(block_size);
-
-    manual_copy(X, Y);
-
-    // If lno_t is unsigned and numRows is 0, the loop
-    // below will have entirely the wrong number of iterations.
-    if (numRows == 0) {
-      return;
-    }
-
-    // Iterate backwards with care due to potentially unsigned type
-    for (lno_t r = numRows - 1; r != static_cast<lno_t>(-1); --r) {
-      const offset_type beg = ptr(r);
-      const offset_type end = ptr(r + 1);
-      auto A_rr             = co.zero();
-      for (offset_type k = beg; k < end; ++k) {
-        const auto A_rc = co.get(val, k);
-        const lno_t c   = ind(k);
-        if (r == c) {
-          co.pluseq(A_rr, A_rc);
-        } else {
-          for (lno_t j = 0; j < numVecs; ++j) {
-            co.gemv(X, A_rc, r, c, j);
-          }
-        }
-      }  // for each entry A_rc in the current row r
-      for (lno_t j = 0; j < numVecs; ++j) {
-        co.template divide<false>(X, A_rr, r, j);
-      }
-    }  // for each row r
-  }
-
-  static void upperTriSolveCscUnitDiag(RangeMultiVectorType X, const CrsMatrixType& A, DomainMultiVectorType Y) {
-    const lno_t numRows = A.numRows();
-    if (numRows == 0) return;
-
-    const lno_t numCols                      = A.numCols();
-    const lno_t numPointRows                 = A.numPointRows();
-    const lno_t block_size                   = numPointRows / numRows;
-    const lno_t numVecs                      = X.extent(1);
-    typename CrsMatrixType::row_map_type ptr = A.graph.row_map;
-    typename CrsMatrixType::index_type ind   = A.graph.entries;
-    typename CrsMatrixType::values_type val  = A.values;
-
-    KK_REQUIRE_MSG(block_size == 1, "BSRs not support for this function yet");
-
-    manual_copy(X, Y);
+  }
+
+  static void upperTriSolveCsc(RangeMultiVectorType X, const CrsMatrixType& A, DomainMultiVectorType Y) {
+    const lno_t numRows = A.numRows();
+    if (numRows == 0) return;
+
+    const lno_t numCols                      = A.numCols();
+    const lno_t numPointRows                 = A.numPointRows();
+    const lno_t block_size                   = numPointRows / numRows;
+    const lno_t numVecs                      = X.extent(1);
+    typename CrsMatrixType::row_map_type ptr = A.graph.row_map;
+    typename CrsMatrixType::index_type ind   = A.graph.entries;
+    typename CrsMatrixType::values_type val  = A.values;
+
+    manual_copy(X, Y);
+
+    KK_REQUIRE_MSG(block_size == 1, "BSRs not support for this function yet");
 
     // If lno_t is unsigned and numCols is 0, the loop
     // below will have entirely the wrong number of iterations.
     if (numCols == 0) {
       return;
->>>>>>> 5b116ec9
-    }
-
-    // Iterate backwards with care due to potentially unsigned type
-    for (lno_t c = numCols - 1; c != static_cast<lno_t>(-1); --c) {
-      const offset_type beg = ptr(c);
-      const offset_type end = ptr(c + 1);
-      for (offset_type k = beg; k < end; ++k) {
-        const scalar_t A_rc = val(k);
-        const lno_t r       = ind(k);
-        for (lno_t j = 0; j < numVecs; ++j) {
-          X(r, j) -= A_rc * X(c, j);
-        }
-      }  // for each entry A_rc in the current column c
-    }    // for each column c
-  }
-
-  static void upperTriSolveCsc(RangeMultiVectorType X, const CrsMatrixType& A, DomainMultiVectorType Y) {
-    const lno_t numRows = A.numRows();
-    if (numRows == 0) return;
-
-    const lno_t numCols                      = A.numCols();
-    const lno_t numPointRows                 = A.numPointRows();
-    const lno_t block_size                   = numPointRows / numRows;
-    const lno_t numVecs                      = X.extent(1);
-    typename CrsMatrixType::row_map_type ptr = A.graph.row_map;
-    typename CrsMatrixType::index_type ind   = A.graph.entries;
-    typename CrsMatrixType::values_type val  = A.values;
-
-    manual_copy(X, Y);
-
-    KK_REQUIRE_MSG(block_size == 1, "BSRs not support for this function yet");
-
-    // If lno_t is unsigned and numCols is 0, the loop
-    // below will have entirely the wrong number of iterations.
-    if (numCols == 0) {
-      return;
-    }
-<<<<<<< HEAD
-
-    // Don't use c >= 0 as the test, because that fails if
-    // lno_t is unsigned.  We do c == 0 (last
-    // iteration) below.
-    for (lno_t c = numCols - 1; c != 0; --c) {
-      const offset_type beg = ptr(c);
-      const offset_type end = ptr(c + 1);
-      for (offset_type k = end - 1; k >= beg; --k) {
-        const lno_t r   = ind(k);
-        const auto A_rc = val(k);
-        /*(vqd 20 Jul 2020) This assumes that the diagonal entry
-          has equal local row and column indices.  That may not
-          necessarily hold, depending on the row and column Maps.  See
-          note above.*/
-        for (lno_t j = 0; j < numVecs; ++j) {
-          if (r == c) {
-            X(c, j) = X(c, j) / A_rc;
-          } else {
-            X(r, j) -= A_rc * X(c, j);
-          }
-        }
-      }  // for each entry A_rc in the current column c
-    }    // for each column c
-
-    // Last iteration: c = 0.
-    {
-      const offset_type beg = ptr(0);
-      const auto A_rc       = val(beg);
-      /*(vqd 20 Jul 2020) This assumes that the diagonal entry
-        has equal local row and column indices.  That may not
-        necessarily hold, depending on the row and column Maps.  See
-        note above.*/
-      for (lno_t j = 0; j < numVecs; ++j) {
-        X(0, j) = X(0, j) / A_rc;
-      }
-=======
+    }
 
     // Iterate backwards with care due to potentially unsigned type
     for (lno_t c = numCols - 1; c != static_cast<lno_t>(-1); --c) {
@@ -642,7 +447,6 @@
     // below will have entirely the wrong number of iterations.
     if (numCols == 0) {
       return;
->>>>>>> 5b116ec9
     }
 
     // Iterate backwards with care due to potentially unsigned type
@@ -659,40 +463,7 @@
     }    // for each column c
   }
 
-<<<<<<< HEAD
-  static void lowerTriSolveCscUnitDiag(RangeMultiVectorType X, const CrsMatrixType& A, DomainMultiVectorType Y) {
-    const lno_t numRows = A.numRows();
-    if (numRows == 0) return;
-
-    const lno_t numCols                      = A.numCols();
-    const lno_t numPointRows                 = A.numPointRows();
-    const lno_t block_size                   = numPointRows / numRows;
-    const lno_t numVecs                      = X.extent(1);
-    typename CrsMatrixType::row_map_type ptr = A.graph.row_map;
-    typename CrsMatrixType::index_type ind   = A.graph.entries;
-    typename CrsMatrixType::values_type val  = A.values;
-
-    KK_REQUIRE_MSG(block_size == 1, "BSRs not support for this function yet");
-
-    manual_copy(X, Y);
-
-    for (lno_t c = 0; c < numCols; ++c) {
-      const offset_type beg = ptr(c);
-      const offset_type end = ptr(c + 1);
-      for (offset_type k = beg; k < end; ++k) {
-        const lno_t r       = ind(k);
-        const scalar_t A_rc = val(k);
-        for (lno_t j = 0; j < numVecs; ++j) {
-          X(r, j) -= A_rc * X(c, j);
-        }
-      }  // for each entry A_rc in the current column c
-    }    // for each column c
-  }
-
-  static void upperTriSolveCscUnitDiagConj(RangeMultiVectorType X, const CrsMatrixType& A, DomainMultiVectorType Y) {
-=======
   static void upperTriSolveCscConj(RangeMultiVectorType X, const CrsMatrixType& A, DomainMultiVectorType Y) {
->>>>>>> 5b116ec9
     const lno_t numRows = A.numRows();
     if (numRows == 0) return;
 
@@ -712,38 +483,6 @@
     // below will have entirely the wrong number of iterations.
     if (numCols == 0) {
       return;
-<<<<<<< HEAD
-    }
-
-    // Don't use c >= 0 as the test, because that fails if
-    // lno_t is unsigned.  We do c == 0 (last
-    // iteration) below.
-    for (lno_t c = numCols - 1; c != 0; --c) {
-      const offset_type beg = ptr(c);
-      const offset_type end = ptr(c + 1);
-      for (offset_type k = beg; k < end; ++k) {
-        const lno_t r       = ind(k);
-        const scalar_t A_rc = STS::conj(val(k));
-        for (lno_t j = 0; j < numVecs; ++j) {
-          X(r, j) -= A_rc * X(c, j);
-        }
-      }  // for each entry A_rc in the current column c
-    }    // for each column c
-
-    // Last iteration: c = 0.
-    {
-      const lno_t c         = 0;
-      const offset_type beg = ptr(c);
-      const offset_type end = ptr(c + 1);
-      for (offset_type k = beg; k < end; ++k) {
-        const lno_t r       = ind(k);
-        const scalar_t A_rc = STS::conj(val(k));
-        for (lno_t j = 0; j < numVecs; ++j) {
-          X(r, j) -= A_rc * X(c, j);
-        }
-      }  // for each entry A_rc in the current column c
-=======
->>>>>>> 5b116ec9
     }
 
     // Iterate backwards with care due to potentially unsigned type
@@ -768,36 +507,92 @@
     }    // for each column c
   }
 
-<<<<<<< HEAD
-  static void upperTriSolveCscConj(RangeMultiVectorType X, const CrsMatrixType& A, DomainMultiVectorType Y) {
-    const lno_t numRows = A.numRows();
-    if (numRows == 0) return;
-
-    const lno_t numCols                      = A.numCols();
-    const lno_t numPointRows                 = A.numPointRows();
-    const lno_t block_size                   = numPointRows / numRows;
-    const lno_t numVecs                      = X.extent(1);
-    typename CrsMatrixType::row_map_type ptr = A.graph.row_map;
-    typename CrsMatrixType::index_type ind   = A.graph.entries;
-    typename CrsMatrixType::values_type val  = A.values;
-
-    KK_REQUIRE_MSG(block_size == 1, "BSRs not support for this function yet");
-
-    manual_copy(X, Y);
-
-    // If lno_t is unsigned and numCols is 0, the loop
-    // below will have entirely the wrong number of iterations.
-    if (numCols == 0) {
-      return;
-    }
-
-    // Don't use c >= 0 as the test, because that fails if
-    // lno_t is unsigned.  We do c == 0 (last
-    // iteration) below.
-    for (lno_t c = numCols - 1; c != 0; --c) {
-      const offset_type beg = ptr(c);
-      const offset_type end = ptr(c + 1);
-      for (offset_type k = end - 1; k >= beg; --k) {
+  static void lowerTriSolveCsc(RangeMultiVectorType X, const CrsMatrixType& A, DomainMultiVectorType Y) {
+    const lno_t numRows = A.numRows();
+    if (numRows == 0) return;
+
+    const lno_t numCols                      = A.numCols();
+    const lno_t numPointRows                 = A.numPointRows();
+    const lno_t block_size                   = numPointRows / numRows;
+    const lno_t numVecs                      = X.extent(1);
+    typename CrsMatrixType::row_map_type ptr = A.graph.row_map;
+    typename CrsMatrixType::index_type ind   = A.graph.entries;
+    typename CrsMatrixType::values_type val  = A.values;
+
+    KK_REQUIRE_MSG(block_size == 1, "BSRs not support for this function yet");
+
+    manual_copy(X, Y);
+
+    for (lno_t c = 0; c < numCols; ++c) {
+      const offset_type beg = ptr(c);
+      const offset_type end = ptr(c + 1);
+      for (offset_type k = beg; k < end; ++k) {
+        const lno_t r       = ind(k);
+        const scalar_t A_rc = val(k);
+        /*(vqd 20 Jul 2020) This assumes that the diagonal entry
+          has equal local row and column indices.  That may not
+          necessarily hold, depending on the row and column Maps.  See
+          note above.*/
+        for (lno_t j = 0; j < numVecs; ++j) {
+          if (r == c) {
+            X(c, j) = X(c, j) / A_rc;
+          } else {
+            X(r, j) -= A_rc * X(c, j);
+          }
+        }
+      }  // for each entry A_rc in the current column c
+    }    // for each column c
+  }
+
+  static void lowerTriSolveCscUnitDiagConj(RangeMultiVectorType X, const CrsMatrixType& A, DomainMultiVectorType Y) {
+    const lno_t numRows = A.numRows();
+    if (numRows == 0) return;
+
+    const lno_t numCols                      = A.numCols();
+    const lno_t numPointRows                 = A.numPointRows();
+    const lno_t block_size                   = numPointRows / numRows;
+    const lno_t numVecs                      = X.extent(1);
+    typename CrsMatrixType::row_map_type ptr = A.graph.row_map;
+    typename CrsMatrixType::index_type ind   = A.graph.entries;
+    typename CrsMatrixType::values_type val  = A.values;
+
+    KK_REQUIRE_MSG(block_size == 1, "BSRs not support for this function yet");
+
+    manual_copy(X, Y);
+
+    for (lno_t c = 0; c < numCols; ++c) {
+      const offset_type beg = ptr(c);
+      const offset_type end = ptr(c + 1);
+      for (offset_type k = beg; k < end; ++k) {
+        const lno_t r       = ind(k);
+        const scalar_t A_rc = STS::conj(val(k));
+        for (lno_t j = 0; j < numVecs; ++j) {
+          X(r, j) -= A_rc * X(c, j);
+        }
+      }  // for each entry A_rc in the current column c
+    }    // for each column c
+  }
+
+  static void lowerTriSolveCscConj(RangeMultiVectorType X, const CrsMatrixType& A, DomainMultiVectorType Y) {
+    const lno_t numRows = A.numRows();
+    if (numRows == 0) return;
+
+    const lno_t numCols                      = A.numCols();
+    const lno_t numPointRows                 = A.numPointRows();
+    const lno_t block_size                   = numPointRows / numRows;
+    const lno_t numVecs                      = X.extent(1);
+    typename CrsMatrixType::row_map_type ptr = A.graph.row_map;
+    typename CrsMatrixType::index_type ind   = A.graph.entries;
+    typename CrsMatrixType::values_type val  = A.values;
+
+    KK_REQUIRE_MSG(block_size == 1, "BSRs not support for this function yet");
+
+    manual_copy(X, Y);
+
+    for (lno_t c = 0; c < numCols; ++c) {
+      const offset_type beg = ptr(c);
+      const offset_type end = ptr(c + 1);
+      for (offset_type k = beg; k < end; ++k) {
         const lno_t r       = ind(k);
         const scalar_t A_rc = STS::conj(val(k));
         /*(vqd 20 Jul 2020) This assumes that the diagonal entry
@@ -813,124 +608,6 @@
         }
       }  // for each entry A_rc in the current column c
     }    // for each column c
-
-    // Last iteration: c = 0.
-    {
-      const offset_type beg = ptr(0);
-      const scalar_t A_rc   = STS::conj(val(beg));
-      /*(vqd 20 Jul 2020) This assumes that the diagonal entry
-        has equal local row and column indices.  That may not
-        necessarily hold, depending on the row and column Maps.  See
-        note above.*/
-      for (lno_t j = 0; j < numVecs; ++j) {
-        X(0, j) = X(0, j) / A_rc;
-      }
-    }
-  }
-
-=======
->>>>>>> 5b116ec9
-  static void lowerTriSolveCsc(RangeMultiVectorType X, const CrsMatrixType& A, DomainMultiVectorType Y) {
-    const lno_t numRows = A.numRows();
-    if (numRows == 0) return;
-
-    const lno_t numCols                      = A.numCols();
-    const lno_t numPointRows                 = A.numPointRows();
-    const lno_t block_size                   = numPointRows / numRows;
-    const lno_t numVecs                      = X.extent(1);
-    typename CrsMatrixType::row_map_type ptr = A.graph.row_map;
-    typename CrsMatrixType::index_type ind   = A.graph.entries;
-    typename CrsMatrixType::values_type val  = A.values;
-
-    KK_REQUIRE_MSG(block_size == 1, "BSRs not support for this function yet");
-
-    manual_copy(X, Y);
-
-    for (lno_t c = 0; c < numCols; ++c) {
-      const offset_type beg = ptr(c);
-      const offset_type end = ptr(c + 1);
-      for (offset_type k = beg; k < end; ++k) {
-        const lno_t r       = ind(k);
-        const scalar_t A_rc = val(k);
-        /*(vqd 20 Jul 2020) This assumes that the diagonal entry
-          has equal local row and column indices.  That may not
-          necessarily hold, depending on the row and column Maps.  See
-          note above.*/
-        for (lno_t j = 0; j < numVecs; ++j) {
-          if (r == c) {
-            X(c, j) = X(c, j) / A_rc;
-          } else {
-            X(r, j) -= A_rc * X(c, j);
-          }
-        }
-      }  // for each entry A_rc in the current column c
-    }    // for each column c
-  }
-
-  static void lowerTriSolveCscUnitDiagConj(RangeMultiVectorType X, const CrsMatrixType& A, DomainMultiVectorType Y) {
-    const lno_t numRows = A.numRows();
-    if (numRows == 0) return;
-
-    const lno_t numCols                      = A.numCols();
-    const lno_t numPointRows                 = A.numPointRows();
-    const lno_t block_size                   = numPointRows / numRows;
-    const lno_t numVecs                      = X.extent(1);
-    typename CrsMatrixType::row_map_type ptr = A.graph.row_map;
-    typename CrsMatrixType::index_type ind   = A.graph.entries;
-    typename CrsMatrixType::values_type val  = A.values;
-
-    KK_REQUIRE_MSG(block_size == 1, "BSRs not support for this function yet");
-
-    manual_copy(X, Y);
-
-    for (lno_t c = 0; c < numCols; ++c) {
-      const offset_type beg = ptr(c);
-      const offset_type end = ptr(c + 1);
-      for (offset_type k = beg; k < end; ++k) {
-        const lno_t r       = ind(k);
-        const scalar_t A_rc = STS::conj(val(k));
-        for (lno_t j = 0; j < numVecs; ++j) {
-          X(r, j) -= A_rc * X(c, j);
-        }
-      }  // for each entry A_rc in the current column c
-    }    // for each column c
-  }
-
-  static void lowerTriSolveCscConj(RangeMultiVectorType X, const CrsMatrixType& A, DomainMultiVectorType Y) {
-    const lno_t numRows = A.numRows();
-    if (numRows == 0) return;
-
-    const lno_t numCols                      = A.numCols();
-    const lno_t numPointRows                 = A.numPointRows();
-    const lno_t block_size                   = numPointRows / numRows;
-    const lno_t numVecs                      = X.extent(1);
-    typename CrsMatrixType::row_map_type ptr = A.graph.row_map;
-    typename CrsMatrixType::index_type ind   = A.graph.entries;
-    typename CrsMatrixType::values_type val  = A.values;
-
-    KK_REQUIRE_MSG(block_size == 1, "BSRs not support for this function yet");
-
-    manual_copy(X, Y);
-
-    for (lno_t c = 0; c < numCols; ++c) {
-      const offset_type beg = ptr(c);
-      const offset_type end = ptr(c + 1);
-      for (offset_type k = beg; k < end; ++k) {
-        const lno_t r       = ind(k);
-        const scalar_t A_rc = STS::conj(val(k));
-        /*(vqd 20 Jul 2020) This assumes that the diagonal entry
-          has equal local row and column indices.  That may not
-          necessarily hold, depending on the row and column Maps.  See
-          note above.*/
-        for (lno_t j = 0; j < numVecs; ++j) {
-          if (r == c) {
-            X(c, j) = X(c, j) / A_rc;
-          } else {
-            X(r, j) -= A_rc * X(c, j);
-          }
-        }
-      }  // for each entry A_rc in the current column c
-    }    // for each column c
   }
 };
 
