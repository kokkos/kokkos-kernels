//@HEADER
// ************************************************************************
//
//                        Kokkos v. 4.0
//       Copyright (2022) National Technology & Engineering
//               Solutions of Sandia, LLC (NTESS).
//
// Under the terms of Contract DE-NA0003525 with NTESS,
// the U.S. Government retains certain rights in this software.
//
// Part of Kokkos, under the Apache License v2.0 with LLVM Exceptions.
// See https://kokkos.org/LICENSE for license information.
// SPDX-License-Identifier: Apache-2.0 WITH LLVM-exception
//
//@HEADER

#ifndef KOKKOSSPARSE_TRSV_IMPL_HPP_
#define KOKKOSSPARSE_TRSV_IMPL_HPP_

/// \file KokkosSparse_trsv_impl.hpp
/// \brief Implementation(s) of sequential sparse triangular solve.

#include <KokkosKernels_config.h>
#include <Kokkos_ArithTraits.hpp>
#include "KokkosBatched_Axpy.hpp"
#include "KokkosBatched_Gemm_Decl.hpp"
#include "KokkosBatched_Gemm_Serial_Impl.hpp"
#include "KokkosBatched_Gesv.hpp"
#include "KokkosBlas2_gemv.hpp"
#include "KokkosBlas1_set.hpp"

namespace KokkosSparse {
namespace Impl {
namespace Sequential {

<<<<<<< HEAD
template <class CrsMatrixType, class DomainMultiVectorType,
          class RangeMultiVectorType>
struct TrsvWrap {
  using offset_type =
      typename CrsMatrixType::row_map_type::non_const_value_type;
  using lno_t    = typename CrsMatrixType::index_type::non_const_value_type;
  using scalar_t = typename CrsMatrixType::values_type::non_const_value_type;
  using device_t = typename CrsMatrixType::device_type;
  using sview_1d = typename Kokkos::View<scalar_t*, device_t>;
  using STS      = Kokkos::ArithTraits<scalar_t>;

  static inline void manual_copy(RangeMultiVectorType X,
                                 DomainMultiVectorType Y) {
=======
template <class CrsMatrixType, class DomainMultiVectorType, class RangeMultiVectorType>
struct TrsvWrap {
  using offset_type = typename CrsMatrixType::row_map_type::non_const_value_type;
  using lno_t       = typename CrsMatrixType::index_type::non_const_value_type;
  using scalar_t    = typename CrsMatrixType::values_type::non_const_value_type;
  using device_t    = typename CrsMatrixType::device_type;
  using sview_1d    = typename Kokkos::View<scalar_t*, device_t>;
  using STS         = Kokkos::ArithTraits<scalar_t>;

  static inline void manual_copy(RangeMultiVectorType X, DomainMultiVectorType Y) {
>>>>>>> 8e442f59
    auto numRows = X.extent(0);
    auto numVecs = X.extent(1);
    for (decltype(numRows) i = 0; i < numRows; ++i) {
      for (decltype(numVecs) j = 0; j < numVecs; ++j) {
        X(i, j) = Y(i, j);
      }
    }
  }

  struct CommonUnblocked {
    CommonUnblocked(const lno_t block_size) {
<<<<<<< HEAD
      KK_REQUIRE_MSG(block_size == 1,
                     "Tried to use block_size>1 for non-block-enabled Common");
    }

    scalar_t zero() { return STS::zero(); }

=======
      KK_REQUIRE_MSG(block_size == 1, "Tried to use block_size>1 for non-block-enabled Common");
    }

    scalar_t zero() { return STS::zero(); }

>>>>>>> 8e442f59
    template <typename ValuesView>
    scalar_t get(const ValuesView& vals, const offset_type i) {
      return vals(i);
    }

    void pluseq(scalar_t& lhs, const scalar_t& rhs) { lhs += rhs; }
<<<<<<< HEAD

    void gemv(RangeMultiVectorType X, const scalar_t& A, const lno_t r,
              const lno_t c, const lno_t j, const char = 'N') {
      X(r, j) -= A * X(c, j);
    }

    template <bool IsLower, bool Transpose = false>
    void divide(RangeMultiVectorType X, const scalar_t& A, const lno_t r,
                const lno_t j) {
      X(r, j) /= A;
    }
=======

    void gemv(RangeMultiVectorType X, const scalar_t& A, const lno_t r, const lno_t c, const lno_t j,
              const char = 'N') {
      X(r, j) -= A * X(c, j);
    }

    template <bool IsLower, bool Transpose = false>
    void divide(RangeMultiVectorType X, const scalar_t& A, const lno_t r, const lno_t j) {
      X(r, j) /= A;
    }
>>>>>>> 8e442f59
  };

  struct CommonBlocked {
    // BSR data is in LayoutRight!
    using Layout = Kokkos::LayoutRight;

<<<<<<< HEAD
    using UBlock = Kokkos::View<
        scalar_t**, Layout, typename CrsMatrixType::device_type,
        Kokkos::MemoryTraits<Kokkos::Unmanaged | Kokkos::RandomAccess> >;

    using Block =
        Kokkos::View<scalar_t**, Layout, typename CrsMatrixType::device_type,
                     Kokkos::MemoryTraits<Kokkos::RandomAccess> >;

    using Vector = Kokkos::View<scalar_t*, typename CrsMatrixType::device_type,
                                Kokkos::MemoryTraits<Kokkos::RandomAccess> >;

    using UVector = Kokkos::View<
        scalar_t*, typename CrsMatrixType::device_type,
        Kokkos::MemoryTraits<Kokkos::Unmanaged | Kokkos::RandomAccess> >;
=======
    using UBlock = Kokkos::View<scalar_t**, Layout, typename CrsMatrixType::device_type,
                                Kokkos::MemoryTraits<Kokkos::Unmanaged | Kokkos::RandomAccess> >;

    using Block = Kokkos::View<scalar_t**, Layout, typename CrsMatrixType::device_type,
                               Kokkos::MemoryTraits<Kokkos::RandomAccess> >;

    using Vector =
        Kokkos::View<scalar_t*, typename CrsMatrixType::device_type, Kokkos::MemoryTraits<Kokkos::RandomAccess> >;

    using UVector = Kokkos::View<scalar_t*, typename CrsMatrixType::device_type,
                                 Kokkos::MemoryTraits<Kokkos::Unmanaged | Kokkos::RandomAccess> >;
>>>>>>> 8e442f59

    lno_t m_block_size;
    lno_t m_block_items;
    Vector m_ones;
    Block m_data;
    Block m_tmp;    // Needed for SerialGesv
    UBlock m_utmp;  // Needed for SerialGesv
    Vector m_vec_data1;
    Vector m_vec_data2;

    CommonBlocked(const lno_t block_size)
        : m_block_size(block_size),
          m_block_items(block_size * block_size),
          m_ones("ones", block_size),
          m_data("m_data", block_size, block_size),
          m_tmp("m_tmp", block_size, block_size + 4),
          m_utmp(m_tmp.data(), block_size, block_size + 4),
          m_vec_data1("m_vec_data1", block_size),
          m_vec_data2("m_vec_data2", block_size) {
      Kokkos::deep_copy(m_ones, 1.0);
    }

    UBlock zero() {
      UBlock block(m_data.data(), m_block_size, m_block_size);
      KokkosBlas::SerialSet::invoke(STS::zero(), block);
      return block;
<<<<<<< HEAD
    }

    template <typename ValuesView>
    UBlock get(const ValuesView& vals, const offset_type i) {
      scalar_t* data = const_cast<scalar_t*>(vals.data());
      UBlock rv(data + (i * m_block_items), m_block_size, m_block_size);
      return rv;
    }

    void pluseq(UBlock& lhs, const UBlock& rhs) {
      KokkosBatched::SerialAxpy::invoke(m_ones, rhs, lhs);
    }

    void gemv(RangeMultiVectorType X, const UBlock& A, const lno_t r,
              const lno_t c, const lno_t j, const char transpose = 'N') {
      // Create and populate x and y
      UVector x(m_vec_data1.data(), m_block_size);
      UVector y(m_vec_data2.data(), m_block_size);
      for (lno_t b = 0; b < m_block_size; ++b) {
        x(b) = X(c * m_block_size + b, j);
        y(b) = X(r * m_block_size + b, j);
      }

      KokkosBlas::Experimental::serial_gemv(transpose, -1, A, x, 1, y);

      for (lno_t b = 0; b < m_block_size; ++b) {
        X(r * m_block_size + b, j) = y(b);
      }
    }

    template <bool IsLower, bool Transpose = false>
    void divide(RangeMultiVectorType X, const UBlock& A, const lno_t r,
                const lno_t j) {
      UVector x(m_vec_data1.data(), m_block_size);
      UVector y(m_vec_data2.data(), m_block_size);
      for (lno_t b = 0; b < m_block_size; ++b) {
        y(b) = X(r * m_block_size + b, j);
      }

      // if StaticPivoting is used, there are compiler errors related to
      // comparing complex and non-complex.
      using Algo = KokkosBatched::Gesv::NoPivoting;

=======
    }

    template <typename ValuesView>
    UBlock get(const ValuesView& vals, const offset_type i) {
      scalar_t* data = const_cast<scalar_t*>(vals.data());
      UBlock rv(data + (i * m_block_items), m_block_size, m_block_size);
      return rv;
    }

    void pluseq(UBlock& lhs, const UBlock& rhs) { KokkosBatched::SerialAxpy::invoke(m_ones, rhs, lhs); }

    void gemv(RangeMultiVectorType X, const UBlock& A, const lno_t r, const lno_t c, const lno_t j,
              const char transpose = 'N') {
      // Create and populate x and y
      UVector x(m_vec_data1.data(), m_block_size);
      UVector y(m_vec_data2.data(), m_block_size);
      for (lno_t b = 0; b < m_block_size; ++b) {
        x(b) = X(c * m_block_size + b, j);
        y(b) = X(r * m_block_size + b, j);
      }

      KokkosBlas::Experimental::serial_gemv(transpose, -1, A, x, 1, y);

      for (lno_t b = 0; b < m_block_size; ++b) {
        X(r * m_block_size + b, j) = y(b);
      }
    }

    template <bool IsLower, bool Transpose = false>
    void divide(RangeMultiVectorType X, const UBlock& A, const lno_t r, const lno_t j) {
      UVector x(m_vec_data1.data(), m_block_size);
      UVector y(m_vec_data2.data(), m_block_size);
      for (lno_t b = 0; b < m_block_size; ++b) {
        y(b) = X(r * m_block_size + b, j);
      }

      // if StaticPivoting is used, there are compiler errors related to
      // comparing complex and non-complex.
      using Algo = KokkosBatched::Gesv::NoPivoting;

>>>>>>> 8e442f59
      KokkosBatched::SerialGesv<Algo>::invoke(A, x, y, m_utmp);

      for (lno_t b = 0; b < m_block_size; ++b) {
        X(r * m_block_size + b, j) = x(b);
      }
    }
  };

<<<<<<< HEAD
  using CommonOps = std::conditional_t<
      KokkosSparse::Experimental::is_bsr_matrix<CrsMatrixType>::value,
      CommonBlocked, CommonUnblocked>;

  static void lowerTriSolveCsrUnitDiag(RangeMultiVectorType X,
                                       const CrsMatrixType& A,
                                       DomainMultiVectorType Y) {
=======
  using CommonOps = std::conditional_t<KokkosSparse::Experimental::is_bsr_matrix<CrsMatrixType>::value, CommonBlocked,
                                       CommonUnblocked>;

  static void lowerTriSolveCsrUnitDiag(RangeMultiVectorType X, const CrsMatrixType& A, DomainMultiVectorType Y) {
>>>>>>> 8e442f59
    const lno_t numRows = A.numRows();
    if (numRows == 0) return;

    const lno_t numPointRows                 = A.numPointRows();
    const lno_t block_size                   = numPointRows / numRows;
    const lno_t numVecs                      = X.extent(1);
    typename CrsMatrixType::row_map_type ptr = A.graph.row_map;
    typename CrsMatrixType::index_type ind   = A.graph.entries;
    typename CrsMatrixType::values_type val  = A.values;

    KK_REQUIRE_MSG(block_size == 1, "BSRs not support for this function yet");

    manual_copy(X, Y);

    for (lno_t r = 0; r < numRows; ++r) {
      const offset_type beg = ptr(r);
      const offset_type end = ptr(r + 1);
      for (offset_type k = beg; k < end; ++k) {
        const scalar_t A_rc = val(k);
        const lno_t c       = ind(k);
        for (lno_t j = 0; j < numVecs; ++j) {
          X(r, j) -= A_rc * X(c, j);
        }
      }  // for each entry A_rc in the current row r
    }    // for each row r
  }

<<<<<<< HEAD
  static void lowerTriSolveCsr(RangeMultiVectorType X, const CrsMatrixType& A,
                               DomainMultiVectorType Y) {
=======
  static void lowerTriSolveCsr(RangeMultiVectorType X, const CrsMatrixType& A, DomainMultiVectorType Y) {
>>>>>>> 8e442f59
    const lno_t numRows = A.numRows();
    if (numRows == 0) return;

    const lno_t numPointRows                 = A.numPointRows();
    const lno_t block_size                   = numPointRows / numRows;
    const lno_t numVecs                      = X.extent(1);
    typename CrsMatrixType::row_map_type ptr = A.graph.row_map;
    typename CrsMatrixType::index_type ind   = A.graph.entries;
    typename CrsMatrixType::values_type val  = A.values;

    CommonOps co(block_size);

    manual_copy(X, Y);

    for (lno_t r = 0; r < numRows; ++r) {
      auto A_rr             = co.zero();
      const offset_type beg = ptr(r);
      const offset_type end = ptr(r + 1);

      for (offset_type k = beg; k < end; ++k) {
        const auto A_rc = co.get(val, k);
        const lno_t c   = ind(k);
        // FIXME (mfh 28 Aug 2014) This assumes that the diagonal entry
        // has equal local row and column indices.  That may not
        // necessarily hold, depending on the row and column Maps.  The
        // way to fix this would be for Tpetra::CrsMatrix to remember
        // the local column index of the diagonal entry (if there is
        // one) in each row, and pass that along to this function.
        if (r == c) {
          co.pluseq(A_rr, A_rc);
        } else {
          for (lno_t j = 0; j < numVecs; ++j) {
            co.gemv(X, A_rc, r, c, j);
          }
        }
      }  // for each entry A_rc in the current row r
      for (lno_t j = 0; j < numVecs; ++j) {
        co.template divide<true>(X, A_rr, r, j);
      }
    }  // for each row r
  }
<<<<<<< HEAD

  static void upperTriSolveCsrUnitDiag(RangeMultiVectorType X,
                                       const CrsMatrixType& A,
                                       DomainMultiVectorType Y) {
    const lno_t numRows = A.numRows();
    if (numRows == 0) return;

=======

  static void upperTriSolveCsrUnitDiag(RangeMultiVectorType X, const CrsMatrixType& A, DomainMultiVectorType Y) {
    const lno_t numRows = A.numRows();
    if (numRows == 0) return;

>>>>>>> 8e442f59
    const lno_t numPointRows                 = A.numPointRows();
    const lno_t block_size                   = numPointRows / numRows;
    const lno_t numVecs                      = X.extent(1);
    typename CrsMatrixType::row_map_type ptr = A.graph.row_map;
    typename CrsMatrixType::index_type ind   = A.graph.entries;
    typename CrsMatrixType::values_type val  = A.values;

    KK_REQUIRE_MSG(block_size == 1, "BSRs not support for this function yet");

    manual_copy(X, Y);

    // If lno_t is unsigned and numRows is 0, the loop
    // below will have entirely the wrong number of iterations.
    if (numRows == 0) {
      return;
    }

    // Don't use r >= 0 as the test, because that fails if
    // lno_t is unsigned.  We do r == 0 (last
    // iteration) below.
    for (lno_t r = numRows - 1; r != 0; --r) {
      const offset_type beg = ptr(r);
      const offset_type end = ptr(r + 1);
      for (offset_type k = beg; k < end; ++k) {
        const scalar_t A_rc = val(k);
        const lno_t c       = ind(k);
        for (lno_t j = 0; j < numVecs; ++j) {
          X(r, j) -= A_rc * X(c, j);
        }
      }  // for each entry A_rc in the current row r
    }    // for each row r

    // Last iteration: r = 0.
    {
      const lno_t r         = 0;
      const offset_type beg = ptr(r);
      const offset_type end = ptr(r + 1);
      for (offset_type k = beg; k < end; ++k) {
        const scalar_t A_rc = val(k);
        const lno_t c       = ind(k);
        for (lno_t j = 0; j < numVecs; ++j) {
          X(r, j) -= A_rc * X(c, j);
        }
      }  // for each entry A_rc in the current row r
    }    // last iteration: r = 0
  }

<<<<<<< HEAD
  static void upperTriSolveCsr(RangeMultiVectorType X, const CrsMatrixType& A,
                               DomainMultiVectorType Y) {
=======
  static void upperTriSolveCsr(RangeMultiVectorType X, const CrsMatrixType& A, DomainMultiVectorType Y) {
>>>>>>> 8e442f59
    const lno_t numRows = A.numRows();
    if (numRows == 0) return;

    const lno_t numPointRows                 = A.numPointRows();
    const lno_t block_size                   = numPointRows / numRows;
    const lno_t numVecs                      = X.extent(1);
    typename CrsMatrixType::row_map_type ptr = A.graph.row_map;
    typename CrsMatrixType::index_type ind   = A.graph.entries;
    typename CrsMatrixType::values_type val  = A.values;

    CommonOps co(block_size);

    manual_copy(X, Y);

    // If lno_t is unsigned and numRows is 0, the loop
    // below will have entirely the wrong number of iterations.
    if (numRows == 0) {
      return;
    }

    // Don't use r >= 0 as the test, because that fails if
    // lno_t is unsigned.  We do r == 0 (last
    // iteration) below.
    for (lno_t r = numRows - 1; r != 0; --r) {
      const offset_type beg = ptr(r);
      const offset_type end = ptr(r + 1);
      auto A_rr             = co.zero();
      for (offset_type k = beg; k < end; ++k) {
        const auto A_rc = co.get(val, k);
        const lno_t c   = ind(k);
        if (r == c) {
          co.pluseq(A_rr, A_rc);
        } else {
          for (lno_t j = 0; j < numVecs; ++j) {
            co.gemv(X, A_rc, r, c, j);
          }
        }
      }  // for each entry A_rc in the current row r
      for (lno_t j = 0; j < numVecs; ++j) {
        co.template divide<false>(X, A_rr, r, j);
      }
    }  // for each row r

    // Last iteration: r = 0.
    {
      const lno_t r         = 0;
      const offset_type beg = ptr(r);
      const offset_type end = ptr(r + 1);
      auto A_rr             = co.zero();
      for (offset_type k = beg; k < end; ++k) {
        const auto A_rc = co.get(val, k);
        const lno_t c   = ind(k);
        if (r == c) {
          co.pluseq(A_rr, A_rc);
        } else {
          for (lno_t j = 0; j < numVecs; ++j) {
            co.gemv(X, A_rc, r, c, j);
          }
        }
      }  // for each entry A_rc in the current row r
      for (lno_t j = 0; j < numVecs; ++j) {
        co.template divide<false>(X, A_rr, r, j);
      }
    }  // last iteration: r = 0
  }
<<<<<<< HEAD

  static void upperTriSolveCscUnitDiag(RangeMultiVectorType X,
                                       const CrsMatrixType& A,
                                       DomainMultiVectorType Y) {
    const lno_t numRows = A.numRows();
    if (numRows == 0) return;

    const lno_t numCols                      = A.numCols();
    const lno_t numPointRows                 = A.numPointRows();
    const lno_t block_size                   = numPointRows / numRows;
    const lno_t numVecs                      = X.extent(1);
    typename CrsMatrixType::row_map_type ptr = A.graph.row_map;
    typename CrsMatrixType::index_type ind   = A.graph.entries;
    typename CrsMatrixType::values_type val  = A.values;

=======

  static void upperTriSolveCscUnitDiag(RangeMultiVectorType X, const CrsMatrixType& A, DomainMultiVectorType Y) {
    const lno_t numRows = A.numRows();
    if (numRows == 0) return;

    const lno_t numCols                      = A.numCols();
    const lno_t numPointRows                 = A.numPointRows();
    const lno_t block_size                   = numPointRows / numRows;
    const lno_t numVecs                      = X.extent(1);
    typename CrsMatrixType::row_map_type ptr = A.graph.row_map;
    typename CrsMatrixType::index_type ind   = A.graph.entries;
    typename CrsMatrixType::values_type val  = A.values;

>>>>>>> 8e442f59
    KK_REQUIRE_MSG(block_size == 1, "BSRs not support for this function yet");

    manual_copy(X, Y);

    // If lno_t is unsigned and numCols is 0, the loop
    // below will have entirely the wrong number of iterations.
    if (numCols == 0) {
      return;
    }

    // Don't use c >= 0 as the test, because that fails if
    // lno_t is unsigned.  We do c == 0 (last
    // iteration) below.
    for (lno_t c = numCols - 1; c != 0; --c) {
      const offset_type beg = ptr(c);
      const offset_type end = ptr(c + 1);
      for (offset_type k = beg; k < end; ++k) {
        const scalar_t A_rc = val(k);
        const lno_t r       = ind(k);
        for (lno_t j = 0; j < numVecs; ++j) {
          X(r, j) -= A_rc * X(c, j);
        }
      }  // for each entry A_rc in the current column c
    }    // for each column c

    // Last iteration: c = 0.
    {
      const lno_t c         = 0;
      const offset_type beg = ptr(c);
      const offset_type end = ptr(c + 1);
      for (offset_type k = beg; k < end; ++k) {
        const scalar_t A_rc = val(k);
        const lno_t r       = ind(k);
        for (lno_t j = 0; j < numVecs; ++j) {
          X(r, j) -= A_rc * X(c, j);
        }
      }  // for each entry A_rc in the current column c
    }
  }

<<<<<<< HEAD
  static void upperTriSolveCsc(RangeMultiVectorType X, const CrsMatrixType& A,
                               DomainMultiVectorType Y) {
=======
  static void upperTriSolveCsc(RangeMultiVectorType X, const CrsMatrixType& A, DomainMultiVectorType Y) {
>>>>>>> 8e442f59
    const lno_t numRows = A.numRows();
    if (numRows == 0) return;

    const lno_t numCols                      = A.numCols();
    const lno_t numPointRows                 = A.numPointRows();
    const lno_t block_size                   = numPointRows / numRows;
    const lno_t numVecs                      = X.extent(1);
    typename CrsMatrixType::row_map_type ptr = A.graph.row_map;
    typename CrsMatrixType::index_type ind   = A.graph.entries;
    typename CrsMatrixType::values_type val  = A.values;

    manual_copy(X, Y);

    KK_REQUIRE_MSG(block_size == 1, "BSRs not support for this function yet");

    // If lno_t is unsigned and numCols is 0, the loop
    // below will have entirely the wrong number of iterations.
    if (numCols == 0) {
      return;
    }

    // Don't use c >= 0 as the test, because that fails if
    // lno_t is unsigned.  We do c == 0 (last
    // iteration) below.
    for (lno_t c = numCols - 1; c != 0; --c) {
      const offset_type beg = ptr(c);
      const offset_type end = ptr(c + 1);
      for (offset_type k = end - 1; k >= beg; --k) {
        const lno_t r   = ind(k);
        const auto A_rc = val(k);
        /*(vqd 20 Jul 2020) This assumes that the diagonal entry
          has equal local row and column indices.  That may not
          necessarily hold, depending on the row and column Maps.  See
          note above.*/
        for (lno_t j = 0; j < numVecs; ++j) {
          if (r == c) {
            X(c, j) = X(c, j) / A_rc;
          } else {
            X(r, j) -= A_rc * X(c, j);
          }
        }
      }  // for each entry A_rc in the current column c
    }    // for each column c

    // Last iteration: c = 0.
    {
      const offset_type beg = ptr(0);
      const auto A_rc       = val(beg);
      /*(vqd 20 Jul 2020) This assumes that the diagonal entry
        has equal local row and column indices.  That may not
        necessarily hold, depending on the row and column Maps.  See
        note above.*/
      for (lno_t j = 0; j < numVecs; ++j) {
        X(0, j) = X(0, j) / A_rc;
      }
<<<<<<< HEAD
    }
  }

  static void lowerTriSolveCscUnitDiag(RangeMultiVectorType X,
                                       const CrsMatrixType& A,
                                       DomainMultiVectorType Y) {
    const lno_t numRows = A.numRows();
    if (numRows == 0) return;

    const lno_t numCols                      = A.numCols();
    const lno_t numPointRows                 = A.numPointRows();
    const lno_t block_size                   = numPointRows / numRows;
    const lno_t numVecs                      = X.extent(1);
    typename CrsMatrixType::row_map_type ptr = A.graph.row_map;
    typename CrsMatrixType::index_type ind   = A.graph.entries;
    typename CrsMatrixType::values_type val  = A.values;

    KK_REQUIRE_MSG(block_size == 1, "BSRs not support for this function yet");

    manual_copy(X, Y);

    for (lno_t c = 0; c < numCols; ++c) {
      const offset_type beg = ptr(c);
      const offset_type end = ptr(c + 1);
      for (offset_type k = beg; k < end; ++k) {
        const lno_t r       = ind(k);
        const scalar_t A_rc = val(k);
        for (lno_t j = 0; j < numVecs; ++j) {
          X(r, j) -= A_rc * X(c, j);
        }
      }  // for each entry A_rc in the current column c
    }    // for each column c
  }

  static void upperTriSolveCscUnitDiagConj(RangeMultiVectorType X,
                                           const CrsMatrixType& A,
                                           DomainMultiVectorType Y) {
    const lno_t numRows = A.numRows();
    if (numRows == 0) return;

    const lno_t numCols                      = A.numCols();
    const lno_t numPointRows                 = A.numPointRows();
    const lno_t block_size                   = numPointRows / numRows;
    const lno_t numVecs                      = X.extent(1);
    typename CrsMatrixType::row_map_type ptr = A.graph.row_map;
    typename CrsMatrixType::index_type ind   = A.graph.entries;
    typename CrsMatrixType::values_type val  = A.values;

    KK_REQUIRE_MSG(block_size == 1, "BSRs not support for this function yet");

    manual_copy(X, Y);

    // If lno_t is unsigned and numCols is 0, the loop
    // below will have entirely the wrong number of iterations.
    if (numCols == 0) {
      return;
    }

    // Don't use c >= 0 as the test, because that fails if
    // lno_t is unsigned.  We do c == 0 (last
    // iteration) below.
    for (lno_t c = numCols - 1; c != 0; --c) {
      const offset_type beg = ptr(c);
      const offset_type end = ptr(c + 1);
      for (offset_type k = beg; k < end; ++k) {
        const lno_t r       = ind(k);
        const scalar_t A_rc = STS::conj(val(k));
        for (lno_t j = 0; j < numVecs; ++j) {
          X(r, j) -= A_rc * X(c, j);
        }
      }  // for each entry A_rc in the current column c
    }    // for each column c

    // Last iteration: c = 0.
    {
      const lno_t c         = 0;
      const offset_type beg = ptr(c);
      const offset_type end = ptr(c + 1);
      for (offset_type k = beg; k < end; ++k) {
        const lno_t r       = ind(k);
        const scalar_t A_rc = STS::conj(val(k));
        for (lno_t j = 0; j < numVecs; ++j) {
          X(r, j) -= A_rc * X(c, j);
        }
      }  // for each entry A_rc in the current column c
    }
  }

  static void upperTriSolveCscConj(RangeMultiVectorType X,
                                   const CrsMatrixType& A,
                                   DomainMultiVectorType Y) {
=======
    }
  }

  static void lowerTriSolveCscUnitDiag(RangeMultiVectorType X, const CrsMatrixType& A, DomainMultiVectorType Y) {
    const lno_t numRows = A.numRows();
    if (numRows == 0) return;

    const lno_t numCols                      = A.numCols();
    const lno_t numPointRows                 = A.numPointRows();
    const lno_t block_size                   = numPointRows / numRows;
    const lno_t numVecs                      = X.extent(1);
    typename CrsMatrixType::row_map_type ptr = A.graph.row_map;
    typename CrsMatrixType::index_type ind   = A.graph.entries;
    typename CrsMatrixType::values_type val  = A.values;

    KK_REQUIRE_MSG(block_size == 1, "BSRs not support for this function yet");

    manual_copy(X, Y);

    for (lno_t c = 0; c < numCols; ++c) {
      const offset_type beg = ptr(c);
      const offset_type end = ptr(c + 1);
      for (offset_type k = beg; k < end; ++k) {
        const lno_t r       = ind(k);
        const scalar_t A_rc = val(k);
        for (lno_t j = 0; j < numVecs; ++j) {
          X(r, j) -= A_rc * X(c, j);
        }
      }  // for each entry A_rc in the current column c
    }    // for each column c
  }

  static void upperTriSolveCscUnitDiagConj(RangeMultiVectorType X, const CrsMatrixType& A, DomainMultiVectorType Y) {
>>>>>>> 8e442f59
    const lno_t numRows = A.numRows();
    if (numRows == 0) return;

    const lno_t numCols                      = A.numCols();
    const lno_t numPointRows                 = A.numPointRows();
    const lno_t block_size                   = numPointRows / numRows;
    const lno_t numVecs                      = X.extent(1);
    typename CrsMatrixType::row_map_type ptr = A.graph.row_map;
    typename CrsMatrixType::index_type ind   = A.graph.entries;
    typename CrsMatrixType::values_type val  = A.values;

    KK_REQUIRE_MSG(block_size == 1, "BSRs not support for this function yet");

    manual_copy(X, Y);

    // If lno_t is unsigned and numCols is 0, the loop
    // below will have entirely the wrong number of iterations.
    if (numCols == 0) {
      return;
<<<<<<< HEAD
=======
    }

    // Don't use c >= 0 as the test, because that fails if
    // lno_t is unsigned.  We do c == 0 (last
    // iteration) below.
    for (lno_t c = numCols - 1; c != 0; --c) {
      const offset_type beg = ptr(c);
      const offset_type end = ptr(c + 1);
      for (offset_type k = beg; k < end; ++k) {
        const lno_t r       = ind(k);
        const scalar_t A_rc = STS::conj(val(k));
        for (lno_t j = 0; j < numVecs; ++j) {
          X(r, j) -= A_rc * X(c, j);
        }
      }  // for each entry A_rc in the current column c
    }    // for each column c

    // Last iteration: c = 0.
    {
      const lno_t c         = 0;
      const offset_type beg = ptr(c);
      const offset_type end = ptr(c + 1);
      for (offset_type k = beg; k < end; ++k) {
        const lno_t r       = ind(k);
        const scalar_t A_rc = STS::conj(val(k));
        for (lno_t j = 0; j < numVecs; ++j) {
          X(r, j) -= A_rc * X(c, j);
        }
      }  // for each entry A_rc in the current column c
>>>>>>> 8e442f59
    }

<<<<<<< HEAD
=======
  static void upperTriSolveCscConj(RangeMultiVectorType X, const CrsMatrixType& A, DomainMultiVectorType Y) {
    const lno_t numRows = A.numRows();
    if (numRows == 0) return;

    const lno_t numCols                      = A.numCols();
    const lno_t numPointRows                 = A.numPointRows();
    const lno_t block_size                   = numPointRows / numRows;
    const lno_t numVecs                      = X.extent(1);
    typename CrsMatrixType::row_map_type ptr = A.graph.row_map;
    typename CrsMatrixType::index_type ind   = A.graph.entries;
    typename CrsMatrixType::values_type val  = A.values;

    KK_REQUIRE_MSG(block_size == 1, "BSRs not support for this function yet");

    manual_copy(X, Y);

    // If lno_t is unsigned and numCols is 0, the loop
    // below will have entirely the wrong number of iterations.
    if (numCols == 0) {
      return;
    }

>>>>>>> 8e442f59
    // Don't use c >= 0 as the test, because that fails if
    // lno_t is unsigned.  We do c == 0 (last
    // iteration) below.
    for (lno_t c = numCols - 1; c != 0; --c) {
      const offset_type beg = ptr(c);
      const offset_type end = ptr(c + 1);
      for (offset_type k = end - 1; k >= beg; --k) {
        const lno_t r       = ind(k);
        const scalar_t A_rc = STS::conj(val(k));
        /*(vqd 20 Jul 2020) This assumes that the diagonal entry
          has equal local row and column indices.  That may not
          necessarily hold, depending on the row and column Maps.  See
          note above.*/
        for (lno_t j = 0; j < numVecs; ++j) {
          if (r == c) {
            X(c, j) = X(c, j) / A_rc;
          } else {
            X(r, j) -= A_rc * X(c, j);
          }
        }
      }  // for each entry A_rc in the current column c
    }    // for each column c

    // Last iteration: c = 0.
    {
      const offset_type beg = ptr(0);
      const scalar_t A_rc   = STS::conj(val(beg));
      /*(vqd 20 Jul 2020) This assumes that the diagonal entry
        has equal local row and column indices.  That may not
        necessarily hold, depending on the row and column Maps.  See
        note above.*/
      for (lno_t j = 0; j < numVecs; ++j) {
        X(0, j) = X(0, j) / A_rc;
      }
    }
  }

<<<<<<< HEAD
  static void lowerTriSolveCsc(RangeMultiVectorType X, const CrsMatrixType& A,
                               DomainMultiVectorType Y) {
=======
  static void lowerTriSolveCsc(RangeMultiVectorType X, const CrsMatrixType& A, DomainMultiVectorType Y) {
>>>>>>> 8e442f59
    const lno_t numRows = A.numRows();
    if (numRows == 0) return;

    const lno_t numCols                      = A.numCols();
    const lno_t numPointRows                 = A.numPointRows();
    const lno_t block_size                   = numPointRows / numRows;
    const lno_t numVecs                      = X.extent(1);
    typename CrsMatrixType::row_map_type ptr = A.graph.row_map;
    typename CrsMatrixType::index_type ind   = A.graph.entries;
    typename CrsMatrixType::values_type val  = A.values;

    KK_REQUIRE_MSG(block_size == 1, "BSRs not support for this function yet");

    manual_copy(X, Y);

    for (lno_t c = 0; c < numCols; ++c) {
      const offset_type beg = ptr(c);
      const offset_type end = ptr(c + 1);
      for (offset_type k = beg; k < end; ++k) {
        const lno_t r       = ind(k);
        const scalar_t A_rc = val(k);
        /*(vqd 20 Jul 2020) This assumes that the diagonal entry
          has equal local row and column indices.  That may not
          necessarily hold, depending on the row and column Maps.  See
          note above.*/
        for (lno_t j = 0; j < numVecs; ++j) {
          if (r == c) {
            X(c, j) = X(c, j) / A_rc;
          } else {
            X(r, j) -= A_rc * X(c, j);
          }
        }
      }  // for each entry A_rc in the current column c
    }    // for each column c
  }

<<<<<<< HEAD
  static void lowerTriSolveCscUnitDiagConj(RangeMultiVectorType X,
                                           const CrsMatrixType& A,
                                           DomainMultiVectorType Y) {
=======
  static void lowerTriSolveCscUnitDiagConj(RangeMultiVectorType X, const CrsMatrixType& A, DomainMultiVectorType Y) {
>>>>>>> 8e442f59
    const lno_t numRows = A.numRows();
    if (numRows == 0) return;

    const lno_t numCols                      = A.numCols();
    const lno_t numPointRows                 = A.numPointRows();
    const lno_t block_size                   = numPointRows / numRows;
    const lno_t numVecs                      = X.extent(1);
    typename CrsMatrixType::row_map_type ptr = A.graph.row_map;
    typename CrsMatrixType::index_type ind   = A.graph.entries;
    typename CrsMatrixType::values_type val  = A.values;

    KK_REQUIRE_MSG(block_size == 1, "BSRs not support for this function yet");

    manual_copy(X, Y);

    for (lno_t c = 0; c < numCols; ++c) {
      const offset_type beg = ptr(c);
      const offset_type end = ptr(c + 1);
      for (offset_type k = beg; k < end; ++k) {
        const lno_t r       = ind(k);
        const scalar_t A_rc = STS::conj(val(k));
        for (lno_t j = 0; j < numVecs; ++j) {
          X(r, j) -= A_rc * X(c, j);
        }
      }  // for each entry A_rc in the current column c
    }    // for each column c
  }

<<<<<<< HEAD
  static void lowerTriSolveCscConj(RangeMultiVectorType X,
                                   const CrsMatrixType& A,
                                   DomainMultiVectorType Y) {
=======
  static void lowerTriSolveCscConj(RangeMultiVectorType X, const CrsMatrixType& A, DomainMultiVectorType Y) {
>>>>>>> 8e442f59
    const lno_t numRows = A.numRows();
    if (numRows == 0) return;

    const lno_t numCols                      = A.numCols();
    const lno_t numPointRows                 = A.numPointRows();
    const lno_t block_size                   = numPointRows / numRows;
    const lno_t numVecs                      = X.extent(1);
    typename CrsMatrixType::row_map_type ptr = A.graph.row_map;
    typename CrsMatrixType::index_type ind   = A.graph.entries;
    typename CrsMatrixType::values_type val  = A.values;

    KK_REQUIRE_MSG(block_size == 1, "BSRs not support for this function yet");

    manual_copy(X, Y);

    for (lno_t c = 0; c < numCols; ++c) {
      const offset_type beg = ptr(c);
      const offset_type end = ptr(c + 1);
      for (offset_type k = beg; k < end; ++k) {
        const lno_t r       = ind(k);
        const scalar_t A_rc = STS::conj(val(k));
        /*(vqd 20 Jul 2020) This assumes that the diagonal entry
          has equal local row and column indices.  That may not
          necessarily hold, depending on the row and column Maps.  See
          note above.*/
        for (lno_t j = 0; j < numVecs; ++j) {
          if (r == c) {
            X(c, j) = X(c, j) / A_rc;
          } else {
            X(r, j) -= A_rc * X(c, j);
          }
        }
      }  // for each entry A_rc in the current column c
    }    // for each column c
  }
};

}  // namespace Sequential
}  // namespace Impl
}  // namespace KokkosSparse

#endif  // KOKKOSSPARSE_TRSV_IMPL_HPP_<|MERGE_RESOLUTION|>--- conflicted
+++ resolved
@@ -33,21 +33,6 @@
 namespace Impl {
 namespace Sequential {
 
-<<<<<<< HEAD
-template <class CrsMatrixType, class DomainMultiVectorType,
-          class RangeMultiVectorType>
-struct TrsvWrap {
-  using offset_type =
-      typename CrsMatrixType::row_map_type::non_const_value_type;
-  using lno_t    = typename CrsMatrixType::index_type::non_const_value_type;
-  using scalar_t = typename CrsMatrixType::values_type::non_const_value_type;
-  using device_t = typename CrsMatrixType::device_type;
-  using sview_1d = typename Kokkos::View<scalar_t*, device_t>;
-  using STS      = Kokkos::ArithTraits<scalar_t>;
-
-  static inline void manual_copy(RangeMultiVectorType X,
-                                 DomainMultiVectorType Y) {
-=======
 template <class CrsMatrixType, class DomainMultiVectorType, class RangeMultiVectorType>
 struct TrsvWrap {
   using offset_type = typename CrsMatrixType::row_map_type::non_const_value_type;
@@ -58,7 +43,6 @@
   using STS         = Kokkos::ArithTraits<scalar_t>;
 
   static inline void manual_copy(RangeMultiVectorType X, DomainMultiVectorType Y) {
->>>>>>> 8e442f59
     auto numRows = X.extent(0);
     auto numVecs = X.extent(1);
     for (decltype(numRows) i = 0; i < numRows; ++i) {
@@ -70,39 +54,17 @@
 
   struct CommonUnblocked {
     CommonUnblocked(const lno_t block_size) {
-<<<<<<< HEAD
-      KK_REQUIRE_MSG(block_size == 1,
-                     "Tried to use block_size>1 for non-block-enabled Common");
+      KK_REQUIRE_MSG(block_size == 1, "Tried to use block_size>1 for non-block-enabled Common");
     }
 
     scalar_t zero() { return STS::zero(); }
 
-=======
-      KK_REQUIRE_MSG(block_size == 1, "Tried to use block_size>1 for non-block-enabled Common");
-    }
-
-    scalar_t zero() { return STS::zero(); }
-
->>>>>>> 8e442f59
     template <typename ValuesView>
     scalar_t get(const ValuesView& vals, const offset_type i) {
       return vals(i);
     }
 
     void pluseq(scalar_t& lhs, const scalar_t& rhs) { lhs += rhs; }
-<<<<<<< HEAD
-
-    void gemv(RangeMultiVectorType X, const scalar_t& A, const lno_t r,
-              const lno_t c, const lno_t j, const char = 'N') {
-      X(r, j) -= A * X(c, j);
-    }
-
-    template <bool IsLower, bool Transpose = false>
-    void divide(RangeMultiVectorType X, const scalar_t& A, const lno_t r,
-                const lno_t j) {
-      X(r, j) /= A;
-    }
-=======
 
     void gemv(RangeMultiVectorType X, const scalar_t& A, const lno_t r, const lno_t c, const lno_t j,
               const char = 'N') {
@@ -113,29 +75,12 @@
     void divide(RangeMultiVectorType X, const scalar_t& A, const lno_t r, const lno_t j) {
       X(r, j) /= A;
     }
->>>>>>> 8e442f59
   };
 
   struct CommonBlocked {
     // BSR data is in LayoutRight!
     using Layout = Kokkos::LayoutRight;
 
-<<<<<<< HEAD
-    using UBlock = Kokkos::View<
-        scalar_t**, Layout, typename CrsMatrixType::device_type,
-        Kokkos::MemoryTraits<Kokkos::Unmanaged | Kokkos::RandomAccess> >;
-
-    using Block =
-        Kokkos::View<scalar_t**, Layout, typename CrsMatrixType::device_type,
-                     Kokkos::MemoryTraits<Kokkos::RandomAccess> >;
-
-    using Vector = Kokkos::View<scalar_t*, typename CrsMatrixType::device_type,
-                                Kokkos::MemoryTraits<Kokkos::RandomAccess> >;
-
-    using UVector = Kokkos::View<
-        scalar_t*, typename CrsMatrixType::device_type,
-        Kokkos::MemoryTraits<Kokkos::Unmanaged | Kokkos::RandomAccess> >;
-=======
     using UBlock = Kokkos::View<scalar_t**, Layout, typename CrsMatrixType::device_type,
                                 Kokkos::MemoryTraits<Kokkos::Unmanaged | Kokkos::RandomAccess> >;
 
@@ -147,7 +92,6 @@
 
     using UVector = Kokkos::View<scalar_t*, typename CrsMatrixType::device_type,
                                  Kokkos::MemoryTraits<Kokkos::Unmanaged | Kokkos::RandomAccess> >;
->>>>>>> 8e442f59
 
     lno_t m_block_size;
     lno_t m_block_items;
@@ -174,51 +118,6 @@
       UBlock block(m_data.data(), m_block_size, m_block_size);
       KokkosBlas::SerialSet::invoke(STS::zero(), block);
       return block;
-<<<<<<< HEAD
-    }
-
-    template <typename ValuesView>
-    UBlock get(const ValuesView& vals, const offset_type i) {
-      scalar_t* data = const_cast<scalar_t*>(vals.data());
-      UBlock rv(data + (i * m_block_items), m_block_size, m_block_size);
-      return rv;
-    }
-
-    void pluseq(UBlock& lhs, const UBlock& rhs) {
-      KokkosBatched::SerialAxpy::invoke(m_ones, rhs, lhs);
-    }
-
-    void gemv(RangeMultiVectorType X, const UBlock& A, const lno_t r,
-              const lno_t c, const lno_t j, const char transpose = 'N') {
-      // Create and populate x and y
-      UVector x(m_vec_data1.data(), m_block_size);
-      UVector y(m_vec_data2.data(), m_block_size);
-      for (lno_t b = 0; b < m_block_size; ++b) {
-        x(b) = X(c * m_block_size + b, j);
-        y(b) = X(r * m_block_size + b, j);
-      }
-
-      KokkosBlas::Experimental::serial_gemv(transpose, -1, A, x, 1, y);
-
-      for (lno_t b = 0; b < m_block_size; ++b) {
-        X(r * m_block_size + b, j) = y(b);
-      }
-    }
-
-    template <bool IsLower, bool Transpose = false>
-    void divide(RangeMultiVectorType X, const UBlock& A, const lno_t r,
-                const lno_t j) {
-      UVector x(m_vec_data1.data(), m_block_size);
-      UVector y(m_vec_data2.data(), m_block_size);
-      for (lno_t b = 0; b < m_block_size; ++b) {
-        y(b) = X(r * m_block_size + b, j);
-      }
-
-      // if StaticPivoting is used, there are compiler errors related to
-      // comparing complex and non-complex.
-      using Algo = KokkosBatched::Gesv::NoPivoting;
-
-=======
     }
 
     template <typename ValuesView>
@@ -259,7 +158,6 @@
       // comparing complex and non-complex.
       using Algo = KokkosBatched::Gesv::NoPivoting;
 
->>>>>>> 8e442f59
       KokkosBatched::SerialGesv<Algo>::invoke(A, x, y, m_utmp);
 
       for (lno_t b = 0; b < m_block_size; ++b) {
@@ -268,20 +166,10 @@
     }
   };
 
-<<<<<<< HEAD
-  using CommonOps = std::conditional_t<
-      KokkosSparse::Experimental::is_bsr_matrix<CrsMatrixType>::value,
-      CommonBlocked, CommonUnblocked>;
-
-  static void lowerTriSolveCsrUnitDiag(RangeMultiVectorType X,
-                                       const CrsMatrixType& A,
-                                       DomainMultiVectorType Y) {
-=======
   using CommonOps = std::conditional_t<KokkosSparse::Experimental::is_bsr_matrix<CrsMatrixType>::value, CommonBlocked,
                                        CommonUnblocked>;
 
   static void lowerTriSolveCsrUnitDiag(RangeMultiVectorType X, const CrsMatrixType& A, DomainMultiVectorType Y) {
->>>>>>> 8e442f59
     const lno_t numRows = A.numRows();
     if (numRows == 0) return;
 
@@ -309,12 +197,7 @@
     }    // for each row r
   }
 
-<<<<<<< HEAD
-  static void lowerTriSolveCsr(RangeMultiVectorType X, const CrsMatrixType& A,
-                               DomainMultiVectorType Y) {
-=======
   static void lowerTriSolveCsr(RangeMultiVectorType X, const CrsMatrixType& A, DomainMultiVectorType Y) {
->>>>>>> 8e442f59
     const lno_t numRows = A.numRows();
     if (numRows == 0) return;
 
@@ -356,21 +239,11 @@
       }
     }  // for each row r
   }
-<<<<<<< HEAD
-
-  static void upperTriSolveCsrUnitDiag(RangeMultiVectorType X,
-                                       const CrsMatrixType& A,
-                                       DomainMultiVectorType Y) {
-    const lno_t numRows = A.numRows();
-    if (numRows == 0) return;
-
-=======
 
   static void upperTriSolveCsrUnitDiag(RangeMultiVectorType X, const CrsMatrixType& A, DomainMultiVectorType Y) {
     const lno_t numRows = A.numRows();
     if (numRows == 0) return;
 
->>>>>>> 8e442f59
     const lno_t numPointRows                 = A.numPointRows();
     const lno_t block_size                   = numPointRows / numRows;
     const lno_t numVecs                      = X.extent(1);
@@ -418,12 +291,7 @@
     }    // last iteration: r = 0
   }
 
-<<<<<<< HEAD
-  static void upperTriSolveCsr(RangeMultiVectorType X, const CrsMatrixType& A,
-                               DomainMultiVectorType Y) {
-=======
   static void upperTriSolveCsr(RangeMultiVectorType X, const CrsMatrixType& A, DomainMultiVectorType Y) {
->>>>>>> 8e442f59
     const lno_t numRows = A.numRows();
     if (numRows == 0) return;
 
@@ -489,11 +357,8 @@
       }
     }  // last iteration: r = 0
   }
-<<<<<<< HEAD
-
-  static void upperTriSolveCscUnitDiag(RangeMultiVectorType X,
-                                       const CrsMatrixType& A,
-                                       DomainMultiVectorType Y) {
+
+  static void upperTriSolveCscUnitDiag(RangeMultiVectorType X, const CrsMatrixType& A, DomainMultiVectorType Y) {
     const lno_t numRows = A.numRows();
     if (numRows == 0) return;
 
@@ -505,21 +370,6 @@
     typename CrsMatrixType::index_type ind   = A.graph.entries;
     typename CrsMatrixType::values_type val  = A.values;
 
-=======
-
-  static void upperTriSolveCscUnitDiag(RangeMultiVectorType X, const CrsMatrixType& A, DomainMultiVectorType Y) {
-    const lno_t numRows = A.numRows();
-    if (numRows == 0) return;
-
-    const lno_t numCols                      = A.numCols();
-    const lno_t numPointRows                 = A.numPointRows();
-    const lno_t block_size                   = numPointRows / numRows;
-    const lno_t numVecs                      = X.extent(1);
-    typename CrsMatrixType::row_map_type ptr = A.graph.row_map;
-    typename CrsMatrixType::index_type ind   = A.graph.entries;
-    typename CrsMatrixType::values_type val  = A.values;
-
->>>>>>> 8e442f59
     KK_REQUIRE_MSG(block_size == 1, "BSRs not support for this function yet");
 
     manual_copy(X, Y);
@@ -560,12 +410,7 @@
     }
   }
 
-<<<<<<< HEAD
-  static void upperTriSolveCsc(RangeMultiVectorType X, const CrsMatrixType& A,
-                               DomainMultiVectorType Y) {
-=======
   static void upperTriSolveCsc(RangeMultiVectorType X, const CrsMatrixType& A, DomainMultiVectorType Y) {
->>>>>>> 8e442f59
     const lno_t numRows = A.numRows();
     if (numRows == 0) return;
 
@@ -621,13 +466,10 @@
       for (lno_t j = 0; j < numVecs; ++j) {
         X(0, j) = X(0, j) / A_rc;
       }
-<<<<<<< HEAD
-    }
-  }
-
-  static void lowerTriSolveCscUnitDiag(RangeMultiVectorType X,
-                                       const CrsMatrixType& A,
-                                       DomainMultiVectorType Y) {
+    }
+  }
+
+  static void lowerTriSolveCscUnitDiag(RangeMultiVectorType X, const CrsMatrixType& A, DomainMultiVectorType Y) {
     const lno_t numRows = A.numRows();
     if (numRows == 0) return;
 
@@ -656,9 +498,7 @@
     }    // for each column c
   }
 
-  static void upperTriSolveCscUnitDiagConj(RangeMultiVectorType X,
-                                           const CrsMatrixType& A,
-                                           DomainMultiVectorType Y) {
+  static void upperTriSolveCscUnitDiagConj(RangeMultiVectorType X, const CrsMatrixType& A, DomainMultiVectorType Y) {
     const lno_t numRows = A.numRows();
     if (numRows == 0) return;
 
@@ -710,44 +550,7 @@
     }
   }
 
-  static void upperTriSolveCscConj(RangeMultiVectorType X,
-                                   const CrsMatrixType& A,
-                                   DomainMultiVectorType Y) {
-=======
-    }
-  }
-
-  static void lowerTriSolveCscUnitDiag(RangeMultiVectorType X, const CrsMatrixType& A, DomainMultiVectorType Y) {
-    const lno_t numRows = A.numRows();
-    if (numRows == 0) return;
-
-    const lno_t numCols                      = A.numCols();
-    const lno_t numPointRows                 = A.numPointRows();
-    const lno_t block_size                   = numPointRows / numRows;
-    const lno_t numVecs                      = X.extent(1);
-    typename CrsMatrixType::row_map_type ptr = A.graph.row_map;
-    typename CrsMatrixType::index_type ind   = A.graph.entries;
-    typename CrsMatrixType::values_type val  = A.values;
-
-    KK_REQUIRE_MSG(block_size == 1, "BSRs not support for this function yet");
-
-    manual_copy(X, Y);
-
-    for (lno_t c = 0; c < numCols; ++c) {
-      const offset_type beg = ptr(c);
-      const offset_type end = ptr(c + 1);
-      for (offset_type k = beg; k < end; ++k) {
-        const lno_t r       = ind(k);
-        const scalar_t A_rc = val(k);
-        for (lno_t j = 0; j < numVecs; ++j) {
-          X(r, j) -= A_rc * X(c, j);
-        }
-      }  // for each entry A_rc in the current column c
-    }    // for each column c
-  }
-
-  static void upperTriSolveCscUnitDiagConj(RangeMultiVectorType X, const CrsMatrixType& A, DomainMultiVectorType Y) {
->>>>>>> 8e442f59
+  static void upperTriSolveCscConj(RangeMultiVectorType X, const CrsMatrixType& A, DomainMultiVectorType Y) {
     const lno_t numRows = A.numRows();
     if (numRows == 0) return;
 
@@ -767,65 +570,8 @@
     // below will have entirely the wrong number of iterations.
     if (numCols == 0) {
       return;
-<<<<<<< HEAD
-=======
-    }
-
-    // Don't use c >= 0 as the test, because that fails if
-    // lno_t is unsigned.  We do c == 0 (last
-    // iteration) below.
-    for (lno_t c = numCols - 1; c != 0; --c) {
-      const offset_type beg = ptr(c);
-      const offset_type end = ptr(c + 1);
-      for (offset_type k = beg; k < end; ++k) {
-        const lno_t r       = ind(k);
-        const scalar_t A_rc = STS::conj(val(k));
-        for (lno_t j = 0; j < numVecs; ++j) {
-          X(r, j) -= A_rc * X(c, j);
-        }
-      }  // for each entry A_rc in the current column c
-    }    // for each column c
-
-    // Last iteration: c = 0.
-    {
-      const lno_t c         = 0;
-      const offset_type beg = ptr(c);
-      const offset_type end = ptr(c + 1);
-      for (offset_type k = beg; k < end; ++k) {
-        const lno_t r       = ind(k);
-        const scalar_t A_rc = STS::conj(val(k));
-        for (lno_t j = 0; j < numVecs; ++j) {
-          X(r, j) -= A_rc * X(c, j);
-        }
-      }  // for each entry A_rc in the current column c
->>>>>>> 8e442f59
-    }
-
-<<<<<<< HEAD
-=======
-  static void upperTriSolveCscConj(RangeMultiVectorType X, const CrsMatrixType& A, DomainMultiVectorType Y) {
-    const lno_t numRows = A.numRows();
-    if (numRows == 0) return;
-
-    const lno_t numCols                      = A.numCols();
-    const lno_t numPointRows                 = A.numPointRows();
-    const lno_t block_size                   = numPointRows / numRows;
-    const lno_t numVecs                      = X.extent(1);
-    typename CrsMatrixType::row_map_type ptr = A.graph.row_map;
-    typename CrsMatrixType::index_type ind   = A.graph.entries;
-    typename CrsMatrixType::values_type val  = A.values;
-
-    KK_REQUIRE_MSG(block_size == 1, "BSRs not support for this function yet");
-
-    manual_copy(X, Y);
-
-    // If lno_t is unsigned and numCols is 0, the loop
-    // below will have entirely the wrong number of iterations.
-    if (numCols == 0) {
-      return;
-    }
-
->>>>>>> 8e442f59
+    }
+
     // Don't use c >= 0 as the test, because that fails if
     // lno_t is unsigned.  We do c == 0 (last
     // iteration) below.
@@ -863,12 +609,7 @@
     }
   }
 
-<<<<<<< HEAD
-  static void lowerTriSolveCsc(RangeMultiVectorType X, const CrsMatrixType& A,
-                               DomainMultiVectorType Y) {
-=======
   static void lowerTriSolveCsc(RangeMultiVectorType X, const CrsMatrixType& A, DomainMultiVectorType Y) {
->>>>>>> 8e442f59
     const lno_t numRows = A.numRows();
     if (numRows == 0) return;
 
@@ -905,13 +646,7 @@
     }    // for each column c
   }
 
-<<<<<<< HEAD
-  static void lowerTriSolveCscUnitDiagConj(RangeMultiVectorType X,
-                                           const CrsMatrixType& A,
-                                           DomainMultiVectorType Y) {
-=======
   static void lowerTriSolveCscUnitDiagConj(RangeMultiVectorType X, const CrsMatrixType& A, DomainMultiVectorType Y) {
->>>>>>> 8e442f59
     const lno_t numRows = A.numRows();
     if (numRows == 0) return;
 
@@ -940,13 +675,7 @@
     }    // for each column c
   }
 
-<<<<<<< HEAD
-  static void lowerTriSolveCscConj(RangeMultiVectorType X,
-                                   const CrsMatrixType& A,
-                                   DomainMultiVectorType Y) {
-=======
   static void lowerTriSolveCscConj(RangeMultiVectorType X, const CrsMatrixType& A, DomainMultiVectorType Y) {
->>>>>>> 8e442f59
     const lno_t numRows = A.numRows();
     if (numRows == 0) return;
 
