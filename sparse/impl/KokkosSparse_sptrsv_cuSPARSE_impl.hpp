//@HEADER
// ************************************************************************
//
//                        Kokkos v. 4.0
//       Copyright (2022) National Technology & Engineering
//               Solutions of Sandia, LLC (NTESS).
//
// Under the terms of Contract DE-NA0003525 with NTESS,
// the U.S. Government retains certain rights in this software.
//
// Part of Kokkos, under the Apache License v2.0 with LLVM Exceptions.
// See https://kokkos.org/LICENSE for license information.
// SPDX-License-Identifier: Apache-2.0 WITH LLVM-exception
//
//@HEADER

#ifndef KOKKOSSPARSE_SPTRSVCUSPARSE_IMPL_HPP
#define KOKKOSSPARSE_SPTRSVCUSPARSE_IMPL_HPP

#include "KokkosSparse_Utils_cusparse.hpp"

namespace KokkosSparse {
namespace Impl {

template <typename ExecutionSpace, typename KernelHandle, typename ain_row_index_view_type,
          typename ain_nonzero_index_view_type, typename ain_values_scalar_view_type>
void sptrsvcuSPARSE_symbolic(ExecutionSpace &space, KernelHandle *sptrsv_handle, typename KernelHandle::nnz_lno_t nrows,
                             ain_row_index_view_type row_map, ain_nonzero_index_view_type entries,
                             ain_values_scalar_view_type values, bool trans) {
#ifdef KOKKOSKERNELS_ENABLE_TPL_CUSPARSE
#if (CUDA_VERSION >= 11030)
  typedef typename KernelHandle::nnz_lno_t idx_type;
  typedef typename KernelHandle::size_type size_type;
  typedef typename KernelHandle::scalar_t scalar_type;
  typedef typename KernelHandle::memory_space memory_space;
  typedef typename KernelHandle::nnz_scalar_view_t nnz_scalar_view_t;

  const bool is_cuda_space = std::is_same<memory_space, Kokkos::CudaSpace>::value ||
                             std::is_same<memory_space, Kokkos::CudaUVMSpace>::value ||
                             std::is_same<memory_space, Kokkos::CudaHostPinnedSpace>::value;

  const bool is_idx_type_supported = std::is_same<idx_type, int>::value || std::is_same<idx_type, int64_t>::value;

  if (!is_cuda_space) {
    throw std::runtime_error(
        "KokkosKernels sptrsvcuSPARSE_symbolic: MEMORY IS NOT ALLOCATED IN GPU "
        "DEVICE for CUSPARSE\n");
  } else if (!is_idx_type_supported) {
    throw std::runtime_error(
        "CUSPARSE requires local ordinals to be integer (32 bits or 64 "
        "bits).\n");
  } else {
<<<<<<< HEAD
    bool is_lower = sptrsv_handle->is_lower_tri();
    sptrsv_handle->create_cuSPARSE_Handle(trans, is_lower);

    typename KernelHandle::SPTRSVcuSparseHandleType *h = sptrsv_handle->get_cuSparseHandle();

    KOKKOSSPARSE_IMPL_CUSPARSE_SAFE_CALL(cusparseSetStream(h->handle, space.cuda_stream()));

    int64_t nnz = static_cast<int64_t>(entries.extent(0));
    size_t pBufferSize;
    void *rm;
    // NOTE (Oct-29-2022):
    // cusparseCreateCsr only supports the same sizes (either 32 bits or 64
    // bits) for row_map_type and entries_type
    if (std::is_same<idx_type, int>::value) {
      if (!std::is_same<size_type, int>::value) {
        sptrsv_handle->allocate_tmp_int_rowmap(row_map.extent(0));
        rm = (void *)sptrsv_handle->get_int_rowmap_ptr_copy(row_map);
      } else {
        rm = (void *)row_map.data();
=======
    typename KernelHandle::SPTRSVcuSparseHandleType *h = sptrsv_handle->get_cuSparseHandle();
    const scalar_type alpha                            = scalar_type(1.0);
    cudaDataType cudaValueType                         = cuda_data_type_from<scalar_type>();

    if (!h) {  // If this is the first time of calling sptrsvcuSPARSE_symbolic
      bool is_lower = sptrsv_handle->is_lower_tri();
      sptrsv_handle->create_cuSPARSE_Handle(trans, is_lower);

      h = sptrsv_handle->get_cuSparseHandle();

      KOKKOSSPARSE_IMPL_CUSPARSE_SAFE_CALL(cusparseSetStream(h->handle, space.cuda_stream()));

      int64_t nnz = static_cast<int64_t>(entries.extent(0));
      size_t pBufferSize;
      void *rm;
      // NOTE (Oct-29-2022):
      // cusparseCreateCsr only supports the same sizes (either 32 bits or 64
      // bits) for row_map_type and entries_type
      if (std::is_same<idx_type, int>::value) {
        if (!std::is_same<size_type, int>::value) {
          sptrsv_handle->allocate_tmp_int_rowmap(row_map.extent(0));
          rm = (void *)sptrsv_handle->get_int_rowmap_ptr_copy(row_map);
        } else {
          rm = (void *)row_map.data();
        }
      } else {  // idx_type has 64 bits
        if (!std::is_same<size_type, int64_t>::value) {
          sptrsv_handle->allocate_tmp_int64_rowmap(row_map.extent(0));
          rm = (void *)sptrsv_handle->get_int64_rowmap_ptr_copy(row_map);
        } else {
          rm = (void *)row_map.data();
        }
>>>>>>> 156f70d4
      }

      cusparseIndexType_t cudaCsrRowMapType = cusparse_index_type_t_from<idx_type>();
      cusparseIndexType_t cudaCsrColIndType = cusparse_index_type_t_from<idx_type>();

      // Create sparse matrix in CSR format
      KOKKOSSPARSE_IMPL_CUSPARSE_SAFE_CALL(cusparseCreateCsr(
          &(h->matDescr), static_cast<int64_t>(nrows), static_cast<int64_t>(nrows), nnz, rm, (void *)entries.data(),
          (void *)values.data(), cudaCsrRowMapType, cudaCsrColIndType, CUSPARSE_INDEX_BASE_ZERO, cudaValueType));

      // Create dummy dense vector B (RHS)
      nnz_scalar_view_t b_dummy(Kokkos::view_alloc(space, "b_dummy"), nrows);
      KOKKOSSPARSE_IMPL_CUSPARSE_SAFE_CALL(
          cusparseCreateDnVec(&(h->vecBDescr_dummy), static_cast<int64_t>(nrows), b_dummy.data(), cudaValueType));

      // Create dummy dense vector X (LHS)
      nnz_scalar_view_t x_dummy(Kokkos::view_alloc(space, "x_dummy"), nrows);
      KOKKOSSPARSE_IMPL_CUSPARSE_SAFE_CALL(
          cusparseCreateDnVec(&(h->vecXDescr_dummy), static_cast<int64_t>(nrows), x_dummy.data(), cudaValueType));

      // Specify Lower|Upper fill mode
      if (is_lower) {
        cusparseFillMode_t fillmode = CUSPARSE_FILL_MODE_LOWER;
        KOKKOSSPARSE_IMPL_CUSPARSE_SAFE_CALL(
            cusparseSpMatSetAttribute(h->matDescr, CUSPARSE_SPMAT_FILL_MODE, &fillmode, sizeof(fillmode)));
      } else {
        cusparseFillMode_t fillmode = CUSPARSE_FILL_MODE_UPPER;
        KOKKOSSPARSE_IMPL_CUSPARSE_SAFE_CALL(
            cusparseSpMatSetAttribute(h->matDescr, CUSPARSE_SPMAT_FILL_MODE, &fillmode, sizeof(fillmode)));
      }

<<<<<<< HEAD
    cusparseIndexType_t cudaCsrRowMapType = cusparse_index_type_t_from<idx_type>();
    cusparseIndexType_t cudaCsrColIndType = cusparse_index_type_t_from<idx_type>();
    cudaDataType cudaValueType            = cuda_data_type_from<scalar_type>();

    // Create sparse matrix in CSR format
    KOKKOSSPARSE_IMPL_CUSPARSE_SAFE_CALL(cusparseCreateCsr(
        &(h->matDescr), static_cast<int64_t>(nrows), static_cast<int64_t>(nrows), nnz, rm, (void *)entries.data(),
        (void *)values.data(), cudaCsrRowMapType, cudaCsrColIndType, CUSPARSE_INDEX_BASE_ZERO, cudaValueType));

    // Create dummy dense vector B (RHS)
    nnz_scalar_view_t b_dummy(Kokkos::view_alloc(space, "b_dummy"), nrows);
    KOKKOSSPARSE_IMPL_CUSPARSE_SAFE_CALL(
        cusparseCreateDnVec(&(h->vecBDescr_dummy), static_cast<int64_t>(nrows), b_dummy.data(), cudaValueType));

    // Create dummy dense vector X (LHS)
    nnz_scalar_view_t x_dummy(Kokkos::view_alloc(space, "x_dummy"), nrows);
    KOKKOSSPARSE_IMPL_CUSPARSE_SAFE_CALL(
        cusparseCreateDnVec(&(h->vecXDescr_dummy), static_cast<int64_t>(nrows), x_dummy.data(), cudaValueType));

    // Specify Lower|Upper fill mode
    if (is_lower) {
      cusparseFillMode_t fillmode = CUSPARSE_FILL_MODE_LOWER;
      KOKKOSSPARSE_IMPL_CUSPARSE_SAFE_CALL(
          cusparseSpMatSetAttribute(h->matDescr, CUSPARSE_SPMAT_FILL_MODE, &fillmode, sizeof(fillmode)));
    } else {
      cusparseFillMode_t fillmode = CUSPARSE_FILL_MODE_UPPER;
      KOKKOSSPARSE_IMPL_CUSPARSE_SAFE_CALL(
          cusparseSpMatSetAttribute(h->matDescr, CUSPARSE_SPMAT_FILL_MODE, &fillmode, sizeof(fillmode)));
    }

    // Specify Unit|Non-Unit diagonal type.
    cusparseDiagType_t diagtype = CUSPARSE_DIAG_TYPE_NON_UNIT;
    KOKKOSSPARSE_IMPL_CUSPARSE_SAFE_CALL(
        cusparseSpMatSetAttribute(h->matDescr, CUSPARSE_SPMAT_DIAG_TYPE, &diagtype, sizeof(diagtype)));

    // Allocate an external buffer for analysis
    KOKKOSSPARSE_IMPL_CUSPARSE_SAFE_CALL(
        cusparseSpSV_bufferSize(h->handle, h->transpose, &alpha, h->matDescr, h->vecBDescr_dummy, h->vecXDescr_dummy,
                                cudaValueType, CUSPARSE_SPSV_ALG_DEFAULT, h->spsvDescr, &pBufferSize));

    // pBuffer returned by cudaMalloc is automatically aligned to 128 bytes.
    KOKKOS_IMPL_CUDA_SAFE_CALL(cudaMalloc((void **)&(h->pBuffer), pBufferSize));

    // Run analysis
    KOKKOSSPARSE_IMPL_CUSPARSE_SAFE_CALL(cusparseSpSV_analysis(h->handle, h->transpose, &alpha, h->matDescr,
                                                               h->vecBDescr_dummy, h->vecXDescr_dummy, cudaValueType,
                                                               CUSPARSE_SPSV_ALG_DEFAULT, h->spsvDescr, h->pBuffer));

    // Destroy dummy dense vector descriptors
    KOKKOSSPARSE_IMPL_CUSPARSE_SAFE_CALL(cusparseDestroyDnVec(h->vecBDescr_dummy));
    KOKKOSSPARSE_IMPL_CUSPARSE_SAFE_CALL(cusparseDestroyDnVec(h->vecXDescr_dummy));
=======
      // Specify Unit|Non-Unit diagonal type.
      cusparseDiagType_t diagtype = CUSPARSE_DIAG_TYPE_NON_UNIT;
      KOKKOSSPARSE_IMPL_CUSPARSE_SAFE_CALL(
          cusparseSpMatSetAttribute(h->matDescr, CUSPARSE_SPMAT_DIAG_TYPE, &diagtype, sizeof(diagtype)));

      // Allocate an external buffer for analysis
      KOKKOSSPARSE_IMPL_CUSPARSE_SAFE_CALL(
          cusparseSpSV_bufferSize(h->handle, h->transpose, &alpha, h->matDescr, h->vecBDescr_dummy, h->vecXDescr_dummy,
                                  cudaValueType, CUSPARSE_SPSV_ALG_DEFAULT, h->spsvDescr, &pBufferSize));

      // pBuffer returned by cudaMalloc is automatically aligned to 128 bytes.
      KOKKOS_IMPL_CUDA_SAFE_CALL(cudaMalloc((void **)&(h->pBuffer), pBufferSize));

      KOKKOSSPARSE_IMPL_CUSPARSE_SAFE_CALL(cusparseSpSV_analysis(h->handle, h->transpose, &alpha, h->matDescr,
                                                                 h->vecBDescr_dummy, h->vecXDescr_dummy, cudaValueType,
                                                                 CUSPARSE_SPSV_ALG_DEFAULT, h->spsvDescr, h->pBuffer));
    } else {
      KOKKOSSPARSE_IMPL_CUSPARSE_SAFE_CALL(cusparseSetStream(h->handle, space.cuda_stream()));
#if (CUDA_VERSION >= 12010)
      // Otherwise cusparse would error out: "On entry to cusparseSpSV_updateMatrix() parameter number 3 (newValues) had
      // an illegal value: NULL pointer"
      if (values.data())
        KOKKOSSPARSE_IMPL_CUSPARSE_SAFE_CALL(
            cusparseSpSV_updateMatrix(h->handle, h->spsvDescr, (void *)values.data(), CUSPARSE_SPSV_UPDATE_GENERAL));
#else
      // Run analysis, which must be redone whenever matrix values have changed
      KOKKOSSPARSE_IMPL_CUSPARSE_SAFE_CALL(cusparseSpMatSetValues(h->matDescr, (void *)values.data()));
      KOKKOSSPARSE_IMPL_CUSPARSE_SAFE_CALL(cusparseSpSV_analysis(h->handle, h->transpose, &alpha, h->matDescr,
                                                                 h->vecBDescr_dummy, h->vecXDescr_dummy, cudaValueType,
                                                                 CUSPARSE_SPSV_ALG_DEFAULT, h->spsvDescr, h->pBuffer));
#endif
    }
>>>>>>> 156f70d4
  }
#else  // CUDA_VERSION < 11030
  typedef typename KernelHandle::nnz_lno_t idx_type;
  typedef typename KernelHandle::size_type size_type;
  typedef typename KernelHandle::scalar_t scalar_type;
  typedef typename KernelHandle::memory_space memory_space;

  const bool is_cuda_space = std::is_same<memory_space, Kokkos::CudaSpace>::value ||
                             std::is_same<memory_space, Kokkos::CudaUVMSpace>::value ||
                             std::is_same<memory_space, Kokkos::CudaHostPinnedSpace>::value;

  if constexpr (!is_cuda_space) {
    throw std::runtime_error(
        "KokkosKernels sptrsvcuSPARSE_symbolic: MEMORY IS NOT ALLOCATED IN GPU "
        "DEVICE for CUSPARSE\n");
  } else if constexpr (std::is_same<idx_type, int>::value) {
    bool is_lower = sptrsv_handle->is_lower_tri();
    sptrsv_handle->create_cuSPARSE_Handle(trans, is_lower);

    typename KernelHandle::SPTRSVcuSparseHandleType *h = sptrsv_handle->get_cuSparseHandle();

    KOKKOSSPARSE_IMPL_CUSPARSE_SAFE_CALL(cusparseSetStream(h->handle, space.cuda_stream()));

    cusparseStatus_t status;
    status = cusparseCreateCsrsv2Info(&(h->info));
    if (CUSPARSE_STATUS_SUCCESS != status) std::cout << "csrsv2info create status error name " << (status) << std::endl;

    // query how much memory used in csrsv2, and allocate the buffer
    int nnz = entries.extent_int(0);
    int pBufferSize;

    if (!std::is_same<size_type, int>::value) sptrsv_handle->allocate_tmp_int_rowmap(row_map.extent(0));
    const int *rm           = !std::is_same<size_type, int>::value ? sptrsv_handle->get_int_rowmap_ptr_copy(row_map)
                                                                   : (const int *)row_map.data();
    const int *ent          = (const int *)entries.data();
    const scalar_type *vals = values.data();

    if (std::is_same<scalar_type, double>::value) {
      cusparseDcsrsv2_bufferSize(h->handle, h->transpose, nrows, nnz, h->descr, (double *)vals, (int *)rm, (int *)ent,
                                 h->info, &pBufferSize);

      // pBuffer returned by cudaMalloc is automatically aligned to 128 bytes.
      cudaError_t my_error;
      my_error = cudaMalloc((void **)&(h->pBuffer), pBufferSize);

      if (cudaSuccess != my_error)
        std::cout << "cudmalloc pBuffer error_t error name " << cudaGetErrorString(my_error) << std::endl;

      status = cusparseDcsrsv2_analysis(h->handle, h->transpose, nrows, nnz, h->descr, (double *)vals, (int *)rm,
                                        (int *)ent, h->info, h->policy, h->pBuffer);

      if (CUSPARSE_STATUS_SUCCESS != status) std::cout << "analysis status error name " << (status) << std::endl;
    } else if (std::is_same<scalar_type, float>::value) {
      cusparseScsrsv2_bufferSize(h->handle, h->transpose, nrows, nnz, h->descr, (float *)vals, (int *)rm, (int *)ent,
                                 h->info, &pBufferSize);

      // pBuffer returned by cudaMalloc is automatically aligned to 128 bytes.
      cudaError_t my_error;
      my_error = cudaMalloc((void **)&(h->pBuffer), pBufferSize);

      if (cudaSuccess != my_error)
        std::cout << "cudmalloc pBuffer error_t error name " << cudaGetErrorString(my_error) << std::endl;

      status = cusparseScsrsv2_analysis(h->handle, h->transpose, nrows, nnz, h->descr, (float *)vals, (int *)rm,
                                        (int *)ent, h->info, h->policy, h->pBuffer);

      if (CUSPARSE_STATUS_SUCCESS != status) std::cout << "analysis status error name " << (status) << std::endl;
    } else if (std::is_same<scalar_type, Kokkos::complex<double> >::value) {
      cusparseZcsrsv2_bufferSize(h->handle, h->transpose, nrows, nnz, h->descr, (cuDoubleComplex *)vals, (int *)rm,
                                 (int *)ent, h->info, &pBufferSize);

      // pBuffer returned by cudaMalloc is automatically aligned to 128 bytes.
      cudaError_t my_error;
      my_error = cudaMalloc((void **)&(h->pBuffer), pBufferSize);

      if (cudaSuccess != my_error)
        std::cout << "cudmalloc pBuffer error_t error name " << cudaGetErrorString(my_error) << std::endl;

      status = cusparseZcsrsv2_analysis(h->handle, h->transpose, nrows, nnz, h->descr, (cuDoubleComplex *)vals,
                                        (int *)rm, (int *)ent, h->info, h->policy, h->pBuffer);

      if (CUSPARSE_STATUS_SUCCESS != status) std::cout << "analysis status error name " << (status) << std::endl;
    } else if (std::is_same<scalar_type, Kokkos::complex<float> >::value) {
      cusparseCcsrsv2_bufferSize(h->handle, h->transpose, nrows, nnz, h->descr, (cuComplex *)vals, (int *)rm,
                                 (int *)ent, h->info, &pBufferSize);

      // pBuffer returned by cudaMalloc is automatically aligned to 128 bytes.
      cudaError_t my_error;
      my_error = cudaMalloc((void **)&(h->pBuffer), pBufferSize);

      if (cudaSuccess != my_error)
        std::cout << "cudmalloc pBuffer error_t error name " << cudaGetErrorString(my_error) << std::endl;

      status = cusparseCcsrsv2_analysis(h->handle, h->transpose, nrows, nnz, h->descr, (cuComplex *)vals, (int *)rm,
                                        (int *)ent, h->info, h->policy, h->pBuffer);

      if (CUSPARSE_STATUS_SUCCESS != status) std::cout << "analysis status error name " << (status) << std::endl;
    } else {
      throw std::runtime_error("CUSPARSE wrapper error: unsupported type.\n");
    }
  } else {
    throw std::runtime_error("CUSPARSE requires local ordinals to be integer.\n");
  }
#endif
#else
  (void)space;
  (void)sptrsv_handle;
  (void)nrows;
  (void)row_map;
  (void)entries;
  (void)values;
  (void)trans;
  throw std::runtime_error("CUSPARSE IS NOT DEFINED\n");
  // return;
#endif
}

template <typename ExecutionSpace, typename KernelHandle, typename ain_row_index_view_type,
          typename ain_nonzero_index_view_type, typename ain_values_scalar_view_type,
          typename b_values_scalar_view_type, typename x_values_scalar_view_type>
void sptrsvcuSPARSE_solve(ExecutionSpace &space, KernelHandle *sptrsv_handle, typename KernelHandle::nnz_lno_t nrows,
                          ain_row_index_view_type row_map, ain_nonzero_index_view_type entries,
                          ain_values_scalar_view_type values, b_values_scalar_view_type rhs,
                          x_values_scalar_view_type lhs, bool /*trans*/
) {
#ifdef KOKKOSKERNELS_ENABLE_TPL_CUSPARSE
#if (CUDA_VERSION >= 11030)
  typedef typename KernelHandle::nnz_lno_t idx_type;
  typedef typename KernelHandle::scalar_t scalar_type;
  typedef typename KernelHandle::memory_space memory_space;

  (void)row_map;
  (void)entries;
  (void)values;

  const bool is_cuda_space = std::is_same<memory_space, Kokkos::CudaSpace>::value ||
                             std::is_same<memory_space, Kokkos::CudaUVMSpace>::value ||
                             std::is_same<memory_space, Kokkos::CudaHostPinnedSpace>::value;

  const bool is_idx_type_supported = std::is_same<idx_type, int>::value || std::is_same<idx_type, int64_t>::value;

  if (!is_cuda_space) {
    throw std::runtime_error(
        "KokkosKernels sptrsvcuSPARSE_solve: MEMORY IS NOT ALLOCATED IN GPU "
        "DEVICE for CUSPARSE\n");
  } else if (!is_idx_type_supported) {
    throw std::runtime_error(
        "CUSPARSE requires local ordinals to be integer (32 bits or 64 "
        "bits).\n");
  } else {
    typename KernelHandle::SPTRSVcuSparseHandleType *h = sptrsv_handle->get_cuSparseHandle();

    KOKKOSSPARSE_IMPL_CUSPARSE_SAFE_CALL(cusparseSetStream(h->handle, space.cuda_stream()));

    const scalar_type alpha = scalar_type(1.0);

    cudaDataType cudaValueType = cuda_data_type_from<scalar_type>();

<<<<<<< HEAD
    // Create dense vector B (RHS)
    KOKKOSSPARSE_IMPL_CUSPARSE_SAFE_CALL(
        cusparseCreateDnVec(&(h->vecBDescr), static_cast<int64_t>(nrows), (void *)rhs.data(), cudaValueType));

    // Create dense vector X (LHS)
    KOKKOSSPARSE_IMPL_CUSPARSE_SAFE_CALL(
        cusparseCreateDnVec(&(h->vecXDescr), static_cast<int64_t>(nrows), (void *)lhs.data(), cudaValueType));
=======
    if (!h->vecBDescr) {  // first time
      // Create dense vector B (RHS)
      KOKKOSSPARSE_IMPL_CUSPARSE_SAFE_CALL(
          cusparseCreateDnVec(&(h->vecBDescr), static_cast<int64_t>(nrows), (void *)rhs.data(), cudaValueType));

      // Create dense vector X (LHS)
      KOKKOSSPARSE_IMPL_CUSPARSE_SAFE_CALL(
          cusparseCreateDnVec(&(h->vecXDescr), static_cast<int64_t>(nrows), (void *)lhs.data(), cudaValueType));
    } else {
      KOKKOSSPARSE_IMPL_CUSPARSE_SAFE_CALL(cusparseDnVecSetValues(h->vecBDescr, (void *)rhs.data()));
      KOKKOSSPARSE_IMPL_CUSPARSE_SAFE_CALL(cusparseDnVecSetValues(h->vecXDescr, (void *)lhs.data()));
    }
>>>>>>> 156f70d4

    // Solve
    KOKKOSSPARSE_IMPL_CUSPARSE_SAFE_CALL(cusparseSpSV_solve(h->handle, h->transpose, &alpha, h->matDescr, h->vecBDescr,
                                                            h->vecXDescr, cudaValueType, CUSPARSE_SPSV_ALG_DEFAULT,
                                                            h->spsvDescr));
<<<<<<< HEAD

    // Destroy dense vector descriptors
    KOKKOSSPARSE_IMPL_CUSPARSE_SAFE_CALL(cusparseDestroyDnVec(h->vecBDescr));
    KOKKOSSPARSE_IMPL_CUSPARSE_SAFE_CALL(cusparseDestroyDnVec(h->vecXDescr));
=======
>>>>>>> 156f70d4
  }
#else  // CUDA_VERSION < 11030
  typedef typename KernelHandle::nnz_lno_t idx_type;
  typedef typename KernelHandle::size_type size_type;
  typedef typename KernelHandle::scalar_t scalar_type;

  if (std::is_same<idx_type, int>::value) {
    cusparseStatus_t status;

    typename KernelHandle::SPTRSVcuSparseHandleType *h = sptrsv_handle->get_cuSparseHandle();

    if constexpr (std::is_same_v<ExecutionSpace, Kokkos::Cuda>) {
      KOKKOSSPARSE_IMPL_CUSPARSE_SAFE_CALL(cusparseSetStream(h->handle, space.cuda_stream()));
    }

    int nnz = entries.extent_int(0);

    const int *rm =
        !std::is_same<size_type, int>::value ? sptrsv_handle->get_int_rowmap_ptr() : (const int *)row_map.data();
    const int *ent          = (const int *)entries.data();
    const scalar_type *vals = values.data();
    const scalar_type *bv   = rhs.data();
    scalar_type *xv         = lhs.data();

    if (std::is_same<scalar_type, double>::value) {
      if (h->pBuffer == nullptr) {
        std::cout << "  pBuffer invalid" << std::endl;
      }
      const double alpha = double(1);

      status = cusparseDcsrsv2_solve(h->handle, h->transpose, nrows, nnz, &alpha, h->descr, (double *)vals, (int *)rm,
                                     (int *)ent, h->info, (double *)bv, (double *)xv, h->policy, h->pBuffer);

      if (CUSPARSE_STATUS_SUCCESS != status) std::cout << "solve status error name " << (status) << std::endl;
    } else if (std::is_same<scalar_type, float>::value) {
      if (h->pBuffer == nullptr) {
        std::cout << "  pBuffer invalid" << std::endl;
      }
      const float alpha = float(1);

      status = cusparseScsrsv2_solve(h->handle, h->transpose, nrows, nnz, &alpha, h->descr, (float *)vals, (int *)rm,
                                     (int *)ent, h->info, (float *)bv, (float *)xv, h->policy, h->pBuffer);

      if (CUSPARSE_STATUS_SUCCESS != status) std::cout << "solve status error name " << (status) << std::endl;
    } else if (std::is_same<scalar_type, Kokkos::complex<double> >::value) {
      cuDoubleComplex cualpha;
      cualpha.x = 1.0;
      cualpha.y = 0.0;
      status = cusparseZcsrsv2_solve(h->handle, h->transpose, nrows, nnz, &cualpha, h->descr, (cuDoubleComplex *)vals,
                                     (int *)rm, (int *)ent, h->info, (cuDoubleComplex *)bv, (cuDoubleComplex *)xv,
                                     h->policy, h->pBuffer);

      if (CUSPARSE_STATUS_SUCCESS != status) std::cout << "solve status error name " << (status) << std::endl;
    } else if (std::is_same<scalar_type, Kokkos::complex<float> >::value) {
      cuComplex cualpha;
      cualpha.x = 1.0;
      cualpha.y = 0.0;
      status =
          cusparseCcsrsv2_solve(h->handle, h->transpose, nrows, nnz, &cualpha, h->descr, (cuComplex *)vals, (int *)rm,
                                (int *)ent, h->info, (cuComplex *)bv, (cuComplex *)xv, h->policy, h->pBuffer);

      if (CUSPARSE_STATUS_SUCCESS != status) std::cout << "solve status error name " << (status) << std::endl;
    } else {
      throw std::runtime_error("CUSPARSE wrapper error: unsupported type.\n");
    }

  } else {
    throw std::runtime_error("CUSPARSE requires local ordinals to be integer.\n");
  }
#endif
#else
  (void)space;
  (void)sptrsv_handle;
  (void)nrows;
  (void)row_map;
  (void)entries;
  (void)values;
  (void)rhs;
  (void)lhs;
  throw std::runtime_error("CUSPARSE IS NOT DEFINED\n");
#endif
}

// --------------------------------
// Stream interface
// --------------------------------

template <class ExecutionSpace, class KernelHandle, class ain_row_index_view_type, class ain_nonzero_index_view_type,
          class ain_values_scalar_view_type, class b_values_scalar_view_type, class x_values_scalar_view_type>
void sptrsvcuSPARSE_solve_streams(const std::vector<ExecutionSpace> &execspace_v, std::vector<KernelHandle> &handle_v,
                                  const std::vector<ain_row_index_view_type> &row_map_v,
                                  const std::vector<ain_nonzero_index_view_type> &entries_v,
                                  const std::vector<ain_values_scalar_view_type> &values_v,
                                  const std::vector<b_values_scalar_view_type> &rhs_v,
                                  std::vector<x_values_scalar_view_type> &lhs_v, bool /*trans*/
) {
#ifdef KOKKOSKERNELS_ENABLE_TPL_CUSPARSE
  using idx_type                 = typename KernelHandle::nnz_lno_t;
  using scalar_type              = typename KernelHandle::nnz_scalar_t;
  using memory_space             = typename KernelHandle::HandlePersistentMemorySpace;
  using sptrsvHandleType         = typename KernelHandle::SPTRSVHandleType;
  using sptrsvCuSparseHandleType = typename sptrsvHandleType::SPTRSVcuSparseHandleType;

  int nstreams = execspace_v.size();
#if (CUDA_VERSION >= 11030)
  (void)row_map_v;
  (void)entries_v;
  (void)values_v;

  const bool is_cuda_space = std::is_same<memory_space, Kokkos::CudaSpace>::value ||
                             std::is_same<memory_space, Kokkos::CudaUVMSpace>::value ||
                             std::is_same<memory_space, Kokkos::CudaHostPinnedSpace>::value;

  const bool is_idx_type_supported = std::is_same<idx_type, int>::value || std::is_same<idx_type, int64_t>::value;

  if constexpr (!is_cuda_space) {
    throw std::runtime_error(
        "KokkosKernels sptrsvcuSPARSE_solve_streams: MEMORY IS NOT ALLOCATED "
        "IN GPU DEVICE for CUSPARSE\n");
  } else if constexpr (!is_idx_type_supported) {
    throw std::runtime_error(
        "CUSPARSE requires local ordinals to be integer (32 bits or 64 "
        "bits).\n");
  } else {
    const scalar_type alpha = scalar_type(1.0);

    cudaDataType cudaValueType = cuda_data_type_from<scalar_type>();

    std::vector<sptrsvCuSparseHandleType *> h_v(nstreams);

    for (int i = 0; i < nstreams; i++) {
      sptrsvHandleType *sptrsv_handle = handle_v[i].get_sptrsv_handle();
      h_v[i]                          = sptrsv_handle->get_cuSparseHandle();

      // Bind cuspare handle to a stream
      KOKKOSSPARSE_IMPL_CUSPARSE_SAFE_CALL(cusparseSetStream(h_v[i]->handle, execspace_v[i].cuda_stream()));

      int64_t nrows = static_cast<int64_t>(sptrsv_handle->get_nrows());

<<<<<<< HEAD
      // Create dense vector B (RHS)
      KOKKOSSPARSE_IMPL_CUSPARSE_SAFE_CALL(
          cusparseCreateDnVec(&(h_v[i]->vecBDescr), nrows, (void *)rhs_v[i].data(), cudaValueType));

      // Create dense vector X (LHS)
      KOKKOSSPARSE_IMPL_CUSPARSE_SAFE_CALL(
          cusparseCreateDnVec(&(h_v[i]->vecXDescr), nrows, (void *)lhs_v[i].data(), cudaValueType));
=======
      if (!h_v[i]->vecBDescr) {  // first time
        // Create dense vector B (RHS)
        KOKKOSSPARSE_IMPL_CUSPARSE_SAFE_CALL(
            cusparseCreateDnVec(&(h_v[i]->vecBDescr), nrows, (void *)rhs_v[i].data(), cudaValueType));

        // Create dense vector X (LHS)
        KOKKOSSPARSE_IMPL_CUSPARSE_SAFE_CALL(
            cusparseCreateDnVec(&(h_v[i]->vecXDescr), nrows, (void *)lhs_v[i].data(), cudaValueType));
      } else {
        KOKKOSSPARSE_IMPL_CUSPARSE_SAFE_CALL(cusparseDnVecSetValues(h_v[i]->vecBDescr, (void *)rhs_v[i].data()));
        KOKKOSSPARSE_IMPL_CUSPARSE_SAFE_CALL(cusparseDnVecSetValues(h_v[i]->vecXDescr, (void *)lhs_v[i].data()));
      }
>>>>>>> 156f70d4
    }

    // Solve
    for (int i = 0; i < nstreams; i++) {
      KOKKOSSPARSE_IMPL_CUSPARSE_SAFE_CALL(
          cusparseSpSV_solve(h_v[i]->handle, h_v[i]->transpose, &alpha, h_v[i]->matDescr, h_v[i]->vecBDescr,
                             h_v[i]->vecXDescr, cudaValueType, CUSPARSE_SPSV_ALG_DEFAULT, h_v[i]->spsvDescr));
<<<<<<< HEAD
    }

    // Destroy dense vector descriptors
    for (int i = 0; i < nstreams; i++) {
      KOKKOSSPARSE_IMPL_CUSPARSE_SAFE_CALL(cusparseDestroyDnVec(h_v[i]->vecBDescr));
      KOKKOSSPARSE_IMPL_CUSPARSE_SAFE_CALL(cusparseDestroyDnVec(h_v[i]->vecXDescr));
=======
>>>>>>> 156f70d4
    }
  }
#else  // CUDA_VERSION < 11030
  using size_type = typename KernelHandle::size_type;

  const bool is_cuda_space = std::is_same<memory_space, Kokkos::CudaSpace>::value ||
                             std::is_same<memory_space, Kokkos::CudaUVMSpace>::value ||
                             std::is_same<memory_space, Kokkos::CudaHostPinnedSpace>::value;

  if constexpr (!is_cuda_space) {
    throw std::runtime_error(
        "KokkosKernels sptrsvcuSPARSE_solve_streams: MEMORY IS NOT ALLOCATED "
        "IN GPU DEVICE for CUSPARSE\n");
  } else if constexpr (!std::is_same<idx_type, int>::value) {
    throw std::runtime_error("CUSPARSE requires local ordinals to be integer.\n");
  } else {
    const scalar_type alpha = scalar_type(1.0);
    std::vector<sptrsvHandleType *> sptrsv_handle_v(nstreams);
    std::vector<sptrsvCuSparseHandleType *> h_v(nstreams);
    std::vector<const int *> rm_v(nstreams);
    std::vector<const int *> ent_v(nstreams);
    std::vector<const scalar_type *> vals_v(nstreams);
    std::vector<const scalar_type *> bv_v(nstreams);
    std::vector<scalar_type *> xv_v(nstreams);

    for (int i = 0; i < nstreams; i++) {
      sptrsv_handle_v[i] = handle_v[i].get_sptrsv_handle();
      h_v[i]             = sptrsv_handle_v[i]->get_cuSparseHandle();

      // Bind cuspare handle to a stream
      KOKKOSSPARSE_IMPL_CUSPARSE_SAFE_CALL(cusparseSetStream(h_v[i]->handle, execspace_v[i].cuda_stream()));

      if (h_v[i]->pBuffer == nullptr) {
        std::cout << "  pBuffer invalid on stream " << i << std::endl;
      }
      rm_v[i]   = !std::is_same<size_type, int>::value ? sptrsv_handle_v[i]->get_int_rowmap_ptr()
                                                       : reinterpret_cast<const int *>(row_map_v[i].data());
      ent_v[i]  = reinterpret_cast<const int *>(entries_v[i].data());
      vals_v[i] = values_v[i].data();
      bv_v[i]   = rhs_v[i].data();
      xv_v[i]   = lhs_v[i].data();
    }

    for (int i = 0; i < nstreams; i++) {
      int nnz   = entries_v[i].extent_int(0);
      int nrows = static_cast<int>(sptrsv_handle_v[i]->get_nrows());
      if (std::is_same<scalar_type, double>::value) {
        KOKKOSSPARSE_IMPL_CUSPARSE_SAFE_CALL(cusparseDcsrsv2_solve(
            h_v[i]->handle, h_v[i]->transpose, nrows, nnz, reinterpret_cast<const double *>(&alpha), h_v[i]->descr,
            reinterpret_cast<const double *>(vals_v[i]), reinterpret_cast<const int *>(rm_v[i]),
            reinterpret_cast<const int *>(ent_v[i]), h_v[i]->info, reinterpret_cast<const double *>(bv_v[i]),
            reinterpret_cast<double *>(xv_v[i]), h_v[i]->policy, h_v[i]->pBuffer));
      } else if (std::is_same<scalar_type, float>::value) {
        KOKKOSSPARSE_IMPL_CUSPARSE_SAFE_CALL(cusparseScsrsv2_solve(
            h_v[i]->handle, h_v[i]->transpose, nrows, nnz, reinterpret_cast<const float *>(&alpha), h_v[i]->descr,
            reinterpret_cast<const float *>(vals_v[i]), reinterpret_cast<const int *>(rm_v[i]),
            reinterpret_cast<const int *>(ent_v[i]), h_v[i]->info, reinterpret_cast<const float *>(bv_v[i]),
            reinterpret_cast<float *>(xv_v[i]), h_v[i]->policy, h_v[i]->pBuffer));
      } else if (std::is_same<scalar_type, Kokkos::complex<double> >::value) {
        KOKKOSSPARSE_IMPL_CUSPARSE_SAFE_CALL(cusparseZcsrsv2_solve(
            h_v[i]->handle, h_v[i]->transpose, nrows, nnz, reinterpret_cast<const cuDoubleComplex *>(&alpha),
            h_v[i]->descr, reinterpret_cast<const cuDoubleComplex *>(vals_v[i]), reinterpret_cast<const int *>(rm_v[i]),
            reinterpret_cast<const int *>(ent_v[i]), h_v[i]->info, reinterpret_cast<const cuDoubleComplex *>(bv_v[i]),
            reinterpret_cast<cuDoubleComplex *>(xv_v[i]), h_v[i]->policy, h_v[i]->pBuffer));
      } else if (std::is_same<scalar_type, Kokkos::complex<float> >::value) {
        KOKKOSSPARSE_IMPL_CUSPARSE_SAFE_CALL(cusparseCcsrsv2_solve(
            h_v[i]->handle, h_v[i]->transpose, nrows, nnz, reinterpret_cast<const cuComplex *>(&alpha), h_v[i]->descr,
            reinterpret_cast<const cuComplex *>(vals_v[i]), reinterpret_cast<const int *>(rm_v[i]),
            reinterpret_cast<const int *>(ent_v[i]), h_v[i]->info, reinterpret_cast<const cuComplex *>(bv_v[i]),
            reinterpret_cast<cuComplex *>(xv_v[i]), h_v[i]->policy, h_v[i]->pBuffer));
      } else {
        throw std::runtime_error("CUSPARSE wrapper error: unsupported type.\n");
      }
    }
  }
#endif
#else
  (void)execspace_v;
  (void)handle_v;
  (void)row_map_v;
  (void)entries_v;
  (void)values_v;
  (void)rhs_v;
  (void)lhs_v;
  throw std::runtime_error("CUSPARSE IS NOT DEFINED\n");
#endif
}

}  // namespace Impl
}  // namespace KokkosSparse

#endif<|MERGE_RESOLUTION|>--- conflicted
+++ resolved
@@ -50,27 +50,6 @@
         "CUSPARSE requires local ordinals to be integer (32 bits or 64 "
         "bits).\n");
   } else {
-<<<<<<< HEAD
-    bool is_lower = sptrsv_handle->is_lower_tri();
-    sptrsv_handle->create_cuSPARSE_Handle(trans, is_lower);
-
-    typename KernelHandle::SPTRSVcuSparseHandleType *h = sptrsv_handle->get_cuSparseHandle();
-
-    KOKKOSSPARSE_IMPL_CUSPARSE_SAFE_CALL(cusparseSetStream(h->handle, space.cuda_stream()));
-
-    int64_t nnz = static_cast<int64_t>(entries.extent(0));
-    size_t pBufferSize;
-    void *rm;
-    // NOTE (Oct-29-2022):
-    // cusparseCreateCsr only supports the same sizes (either 32 bits or 64
-    // bits) for row_map_type and entries_type
-    if (std::is_same<idx_type, int>::value) {
-      if (!std::is_same<size_type, int>::value) {
-        sptrsv_handle->allocate_tmp_int_rowmap(row_map.extent(0));
-        rm = (void *)sptrsv_handle->get_int_rowmap_ptr_copy(row_map);
-      } else {
-        rm = (void *)row_map.data();
-=======
     typename KernelHandle::SPTRSVcuSparseHandleType *h = sptrsv_handle->get_cuSparseHandle();
     const scalar_type alpha                            = scalar_type(1.0);
     cudaDataType cudaValueType                         = cuda_data_type_from<scalar_type>();
@@ -103,7 +82,6 @@
         } else {
           rm = (void *)row_map.data();
         }
->>>>>>> 156f70d4
       }
 
       cusparseIndexType_t cudaCsrRowMapType = cusparse_index_type_t_from<idx_type>();
@@ -135,59 +113,6 @@
             cusparseSpMatSetAttribute(h->matDescr, CUSPARSE_SPMAT_FILL_MODE, &fillmode, sizeof(fillmode)));
       }
 
-<<<<<<< HEAD
-    cusparseIndexType_t cudaCsrRowMapType = cusparse_index_type_t_from<idx_type>();
-    cusparseIndexType_t cudaCsrColIndType = cusparse_index_type_t_from<idx_type>();
-    cudaDataType cudaValueType            = cuda_data_type_from<scalar_type>();
-
-    // Create sparse matrix in CSR format
-    KOKKOSSPARSE_IMPL_CUSPARSE_SAFE_CALL(cusparseCreateCsr(
-        &(h->matDescr), static_cast<int64_t>(nrows), static_cast<int64_t>(nrows), nnz, rm, (void *)entries.data(),
-        (void *)values.data(), cudaCsrRowMapType, cudaCsrColIndType, CUSPARSE_INDEX_BASE_ZERO, cudaValueType));
-
-    // Create dummy dense vector B (RHS)
-    nnz_scalar_view_t b_dummy(Kokkos::view_alloc(space, "b_dummy"), nrows);
-    KOKKOSSPARSE_IMPL_CUSPARSE_SAFE_CALL(
-        cusparseCreateDnVec(&(h->vecBDescr_dummy), static_cast<int64_t>(nrows), b_dummy.data(), cudaValueType));
-
-    // Create dummy dense vector X (LHS)
-    nnz_scalar_view_t x_dummy(Kokkos::view_alloc(space, "x_dummy"), nrows);
-    KOKKOSSPARSE_IMPL_CUSPARSE_SAFE_CALL(
-        cusparseCreateDnVec(&(h->vecXDescr_dummy), static_cast<int64_t>(nrows), x_dummy.data(), cudaValueType));
-
-    // Specify Lower|Upper fill mode
-    if (is_lower) {
-      cusparseFillMode_t fillmode = CUSPARSE_FILL_MODE_LOWER;
-      KOKKOSSPARSE_IMPL_CUSPARSE_SAFE_CALL(
-          cusparseSpMatSetAttribute(h->matDescr, CUSPARSE_SPMAT_FILL_MODE, &fillmode, sizeof(fillmode)));
-    } else {
-      cusparseFillMode_t fillmode = CUSPARSE_FILL_MODE_UPPER;
-      KOKKOSSPARSE_IMPL_CUSPARSE_SAFE_CALL(
-          cusparseSpMatSetAttribute(h->matDescr, CUSPARSE_SPMAT_FILL_MODE, &fillmode, sizeof(fillmode)));
-    }
-
-    // Specify Unit|Non-Unit diagonal type.
-    cusparseDiagType_t diagtype = CUSPARSE_DIAG_TYPE_NON_UNIT;
-    KOKKOSSPARSE_IMPL_CUSPARSE_SAFE_CALL(
-        cusparseSpMatSetAttribute(h->matDescr, CUSPARSE_SPMAT_DIAG_TYPE, &diagtype, sizeof(diagtype)));
-
-    // Allocate an external buffer for analysis
-    KOKKOSSPARSE_IMPL_CUSPARSE_SAFE_CALL(
-        cusparseSpSV_bufferSize(h->handle, h->transpose, &alpha, h->matDescr, h->vecBDescr_dummy, h->vecXDescr_dummy,
-                                cudaValueType, CUSPARSE_SPSV_ALG_DEFAULT, h->spsvDescr, &pBufferSize));
-
-    // pBuffer returned by cudaMalloc is automatically aligned to 128 bytes.
-    KOKKOS_IMPL_CUDA_SAFE_CALL(cudaMalloc((void **)&(h->pBuffer), pBufferSize));
-
-    // Run analysis
-    KOKKOSSPARSE_IMPL_CUSPARSE_SAFE_CALL(cusparseSpSV_analysis(h->handle, h->transpose, &alpha, h->matDescr,
-                                                               h->vecBDescr_dummy, h->vecXDescr_dummy, cudaValueType,
-                                                               CUSPARSE_SPSV_ALG_DEFAULT, h->spsvDescr, h->pBuffer));
-
-    // Destroy dummy dense vector descriptors
-    KOKKOSSPARSE_IMPL_CUSPARSE_SAFE_CALL(cusparseDestroyDnVec(h->vecBDescr_dummy));
-    KOKKOSSPARSE_IMPL_CUSPARSE_SAFE_CALL(cusparseDestroyDnVec(h->vecXDescr_dummy));
-=======
       // Specify Unit|Non-Unit diagonal type.
       cusparseDiagType_t diagtype = CUSPARSE_DIAG_TYPE_NON_UNIT;
       KOKKOSSPARSE_IMPL_CUSPARSE_SAFE_CALL(
@@ -220,7 +145,6 @@
                                                                  CUSPARSE_SPSV_ALG_DEFAULT, h->spsvDescr, h->pBuffer));
 #endif
     }
->>>>>>> 156f70d4
   }
 #else  // CUDA_VERSION < 11030
   typedef typename KernelHandle::nnz_lno_t idx_type;
@@ -379,15 +303,6 @@
 
     cudaDataType cudaValueType = cuda_data_type_from<scalar_type>();
 
-<<<<<<< HEAD
-    // Create dense vector B (RHS)
-    KOKKOSSPARSE_IMPL_CUSPARSE_SAFE_CALL(
-        cusparseCreateDnVec(&(h->vecBDescr), static_cast<int64_t>(nrows), (void *)rhs.data(), cudaValueType));
-
-    // Create dense vector X (LHS)
-    KOKKOSSPARSE_IMPL_CUSPARSE_SAFE_CALL(
-        cusparseCreateDnVec(&(h->vecXDescr), static_cast<int64_t>(nrows), (void *)lhs.data(), cudaValueType));
-=======
     if (!h->vecBDescr) {  // first time
       // Create dense vector B (RHS)
       KOKKOSSPARSE_IMPL_CUSPARSE_SAFE_CALL(
@@ -400,19 +315,11 @@
       KOKKOSSPARSE_IMPL_CUSPARSE_SAFE_CALL(cusparseDnVecSetValues(h->vecBDescr, (void *)rhs.data()));
       KOKKOSSPARSE_IMPL_CUSPARSE_SAFE_CALL(cusparseDnVecSetValues(h->vecXDescr, (void *)lhs.data()));
     }
->>>>>>> 156f70d4
 
     // Solve
     KOKKOSSPARSE_IMPL_CUSPARSE_SAFE_CALL(cusparseSpSV_solve(h->handle, h->transpose, &alpha, h->matDescr, h->vecBDescr,
                                                             h->vecXDescr, cudaValueType, CUSPARSE_SPSV_ALG_DEFAULT,
                                                             h->spsvDescr));
-<<<<<<< HEAD
-
-    // Destroy dense vector descriptors
-    KOKKOSSPARSE_IMPL_CUSPARSE_SAFE_CALL(cusparseDestroyDnVec(h->vecBDescr));
-    KOKKOSSPARSE_IMPL_CUSPARSE_SAFE_CALL(cusparseDestroyDnVec(h->vecXDescr));
-=======
->>>>>>> 156f70d4
   }
 #else  // CUDA_VERSION < 11030
   typedef typename KernelHandle::nnz_lno_t idx_type;
@@ -552,15 +459,6 @@
 
       int64_t nrows = static_cast<int64_t>(sptrsv_handle->get_nrows());
 
-<<<<<<< HEAD
-      // Create dense vector B (RHS)
-      KOKKOSSPARSE_IMPL_CUSPARSE_SAFE_CALL(
-          cusparseCreateDnVec(&(h_v[i]->vecBDescr), nrows, (void *)rhs_v[i].data(), cudaValueType));
-
-      // Create dense vector X (LHS)
-      KOKKOSSPARSE_IMPL_CUSPARSE_SAFE_CALL(
-          cusparseCreateDnVec(&(h_v[i]->vecXDescr), nrows, (void *)lhs_v[i].data(), cudaValueType));
-=======
       if (!h_v[i]->vecBDescr) {  // first time
         // Create dense vector B (RHS)
         KOKKOSSPARSE_IMPL_CUSPARSE_SAFE_CALL(
@@ -573,7 +471,6 @@
         KOKKOSSPARSE_IMPL_CUSPARSE_SAFE_CALL(cusparseDnVecSetValues(h_v[i]->vecBDescr, (void *)rhs_v[i].data()));
         KOKKOSSPARSE_IMPL_CUSPARSE_SAFE_CALL(cusparseDnVecSetValues(h_v[i]->vecXDescr, (void *)lhs_v[i].data()));
       }
->>>>>>> 156f70d4
     }
 
     // Solve
@@ -581,15 +478,6 @@
       KOKKOSSPARSE_IMPL_CUSPARSE_SAFE_CALL(
           cusparseSpSV_solve(h_v[i]->handle, h_v[i]->transpose, &alpha, h_v[i]->matDescr, h_v[i]->vecBDescr,
                              h_v[i]->vecXDescr, cudaValueType, CUSPARSE_SPSV_ALG_DEFAULT, h_v[i]->spsvDescr));
-<<<<<<< HEAD
-    }
-
-    // Destroy dense vector descriptors
-    for (int i = 0; i < nstreams; i++) {
-      KOKKOSSPARSE_IMPL_CUSPARSE_SAFE_CALL(cusparseDestroyDnVec(h_v[i]->vecBDescr));
-      KOKKOSSPARSE_IMPL_CUSPARSE_SAFE_CALL(cusparseDestroyDnVec(h_v[i]->vecXDescr));
-=======
->>>>>>> 156f70d4
     }
   }
 #else  // CUDA_VERSION < 11030
