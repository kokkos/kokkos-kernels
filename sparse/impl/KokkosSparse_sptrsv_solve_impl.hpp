--- conflicted
+++ resolved
@@ -115,7 +115,6 @@
     RHSType rhs;
     entries_t nodes_grouped_by_level;
 
-<<<<<<< HEAD
     using reftype   = scalar_t &;
     using ArrayType = reftype;
     using SumArray  = reftype;
@@ -134,10 +133,6 @@
            const ValuesType &values_, LHSType &lhs_, const RHSType &rhs_,
            const entries_t &nodes_grouped_by_level_,
            const size_type block_size_ = 0)
-=======
-    Common(const RowMapType &row_map_, const EntriesType &entries_, const ValuesType &values_, LHSType &lhs_,
-           const RHSType &rhs_, const entries_t &nodes_grouped_by_level_, const size_type block_size_ = 0)
->>>>>>> 985c3a9e
         : row_map(row_map_),
           entries(entries_),
           values(values_),
@@ -620,7 +615,6 @@
       }
     };
 
-<<<<<<< HEAD
     template <bool IsSerial, bool IsSorted, bool IsLower,
               bool UseThreadVec = false>
     KOKKOS_INLINE_FUNCTION void solve_impl(const member_type *team,
@@ -636,18 +630,6 @@
           "ThreadVectorRanges are not yet supported for block-enabled");
       static_assert(!(IsSerial && UseThreadVec),
                     "Requested thread vector range in serial?");
-=======
-    KOKKOS_INLINE_FUNCTION
-    static void add_and_divide(scalar_t &lhs_val, const scalar_t &rhs_val, const scalar_t &diag_val) {
-      lhs_val = (lhs_val + rhs_val) / diag_val;
-    }
-
-    template <bool IsSerial, bool IsSorted, bool IsLower, bool UseThreadVec = false>
-    KOKKOS_INLINE_FUNCTION void solve_impl(const member_type *team, const int my_rank, const long node_count) const {
-      static_assert(!((!IsSerial && BlockEnabled) && UseThreadVec),
-                    "ThreadVectorRanges are not yet supported for block-enabled");
-      static_assert(!(IsSerial && UseThreadVec), "Requested thread vector range in serial?");
->>>>>>> 985c3a9e
 
       const auto rowid   = Base::nodes_grouped_by_level(my_rank + node_count);
       const auto soffset = Base::row_map(rowid);
@@ -659,14 +641,9 @@
       const auto itr_e = eoffset - (IsSorted ? (IsLower ? 1 : 0) : 0);
 
       // We don't need the reducer to find the diag item if sorted
-<<<<<<< HEAD
       functor_t rf{this, rowid, -1};
       typename Base::reftype lhs_val = Base::lget(rowid);
       reduce_item_t reduce           = lhs_val;
-=======
-      using reducer_t = std::conditional_t<IsSorted, ReduceSumFunctor, ReduceSumDiagFunctor>;
-      reducer_t rf{this, rowid, -1};
->>>>>>> 985c3a9e
 
       if constexpr (IsSerial) {
         KK_KERNEL_ASSERT_MSG(my_rank == 0, "Non zero rank in serial");
@@ -678,23 +655,15 @@
       } else {
         KK_KERNEL_ASSERT_MSG(team != nullptr, "Cannot do team operations without team");
         if constexpr (!UseThreadVec) {
-<<<<<<< HEAD
           Kokkos::parallel_reduce(Kokkos::TeamThreadRange(*team, itr_b, itr_e),
                                   rf, reducer_t(reduce));
-=======
-          Kokkos::parallel_reduce(Kokkos::TeamThreadRange(*team, itr_b, itr_e), rf, lhs_val);
->>>>>>> 985c3a9e
           team->team_barrier();
           Base::copy(*team, lhs_val, reduce);
         } else {
-<<<<<<< HEAD
           Kokkos::parallel_reduce(
               Kokkos::ThreadVectorRange(*team, itr_b, itr_e), rf,
               reducer_t(reduce));
           Base::copy(lhs_val, reduce);
-=======
-          Kokkos::parallel_reduce(Kokkos::ThreadVectorRange(*team, itr_b, itr_e), rf, lhs_val);
->>>>>>> 985c3a9e
         }
       }
 
@@ -716,11 +685,7 @@
           // we can use team operations).
           KK_KERNEL_ASSERT_MSG(rf.diag != -1, "Sorted should always know diag");
           if constexpr (!UseThreadVec) {
-<<<<<<< HEAD
             Base::add_and_divide(*team, lhs_val, rhs_val, Base::vget(rf.diag));
-=======
-            Kokkos::single(Kokkos::PerTeam(*team), [&]() { add_and_divide(lhs_val, rhs_val, values(rf.diag)); });
->>>>>>> 985c3a9e
           } else {
             Base::add_and_divide(lhs_val, rhs_val, Base::vget(rf.diag));
           }
@@ -735,7 +700,6 @@
     }
   };
 
-<<<<<<< HEAD
   //
   // TriLvlSched functors
   //
@@ -747,13 +711,6 @@
                             RHSType, BlockEnabled> {
     using Base = Intermediate<RowMapType, EntriesType, ValuesType, LHSType,
                               RHSType, BlockEnabled>;
-=======
-  template <class RowMapType, class EntriesType, class ValuesType, class LHSType, class RHSType, bool IsLower,
-            bool BlockEnabled>
-  struct TriLvlSchedTP1SolverFunctor
-      : public Common<RowMapType, EntriesType, ValuesType, LHSType, RHSType, BlockEnabled> {
-    using Base = Common<RowMapType, EntriesType, ValuesType, LHSType, RHSType, BlockEnabled>;
->>>>>>> 985c3a9e
 
     long node_count;  // like "block" offset into ngbl, my_league is the "local"
                       // offset
@@ -775,7 +732,6 @@
     }
   };
 
-<<<<<<< HEAD
   template <class RowMapType, class EntriesType, class ValuesType,
             class LHSType, class RHSType, bool IsLower, bool BlockEnabled>
   struct TriLvlSchedRPSolverFunctor
@@ -789,18 +745,6 @@
                                const ValuesType &values_, LHSType &lhs_,
                                const RHSType &rhs_,
                                const entries_t &nodes_grouped_by_level_,
-=======
-  // Lower vs Upper Multi-block Functors
-
-  template <class RowMapType, class EntriesType, class ValuesType, class LHSType, class RHSType, bool IsLower,
-            bool BlockEnabled>
-  struct TriLvlSchedRPSolverFunctor
-      : public Common<RowMapType, EntriesType, ValuesType, LHSType, RHSType, BlockEnabled> {
-    using Base = Common<RowMapType, EntriesType, ValuesType, LHSType, RHSType, BlockEnabled>;
-
-    TriLvlSchedRPSolverFunctor(const RowMapType &row_map_, const EntriesType &entries_, const ValuesType &values_,
-                               LHSType &lhs_, const RHSType &rhs_, const entries_t &nodes_grouped_by_level_,
->>>>>>> 985c3a9e
                                const size_type block_size_ = 0)
         : Base(row_map_, entries_, values_, lhs_, rhs_, nodes_grouped_by_level_, block_size_) {}
 
@@ -815,15 +759,10 @@
 
   template <class RowMapType, class EntriesType, class ValuesType, class LHSType, class RHSType, bool IsLower>
   struct TriLvlSchedTP1SingleBlockFunctor
-<<<<<<< HEAD
       : public Intermediate<RowMapType, EntriesType, ValuesType, LHSType,
                             RHSType, false> {
     using Base = Intermediate<RowMapType, EntriesType, ValuesType, LHSType,
                               RHSType, false>;
-=======
-      : public Common<RowMapType, EntriesType, ValuesType, LHSType, RHSType, false> {
-    using Base = Common<RowMapType, EntriesType, ValuesType, LHSType, RHSType, false>;
->>>>>>> 985c3a9e
 
     entries_t nodes_per_level;
 
@@ -1468,7 +1407,6 @@
 
 #endif
 
-<<<<<<< HEAD
 #define FunctorTypeMacro(Functor, IsLower, BlockEnabled)                  \
   Functor<RowMapType, EntriesType, ValuesType, LHSType, RHSType, IsLower, \
           BlockEnabled>
@@ -1480,14 +1418,6 @@
                               const EntriesType entries,
                               const ValuesType values, const RHSType &rhs,
                               LHSType &lhs) {
-=======
-#define FunctorTypeMacro(Functor, IsLower, BlockEnabled) \
-  Functor<RowMapType, EntriesType, ValuesType, LHSType, RHSType, IsLower, BlockEnabled>
-
-  template <class RowMapType, class EntriesType, class ValuesType, class RHSType, class LHSType>
-  static void lower_tri_solve(execution_space &space, TriSolveHandle &thandle, const RowMapType row_map,
-                              const EntriesType entries, const ValuesType values, const RHSType &rhs, LHSType &lhs) {
->>>>>>> 985c3a9e
 #if defined(KOKKOS_ENABLE_CUDA) && defined(KOKKOSPSTRSV_SOLVE_IMPL_PROFILE)
     cudaProfilerStop();
 #endif
@@ -1503,15 +1433,10 @@
     assert(block_enabled == BlockEnabled);
 
     // Set up functor types
-<<<<<<< HEAD
     using LowerRPFunc =
         FunctorTypeMacro(TriLvlSchedRPSolverFunctor, true, BlockEnabled);
     using LowerTPFunc =
         FunctorTypeMacro(TriLvlSchedTP1SolverFunctor, true, BlockEnabled);
-=======
-    using LowerRPFunc = FunctorTypeMacro(TriLvlSchedRPSolverFunctor, true, false);
-    using LowerTPFunc = FunctorTypeMacro(TriLvlSchedTP1SolverFunctor, true, false);
->>>>>>> 985c3a9e
 
 #if defined(KOKKOSKERNELS_ENABLE_SUPERNODAL_SPTRSV)
     using namespace KokkosSparse::Experimental;
@@ -1582,17 +1507,12 @@
         } else if (thandle.get_algorithm() == KokkosSparse::Experimental::SPTRSVAlgorithm::SEQLVLSCHD_TP1) {
           LowerTPFunc ltpp(row_map, entries, values, lhs, rhs, nodes_grouped_by_level, node_count, block_size);
           int team_size = thandle.get_team_size();
-<<<<<<< HEAD
           auto tp       = team_size == -1
                         ? team_policy(space, lvl_nodes, Kokkos::AUTO)
                         : team_policy(space, lvl_nodes, team_size);
           const int scratch_size =
               LowerTPFunc::SBlock::shmem_size(block_size, block_size);
           tp = tp.set_scratch_size(0, Kokkos::PerTeam(scratch_size));
-=======
-          auto tp =
-              team_size == -1 ? team_policy(space, lvl_nodes, Kokkos::AUTO) : team_policy(space, lvl_nodes, team_size);
->>>>>>> 985c3a9e
           Kokkos::parallel_for(
               "parfor_l_team",
               Kokkos::Experimental::require(tp, Kokkos::Experimental::WorkItemProperty::HintLightWeight), ltpp);
@@ -1791,7 +1711,6 @@
 #endif
   }  // end lower_tri_solve
 
-<<<<<<< HEAD
   template <bool BlockEnabled, class RowMapType, class EntriesType,
             class ValuesType, class RHSType, class LHSType>
   static void upper_tri_solve(execution_space &space, TriSolveHandle &thandle,
@@ -1799,11 +1718,6 @@
                               const EntriesType entries,
                               const ValuesType values, const RHSType &rhs,
                               LHSType &lhs) {
-=======
-  template <class RowMapType, class EntriesType, class ValuesType, class RHSType, class LHSType>
-  static void upper_tri_solve(execution_space &space, TriSolveHandle &thandle, const RowMapType row_map,
-                              const EntriesType entries, const ValuesType values, const RHSType &rhs, LHSType &lhs) {
->>>>>>> 985c3a9e
 #if defined(KOKKOS_ENABLE_CUDA) && defined(KOKKOSPSTRSV_SOLVE_IMPL_PROFILE)
     cudaProfilerStop();
 #endif
@@ -1821,15 +1735,10 @@
     assert(block_enabled == BlockEnabled);
 
     // Set up functor types
-<<<<<<< HEAD
     using UpperRPFunc =
         FunctorTypeMacro(TriLvlSchedRPSolverFunctor, false, BlockEnabled);
     using UpperTPFunc =
         FunctorTypeMacro(TriLvlSchedTP1SolverFunctor, false, BlockEnabled);
-=======
-    using UpperRPFunc = FunctorTypeMacro(TriLvlSchedRPSolverFunctor, false, false);
-    using UpperTPFunc = FunctorTypeMacro(TriLvlSchedTP1SolverFunctor, false, false);
->>>>>>> 985c3a9e
 
 #if defined(KOKKOSKERNELS_ENABLE_SUPERNODAL_SPTRSV)
     using namespace KokkosSparse::Experimental;
@@ -1899,17 +1808,12 @@
         } else if (thandle.get_algorithm() == KokkosSparse::Experimental::SPTRSVAlgorithm::SEQLVLSCHD_TP1) {
           UpperTPFunc utpp(row_map, entries, values, lhs, rhs, nodes_grouped_by_level, node_count, block_size);
           int team_size = thandle.get_team_size();
-<<<<<<< HEAD
           auto tp       = team_size == -1
                         ? team_policy(space, lvl_nodes, Kokkos::AUTO)
                         : team_policy(space, lvl_nodes, team_size);
           const int scratch_size =
               UpperTPFunc::SBlock::shmem_size(block_size, block_size);
           tp = tp.set_scratch_size(0, Kokkos::PerTeam(scratch_size));
-=======
-          auto tp =
-              team_size == -1 ? team_policy(space, lvl_nodes, Kokkos::AUTO) : team_policy(space, lvl_nodes, team_size);
->>>>>>> 985c3a9e
           Kokkos::parallel_for(
               "parfor_u_team",
               Kokkos::Experimental::require(tp, Kokkos::Experimental::WorkItemProperty::HintLightWeight), utpp);
