//@HEADER
// ************************************************************************
//
//                        Kokkos v. 4.0
//       Copyright (2022) National Technology & Engineering
//               Solutions of Sandia, LLC (NTESS).
//
// Under the terms of Contract DE-NA0003525 with NTESS,
// the U.S. Government retains certain rights in this software.
//
// Part of Kokkos, under the Apache License v2.0 with LLVM Exceptions.
// See https://kokkos.org/LICENSE for license information.
// SPDX-License-Identifier: Apache-2.0 WITH LLVM-exception
//
//@HEADER

#ifndef KOKKOSSPARSE_IMPL_SPTRSV_SOLVE_HPP_
#define KOKKOSSPARSE_IMPL_SPTRSV_SOLVE_HPP_

/// \file KokkosSparse_impl_sptrsv.hpp
/// \brief Implementation(s) of sparse triangular solve.

#include <KokkosKernels_config.h>
#include <Kokkos_ArithTraits.hpp>
#include <KokkosSparse_sptrsv_handle.hpp>
#include <KokkosSparse_spmv.hpp>
#include <KokkosSparse_CrsMatrix.hpp>

#ifdef KOKKOSKERNELS_ENABLE_SUPERNODAL_SPTRSV
// Enable supernodal sptrsv
#include "KokkosSparse_spmv.hpp"
#include "KokkosBatched_Util.hpp"
#include "KokkosBlas2_team_gemv_spec.hpp"
#endif
#include "KokkosBlas3_trsm.hpp"
#include "KokkosBatched_Trsv_Decl.hpp"
#include "KokkosBatched_Trsm_Team_Impl.hpp"
#include "KokkosBlas1_team_axpby.hpp"
#include "KokkosBlas1_axpby.hpp"
#include "KokkosBlas1_set.hpp"
#include "KokkosBatched_LU_Decl.hpp"
#include "KokkosBlas2_serial_gemv_impl.hpp"

#define KOKKOSKERNELS_SPTRSV_TRILVLSCHED

// #define KOKKOSPSTRSV_SOLVE_IMPL_PROFILE 1
#if defined(KOKKOS_ENABLE_CUDA) && defined(KOKKOSPSTRSV_SOLVE_IMPL_PROFILE)
#include "cuda_profiler_api.h"
#endif

#if defined(KOKKOS_ENABLE_CUDA) && 10000 < CUDA_VERSION && defined(KOKKOSKERNELS_ENABLE_EXP_CUDAGRAPH)
#define KOKKOSKERNELS_SPTRSV_CUDAGRAPHSUPPORT
#endif

namespace KokkosSparse {
namespace Impl {
namespace Experimental {

template <class TriSolveHandle>
struct SptrsvWrap {
  //
  // Useful types
  //
  using execution_space = typename TriSolveHandle::execution_space;
  using memory_space    = typename TriSolveHandle::memory_space;
  using temp_mem_space  = typename TriSolveHandle::HandleTempMemorySpace;
  using lno_t           = typename TriSolveHandle::nnz_lno_t;
  using size_type       = typename TriSolveHandle::size_type;
  using scalar_t        = typename TriSolveHandle::scalar_t;
  using row_map_t       = typename TriSolveHandle::nnz_row_view_t;
  using entries_t       = typename TriSolveHandle::nnz_lno_view_t;
  using values_t        = typename TriSolveHandle::nnz_scalar_view_t;
  using work_view_t     = Kokkos::View<scalar_t *, Kokkos::Device<execution_space, temp_mem_space>>;
  using work_view_int_t = Kokkos::View<int *, Kokkos::Device<execution_space, temp_mem_space>>;
  using karith          = typename Kokkos::ArithTraits<scalar_t>;
  using team_policy     = typename TriSolveHandle::TeamPolicy;
  using member_type     = typename team_policy::member_type;
  using range_policy    = typename TriSolveHandle::RangePolicy;
  using range_type      = Kokkos::pair<int, int>;

  // Tag structs
  struct UnsortedTag {};  //  This doesn't appear to be supported
  struct LargerCutoffTag {};
  struct UnsortedLargerCutoffTag {};

  template <class ViewType>
  static void print_view1d_solve(const ViewType dv, size_t range = 0) {
    auto v = Kokkos::create_mirror_view(dv);
    Kokkos::deep_copy(v, dv);
    std::cout << "Output for view " << v.label() << std::endl;
    range = range == 0 ? dv.extent(0) : range;
    for (size_t i = 0; i < range; ++i) {
      std::cout << "v(" << i << ") = " << v(i) << " , ";
    }
    std::cout << std::endl;
  }

  // Needed for cudagraphs
  struct EmptyFunctor {
    KOKKOS_INLINE_FUNCTION
    void operator()(const int) const {}
  };

  /**
   * Common base class for sptrsv functors that need to work for both
   * point and block matrices. Default version does not support
   * blocks
   */
  template <class RowMapType, class EntriesType, class ValuesType, class LHSType, class RHSType, bool BlockEnabled>
  struct Common {
    RowMapType row_map;
    EntriesType entries;
    ValuesType values;
    LHSType lhs;
    RHSType rhs;
    entries_t nodes_grouped_by_level;

    using reftype = scalar_t &;

    struct SBlock {
      template <typename T>
      KOKKOS_INLINE_FUNCTION SBlock(T, size_type, size_type) {}

      KOKKOS_INLINE_FUNCTION
      scalar_t *data() { return nullptr; }

      static int shmem_size(size_type, size_type) { return 0; }
    };

    Common(const RowMapType &row_map_, const EntriesType &entries_, const ValuesType &values_, LHSType &lhs_,
           const RHSType &rhs_, const entries_t &nodes_grouped_by_level_, const size_type block_size_ = 0)
        : row_map(row_map_),
          entries(entries_),
          values(values_),
          lhs(lhs_),
          rhs(rhs_),
          nodes_grouped_by_level(nodes_grouped_by_level_) {
      KK_REQUIRE_MSG(block_size_ == 0, "Tried to use blocks with the unblocked Common?");
    }

    KOKKOS_INLINE_FUNCTION
    size_type get_block_size() const { return 0; }

    // lget
    KOKKOS_INLINE_FUNCTION
    scalar_t &lget(const size_type row) const { return lhs(row); }

    // rget
    KOKKOS_INLINE_FUNCTION
    scalar_t rget(const size_type row) const { return rhs(row); }

    // vget
    KOKKOS_INLINE_FUNCTION
    scalar_t vget(const size_type nnz) const { return values(nnz); }

    // lhs = (lhs + rhs) / diag (team)
    KOKKOS_INLINE_FUNCTION
    static void add_and_divide(const member_type &team, scalar_t &lhs_val, const scalar_t &rhs_val,
                               const scalar_t &diag_val) {
      Kokkos::single(Kokkos::PerTeam(team), [&]() { lhs_val = (lhs_val + rhs_val) / diag_val; });
    }

    // lhs = (lhs + rhs) / diag (serial)
    KOKKOS_INLINE_FUNCTION
    static void add_and_divide(scalar_t &lhs_val, const scalar_t &rhs_val, const scalar_t &diag_val) {
      lhs_val = (lhs_val + rhs_val) / diag_val;
    }
  };

  // Partial specialization for block support
  template <class RowMapType, class EntriesType, class ValuesType, class LHSType, class RHSType>
  struct Common<RowMapType, EntriesType, ValuesType, LHSType, RHSType, true> {
    // BSR data is in LayoutRight!
    using Layout = Kokkos::LayoutRight;

    using Block = Kokkos::View<scalar_t **, Layout, typename ValuesType::device_type,
                               Kokkos::MemoryTraits<Kokkos::Unmanaged | Kokkos::RandomAccess>>;

    // const block
    using CBlock = Kokkos::View<const scalar_t **, Layout, typename ValuesType::device_type,
                                Kokkos::MemoryTraits<Kokkos::Unmanaged | Kokkos::RandomAccess>>;

    // scratch block
    using SBlock = Kokkos::View<scalar_t **, Layout, typename execution_space::scratch_memory_space,
                                Kokkos::MemoryTraits<Kokkos::Unmanaged | Kokkos::RandomAccess>>;

    using Vector = Kokkos::View<scalar_t *, Layout, typename ValuesType::device_type,
                                Kokkos::MemoryTraits<Kokkos::Unmanaged | Kokkos::RandomAccess>>;

    using CVector = Kokkos::View<const scalar_t *, Layout, typename ValuesType::device_type,
                                 Kokkos::MemoryTraits<Kokkos::Unmanaged | Kokkos::RandomAccess>>;

    static constexpr size_type MAX_VEC_SIZE = 16;
    static constexpr size_type BUFF_SIZE    = 256;

    using reftype = Vector;

    RowMapType row_map;
    EntriesType entries;
    ValuesType values;
    LHSType lhs;
    RHSType rhs;
    entries_t nodes_grouped_by_level;
    size_type block_size;
    size_type block_items;

    Common(const RowMapType &row_map_, const EntriesType &entries_, const ValuesType &values_, LHSType &lhs_,
           const RHSType &rhs_, const entries_t &nodes_grouped_by_level_, const size_type block_size_)
        : row_map(row_map_),
          entries(entries_),
          values(values_),
          lhs(lhs_),
          rhs(rhs_),
          nodes_grouped_by_level(nodes_grouped_by_level_),
          block_size(block_size_),
          block_items(block_size * block_size) {
      KK_REQUIRE_MSG(block_size > 0, "Tried to use block_size=0 with the blocked Common?");
    }

    KOKKOS_INLINE_FUNCTION
    size_type get_block_size() const { return block_size; }

    // assign
    template <typename View1, typename View2>
    KOKKOS_INLINE_FUNCTION static void assign(const View1 &lhs_, const View2 &rhs_) {
      for (size_t i = 0; i < lhs_.size(); ++i) {
        lhs_.data()[i] = rhs_.data()[i];
      }
    }

    template <typename View1, typename View2>
    KOKKOS_INLINE_FUNCTION static void assign(const member_type &team, const View1 &lhs_, const View2 &rhs_) {
      Kokkos::parallel_for(Kokkos::TeamThreadRange(team, lhs_.size()),
                           [&](const size_type i) { lhs_.data()[i] = rhs_.data()[i]; });
    }

    // add. y += x
    KOKKOS_INLINE_FUNCTION
    static void add(const member_type &team, const CVector &x, const Vector &y) {
      KokkosBlas::Experimental::axpy(team, 1.0, x, y);
    }

    // serial add. y += x
    KOKKOS_INLINE_FUNCTION
    static void add(const CVector &x, const Vector &y) { KokkosBlas::serial_axpy(1.0, x, y); }

    // divide. b /= A (b = b * A^-1)
    KOKKOS_INLINE_FUNCTION
    static void divide(const member_type &team, const Vector &b, const CBlock &A) {
      // Team-shared buffer. Use for team work.
      const auto block_size_ = b.size();
      SBlock shared_buff(team.team_shmem(), block_size_, block_size_);

      // Need a temp block to do LU of A
      Block LU(shared_buff.data(), block_size_, block_size_);
      assign(team, LU, A);
      team.team_barrier();
      KokkosBatched::TeamLU<member_type, KokkosBatched::Algo::LU::Blocked>::invoke(team, LU);

      // A = LU
      // A^-1 = U^-1 * L^-1
      // b = (b * U^-1) * L^-1, so do U trsv first
      team.team_barrier();
      KokkosBatched::TeamTrsv<member_type, KokkosBatched::Uplo::Upper, KokkosBatched::Trans::NoTranspose,
                              KokkosBatched::Diag::NonUnit, KokkosBatched::Algo::Trsv::Blocked>::invoke(team, 1.0, LU,
                                                                                                        b);

      team.team_barrier();
      KokkosBatched::TeamTrsv<member_type, KokkosBatched::Uplo::Lower, KokkosBatched::Trans::NoTranspose,
                              KokkosBatched::Diag::Unit, KokkosBatched::Algo::Trsv::Blocked>::invoke(team, 1.0, LU, b);
    }

    // serial divide. b /= A (b = b * A^-1)
    KOKKOS_INLINE_FUNCTION
    static void divide(const Vector &b, const CBlock &A) {
      // Thread-local buffers. Use for Serial (non-team) work
      scalar_t buff[BUFF_SIZE];

      // Need a temp block to do LU of A
      const auto block_size_ = b.size();
      KK_KERNEL_REQUIRE_MSG(block_size_ <= MAX_VEC_SIZE,
                            "Max supported block size for range-policy is 16. Use team-policy alg if you need more.");

      Block LU(&buff[0], block_size_, block_size_);
      assign(LU, A);
      KokkosBatched::SerialLU<KokkosBatched::Algo::LU::Blocked>::invoke(LU);

      // A = LU
      // A^-1 = U^-1 * L^-1
      // b = (b * U^-1) * L^-1, so do U trsv first
      KokkosBatched::SerialTrsv<KokkosBatched::Uplo::Upper, KokkosBatched::Trans::NoTranspose,
                                KokkosBatched::Diag::NonUnit, KokkosBatched::Algo::Trsv::Blocked>::invoke(1.0, LU, b);

      KokkosBatched::SerialTrsv<KokkosBatched::Uplo::Lower, KokkosBatched::Trans::NoTranspose,
                                KokkosBatched::Diag::Unit, KokkosBatched::Algo::Trsv::Blocked>::invoke(1.0, LU, b);
    }

    // lget
    KOKKOS_INLINE_FUNCTION
    Vector lget(const size_type row) const { return Vector(lhs.data() + (row * block_size), block_size); }

    // rget
    KOKKOS_INLINE_FUNCTION
    CVector rget(const size_type row) const { return CVector(rhs.data() + (row * block_size), block_size); }

    // vget
    KOKKOS_INLINE_FUNCTION
    CBlock vget(const size_type block) const {
      return CBlock(values.data() + (block * block_items), block_size, block_size);
    }

    // lhs = (lhs + rhs) / diag
    KOKKOS_INLINE_FUNCTION
    static void add_and_divide(const member_type &team, const Vector &lhs_val, const CVector &rhs_val,
                               const CBlock &diag_val) {
      add(team, rhs_val, lhs_val);
      team.team_barrier();
      divide(team, lhs_val, diag_val);
    }

    KOKKOS_INLINE_FUNCTION
    static void add_and_divide(const Vector &lhs_val, const CVector &rhs_val, const CBlock &diag_val) {
      add(rhs_val, lhs_val);
      divide(lhs_val, diag_val);
    }
  };

<<<<<<< HEAD
#if defined(KOKKOSKERNELS_ENABLE_SUPERNODAL_SPTRSV)
// -----------------------------------------------------------
// Helper functors for Lower-triangular solve with SpMV
template <class TriSolveHandle, class LHSType, class NGBLType>
struct SparseTriSupernodalSpMVFunctor {
  using execution_space = typename TriSolveHandle::HandleExecSpace;
  using memory_space    = typename TriSolveHandle::HandleTempMemorySpace;

  using policy_type = Kokkos::TeamPolicy<execution_space>;
  using member_type = typename policy_type::member_type;

  using scalar_t = typename LHSType::non_const_value_type;

  using work_view_t =
      typename Kokkos::View<scalar_t *,
                            Kokkos::Device<execution_space, memory_space>>;

  int flag;
  long node_count;
  NGBLType nodes_grouped_by_level;

  const int *supercols;
  const int *workoffset;

  LHSType X;
  work_view_t work;

  // constructor
  SparseTriSupernodalSpMVFunctor(int flag_, long node_count_,
                                 const NGBLType &nodes_grouped_by_level_,
                                 const int *supercols_, const int *workoffset_,
                                 LHSType &X_, work_view_t work_)
      : flag(flag_),
        node_count(node_count_),
        nodes_grouped_by_level(nodes_grouped_by_level_),
        supercols(supercols_),
        workoffset(workoffset_),
        X(X_),
        work(work_) {}

  // operator
  KOKKOS_INLINE_FUNCTION
  void operator()(const member_type &team) const {
    const int league_rank = team.league_rank();  // batch id
    const int team_size   = team.team_size();
    const int team_rank   = team.team_rank();
    const scalar_t zero(0.0);
=======
  /**
   * Intermediate class that contains implementation that identical
   * for blocked / non-blocked
   */
  template <class RowMapType, class EntriesType, class ValuesType, class LHSType, class RHSType, bool BlockEnabled>
  struct Intermediate : public Common<RowMapType, EntriesType, ValuesType, LHSType, RHSType, BlockEnabled> {
    using Base = Common<RowMapType, EntriesType, ValuesType, LHSType, RHSType, BlockEnabled>;
>>>>>>> 8e442f59

    Intermediate(const RowMapType &row_map_, const EntriesType &entries_, const ValuesType &values_, LHSType &lhs_,
                 const RHSType &rhs_, const entries_t &nodes_grouped_by_level_, const size_type block_size_ = 0)
        : Base(row_map_, entries_, values_, lhs_, rhs_, nodes_grouped_by_level_, block_size_) {}

    struct ReduceFunctorBasic {
      const Base *m_obj;

      KOKKOS_INLINE_FUNCTION
      ReduceFunctorBasic(const Base *obj, const lno_t = 0) : m_obj(obj) {}

      KOKKOS_INLINE_FUNCTION
      static void multiply_subtract(const scalar_t &val, const scalar_t &lhs_col_val, scalar_t &accum) {
        accum -= val * lhs_col_val;
      }

      KOKKOS_INLINE_FUNCTION
      void operator()(size_type i, scalar_t &accum) const {
        const auto colid = m_obj->entries(i);
        multiply_subtract(m_obj->vget(i), m_obj->lget(colid), accum);
      }
    };

    struct ReduceFunctorBlock : public ReduceFunctorBasic {
      using P = ReduceFunctorBasic;

      const size_type block_size;
      const size_type b;

      KOKKOS_INLINE_FUNCTION
      ReduceFunctorBlock(const Base *obj, const size_type block_size_, const size_type b_, const lno_t = 0)
          : P(obj), block_size(block_size_), b(b_) {}

      KOKKOS_INLINE_FUNCTION
      void operator()(size_type i, scalar_t &accum) const {
        const auto idx   = i / block_size;
        const auto colid = P::m_obj->entries(idx);
        P::multiply_subtract(P::m_obj->vget(idx)(b, i % block_size), P::m_obj->lget(colid)(b), accum);
      }
    };

    /**
     * If we want to support Unsorted, we'll need a Functor that returns the ptr
     * of the diag item (colid == rowid). Possibly via multi-reduce? The UnsortedTag
     * is defined above but no policies actually use it.
     */

    template <bool IsSerial, bool IsSorted, bool IsLower, bool UseThreadVec = false>
    KOKKOS_INLINE_FUNCTION void solve_impl(const member_type *team, const int my_rank, const long node_count) const {
      static_assert(!(IsSerial && UseThreadVec), "Requested thread vector range in serial?");
      static_assert(IsSorted, "Unsorted is not yet supported.");

      const auto rowid   = Base::nodes_grouped_by_level(my_rank + node_count);
      const auto soffset = Base::row_map(rowid);
      const auto eoffset = Base::row_map(rowid + 1);
      const auto rhs_val = Base::rget(rowid);

      // Set up range to auto-skip diag if is sorted
      const auto itr_b = soffset + (IsSorted ? (IsLower ? 0 : 1) : 0);
      const auto itr_e = eoffset - (IsSorted ? (IsLower ? 1 : 0) : 0);

      // We don't need the reducer to find the diag item if sorted
      typename Base::reftype lhs_val = Base::lget(rowid);

      const auto block_size_ = BlockEnabled ? Base::get_block_size() : 1;
      (void)block_size_;  // Some settings do not use this var

      if constexpr (IsSerial) {
        KK_KERNEL_ASSERT_MSG(my_rank == 0, "Non zero rank in serial");
        KK_KERNEL_ASSERT_MSG(team == nullptr, "Team provided in serial?");
        if constexpr (BlockEnabled) {
          for (size_type b = 0; b < block_size_; ++b) {
            ReduceFunctorBlock rf(this, block_size_, b, rowid);
            for (size_type i = itr_b * block_size_; i < itr_e * block_size_; ++i) {
              rf(i, lhs_val(b));
            }
          }
        } else {
          ReduceFunctorBasic rf(this, rowid);
          for (size_type i = itr_b; i < itr_e; ++i) {
            rf(i, lhs_val);
          }
        }
      } else {
        KK_KERNEL_ASSERT_MSG(team != nullptr, "Cannot do team operations without team");
        if constexpr (!UseThreadVec) {
          if constexpr (BlockEnabled) {
            Kokkos::parallel_for(Kokkos::TeamThreadRange(*team, block_size_), [&](size_type b) {
              ReduceFunctorBlock rf(this, block_size_, b, rowid);
              Kokkos::parallel_reduce(Kokkos::ThreadVectorRange(*team, itr_b * block_size_, itr_e * block_size_), rf,
                                      lhs_val(b));
            });
          } else {
            ReduceFunctorBasic rf(this, rowid);
            Kokkos::parallel_reduce(Kokkos::TeamThreadRange(*team, itr_b, itr_e), rf, lhs_val);
          }
          team->team_barrier();
        } else {
          if constexpr (BlockEnabled) {
            Kokkos::parallel_for(Kokkos::ThreadVectorRange(*team, block_size_), [&](size_type b) {
              ReduceFunctorBlock rf(this, block_size_, b, rowid);
              for (size_type i = itr_b * block_size_; i < itr_e * block_size_; ++i) {
                rf(i, lhs_val(b));
              }
            });
          } else {
            ReduceFunctorBasic rf(this, rowid);
            Kokkos::parallel_reduce(Kokkos::ThreadVectorRange(*team, itr_b, itr_e), rf, lhs_val);
          }
        }
      }

      // If sorted, we already know the diag. Otherwise, get it from the reducer
      const lno_t diag = IsLower ? eoffset - 1 : soffset;

      // At end, handle the diag element. We need to be careful to avoid race
      // conditions here.
      if constexpr (IsSerial) {
        // Serial case is easy, there's only 1 thread so just do the
        // add_and_divide
        KK_KERNEL_ASSERT_MSG(diag != -1, "Serial should always know diag");
        Base::add_and_divide(lhs_val, rhs_val, Base::vget(diag));
      } else {
        // Parallel sorted case is complex. All threads know what the diag is.
        // If we have a team sharing the work, we need to ensure only one
        // thread performs the add_and_divide (except in BlockEnabled, then
        // we can use team operations).
        KK_KERNEL_ASSERT_MSG(diag != -1, "Sorted should always know diag");
        if constexpr (!UseThreadVec) {
          Base::add_and_divide(*team, lhs_val, rhs_val, Base::vget(diag));
        } else {
          Base::add_and_divide(lhs_val, rhs_val, Base::vget(diag));
        }
      }
    }
  };

  //
  // TriLvlSched functors
  //

  template <class RowMapType, class EntriesType, class ValuesType, class LHSType, class RHSType, bool IsLower,
            bool BlockEnabled>
  struct TriLvlSchedTP1SolverFunctor
      : public Intermediate<RowMapType, EntriesType, ValuesType, LHSType, RHSType, BlockEnabled> {
    using Base = Intermediate<RowMapType, EntriesType, ValuesType, LHSType, RHSType, BlockEnabled>;

    long node_count;  // like "block" offset into ngbl, my_league is the "local"
                      // offset

    TriLvlSchedTP1SolverFunctor(const RowMapType &row_map_, const EntriesType &entries_, const ValuesType &values_,
                                LHSType &lhs_, const RHSType &rhs_, const entries_t &nodes_grouped_by_level_,
                                const long &node_count_, const size_type block_size_ = 0)
        : Base(row_map_, entries_, values_, lhs_, rhs_, nodes_grouped_by_level_, block_size_),
          node_count(node_count_) {}

    KOKKOS_INLINE_FUNCTION
    void operator()(const member_type &team) const {
      Base::template solve_impl<false, true, IsLower>(&team, team.league_rank(), node_count);
    }

    KOKKOS_INLINE_FUNCTION
    void operator()(const UnsortedTag &, const member_type &team) const {
      Base::template solve_impl<false, false, IsLower>(&team, team.league_rank(), node_count);
    }
  };

  template <class RowMapType, class EntriesType, class ValuesType, class LHSType, class RHSType, bool IsLower,
            bool BlockEnabled>
  struct TriLvlSchedRPSolverFunctor
      : public Intermediate<RowMapType, EntriesType, ValuesType, LHSType, RHSType, BlockEnabled> {
    using Base = Intermediate<RowMapType, EntriesType, ValuesType, LHSType, RHSType, BlockEnabled>;

    TriLvlSchedRPSolverFunctor(const RowMapType &row_map_, const EntriesType &entries_, const ValuesType &values_,
                               LHSType &lhs_, const RHSType &rhs_, const entries_t &nodes_grouped_by_level_,
                               const size_type block_size_ = 0)
        : Base(row_map_, entries_, values_, lhs_, rhs_, nodes_grouped_by_level_, block_size_) {}

    KOKKOS_INLINE_FUNCTION
    void operator()(const lno_t i) const { Base::template solve_impl<true, true, IsLower>(nullptr, 0, i); }

    KOKKOS_INLINE_FUNCTION
    void operator()(const UnsortedTag &, const lno_t i) const {
      Base::template solve_impl<true, false, IsLower>(nullptr, 0, i);
    }
  };

  template <class RowMapType, class EntriesType, class ValuesType, class LHSType, class RHSType, bool IsLower>
  struct TriLvlSchedTP1SingleBlockFunctor
      : public Intermediate<RowMapType, EntriesType, ValuesType, LHSType, RHSType, false> {
    using Base = Intermediate<RowMapType, EntriesType, ValuesType, LHSType, RHSType, false>;

    entries_t nodes_per_level;

    long node_count;  // like "block" offset into ngbl, my_league is the "local"
                      // offset
    long lvl_start;
    long lvl_end;
    const int dense_nrows;
    const int cutoff;
    // team_size: each team can be assigned a row, if there are enough rows...

    TriLvlSchedTP1SingleBlockFunctor(const RowMapType &row_map_, const EntriesType &entries_, const ValuesType &values_,
                                     LHSType &lhs_, const RHSType &rhs_, const entries_t &nodes_grouped_by_level_,
                                     entries_t &nodes_per_level_, long node_count_, long lvl_start_, long lvl_end_,
                                     const int dense_nrows_ = 0, const int cutoff_ = 0)
        : Base(row_map_, entries_, values_, lhs_, rhs_, nodes_grouped_by_level_),
          nodes_per_level(nodes_per_level_),
          node_count(node_count_),
          lvl_start(lvl_start_),
          lvl_end(lvl_end_),
          dense_nrows(dense_nrows_),
          cutoff(cutoff_) {}

    // SingleBlock: Only one block (or league) executing; team_rank used to map
    // thread to row

    template <bool IsSorted, bool LargerCutoff>
    KOKKOS_INLINE_FUNCTION void common_impl(const member_type &team) const {
      auto mut_node_count = node_count;

      for (auto lvl = lvl_start; lvl < lvl_end; ++lvl) {
        const auto nodes_this_lvl = nodes_per_level(lvl);
        const auto my_team_rank   = team.team_rank();
        const auto loop_cutoff    = LargerCutoff ? cutoff : my_team_rank + 1;
        // If cutoff > team_size, then a thread will be responsible for multiple
        // rows - this may be a helpful scenario depending on occupancy etc.
        for (int my_rank = my_team_rank; my_rank < loop_cutoff; my_rank += team.team_size()) {
          if (my_rank < nodes_this_lvl) {
            Base::template solve_impl<false, IsSorted, IsLower, true>(&team, my_rank, mut_node_count);
          }
        }
        mut_node_count += nodes_this_lvl;
        team.team_barrier();
      }
    }

    KOKKOS_INLINE_FUNCTION
    void operator()(const member_type &team) const { common_impl<true, false>(team); }

    KOKKOS_INLINE_FUNCTION
    void operator()(const UnsortedTag &, const member_type &team) const { common_impl<false, false>(team); }

    KOKKOS_INLINE_FUNCTION
    void operator()(const LargerCutoffTag &, const member_type &team) const { common_impl<true, true>(team); }

    KOKKOS_INLINE_FUNCTION
    void operator()(const UnsortedLargerCutoffTag &, const member_type &team) const { common_impl<false, true>(team); }
  };

  //
  // Supernodal functors
  //

#if defined(KOKKOSKERNELS_ENABLE_SUPERNODAL_SPTRSV)
  // -----------------------------------------------------------
  // Helper functors for Lower-triangular solve with SpMV
  template <class LHSType>
  struct SparseTriSupernodalSpMVFunctor {
    int flag;
    long node_count;
    entries_t nodes_grouped_by_level;

    const int *supercols;
    const int *workoffset;

    LHSType X;
    work_view_t work;

    // constructor
    SparseTriSupernodalSpMVFunctor(int flag_, long node_count_, const entries_t &nodes_grouped_by_level_,
                                   const int *supercols_, const int *workoffset_, LHSType &X_, work_view_t work_)
        : flag(flag_),
          node_count(node_count_),
          nodes_grouped_by_level(nodes_grouped_by_level_),
          supercols(supercols_),
          workoffset(workoffset_),
          X(X_),
          work(work_) {}

    // operator
    KOKKOS_INLINE_FUNCTION
    void operator()(const member_type &team) const {
      const int league_rank = team.league_rank();  // batch id
      const int team_size   = team.team_size();
      const int team_rank   = team.team_rank();
      const scalar_t zero(0.0);

      auto s = nodes_grouped_by_level(node_count + league_rank);

      // copy vector elements for the diagonal to input vector (work)
      // and zero out the corresponding elements in output (X)
      int w1 = workoffset[s];
      int j1 = supercols[s];
      // number of columns in the s-th supernode column
      int nscol = supercols[s + 1] - j1;

      if (flag == -2) {
        // copy X to work
        for (int j = team_rank; j < nscol; j += team_size) {
          work(w1 + j) = X(j1 + j);
        }
      } else if (flag == -1) {
        // copy work to X
        for (int j = team_rank; j < nscol; j += team_size) {
          X(j1 + j) = work(w1 + j);
        }
      } else if (flag == 1) {
        for (int j = team_rank; j < nscol; j += team_size) {
          work(w1 + j) = X(j1 + j);
          X(j1 + j)    = zero;
        }
      } else {
        // reinitialize work to zero
        for (int j = team_rank; j < nscol; j += team_size) {
          work(w1 + j) = zero;
        }
      }
      team.team_barrier();
    }
  };

  // -----------------------------------------------------------
  // Functor for Lower-triangular solve
  template <class ColptrView, class RowindType, class ValuesType, class LHSType>
  struct LowerTriSupernodalFunctor {
    const bool unit_diagonal;
    const bool invert_diagonal;
    const bool invert_offdiagonal;
    const int *supercols;
    ColptrView colptr;
    RowindType rowind;
    ValuesType values;

    int level;
    work_view_int_t kernel_type;
    work_view_int_t diag_kernel_type;

    LHSType X;

    work_view_t work;  // needed with gemv for update&scatter
    work_view_int_t work_offset;

    entries_t nodes_grouped_by_level;

    long node_count;

    // constructor
    LowerTriSupernodalFunctor(  // supernode info
        const bool unit_diagonal_, const bool invert_diagonal_, const bool invert_offdiagonal_, const int *supercols_,
        // L in CSC
        const ColptrView &colptr_, const RowindType &rowind_, const ValuesType &values_,
        // options to pick kernel type
        int level_, work_view_int_t &kernel_type_, work_view_int_t &diag_kernel_type_,
        // right-hand-side (input), solution (output)
        LHSType &X_,
        // workspace
        work_view_t work_, work_view_int_t &work_offset_,
        //
        const entries_t &nodes_grouped_by_level_, long node_count_)
        : unit_diagonal(unit_diagonal_),
          invert_diagonal(invert_diagonal_),
          invert_offdiagonal(invert_offdiagonal_),
          supercols(supercols_),
          colptr(colptr_),
          rowind(rowind_),
          values(values_),
          level(level_),
          kernel_type(kernel_type_),
          diag_kernel_type(diag_kernel_type_),
          X(X_),
          work(work_),
          work_offset(work_offset_),
          nodes_grouped_by_level(nodes_grouped_by_level_),
          node_count(node_count_) {}

    // operator
    KOKKOS_INLINE_FUNCTION
    void operator()(const member_type &team) const {
      /* ----------------------------------------------------------------------
       */
      /* get inputs */
      /* ----------------------------------------------------------------------
       */
      const int league_rank = team.league_rank();  // batch id
      const int team_size   = team.team_size();
      const int team_rank   = team.team_rank();
      const scalar_t zero(0.0);
      const scalar_t one(1.0);

      auto s = nodes_grouped_by_level(node_count + league_rank);

      // supernodal column size
      const int j1 = supercols[s];
      const int j2 = supercols[s + 1];
      // > number of columns in the s-th supernode column
      const int nscol = j2 - j1;
      // "total" number of rows in all the supernodes (diagonal+off-diagonal)
      const int i1    = colptr(j1);
      const int nsrow = colptr(j1 + 1) - i1;

      // create a view for the s-th supernocal column
      // NOTE: we currently supports only default_layout = LayoutLeft
      scalar_t *dataL = const_cast<scalar_t *>(values.data());
      Kokkos::View<scalar_t **, default_layout, temp_mem_space, Kokkos::MemoryUnmanaged> viewL(&dataL[i1], nsrow,
                                                                                               nscol);

      // extract part of the solution, corresponding to the diagonal block
      auto Xj = Kokkos::subview(X, range_type(j1, j2));

      // workspace
      const int workoffset = work_offset(s);
      auto Z               = Kokkos::subview(work, range_type(workoffset + nscol, workoffset + nsrow));

      if (diag_kernel_type(level) != 3) {  // not a device-level TRSM-solve
        if (invert_offdiagonal) {
          // combined TRSM solve with diagonal + GEMV update with off-diagonal
          auto Y   = Kokkos::subview(work, range_type(workoffset,
                                                      workoffset + nsrow));  // needed for gemv instead of trmv/trsv
          auto Ljj = Kokkos::subview(viewL, range_type(0, nsrow), Kokkos::ALL());
          KokkosBlas::TeamGemv<member_type, KokkosBlas::Trans::NoTranspose, KokkosBlas::Algo::Gemv::Unblocked>::invoke(
              team, one, Ljj, Xj, zero, Y);
          team.team_barrier();
          for (int ii = team_rank; ii < nscol; ii += team_size) {
            Xj(ii) = Y(ii);
          }
          team.team_barrier();
        } else {
          /* TRSM with diagonal block */
          // extract diagonal and off-diagonal blocks of L
          auto Ljj = Kokkos::subview(viewL, range_type(0, nscol), Kokkos::ALL());
          if (invert_diagonal) {
            // workspace
            auto Y = Kokkos::subview(work, range_type(workoffset,
                                                      workoffset + nscol));  // needed for gemv instead of trmv/trsv
            for (int ii = team_rank; ii < nscol; ii += team_size) {
              Y(ii) = Xj(ii);
            }
            team.team_barrier();
            // calling team-level "Unblocked" gemv on small-size diagonal in
            // KokkosBatched
            KokkosBlas::TeamGemv<member_type, KokkosBlas::Trans::NoTranspose,
                                 KokkosBlas::Algo::Gemv::Unblocked>::invoke(team, one, Ljj, Y, zero, Xj);
          } else {
            // NOTE: we currently supports only default_layout = LayoutLeft
            Kokkos::View<scalar_t **, default_layout, temp_mem_space, Kokkos::MemoryUnmanaged> Xjj(Xj.data(), nscol, 1);
            if (unit_diagonal) {
              KokkosBatched::TeamTrsm<member_type, KokkosBatched::Side::Left, KokkosBatched::Uplo::Lower,
                                      KokkosBatched::Trans::NoTranspose, KokkosBatched::Diag::Unit,
                                      KokkosBatched::Algo::Trsm::Unblocked>::invoke(team, one, Ljj, Xjj);
            } else {
              KokkosBatched::TeamTrsm<member_type, KokkosBatched::Side::Left, KokkosBatched::Uplo::Lower,
                                      KokkosBatched::Trans::NoTranspose, KokkosBatched::Diag::NonUnit,
                                      KokkosBatched::Algo::Trsm::Unblocked>::invoke(team, one, Ljj, Xjj);
            }
          }
          team.team_barrier();

          /* GEMM to update with off diagonal blocks */
          auto Lij = Kokkos::subview(viewL, range_type(nscol, nsrow), Kokkos::ALL());
          KokkosBlas::TeamGemv<member_type, KokkosBatched::Trans::NoTranspose,
                               KokkosBlas::Algo::Gemv::Unblocked>::invoke(team, one, Lij, Xj, zero, Z);
          team.team_barrier();
        }
      }

      /* scatter vectors back into X */
      int i2     = i1 + nscol;     // offset into rowind
      int nsrow2 = nsrow - nscol;  // "total" number of rows in all the off-diagonal supernodes
      Kokkos::View<scalar_t *, temp_mem_space, Kokkos::MemoryTraits<Kokkos::Unmanaged | Kokkos::Atomic>> Xatomic(
          X.data(), X.extent(0));
      for (int ii = team_rank; ii < nsrow2; ii += team_size) {
        int i = rowind(i2 + ii);
        Xatomic(i) -= Z(ii);
      }
      team.team_barrier();
    }
  };

  // -----------------------------------------------------------
  // Functor for Upper-triangular solve in CSR
  template <class ColptrType, class RowindType, class ValuesType, class LHSType>
  struct UpperTriSupernodalFunctor {
    // NOTE: we currently supports only default_layout = LayoutLeft
    using SupernodeView = typename Kokkos::View<scalar_t **, default_layout, temp_mem_space, Kokkos::MemoryUnmanaged>;

    bool invert_diagonal;
    const int *supercols;
    ColptrType colptr;
    RowindType rowind;
    ValuesType values;

    int level;
    work_view_int_t kernel_type;
    work_view_int_t diag_kernel_type;

    LHSType X;

    work_view_t work;  // needed with gemv for update&scatter
    work_view_int_t work_offset;

    entries_t nodes_grouped_by_level;

    long node_count;

    // constructor
    UpperTriSupernodalFunctor(  // supernode info
        bool invert_diagonal_, const int *supercols_,
        // U in CSR
        const ColptrType &colptr_, const RowindType &rowind_, const ValuesType &values_,
        // options to pick kernel type
        int level_, work_view_int_t &kernel_type_, work_view_int_t &diag_kernel_type_,
        // right-hand-side (input), solution (output)
        LHSType &X_,
        // workspace
        work_view_t &work_, work_view_int_t &work_offset_,
        //
        const entries_t &nodes_grouped_by_level_, long node_count_)
        : invert_diagonal(invert_diagonal_),
          supercols(supercols_),
          colptr(colptr_),
          rowind(rowind_),
          values(values_),
          level(level_),
          kernel_type(kernel_type_),
          diag_kernel_type(diag_kernel_type_),
          X(X_),
          work(work_),
          work_offset(work_offset_),
          nodes_grouped_by_level(nodes_grouped_by_level_),
          node_count(node_count_) {}

    // operator
    KOKKOS_INLINE_FUNCTION
    void operator()(const member_type &team) const {
      /* ----------------------------------------------------------------------
       */
      /* get inputs */
      /* ----------------------------------------------------------------------
       */
      const int league_rank = team.league_rank();  // batch id
      const int team_size   = team.team_size();
      const int team_rank   = team.team_rank();
      const scalar_t zero(0.0);
      const scalar_t one(1.0);

      auto s = nodes_grouped_by_level(node_count + league_rank);

      // number of columns in the s-th supernode column
      int j1    = supercols[s];
      int j2    = supercols[s + 1];
      int nscol = j2 - j1;
      // "total" number of rows in all the supernodes (diagonal+off-diagonal)
      int i1    = colptr(j1);
      int nsrow = colptr(j1 + 1) - i1;

      // create a view of the s-th supernocal row of U
      scalar_t *dataU = const_cast<scalar_t *>(values.data());
      SupernodeView viewU(&dataU[i1], nsrow, nscol);

      // extract part of solution, corresponding to the diagonal block U(s, s)
      auto Xj       = Kokkos::subview(X, range_type(j1, j2));
      using Xj_type = decltype(Xj);

      // workspaces
      int workoffset = work_offset(s);

      // "total" number of rows in all the off-diagonal supernodes
      int nsrow2 = nsrow - nscol;
      /* gather vector into Z */
      int i2       = i1 + nscol;  // offset into rowind
      auto Z       = Kokkos::subview(work, range_type(workoffset + nscol,
                                                      workoffset + nsrow));  // needed with gemv for update&scatter
      using Z_type = decltype(Z);
      for (int ii = team_rank; ii < nsrow2; ii += team_size) {
        int i = rowind(i2 + ii);
        Z(ii) = X(i);
      }
      team.team_barrier();
      /* GEMM to update with off diagonal blocks, Xj = -Uij^T * Z */
      if (diag_kernel_type(level) != 3) {
        // not device-level GEMV-udpate
        auto Uij       = Kokkos::subview(viewU, range_type(nscol, nsrow), Kokkos::ALL());
        using Uij_type = decltype(Uij);
        KokkosBlas::TeamGemv<member_type, KokkosBatched::Trans::Transpose, KokkosBlas::Algo::Gemv::Unblocked>::
            template invoke<const scalar_t, Uij_type, Z_type, Xj_type>(team, -one, Uij, Z, one, Xj);
        team.team_barrier();

        /* TRSM with diagonal block */
        // extract diagonal and off-diagonal blocks of U
        auto Ujj       = Kokkos::subview(viewU, range_type(0, nscol), Kokkos::ALL());
        using Ujj_type = decltype(Ujj);

        if (invert_diagonal) {
          // workspace
          auto Y       = Kokkos::subview(work, range_type(workoffset,
                                                          workoffset + nscol));  // needed for gemv instead of trmv/trsv
          using Y_type = decltype(Y);
          for (int ii = team_rank; ii < nscol; ii += team_size) {
            Y(ii) = Xj(ii);
          }
          team.team_barrier();

          // caling team-level kernel in KokkosBatched on a small-size diagonal
          KokkosBlas::TeamGemv<member_type, KokkosBatched::Trans::Transpose, KokkosBlas::Algo::Gemv::Unblocked>::
              template invoke<const scalar_t, Ujj_type, Y_type, Xj_type>(team, one, Ujj, Y, zero, Xj);
        } else {
          // NOTE: we currently supports only default_layout = LayoutLeft
          Kokkos::View<scalar_t **, default_layout, temp_mem_space, Kokkos::MemoryUnmanaged> Xjj(Xj.data(), nscol, 1);
          KokkosBatched::TeamTrsm<member_type, KokkosBatched::Side::Left, KokkosBatched::Uplo::Lower,
                                  KokkosBatched::Trans::Transpose, KokkosBatched::Diag::NonUnit,
                                  KokkosBatched::Algo::Trsm::Unblocked>::invoke(team, one, Ujj, Xjj);
        }
        team.team_barrier();
      }
    }
  };

  // -----------------------------------------------------------
  // Functor for Upper-triangular solve in CSC
  template <class ColptrType, class RowindType, class ValuesType, class LHSType>
  struct UpperTriTranSupernodalFunctor {
    const bool invert_diagonal;
    const bool invert_offdiagonal;
    const int *supercols;
    ColptrType colptr;
    RowindType rowind;
    ValuesType values;

    int level;
    work_view_int_t kernel_type;
    work_view_int_t diag_kernel_type;

    LHSType X;

    work_view_t work;  // needed with gemv for update&scatter
    work_view_int_t work_offset;

    entries_t nodes_grouped_by_level;

    long node_count;

    // constructor
    UpperTriTranSupernodalFunctor(  // supernode info
        const bool invert_diagonal_, const bool invert_offdiagonal_, const int *supercols_,

        // U in CSC
        const ColptrType &colptr_, const RowindType &rowind_, const ValuesType &values_,
        // options to pick kernel type
        const int level_, const work_view_int_t &kernel_type_, const work_view_int_t &diag_kernel_type_,
        // right-hand-side (input), solution (output)
        const LHSType &X_,
        // workspace
        const work_view_t &work_, const work_view_int_t &work_offset_,
        //
        const entries_t &nodes_grouped_by_level_, const long node_count_)
        : invert_diagonal(invert_diagonal_),
          invert_offdiagonal(invert_offdiagonal_),
          supercols(supercols_),
          colptr(colptr_),
          rowind(rowind_),
          values(values_),
          level(level_),
          kernel_type(kernel_type_),
          diag_kernel_type(diag_kernel_type_),
          X(X_),
          work(work_),
          work_offset(work_offset_),
          nodes_grouped_by_level(nodes_grouped_by_level_),
          node_count(node_count_) {}

    // operator
    KOKKOS_INLINE_FUNCTION
    void operator()(const member_type &team) const {
      /* ----------------------------------------------------------------------
       */
      /* get inputs */
      /* ----------------------------------------------------------------------
       */
      const int league_rank = team.league_rank();  // batch id
      const int team_size   = team.team_size();
      const int team_rank   = team.team_rank();
      const scalar_t zero(0.0);
      const scalar_t one(1.0);

      auto s = nodes_grouped_by_level(node_count + league_rank);

      // number of columns in the s-th supernode column
      const int j1    = supercols[s];
      const int j2    = supercols[s + 1];
      const int nscol = j2 - j1;
      // "total" number of rows in all the supernodes (diagonal+off-diagonal)
      const int i1    = colptr(j1);
      const int nsrow = colptr(j1 + 1) - i1;
      // "total" number of rows in all the off-diagonal supernodes
      const int nsrow2 = nsrow - nscol;

      // create a view of the s-th supernocal column of U
      // NOTE: we currently supports only default_layout = LayoutLeft
      scalar_t *dataU = const_cast<scalar_t *>(values.data());
      Kokkos::View<scalar_t **, default_layout, temp_mem_space, Kokkos::MemoryUnmanaged> viewU(&dataU[i1], nsrow,
                                                                                               nscol);

      // extract part of solution, corresponding to the diagonal block U(s, s)
      auto Xj = Kokkos::subview(X, range_type(j1, j2));

      // workspaces
      int workoffset = work_offset(s);

      /* TRSM with diagonal block */
      if (diag_kernel_type(level) != 3) {
        // not device-level TRSM-solve
        if (invert_offdiagonal) {
          // extract diagonal + off-diagonal blocks of U
          auto Y   = Kokkos::subview(work, range_type(workoffset,
                                                      workoffset + nsrow));  // needed with gemv for update&scatter
          auto Uij = Kokkos::subview(viewU, range_type(0, nsrow), Kokkos::ALL());
          KokkosBlas::TeamGemv<member_type, KokkosBatched::Trans::NoTranspose,
                               KokkosBlas::Algo::Gemv::Unblocked>::invoke(team, one, Uij, Xj, zero, Y);
          team.team_barrier();
          // copy the diagonal back to output
          for (int ii = team_rank; ii < nscol; ii += team_size) {
            Xj(ii) = Y(ii);
          }
        } else {
          // extract diagonal block of U (stored on top)
          auto Ujj = Kokkos::subview(viewU, range_type(0, nscol), Kokkos::ALL());
          if (invert_diagonal) {
            auto Y = Kokkos::subview(work, range_type(workoffset,
                                                      workoffset + nscol));  // needed for gemv instead of trmv/trsv
            for (int ii = team_rank; ii < nscol; ii += team_size) {
              Y(ii) = Xj(ii);
            }
            team.team_barrier();
            KokkosBlas::TeamGemv<member_type, KokkosBatched::Trans::NoTranspose,
                                 KokkosBlas::Algo::Gemv::Unblocked>::invoke(team, one, Ujj, Y, zero, Xj);
          } else {
            // NOTE: we currently supports only default_layout = LayoutLeft
            Kokkos::View<scalar_t **, default_layout, temp_mem_space, Kokkos::MemoryUnmanaged> Xjj(Xj.data(), nscol, 1);
            KokkosBatched::TeamTrsm<member_type, KokkosBatched::Side::Left, KokkosBatched::Uplo::Upper,
                                    KokkosBatched::Trans::NoTranspose, KokkosBatched::Diag::NonUnit,
                                    KokkosBatched::Algo::Trsm::Unblocked>::invoke(team, one, Ujj, Xjj);
          }
        }
        team.team_barrier();
      }
      if (nsrow2 > 0) {
        /* GEMM to update off diagonal blocks, Z = Uij * Xj */
        auto Z = Kokkos::subview(work, range_type(workoffset + nscol, workoffset + nsrow));
        if (!invert_offdiagonal && diag_kernel_type(level) != 3) {
          // not device-level TRSM-solve
          auto Uij = Kokkos::subview(viewU, range_type(nscol, nsrow), Kokkos::ALL());
          KokkosBlas::TeamGemv<member_type, KokkosBatched::Trans::NoTranspose,
                               KokkosBlas::Algo::Gemv::Unblocked>::invoke(team, one, Uij, Xj, zero, Z);
          team.team_barrier();
        }

        /* scatter vector into Z */
        int i2 = i1 + nscol;  // offset into rowind
        Kokkos::View<scalar_t *, temp_mem_space, Kokkos::MemoryTraits<Kokkos::Unmanaged | Kokkos::Atomic>> Xatomic(
            X.data(), X.extent(0));
        for (int ii = team_rank; ii < nsrow2; ii += team_size) {
          int i = rowind(i2 + ii);
          Xatomic(i) -= Z(ii);
        }
        team.team_barrier();
      }
    }
  };
#endif
<<<<<<< HEAD
#ifdef KOKKOS_ENABLE_HIP
template <>
struct ReturnRangePolicyType<Kokkos::HIP> {
  using PolicyType = Kokkos::RangePolicy<Kokkos::HIP>;
=======
>>>>>>> 8e442f59

  //
  // End of functors, begin external API
  //

#ifdef KOKKOSKERNELS_SPTRSV_CUDAGRAPHSUPPORT
  template <bool IsLower, class RowMapType, class EntriesType, class ValuesType, class RHSType, class LHSType>
  static void tri_solve_cg(TriSolveHandle &thandle, const RowMapType row_map, const EntriesType entries,
                           const ValuesType values, const RHSType &rhs, LHSType &lhs) {
    typename TriSolveHandle::SPTRSVcudaGraphWrapperType *lcl_cudagraph = thandle.get_sptrsvCudaGraph();

    auto nlevels = thandle.get_num_levels();

    auto stream1 = lcl_cudagraph->stream;
    Kokkos::Cuda cuda1(stream1);
    auto graph = lcl_cudagraph->cudagraph;

    Kokkos::parallel_for("Init", Kokkos::RangePolicy<execution_space>(0, 1), EmptyFunctor());
    Kokkos::Cuda().fence();
    cudaStreamSynchronize(stream1);

    auto hnodes_per_level       = thandle.get_host_nodes_per_level();
    auto nodes_grouped_by_level = thandle.get_nodes_grouped_by_level();

    size_type node_count = 0;

    int team_size = thandle.get_team_size();
    team_size     = team_size == -1 ? 64 : team_size;

    // Start capturing stream
    if (thandle.cudagraphCreated == false) {
      Kokkos::fence();
      cudaStreamBeginCapture(stream1, cudaStreamCaptureModeGlobal);
      {
        for (int iter = 0; iter < nlevels; ++iter) {
          size_type lvl_nodes = hnodes_per_level(iter);

          auto policy = std::is_same<execution_space, Kokkos::Cuda>::value ? team_policy(lvl_nodes, team_size, cuda1)
                                                                           : team_policy(lvl_nodes, team_size);

          Kokkos::parallel_for(
              "parfor_l_team_cudagraph",
              Kokkos::Experimental::require(policy, Kokkos::Experimental::WorkItemProperty::HintLightWeight),
              TriLvlSchedTP1SolverFunctor<RowMapType, EntriesType, ValuesType, LHSType, RHSType, IsLower>(
                  row_map, entries, values, lhs, rhs, nodes_grouped_by_level, node_count));

          node_count += hnodes_per_level(iter);
        }
      }
      cudaStreamEndCapture(stream1, &graph);

      // Create graphExec
      cudaGraphInstantiate(&(lcl_cudagraph->cudagraphinstance), graph, NULL, NULL, 0);
      thandle.cudagraphCreated = true;
    }
    // Run graph
    Kokkos::fence();
    cudaGraphLaunch(lcl_cudagraph->cudagraphinstance, stream1);

    cudaStreamSynchronize(stream1);
    Kokkos::fence();
  }  // end tri_solve_cg

#endif

<<<<<<< HEAD
template <class ExecutionSpace, class TriSolveHandle, class RowMapType,
          class EntriesType, class ValuesType, class RHSType, class LHSType>
void lower_tri_solve(ExecutionSpace &space, TriSolveHandle &thandle,
                     const RowMapType row_map, const EntriesType entries,
                     const ValuesType values, const RHSType &rhs,
                     LHSType &lhs) {
=======
#define FunctorTypeMacro(Functor, IsLower, BlockEnabled) \
  Functor<RowMapType, EntriesType, ValuesType, LHSType, RHSType, IsLower, BlockEnabled>

  template <bool BlockEnabled, class RowMapType, class EntriesType, class ValuesType, class RHSType, class LHSType>
  static void lower_tri_solve(execution_space &space, TriSolveHandle &thandle, const RowMapType row_map,
                              const EntriesType entries, const ValuesType values, const RHSType &rhs, LHSType &lhs) {
>>>>>>> 8e442f59
#if defined(KOKKOS_ENABLE_CUDA) && defined(KOKKOSPSTRSV_SOLVE_IMPL_PROFILE)
    cudaProfilerStop();
#endif
<<<<<<< HEAD
  typedef typename TriSolveHandle::size_type size_type;
  typedef typename TriSolveHandle::nnz_lno_view_t NGBLType;
=======
    const auto nlevels = thandle.get_num_levels();
    // Keep this a host View, create device version and copy to back to host
    // during scheduling This requires making sure the host view in the handle
    // is properly updated after the symbolic phase
    const auto nodes_per_level        = thandle.get_nodes_per_level();
    const auto hnodes_per_level       = thandle.get_host_nodes_per_level();
    const auto nodes_grouped_by_level = thandle.get_nodes_grouped_by_level();
    const auto block_size             = thandle.get_block_size();
    const auto block_enabled          = thandle.is_block_enabled();
    assert(block_enabled == BlockEnabled);

    // Set up functor types
    using LowerRPFunc = FunctorTypeMacro(TriLvlSchedRPSolverFunctor, true, BlockEnabled);
    using LowerTPFunc = FunctorTypeMacro(TriLvlSchedTP1SolverFunctor, true, BlockEnabled);

#if defined(KOKKOSKERNELS_ENABLE_SUPERNODAL_SPTRSV)
    using namespace KokkosSparse::Experimental;
    using device_t            = Kokkos::Device<execution_space, temp_mem_space>;
    using integer_view_host_t = typename TriSolveHandle::integer_view_host_t;
    using row_map_host_view_t = Kokkos::View<size_type *, Kokkos::HostSpace>;
>>>>>>> 8e442f59

    row_map_host_view_t row_map_host;

<<<<<<< HEAD
#if defined(KOKKOSKERNELS_ENABLE_SUPERNODAL_SPTRSV)
  using namespace KokkosSparse::Experimental;
  using memory_space        = typename TriSolveHandle::HandleTempMemorySpace;
  using device_t            = Kokkos::Device<ExecutionSpace, memory_space>;
  using integer_view_t      = typename TriSolveHandle::integer_view_t;
  using integer_view_host_t = typename TriSolveHandle::integer_view_host_t;
  using scalar_t            = typename ValuesType::non_const_value_type;
  using range_type          = Kokkos::pair<int, int>;
  using row_map_host_view_t = Kokkos::View<size_type *, Kokkos::HostSpace>;

  row_map_host_view_t row_map_host;

  const scalar_t zero(0.0);
  const scalar_t one(1.0);

  auto nodes_grouped_by_level_host = thandle.get_host_nodes_grouped_by_level();

  if (thandle.get_algorithm() == SPTRSVAlgorithm::SUPERNODAL_NAIVE ||
      thandle.get_algorithm() == SPTRSVAlgorithm::SUPERNODAL_ETREE ||
      thandle.get_algorithm() == SPTRSVAlgorithm::SUPERNODAL_DAG) {
    Kokkos::deep_copy(nodes_grouped_by_level_host, nodes_grouped_by_level);

    row_map_host = row_map_host_view_t(
        Kokkos::view_alloc(Kokkos::WithoutInitializing, "host rowmap"),
        row_map.extent(0));
    Kokkos::deep_copy(row_map_host, row_map);
  }
=======
    const scalar_t zero(0.0);
    const scalar_t one(1.0);
>>>>>>> 8e442f59

    auto nodes_grouped_by_level_host = thandle.get_host_nodes_grouped_by_level();

    if (thandle.get_algorithm() == SPTRSVAlgorithm::SUPERNODAL_NAIVE ||
        thandle.get_algorithm() == SPTRSVAlgorithm::SUPERNODAL_ETREE ||
        thandle.get_algorithm() == SPTRSVAlgorithm::SUPERNODAL_DAG) {
      Kokkos::deep_copy(nodes_grouped_by_level_host, nodes_grouped_by_level);

      row_map_host =
          row_map_host_view_t(Kokkos::view_alloc(Kokkos::WithoutInitializing, "host rowmap"), row_map.extent(0));
      Kokkos::deep_copy(row_map_host, row_map);
    }

    // inversion options
    const bool invert_diagonal    = thandle.get_invert_diagonal();
    const bool invert_offdiagonal = thandle.get_invert_offdiagonal();
    const bool unit_diagonal      = thandle.is_unit_diagonal();

    // supernode sizes
    const int *supercols      = thandle.get_supercols();
    const int *supercols_host = thandle.get_supercols_host();

    // kernel types
    work_view_int_t kernel_type      = thandle.get_kernel_type();
    work_view_int_t diag_kernel_type = thandle.get_diag_kernel_type();

    integer_view_host_t kernel_type_host      = thandle.get_kernel_type_host();
    integer_view_host_t diag_kernel_type_host = thandle.get_diag_kernel_type_host();

    // workspaces
    work_view_int_t work_offset          = thandle.get_work_offset();
    integer_view_host_t work_offset_host = thandle.get_work_offset_host();
    auto work                            = thandle.get_workspace();
#endif

    size_type node_count = 0;

#ifdef profile_supernodal_etree
    Kokkos::Timer sptrsv_timer;
    sptrsv_timer.reset();
#endif

    for (size_type lvl = 0; lvl < nlevels; ++lvl) {
      size_type lvl_nodes = hnodes_per_level(lvl);

      if (lvl_nodes != 0) {
#if defined(KOKKOS_ENABLE_CUDA) && defined(KOKKOSPSTRSV_SOLVE_IMPL_PROFILE)
        cudaProfilerStart();
#endif
<<<<<<< HEAD
        if (thandle.get_algorithm() ==
            KokkosSparse::Experimental::SPTRSVAlgorithm::SEQLVLSCHD_RP) {
          Kokkos::parallel_for(
              "parfor_fixed_lvl",
              Kokkos::Experimental::require(
                  Kokkos::RangePolicy<ExecutionSpace>(space, node_count,
                                                      node_count + lvl_nodes),
                  Kokkos::Experimental::WorkItemProperty::HintLightWeight),
              LowerTriLvlSchedRPSolverFunctor<RowMapType, EntriesType,
                                              ValuesType, LHSType, RHSType,
                                              NGBLType>(
                  row_map, entries, values, lhs, rhs, nodes_grouped_by_level));
        } else if (thandle.get_algorithm() ==
                   KokkosSparse::Experimental::SPTRSVAlgorithm::
                       SEQLVLSCHD_TP1) {
          using team_policy_t = Kokkos::TeamPolicy<ExecutionSpace>;
          int team_size       = thandle.get_team_size();

#ifdef KOKKOSKERNELS_SPTRSV_TRILVLSCHED
          TriLvlSchedTP1SolverFunctor<RowMapType, EntriesType, ValuesType,
                                      LHSType, RHSType, NGBLType>
              tstf(row_map, entries, values, lhs, rhs, nodes_grouped_by_level,
                   true, node_count);
#else
          LowerTriLvlSchedTP1SolverFunctor<RowMapType, EntriesType, ValuesType,
                                           LHSType, RHSType, NGBLType>
              tstf(row_map, entries, values, lhs, rhs, nodes_grouped_by_level,
                   node_count);
#endif
          if (team_size == -1)
            Kokkos::parallel_for(
                "parfor_l_team",
                Kokkos::Experimental::require(
                    team_policy_t(space, lvl_nodes, Kokkos::AUTO),
                    Kokkos::Experimental::WorkItemProperty::HintLightWeight),
                tstf);
          else
            Kokkos::parallel_for(
                "parfor_l_team",
                Kokkos::Experimental::require(
                    team_policy_t(space, lvl_nodes, team_size),
                    Kokkos::Experimental::WorkItemProperty::HintLightWeight),
                tstf);
=======
        if (thandle.get_algorithm() == KokkosSparse::Experimental::SPTRSVAlgorithm::SEQLVLSCHD_RP) {
          LowerRPFunc lrpp(row_map, entries, values, lhs, rhs, nodes_grouped_by_level, block_size);

          Kokkos::parallel_for("parfor_fixed_lvl",
                               Kokkos::Experimental::require(range_policy(space, node_count, node_count + lvl_nodes),
                                                             Kokkos::Experimental::WorkItemProperty::HintLightWeight),
                               lrpp);
        } else if (thandle.get_algorithm() == KokkosSparse::Experimental::SPTRSVAlgorithm::SEQLVLSCHD_TP1) {
          LowerTPFunc ltpp(row_map, entries, values, lhs, rhs, nodes_grouped_by_level, node_count, block_size);
          int team_size = thandle.get_team_size();
          auto tp =
              team_size == -1 ? team_policy(space, lvl_nodes, Kokkos::AUTO) : team_policy(space, lvl_nodes, team_size);
          const int scratch_size = LowerTPFunc::SBlock::shmem_size(block_size, block_size);
          tp                     = tp.set_scratch_size(0, Kokkos::PerTeam(scratch_size));
          Kokkos::parallel_for(
              "parfor_l_team",
              Kokkos::Experimental::require(tp, Kokkos::Experimental::WorkItemProperty::HintLightWeight), ltpp);
>>>>>>> 8e442f59
        }
#if defined(KOKKOSKERNELS_ENABLE_SUPERNODAL_SPTRSV)
        else if (thandle.get_algorithm() == SPTRSVAlgorithm::SUPERNODAL_NAIVE ||
                 thandle.get_algorithm() == SPTRSVAlgorithm::SUPERNODAL_ETREE ||
                 thandle.get_algorithm() == SPTRSVAlgorithm::SUPERNODAL_DAG) {
          KK_REQUIRE_MSG(!block_enabled, "Block matrices not yet supported for supernodal");

#ifdef profile_supernodal_etree
          size_t flops = 0;
          Kokkos::Timer timer;
          timer.reset();
#endif

          // NOTE: we currently supports only default_layout = LayoutLeft
<<<<<<< HEAD
          using team_policy_type = Kokkos::TeamPolicy<ExecutionSpace>;
          using supernode_view_type =
              Kokkos::View<scalar_t **, default_layout, device_t,
                           Kokkos::MemoryUnmanaged>;
=======
          using supernode_view_type = Kokkos::View<scalar_t **, default_layout, device_t, Kokkos::MemoryUnmanaged>;
>>>>>>> 8e442f59
          if (diag_kernel_type_host(lvl) == 3) {
            // using device-level kernels (functor is called to scatter the
            // results)
            scalar_t *dataL = const_cast<scalar_t *>(values.data());

            if (invert_diagonal && !invert_offdiagonal) {
              // copy diagonals to workspaces
              const int *work_offset_data = work_offset.data();
<<<<<<< HEAD
              SparseTriSupernodalSpMVFunctor<TriSolveHandle, LHSType, NGBLType>
                  sptrsv_init_functor(-2, node_count, nodes_grouped_by_level,
                                      supercols, work_offset_data, lhs, work);
              Kokkos::parallel_for(
                  "parfor_tri_supernode_spmv",
                  Kokkos::Experimental::require(
                      team_policy_type(space, lvl_nodes, Kokkos::AUTO),
                      Kokkos::Experimental::WorkItemProperty::HintLightWeight),
=======
              SparseTriSupernodalSpMVFunctor<LHSType> sptrsv_init_functor(-2, node_count, nodes_grouped_by_level,
                                                                          supercols, work_offset_data, lhs, work);
              Kokkos::parallel_for(
                  "parfor_tri_supernode_spmv",
                  Kokkos::Experimental::require(team_policy(space, lvl_nodes, Kokkos::AUTO),
                                                Kokkos::Experimental::WorkItemProperty::HintLightWeight),
>>>>>>> 8e442f59
                  sptrsv_init_functor);
            }

            for (size_type league_rank = 0; league_rank < lvl_nodes; league_rank++) {
              auto s = nodes_grouped_by_level_host(node_count + league_rank);

              // supernodal column size
              int j1 = supercols_host[s];
              int j2 = supercols_host[s + 1];
              // number of columns in the s-th supernode column
              int nscol = j2 - j1;
              // "total" number of rows in all the supernodes
              // (diagonal+off-diagonal)
              int i1    = row_map_host(j1);
              int nsrow = row_map_host(j1 + 1) - i1;
#ifdef profile_supernodal_etree
              flops += 2 * (nscol * nsrow);
#endif

              // workspace  (needed for gemv instead of trmv/trsv)
              int workoffset = work_offset_host(s);

              // create a view for the s-th supernocal block column
              supernode_view_type viewL(&dataL[i1], nsrow, nscol);

              // "triangular-solve" to compute Xj
              if (invert_offdiagonal) {
<<<<<<< HEAD
                auto Y = Kokkos::subview(
                    work, range_type(workoffset, workoffset + nsrow));
                auto Xj = Kokkos::subview(
                    lhs,
                    range_type(j1, j2));  // part of the solution, corresponding
                                          // to the diagonal block
                auto Ljj = Kokkos::subview(
                    viewL, range_type(0, nsrow),
                    Kokkos::ALL());  // s-th supernocal column of L
=======
                auto Y  = Kokkos::subview(work, range_type(workoffset, workoffset + nsrow));
                auto Xj = Kokkos::subview(lhs, range_type(j1, j2));  // part of the solution, corresponding
                                                                     // to the diagonal block
                auto Ljj = Kokkos::subview(viewL, range_type(0, nsrow),
                                           Kokkos::ALL());  // s-th supernocal column of L
>>>>>>> 8e442f59
                KokkosBlas::gemv(space, "N", one, Ljj, Xj, zero, Y);
              } else {
                auto Xj = Kokkos::subview(lhs, range_type(j1, j2));  // part of the solution, corresponding
                                                                     // to the diagonal block
                auto Ljj = Kokkos::subview(viewL, range_type(0, nscol),
                                           Kokkos::ALL());  // diagonal block of s-th
                                                            // supernocal column of L
                if (invert_diagonal) {
<<<<<<< HEAD
                  auto Y = Kokkos::subview(
                      work, range_type(workoffset, workoffset + nscol));
=======
                  auto Y = Kokkos::subview(work, range_type(workoffset, workoffset + nscol));
>>>>>>> 8e442f59
                  KokkosBlas::gemv(space, "N", one, Ljj, Y, zero, Xj);
                } else {
                  char unit_diag = (unit_diagonal ? 'U' : 'N');
                  // NOTE: we currently supports only default_layout =
                  // LayoutLeft
<<<<<<< HEAD
                  Kokkos::View<scalar_t **, default_layout, device_t,
                               Kokkos::MemoryUnmanaged>
                      Xjj(Xj.data(), nscol, 1);
                  KokkosBlas::trsm(space, "L", "L", "N", &unit_diag, one, Ljj,
                                   Xjj);
=======
                  Kokkos::View<scalar_t **, default_layout, device_t, Kokkos::MemoryUnmanaged> Xjj(Xj.data(), nscol, 1);
                  KokkosBlas::trsm(space, "L", "L", "N", &unit_diag, one, Ljj, Xjj);
>>>>>>> 8e442f59
                  // TODO: space.fence();
                  Kokkos::fence();
                }
                // update off-diagonal blocks
                int nsrow2 = nsrow - nscol;  // "total" number of rows in all
                                             // the off-diagonal supernodes
                if (nsrow2 > 0) {
<<<<<<< HEAD
                  auto Z = Kokkos::subview(
                      work, range_type(workoffset + nscol,
                                       workoffset +
                                           nsrow));  // workspace, needed with
                                                     // gemv for update&scatter
                  auto Lij = Kokkos::subview(
                      viewL, range_type(nscol, nsrow),
                      Kokkos::ALL());  // off-diagonal blocks of s-th supernodal
                                       // column of L
=======
                  auto Z = Kokkos::subview(work, range_type(workoffset + nscol,
                                                            workoffset + nsrow));  // workspace, needed with
                                                                                   // gemv for update&scatter
                  auto Lij = Kokkos::subview(viewL, range_type(nscol, nsrow),
                                             Kokkos::ALL());  // off-diagonal blocks of s-th supernodal
                                                              // column of L
>>>>>>> 8e442f59
                  KokkosBlas::gemv(space, "N", one, Lij, Xj, zero, Z);
                }
              }
            }
            if (invert_offdiagonal) {
              // copy diagonals from workspaces
              const int *work_offset_data = work_offset.data();
<<<<<<< HEAD
              SparseTriSupernodalSpMVFunctor<TriSolveHandle, LHSType, NGBLType>
                  sptrsv_init_functor(-1, node_count, nodes_grouped_by_level,
                                      supercols, work_offset_data, lhs, work);
              Kokkos::parallel_for(
                  "parfor_tri_supernode_spmv",
                  Kokkos::Experimental::require(
                      team_policy_type(space, lvl_nodes, Kokkos::AUTO),
                      Kokkos::Experimental::WorkItemProperty::HintLightWeight),
=======
              SparseTriSupernodalSpMVFunctor<LHSType> sptrsv_init_functor(-1, node_count, nodes_grouped_by_level,
                                                                          supercols, work_offset_data, lhs, work);
              Kokkos::parallel_for(
                  "parfor_tri_supernode_spmv",
                  Kokkos::Experimental::require(team_policy(space, lvl_nodes, Kokkos::AUTO),
                                                Kokkos::Experimental::WorkItemProperty::HintLightWeight),
>>>>>>> 8e442f59
                  sptrsv_init_functor);
            }
          }

          // launching sparse-triangular solve functor
<<<<<<< HEAD
          LowerTriSupernodalFunctor<TriSolveHandle, RowMapType, EntriesType,
                                    ValuesType, LHSType, NGBLType>
              sptrsv_functor(unit_diagonal, invert_diagonal, invert_offdiagonal,
                             supercols, row_map, entries, values, lvl,
                             kernel_type, diag_kernel_type, lhs, work,
                             work_offset, nodes_grouped_by_level, node_count);
          Kokkos::parallel_for(
              "parfor_lsolve_supernode",
              Kokkos::Experimental::require(
                  team_policy_type(space, lvl_nodes, Kokkos::AUTO),
                  Kokkos::Experimental::WorkItemProperty::HintLightWeight),
              sptrsv_functor);
=======
          LowerTriSupernodalFunctor<RowMapType, EntriesType, ValuesType, LHSType> sptrsv_functor(
              unit_diagonal, invert_diagonal, invert_offdiagonal, supercols, row_map, entries, values, lvl, kernel_type,
              diag_kernel_type, lhs, work, work_offset, nodes_grouped_by_level, node_count);
          Kokkos::parallel_for("parfor_lsolve_supernode",
                               Kokkos::Experimental::require(team_policy(space, lvl_nodes, Kokkos::AUTO),
                                                             Kokkos::Experimental::WorkItemProperty::HintLightWeight),
                               sptrsv_functor);
>>>>>>> 8e442f59

#ifdef profile_supernodal_etree
          Kokkos::fence();
          double time_seconds = timer.seconds();
          std::cout << " > SUPERNODAL LowerTri: " << lvl << " " << time_seconds << " flop count: " << flops
                    << " kernel-type: " << kernel_type_host(lvl) << " # of supernodes: " << lvl_nodes << std::endl;
#endif
        } else if (thandle.get_algorithm() == SPTRSVAlgorithm::SUPERNODAL_SPMV ||
                   thandle.get_algorithm() == SPTRSVAlgorithm::SUPERNODAL_SPMV_DAG) {
          KK_REQUIRE_MSG(!block_enabled, "Block matrices not yet supported for supernodal");
#ifdef profile_supernodal_etree
          Kokkos::Timer timer;
          timer.reset();
#endif

          // initialize input & output vectors
<<<<<<< HEAD
          using team_policy_type = Kokkos::TeamPolicy<ExecutionSpace>;
=======
>>>>>>> 8e442f59

          // update with spmv (one or two SpMV)
          bool transpose_spmv = ((!thandle.transpose_spmv() && thandle.is_column_major()) ||
                                 (thandle.transpose_spmv() && !thandle.is_column_major()));
          const char *tran    = (transpose_spmv ? "T" : "N");
          if (!invert_offdiagonal) {
            // solve with diagonals
            auto digmat = thandle.get_diagblock(lvl);
            KokkosSparse::spmv(space, tran, one, digmat, lhs, one, work);
            // copy from work to lhs corresponding to diagonal blocks
<<<<<<< HEAD
            SparseTriSupernodalSpMVFunctor<TriSolveHandle, LHSType, NGBLType>
                sptrsv_init_functor(-1, node_count, nodes_grouped_by_level,
                                    supercols, supercols, lhs, work);
            Kokkos::parallel_for(
                "parfor_lsolve_supernode",
                Kokkos::Experimental::require(
                    team_policy_type(space, lvl_nodes, Kokkos::AUTO),
                    Kokkos::Experimental::WorkItemProperty::HintLightWeight),
                sptrsv_init_functor);
          } else {
            // copy lhs corresponding to diagonal blocks to work and zero out in
            // lhs
            SparseTriSupernodalSpMVFunctor<TriSolveHandle, LHSType, NGBLType>
                sptrsv_init_functor(1, node_count, nodes_grouped_by_level,
                                    supercols, supercols, lhs, work);
            Kokkos::parallel_for(
                "parfor_lsolve_supernode",
                Kokkos::Experimental::require(
                    team_policy_type(space, lvl_nodes, Kokkos::AUTO),
                    Kokkos::Experimental::WorkItemProperty::HintLightWeight),
                sptrsv_init_functor);
=======
            SparseTriSupernodalSpMVFunctor<LHSType> sptrsv_init_functor(-1, node_count, nodes_grouped_by_level,
                                                                        supercols, supercols, lhs, work);
            Kokkos::parallel_for("parfor_lsolve_supernode",
                                 Kokkos::Experimental::require(team_policy(space, lvl_nodes, Kokkos::AUTO),
                                                               Kokkos::Experimental::WorkItemProperty::HintLightWeight),
                                 sptrsv_init_functor);
          } else {
            // copy lhs corresponding to diagonal blocks to work and zero out in
            // lhs
            SparseTriSupernodalSpMVFunctor<LHSType> sptrsv_init_functor(1, node_count, nodes_grouped_by_level,
                                                                        supercols, supercols, lhs, work);
            Kokkos::parallel_for("parfor_lsolve_supernode",
                                 Kokkos::Experimental::require(team_policy(space, lvl_nodes, Kokkos::AUTO),
                                                               Kokkos::Experimental::WorkItemProperty::HintLightWeight),
                                 sptrsv_init_functor);
>>>>>>> 8e442f59
          }
          // update off-diagonals (potentiall combined with solve with
          // diagonals)
          auto submat = thandle.get_submatrix(lvl);
          KokkosSparse::spmv(space, tran, one, submat, work, one, lhs);

          // reinitialize workspace
<<<<<<< HEAD
          SparseTriSupernodalSpMVFunctor<TriSolveHandle, LHSType, NGBLType>
              sptrsv_finalize_functor(0, node_count, nodes_grouped_by_level,
                                      supercols, supercols, lhs, work);
          Kokkos::parallel_for(
              "parfor_lsolve_supernode",
              Kokkos::Experimental::require(
                  team_policy_type(space, lvl_nodes, Kokkos::AUTO),
                  Kokkos::Experimental::WorkItemProperty::HintLightWeight),
              sptrsv_finalize_functor);
=======
          SparseTriSupernodalSpMVFunctor<LHSType> sptrsv_finalize_functor(0, node_count, nodes_grouped_by_level,
                                                                          supercols, supercols, lhs, work);
          Kokkos::parallel_for("parfor_lsolve_supernode",
                               Kokkos::Experimental::require(team_policy(space, lvl_nodes, Kokkos::AUTO),
                                                             Kokkos::Experimental::WorkItemProperty::HintLightWeight),
                               sptrsv_finalize_functor);
>>>>>>> 8e442f59

#ifdef profile_supernodal_etree
          Kokkos::fence();
          double time_seconds = timer.seconds();
          std::cout << " > SUPERNODAL LowerTri: " << lvl << " " << time_seconds
                    << " kernel-type: " << kernel_type_host(lvl) << " # of supernodes: " << lvl_nodes << std::endl;
#endif
        }
#endif
        node_count += lvl_nodes;

#if defined(KOKKOS_ENABLE_CUDA) && defined(KOKKOSPSTRSV_SOLVE_IMPL_PROFILE)
        cudaProfilerStop();
#endif
      }  // end if
    }    // end for lvl

#ifdef profile_supernodal_etree
    Kokkos::fence();
    double sptrsv_time_seconds = sptrsv_timer.seconds();
    std::cout << " + Execution space   : " << execution_space::name() << std::endl;
    std::cout << " + Memory space      : " << temp_mem_space::name() << std::endl;
    std::cout << " + SpTrsv(lower) time: " << sptrsv_time_seconds << std::endl << std::endl;
#endif
  }  // end lower_tri_solve

<<<<<<< HEAD
}  // end lower_tri_solve

template <class ExecutionSpace, class TriSolveHandle, class RowMapType,
          class EntriesType, class ValuesType, class RHSType, class LHSType>
void upper_tri_solve(ExecutionSpace &space, TriSolveHandle &thandle,
                     const RowMapType row_map, const EntriesType entries,
                     const ValuesType values, const RHSType &rhs,
                     LHSType &lhs) {
=======
  template <bool BlockEnabled, class RowMapType, class EntriesType, class ValuesType, class RHSType, class LHSType>
  static void upper_tri_solve(execution_space &space, TriSolveHandle &thandle, const RowMapType row_map,
                              const EntriesType entries, const ValuesType values, const RHSType &rhs, LHSType &lhs) {
>>>>>>> 8e442f59
#if defined(KOKKOS_ENABLE_CUDA) && defined(KOKKOSPSTRSV_SOLVE_IMPL_PROFILE)
    cudaProfilerStop();
#endif
<<<<<<< HEAD
  using memory_space = typename TriSolveHandle::HandleTempMemorySpace;
  using device_t     = Kokkos::Device<ExecutionSpace, memory_space>;
  typedef typename TriSolveHandle::size_type size_type;
  typedef typename TriSolveHandle::nnz_lno_view_t NGBLType;
=======
    using device_t = Kokkos::Device<execution_space, temp_mem_space>;

    auto nlevels = thandle.get_num_levels();
    // Keep this a host View, create device version and copy to back to host
    // during scheduling This requires making sure the host view in the handle
    // is properly updated after the symbolic phase
    auto nodes_per_level        = thandle.get_nodes_per_level();
    auto hnodes_per_level       = thandle.get_host_nodes_per_level();
    auto nodes_grouped_by_level = thandle.get_nodes_grouped_by_level();
    const auto block_size       = thandle.get_block_size();
    const auto block_enabled    = thandle.is_block_enabled();
    assert(block_enabled == BlockEnabled);

    // Set up functor types
    using UpperRPFunc = FunctorTypeMacro(TriLvlSchedRPSolverFunctor, false, BlockEnabled);
    using UpperTPFunc = FunctorTypeMacro(TriLvlSchedTP1SolverFunctor, false, BlockEnabled);

#if defined(KOKKOSKERNELS_ENABLE_SUPERNODAL_SPTRSV)
    using namespace KokkosSparse::Experimental;
    using integer_view_host_t = typename TriSolveHandle::integer_view_host_t;
    using row_map_host_view_t = Kokkos::View<size_type *, Kokkos::HostSpace>;

    row_map_host_view_t row_map_host;

    const scalar_t zero(0.0);
    const scalar_t one(1.0);
>>>>>>> 8e442f59

    auto nodes_grouped_by_level_host = thandle.get_host_nodes_grouped_by_level();

    if (thandle.get_algorithm() == SPTRSVAlgorithm::SUPERNODAL_NAIVE ||
        thandle.get_algorithm() == SPTRSVAlgorithm::SUPERNODAL_ETREE ||
        thandle.get_algorithm() == SPTRSVAlgorithm::SUPERNODAL_DAG) {
      Kokkos::deep_copy(nodes_grouped_by_level_host, nodes_grouped_by_level);

<<<<<<< HEAD
#if defined(KOKKOSKERNELS_ENABLE_SUPERNODAL_SPTRSV)
  using namespace KokkosSparse::Experimental;
  using integer_view_t      = typename TriSolveHandle::integer_view_t;
  using integer_view_host_t = typename TriSolveHandle::integer_view_host_t;
  using scalar_t            = typename ValuesType::non_const_value_type;
  using range_type          = Kokkos::pair<int, int>;
  using row_map_host_view_t = Kokkos::View<size_type *, Kokkos::HostSpace>;

  row_map_host_view_t row_map_host;

  const scalar_t zero(0.0);
  const scalar_t one(1.0);

  auto nodes_grouped_by_level_host = thandle.get_host_nodes_grouped_by_level();

  if (thandle.get_algorithm() == SPTRSVAlgorithm::SUPERNODAL_NAIVE ||
      thandle.get_algorithm() == SPTRSVAlgorithm::SUPERNODAL_ETREE ||
      thandle.get_algorithm() == SPTRSVAlgorithm::SUPERNODAL_DAG) {
    Kokkos::deep_copy(nodes_grouped_by_level_host, nodes_grouped_by_level);

    row_map_host = row_map_host_view_t(
        Kokkos::view_alloc(Kokkos::WithoutInitializing, "host rowmap"),
        row_map.extent(0));
    Kokkos::deep_copy(row_map_host, row_map);
  }
=======
      row_map_host =
          row_map_host_view_t(Kokkos::view_alloc(Kokkos::WithoutInitializing, "host rowmap"), row_map.extent(0));
      Kokkos::deep_copy(row_map_host, row_map);
    }
>>>>>>> 8e442f59

    // supernode sizes
    const int *supercols      = thandle.get_supercols();
    const int *supercols_host = thandle.get_supercols_host();

    // inversion option
    const bool invert_diagonal    = thandle.get_invert_diagonal();
    const bool invert_offdiagonal = thandle.get_invert_offdiagonal();

    // kernel types
    work_view_int_t kernel_type      = thandle.get_kernel_type();
    work_view_int_t diag_kernel_type = thandle.get_diag_kernel_type();

    integer_view_host_t kernel_type_host      = thandle.get_kernel_type_host();
    integer_view_host_t diag_kernel_type_host = thandle.get_diag_kernel_type_host();

    // workspace
    work_view_int_t work_offset          = thandle.get_work_offset();
    integer_view_host_t work_offset_host = thandle.get_work_offset_host();
    auto work                            = thandle.get_workspace();
#endif

    size_type node_count = 0;

    // This must stay serial; would be nice to try out Cuda's graph stuff to
    // reduce kernel launch overhead
#ifdef profile_supernodal_etree
    Kokkos::Timer sptrsv_timer;
    sptrsv_timer.reset();
#endif
    for (size_type lvl = 0; lvl < nlevels; ++lvl) {
      size_type lvl_nodes = hnodes_per_level(lvl);

      if (lvl_nodes != 0) {
#if defined(KOKKOS_ENABLE_CUDA) && defined(KOKKOSPSTRSV_SOLVE_IMPL_PROFILE)
        cudaProfilerStart();
#endif

<<<<<<< HEAD
      if (thandle.get_algorithm() ==
          KokkosSparse::Experimental::SPTRSVAlgorithm::SEQLVLSCHD_RP) {
        Kokkos::parallel_for(
            "parfor_fixed_lvl",
            Kokkos::Experimental::require(
                Kokkos::RangePolicy<ExecutionSpace>(space, node_count,
                                                    node_count + lvl_nodes),
                Kokkos::Experimental::WorkItemProperty::HintLightWeight),
            UpperTriLvlSchedRPSolverFunctor<RowMapType, EntriesType, ValuesType,
                                            LHSType, RHSType, NGBLType>(
                row_map, entries, values, lhs, rhs, nodes_grouped_by_level));
      } else if (thandle.get_algorithm() ==
                 KokkosSparse::Experimental::SPTRSVAlgorithm::SEQLVLSCHD_TP1) {
        using team_policy_t = Kokkos::TeamPolicy<ExecutionSpace>;

        int team_size = thandle.get_team_size();

#ifdef KOKKOSKERNELS_SPTRSV_TRILVLSCHED
        TriLvlSchedTP1SolverFunctor<RowMapType, EntriesType, ValuesType,
                                    LHSType, RHSType, NGBLType>
            tstf(row_map, entries, values, lhs, rhs, nodes_grouped_by_level,
                 false, node_count);
#else
        UpperTriLvlSchedTP1SolverFunctor<RowMapType, EntriesType, ValuesType,
                                         LHSType, RHSType, NGBLType>
            tstf(row_map, entries, values, lhs, rhs, nodes_grouped_by_level,
                 node_count);
#endif
        if (team_size == -1)
          Kokkos::parallel_for(
              "parfor_u_team",
              Kokkos::Experimental::require(
                  team_policy_t(space, lvl_nodes, Kokkos::AUTO),
                  Kokkos::Experimental::WorkItemProperty::HintLightWeight),
              tstf);
        else
          Kokkos::parallel_for(
              "parfor_u_team",
              Kokkos::Experimental::require(
                  team_policy_t(space, lvl_nodes, team_size),
                  Kokkos::Experimental::WorkItemProperty::HintLightWeight),
              tstf);
      }
      // TP2 algorithm has issues with some offset-ordinal combo to be addressed
      /*
      else if ( thandle.get_algorithm() ==
KokkosSparse::Experimental::SPTRSVAlgorithm::SEQLVLSCHED_TP2 ) { typedef
Kokkos::TeamPolicy<execution_space> tvt_policy_type;

        int team_size = thandle.get_team_size();
        if ( team_size == -1 ) {
          team_size = std::is_same< typename
Kokkos::DefaultExecutionSpace::memory_space, Kokkos::HostSpace >::value ? 1 :
64;
        }
        int vector_size = thandle.get_team_size();
        if ( vector_size == -1 ) {
          vector_size = std::is_same< typename
Kokkos::DefaultExecutionSpace::memory_space, Kokkos::HostSpace >::value ? 1 : 4;
=======
        if (thandle.get_algorithm() == KokkosSparse::Experimental::SPTRSVAlgorithm::SEQLVLSCHD_RP) {
          UpperRPFunc urpp(row_map, entries, values, lhs, rhs, nodes_grouped_by_level, block_size);
          Kokkos::parallel_for("parfor_fixed_lvl",
                               Kokkos::Experimental::require(range_policy(space, node_count, node_count + lvl_nodes),
                                                             Kokkos::Experimental::WorkItemProperty::HintLightWeight),
                               urpp);
        } else if (thandle.get_algorithm() == KokkosSparse::Experimental::SPTRSVAlgorithm::SEQLVLSCHD_TP1) {
          UpperTPFunc utpp(row_map, entries, values, lhs, rhs, nodes_grouped_by_level, node_count, block_size);
          int team_size = thandle.get_team_size();
          auto tp =
              team_size == -1 ? team_policy(space, lvl_nodes, Kokkos::AUTO) : team_policy(space, lvl_nodes, team_size);
          const int scratch_size = UpperTPFunc::SBlock::shmem_size(block_size, block_size);
          tp                     = tp.set_scratch_size(0, Kokkos::PerTeam(scratch_size));
          Kokkos::parallel_for(
              "parfor_u_team",
              Kokkos::Experimental::require(tp, Kokkos::Experimental::WorkItemProperty::HintLightWeight), utpp);
>>>>>>> 8e442f59
        }
#if defined(KOKKOSKERNELS_ENABLE_SUPERNODAL_SPTRSV)
        else if (thandle.get_algorithm() == SPTRSVAlgorithm::SUPERNODAL_NAIVE ||
                 thandle.get_algorithm() == SPTRSVAlgorithm::SUPERNODAL_ETREE ||
                 thandle.get_algorithm() == SPTRSVAlgorithm::SUPERNODAL_DAG) {
          KK_REQUIRE_MSG(!block_enabled, "Block matrices not yet supported for supernodal");

#ifdef profile_supernodal_etree
          size_t flops = 0;
          Kokkos::Timer timer;
          timer.reset();
#endif

<<<<<<< HEAD
        using team_policy_type = Kokkos::TeamPolicy<ExecutionSpace>;
        if (thandle.is_column_major()) {  // U stored in CSC
          if (diag_kernel_type_host(lvl) == 3) {
            // using device-level kernels (functor is called to gather the input
            // into workspace)
            scalar_t *dataU = const_cast<scalar_t *>(values.data());

            if (invert_diagonal && !invert_offdiagonal) {
              // copy diagonals to workspaces
              const int *work_offset_data = work_offset.data();
              SparseTriSupernodalSpMVFunctor<TriSolveHandle, LHSType, NGBLType>
                  sptrsv_init_functor(-2, node_count, nodes_grouped_by_level,
                                      supercols, work_offset_data, lhs, work);
              Kokkos::parallel_for(
                  "parfor_tri_supernode_spmv",
                  Kokkos::Experimental::require(
                      team_policy_type(space, lvl_nodes, Kokkos::AUTO),
                      Kokkos::Experimental::WorkItemProperty::HintLightWeight),
                  sptrsv_init_functor);
            }
            for (size_type league_rank = 0; league_rank < lvl_nodes;
                 league_rank++) {
              auto s = nodes_grouped_by_level_host(node_count + league_rank);

              // supernodal column size
              int j1 = supercols_host[s];
              int j2 = supercols_host[s + 1];
              int nscol =
                  j2 - j1;  // number of columns in the s-th supernode column

              int i1    = row_map_host(j1);
              int i2    = row_map_host(j1 + 1);
              int nsrow = i2 - i1;         // "total" number of rows in all the
                                           // supernodes (diagonal+off-diagonal)
              int nsrow2 = nsrow - nscol;  // "total" number of rows in all the
                                           // off-diagonal supernodes
=======
          if (thandle.is_column_major()) {  // U stored in CSC
            if (diag_kernel_type_host(lvl) == 3) {
              // using device-level kernels (functor is called to gather the
              // input into workspace)
              scalar_t *dataU = const_cast<scalar_t *>(values.data());

              if (invert_diagonal && !invert_offdiagonal) {
                // copy diagonals to workspaces
                const int *work_offset_data = work_offset.data();
                SparseTriSupernodalSpMVFunctor<LHSType> sptrsv_init_functor(-2, node_count, nodes_grouped_by_level,
                                                                            supercols, work_offset_data, lhs, work);
                Kokkos::parallel_for(
                    "parfor_tri_supernode_spmv",
                    Kokkos::Experimental::require(team_policy(space, lvl_nodes, Kokkos::AUTO),
                                                  Kokkos::Experimental::WorkItemProperty::HintLightWeight),
                    sptrsv_init_functor);
              }
              for (size_type league_rank = 0; league_rank < lvl_nodes; league_rank++) {
                auto s = nodes_grouped_by_level_host(node_count + league_rank);

                // supernodal column size
                int j1    = supercols_host[s];
                int j2    = supercols_host[s + 1];
                int nscol = j2 - j1;  // number of columns in the s-th supernode column

                int i1    = row_map_host(j1);
                int i2    = row_map_host(j1 + 1);
                int nsrow = i2 - i1;         // "total" number of rows in all the
                                             // supernodes (diagonal+off-diagonal)
                int nsrow2 = nsrow - nscol;  // "total" number of rows in all
                                             // the off-diagonal supernodes
>>>>>>> 8e442f59
#ifdef profile_supernodal_etree
                flops += 2 * (nscol * nsrow);
#endif

<<<<<<< HEAD
              // workspace
              int workoffset = work_offset_host(s);

              // create a view for the s-th supernocal block column
              // NOTE: we currently supports only default_layout = LayoutLeft
              Kokkos::View<scalar_t **, default_layout, device_t,
                           Kokkos::MemoryUnmanaged>
                  viewU(&dataU[i1], nsrow, nscol);
=======
                // workspace
                int workoffset = work_offset_host(s);
>>>>>>> 8e442f59

                // create a view for the s-th supernocal block column
                // NOTE: we currently supports only default_layout = LayoutLeft
                Kokkos::View<scalar_t **, default_layout, device_t, Kokkos::MemoryUnmanaged> viewU(&dataU[i1], nsrow,
                                                                                                   nscol);

                if (invert_offdiagonal) {
                  auto Uij = Kokkos::subview(viewU, range_type(0, nsrow), Kokkos::ALL());
                  auto Xj  = Kokkos::subview(lhs, range_type(j1, j2));
                  auto Z =
                      Kokkos::subview(work, range_type(workoffset,
                                                       workoffset + nsrow));  // needed with gemv for update&scatter
                  KokkosBlas::gemv(space, "N", one, Uij, Xj, zero, Z);
                } else {
                  // extract part of the solution, corresponding to the diagonal
                  // block
                  auto Xj = Kokkos::subview(lhs, range_type(j1, j2));

                  // "triangular-solve" to compute Xj
                  // extract the diagonal block of s-th supernocal column of U
                  auto Ujj = Kokkos::subview(viewU, range_type(0, nscol), Kokkos::ALL());
                  if (invert_diagonal) {
                    auto Y = Kokkos::subview(work, range_type(workoffset,
                                                              workoffset + nscol));  // needed for gemv
                                                                                     // instead of trmv/trsv
                    KokkosBlas::gemv(space, "N", one, Ujj, Y, zero, Xj);
                  } else {
                    // NOTE: we currently supports only default_layout =
                    // LayoutLeft
                    Kokkos::View<scalar_t **, default_layout, device_t, Kokkos::MemoryUnmanaged> Xjj(Xj.data(), nscol,
                                                                                                     1);
                    KokkosBlas::trsm(space, "L", "U", "N", "N", one, Ujj, Xjj);
                  }
                  // update off-diagonal blocks
                  if (nsrow2 > 0) {
                    // extract the off-diagonal blocks of s-th supernodal column
                    // of U
                    auto Uij = Kokkos::subview(viewU, range_type(nscol, nsrow), Kokkos::ALL());
                    auto Z   = Kokkos::subview(work, range_type(workoffset + nscol,
                                                                workoffset + nscol + nsrow2));  // needed with gemv for
                                                                                                // update&scatter
                    KokkosBlas::gemv(space, "N", one, Uij, Xj, zero, Z);
                  }
                }
              }
              if (invert_offdiagonal) {
<<<<<<< HEAD
                auto Uij =
                    Kokkos::subview(viewU, range_type(0, nsrow), Kokkos::ALL());
                auto Xj = Kokkos::subview(lhs, range_type(j1, j2));
                auto Z  = Kokkos::subview(
                    work,
                    range_type(
                        workoffset,
                        workoffset +
                            nsrow));  // needed with gemv for update&scatter
                KokkosBlas::gemv(space, "N", one, Uij, Xj, zero, Z);
              } else {
=======
                // copy diagonals from workspaces
                const int *work_offset_data = work_offset.data();
                SparseTriSupernodalSpMVFunctor<LHSType> sptrsv_init_functor(-1, node_count, nodes_grouped_by_level,
                                                                            supercols, work_offset_data, lhs, work);
                Kokkos::parallel_for(
                    "parfor_tri_supernode_spmv",
                    Kokkos::Experimental::require(team_policy(space, lvl_nodes, Kokkos::AUTO),
                                                  Kokkos::Experimental::WorkItemProperty::HintLightWeight),
                    sptrsv_init_functor);
              }
            }

            // launching sparse-triangular solve functor
            UpperTriTranSupernodalFunctor<RowMapType, EntriesType, ValuesType, LHSType> sptrsv_functor(
                invert_diagonal, invert_offdiagonal, supercols, row_map, entries, values, lvl, kernel_type,
                diag_kernel_type, lhs, work, work_offset, nodes_grouped_by_level, node_count);

            Kokkos::parallel_for("parfor_usolve_tran_supernode",
                                 Kokkos::Experimental::require(team_policy(space, lvl_nodes, Kokkos::AUTO),
                                                               Kokkos::Experimental::WorkItemProperty::HintLightWeight),
                                 sptrsv_functor);
          } else {  // U stored in CSR
            // launching sparse-triangular solve functor
            UpperTriSupernodalFunctor<RowMapType, EntriesType, ValuesType, LHSType> sptrsv_functor(
                invert_diagonal, supercols, row_map, entries, values, lvl, kernel_type, diag_kernel_type, lhs, work,
                work_offset, nodes_grouped_by_level, node_count);

            Kokkos::parallel_for("parfor_usolve_supernode",
                                 Kokkos::Experimental::require(team_policy(space, lvl_nodes, Kokkos::AUTO),
                                                               Kokkos::Experimental::WorkItemProperty::HintLightWeight),
                                 sptrsv_functor);

            if (diag_kernel_type_host(lvl) == 3) {
              // using device-level kernels (functor is called to gather the
              // input into workspace)
              scalar_t *dataU = const_cast<scalar_t *>(values.data());

              for (size_type league_rank = 0; league_rank < lvl_nodes; league_rank++) {
                auto s = nodes_grouped_by_level_host(node_count + league_rank);

                // supernodal column size
                int j1    = supercols_host[s];
                int j2    = supercols_host[s + 1];
                int nscol = j2 - j1;  // number of columns in the s-th supernode column

                // "total" number of rows in all the supernodes
                // (diagonal+off-diagonal)
                int i1    = row_map_host(j1);
                int i2    = row_map_host(j1 + 1);
                int nsrow = i2 - i1;
                // "total" number of rows in all the off-diagonal supernodes
                int nsrow2 = nsrow - nscol;

                // workspace
                int workoffset = work_offset_host(s);

                // create a view for the s-th supernocal block column
                // NOTE: we currently supports only default_layout = LayoutLeft
                Kokkos::View<scalar_t **, default_layout, device_t, Kokkos::MemoryUnmanaged> viewU(&dataU[i1], nsrow,
                                                                                                   nscol);

>>>>>>> 8e442f59
                // extract part of the solution, corresponding to the diagonal
                // block
                auto Xj = Kokkos::subview(lhs, range_type(j1, j2));
                auto Y  = Kokkos::subview(work, range_type(workoffset,
                                                           workoffset + nscol));  // needed for gemv instead of trmv/trsv

                // update with off-diagonal blocks
                if (nsrow2 > 0) {
                  // extract the off-diagonal blocks of s-th supernodal column
                  // of
                  // U
                  auto Uij = Kokkos::subview(viewU, range_type(nscol, nsrow), Kokkos::ALL());
                  auto Z   = Kokkos::subview(
                      work, range_type(workoffset + nscol,
                                         workoffset + nscol + nsrow2));  // needed with gemv for update&scatter
                  KokkosBlas::gemv(space, "T", -one, Uij, Z, one, Xj);
                }

                // "triangular-solve" to compute Xj
                // extract the diagonal block of s-th supernocal column of U
                auto Ujj = Kokkos::subview(viewU, range_type(0, nscol), Kokkos::ALL());
                if (invert_diagonal) {
<<<<<<< HEAD
                  auto Y = Kokkos::subview(
                      work,
                      range_type(
                          workoffset,
                          workoffset +
                              nscol));  // needed for gemv instead of trmv/trsv
                  KokkosBlas::gemv(space, "N", one, Ujj, Y, zero, Xj);
                } else {
                  // NOTE: we currently supports only default_layout =
                  // LayoutLeft
                  Kokkos::View<scalar_t **, default_layout, device_t,
                               Kokkos::MemoryUnmanaged>
                      Xjj(Xj.data(), nscol, 1);
                  KokkosBlas::trsm(space, "L", "U", "N", "N", one, Ujj, Xjj);
                }
                // update off-diagonal blocks
                if (nsrow2 > 0) {
                  // extract the off-diagonal blocks of s-th supernodal column
                  // of U
                  auto Uij = Kokkos::subview(viewU, range_type(nscol, nsrow),
                                             Kokkos::ALL());
                  auto Z   = Kokkos::subview(
                      work,
                      range_type(
                          workoffset + nscol,
                          workoffset + nscol +
                              nsrow2));  // needed with gemv for update&scatter
                  KokkosBlas::gemv(space, "N", one, Uij, Xj, zero, Z);
                }
              }
            }
            if (invert_offdiagonal) {
              // copy diagonals from workspaces
              const int *work_offset_data = work_offset.data();
              SparseTriSupernodalSpMVFunctor<TriSolveHandle, LHSType, NGBLType>
                  sptrsv_init_functor(-1, node_count, nodes_grouped_by_level,
                                      supercols, work_offset_data, lhs, work);
              Kokkos::parallel_for(
                  "parfor_tri_supernode_spmv",
                  Kokkos::Experimental::require(
                      team_policy_type(space, lvl_nodes, Kokkos::AUTO),
                      Kokkos::Experimental::WorkItemProperty::HintLightWeight),
                  sptrsv_init_functor);
            }
          }

          // launching sparse-triangular solve functor
          UpperTriTranSupernodalFunctor<TriSolveHandle, RowMapType, EntriesType,
                                        ValuesType, LHSType, NGBLType>
              sptrsv_functor(invert_diagonal, invert_offdiagonal, supercols,
                             row_map, entries, values, lvl, kernel_type,
                             diag_kernel_type, lhs, work, work_offset,
                             nodes_grouped_by_level, node_count);

          using team_policy_t = Kokkos::TeamPolicy<ExecutionSpace>;
          Kokkos::parallel_for(
              "parfor_usolve_tran_supernode",
              Kokkos::Experimental::require(
                  team_policy_t(space, lvl_nodes, Kokkos::AUTO),
                  Kokkos::Experimental::WorkItemProperty::HintLightWeight),
              sptrsv_functor);
        } else {  // U stored in CSR
          // launching sparse-triangular solve functor
          UpperTriSupernodalFunctor<TriSolveHandle, RowMapType, EntriesType,
                                    ValuesType, LHSType, NGBLType>
              sptrsv_functor(invert_diagonal, supercols, row_map, entries,
                             values, lvl, kernel_type, diag_kernel_type, lhs,
                             work, work_offset, nodes_grouped_by_level,
                             node_count);

          using team_policy_t = Kokkos::TeamPolicy<ExecutionSpace>;
          Kokkos::parallel_for(
              "parfor_usolve_supernode",
              Kokkos::Experimental::require(
                  team_policy_t(space, lvl_nodes, Kokkos::AUTO),
                  Kokkos::Experimental::WorkItemProperty::HintLightWeight),
              sptrsv_functor);

          if (diag_kernel_type_host(lvl) == 3) {
            // using device-level kernels (functor is called to gather the input
            // into workspace)
            scalar_t *dataU = const_cast<scalar_t *>(values.data());

            for (size_type league_rank = 0; league_rank < lvl_nodes;
                 league_rank++) {
              auto s = nodes_grouped_by_level_host(node_count + league_rank);

              // supernodal column size
              int j1 = supercols_host[s];
              int j2 = supercols_host[s + 1];
              int nscol =
                  j2 - j1;  // number of columns in the s-th supernode column

              // "total" number of rows in all the supernodes
              // (diagonal+off-diagonal)
              int i1    = row_map_host(j1);
              int i2    = row_map_host(j1 + 1);
              int nsrow = i2 - i1;
              // "total" number of rows in all the off-diagonal supernodes
              int nsrow2 = nsrow - nscol;

              // workspace
              int workoffset = work_offset_host(s);

              // create a view for the s-th supernocal block column
              // NOTE: we currently supports only default_layout = LayoutLeft
              Kokkos::View<scalar_t **, default_layout, device_t,
                           Kokkos::MemoryUnmanaged>
                  viewU(&dataU[i1], nsrow, nscol);

              // extract part of the solution, corresponding to the diagonal
              // block
              auto Xj = Kokkos::subview(lhs, range_type(j1, j2));
              auto Y  = Kokkos::subview(
                  work,
                  range_type(
                      workoffset,
                      workoffset +
                          nscol));  // needed for gemv instead of trmv/trsv

              // update with off-diagonal blocks
              if (nsrow2 > 0) {
                // extract the off-diagonal blocks of s-th supernodal column of
                // U
                auto Uij = Kokkos::subview(viewU, range_type(nscol, nsrow),
                                           Kokkos::ALL());
                auto Z   = Kokkos::subview(
                    work,
                    range_type(
                        workoffset + nscol,
                        workoffset + nscol +
                            nsrow2));  // needed with gemv for update&scatter
                KokkosBlas::gemv(space, "T", -one, Uij, Z, one, Xj);
              }

              // "triangular-solve" to compute Xj
              // extract the diagonal block of s-th supernocal column of U
              auto Ujj =
                  Kokkos::subview(viewU, range_type(0, nscol), Kokkos::ALL());
              if (invert_diagonal) {
                KokkosBlas::gemv(space, "T", one, Ujj, Xj, zero, Y);
              } else {
                // NOTE: we currently supports only default_layout = LayoutLeft
                Kokkos::View<scalar_t **, default_layout, device_t,
                             Kokkos::MemoryUnmanaged>
                    Xjj(Xj.data(), nscol, 1);
                KokkosBlas::trsm(space, "L", "L", "T", "N", one, Ujj, Xjj);
              }
            }
            if (invert_diagonal) {
              // copy diagonals from workspaces
              const int *work_offset_data = work_offset.data();
              SparseTriSupernodalSpMVFunctor<TriSolveHandle, LHSType, NGBLType>
                  sptrsv_init_functor(-1, node_count, nodes_grouped_by_level,
                                      supercols, work_offset_data, lhs, work);
              Kokkos::parallel_for(
                  "parfor_tri_supernode_spmv",
                  Kokkos::Experimental::require(
                      team_policy_type(space, lvl_nodes, Kokkos::AUTO),
                      Kokkos::Experimental::WorkItemProperty::HintLightWeight),
                  sptrsv_init_functor);
            }
=======
                  KokkosBlas::gemv(space, "T", one, Ujj, Xj, zero, Y);
                } else {
                  // NOTE: we currently supports only default_layout =
                  // LayoutLeft
                  Kokkos::View<scalar_t **, default_layout, device_t, Kokkos::MemoryUnmanaged> Xjj(Xj.data(), nscol, 1);
                  KokkosBlas::trsm(space, "L", "L", "T", "N", one, Ujj, Xjj);
                }
              }
              if (invert_diagonal) {
                // copy diagonals from workspaces
                const int *work_offset_data = work_offset.data();
                SparseTriSupernodalSpMVFunctor<LHSType> sptrsv_init_functor(-1, node_count, nodes_grouped_by_level,
                                                                            supercols, work_offset_data, lhs, work);
                Kokkos::parallel_for(
                    "parfor_tri_supernode_spmv",
                    Kokkos::Experimental::require(team_policy(space, lvl_nodes, Kokkos::AUTO),
                                                  Kokkos::Experimental::WorkItemProperty::HintLightWeight),
                    sptrsv_init_functor);
              }
            }
>>>>>>> 8e442f59
          }
#ifdef profile_supernodal_etree
          Kokkos::fence();
          double time_seconds = timer.seconds();
          std::cout << " > SUPERNODAL UpperTri: " << lvl << " " << time_seconds << " flop count: " << flops
                    << " kernel-type: " << kernel_type_host(lvl) << " # of supernodes: " << lvl_nodes << std::endl;
#endif
        } else if (thandle.get_algorithm() == SPTRSVAlgorithm::SUPERNODAL_SPMV ||
                   thandle.get_algorithm() == SPTRSVAlgorithm::SUPERNODAL_SPMV_DAG) {
          KK_REQUIRE_MSG(!block_enabled, "Block matrices not yet supported for supernodal");

#ifdef profile_supernodal_etree
          Kokkos::Timer timer;
          timer.reset();
#endif

<<<<<<< HEAD
        // initialize input & output vectors
        using team_policy_type = Kokkos::TeamPolicy<ExecutionSpace>;

        // update with one, or two, spmv
        bool transpose_spmv =
            ((!thandle.transpose_spmv() && thandle.is_column_major()) ||
             (thandle.transpose_spmv() && !thandle.is_column_major()));
        const char *tran = (transpose_spmv ? "T" : "N");
        if (!transpose_spmv) {  // U stored in CSR
          if (!invert_offdiagonal) {
            // solve with diagonals
            auto digmat = thandle.get_diagblock(lvl);
            KokkosSparse::spmv(space, tran, one, digmat, lhs, one, work);
            // copy from work to lhs corresponding to diagonal blocks
            SparseTriSupernodalSpMVFunctor<TriSolveHandle, LHSType, NGBLType>
                sptrsv_init_functor(-1, node_count, nodes_grouped_by_level,
                                    supercols, supercols, lhs, work);
            Kokkos::parallel_for(
                "parfor_lsolve_supernode",
                Kokkos::Experimental::require(
                    team_policy_type(space, lvl_nodes, Kokkos::AUTO),
                    Kokkos::Experimental::WorkItemProperty::HintLightWeight),
                sptrsv_init_functor);
          } else {
            // zero out lhs corresponding to diagonal blocks in lhs, and copy to
            // work
            SparseTriSupernodalSpMVFunctor<TriSolveHandle, LHSType, NGBLType>
                sptrsv_init_functor(1, node_count, nodes_grouped_by_level,
                                    supercols, supercols, lhs, work);
            Kokkos::parallel_for(
                "parfor_lsolve_supernode",
                Kokkos::Experimental::require(
                    team_policy_type(space, lvl_nodes, Kokkos::AUTO),
                    Kokkos::Experimental::WorkItemProperty::HintLightWeight),
                sptrsv_init_functor);
          }
          // update with off-diagonals (potentiall combined with diagonal
          // solves)
          auto submat = thandle.get_submatrix(lvl);
          KokkosSparse::spmv(space, tran, one, submat, work, one, lhs);
        } else {
          if (!invert_offdiagonal) {
            // zero out lhs corresponding to diagonal blocks in lhs, and copy to
            // work
            SparseTriSupernodalSpMVFunctor<TriSolveHandle, LHSType, NGBLType>
                sptrsv_init_functor(1, node_count, nodes_grouped_by_level,
                                    supercols, supercols, lhs, work);
            Kokkos::parallel_for(
                "parfor_lsolve_supernode",
                Kokkos::Experimental::require(
                    team_policy_type(space, lvl_nodes, Kokkos::AUTO),
                    Kokkos::Experimental::WorkItemProperty::HintLightWeight),
                sptrsv_init_functor);
=======
          // initialize input & output vectors
>>>>>>> 8e442f59

          // update with one, or two, spmv
          bool transpose_spmv = ((!thandle.transpose_spmv() && thandle.is_column_major()) ||
                                 (thandle.transpose_spmv() && !thandle.is_column_major()));
          const char *tran    = (transpose_spmv ? "T" : "N");
          if (!transpose_spmv) {  // U stored in CSR
            if (!invert_offdiagonal) {
              // solve with diagonals
              auto digmat = thandle.get_diagblock(lvl);
              KokkosSparse::spmv(space, tran, one, digmat, lhs, one, work);
              // copy from work to lhs corresponding to diagonal blocks
              SparseTriSupernodalSpMVFunctor<LHSType> sptrsv_init_functor(-1, node_count, nodes_grouped_by_level,
                                                                          supercols, supercols, lhs, work);
              Kokkos::parallel_for(
                  "parfor_lsolve_supernode",
                  Kokkos::Experimental::require(team_policy(space, lvl_nodes, Kokkos::AUTO),
                                                Kokkos::Experimental::WorkItemProperty::HintLightWeight),
                  sptrsv_init_functor);
            } else {
              // zero out lhs corresponding to diagonal blocks in lhs, and copy
              // to work
              SparseTriSupernodalSpMVFunctor<LHSType> sptrsv_init_functor(1, node_count, nodes_grouped_by_level,
                                                                          supercols, supercols, lhs, work);
              Kokkos::parallel_for(
                  "parfor_lsolve_supernode",
                  Kokkos::Experimental::require(team_policy(space, lvl_nodes, Kokkos::AUTO),
                                                Kokkos::Experimental::WorkItemProperty::HintLightWeight),
                  sptrsv_init_functor);
            }
            // update with off-diagonals (potentiall combined with diagonal
            // solves)
            auto submat = thandle.get_submatrix(lvl);
<<<<<<< HEAD
            KokkosSparse::spmv(space, tran, one, submat, lhs, one, work);

            // solve with diagonals
            auto digmat = thandle.get_diagblock(lvl);
            KokkosSparse::spmv(space, tran, one, digmat, work, one, lhs);
=======
            KokkosSparse::spmv(space, tran, one, submat, work, one, lhs);
>>>>>>> 8e442f59
          } else {
            if (!invert_offdiagonal) {
              // zero out lhs corresponding to diagonal blocks in lhs, and copy
              // to work
              SparseTriSupernodalSpMVFunctor<LHSType> sptrsv_init_functor(1, node_count, nodes_grouped_by_level,
                                                                          supercols, supercols, lhs, work);
              Kokkos::parallel_for(
                  "parfor_lsolve_supernode",
                  Kokkos::Experimental::require(team_policy(space, lvl_nodes, Kokkos::AUTO),
                                                Kokkos::Experimental::WorkItemProperty::HintLightWeight),
                  sptrsv_init_functor);

              // update with off-diagonals
              auto submat = thandle.get_submatrix(lvl);
              KokkosSparse::spmv(space, tran, one, submat, lhs, one, work);

              // solve with diagonals
              auto digmat = thandle.get_diagblock(lvl);
              KokkosSparse::spmv(space, tran, one, digmat, work, one, lhs);
            } else {
              std::cout << " ** invert_offdiag with U in CSR not supported **" << std::endl;
            }
          }
<<<<<<< HEAD
        }
        // reinitialize workspace
        SparseTriSupernodalSpMVFunctor<TriSolveHandle, LHSType, NGBLType>
            sptrsv_finalize_functor(0, node_count, nodes_grouped_by_level,
                                    supercols, supercols, lhs, work);
        Kokkos::parallel_for(
            "parfor_lsolve_supernode",
            Kokkos::Experimental::require(
                team_policy_type(space, lvl_nodes, Kokkos::AUTO),
                Kokkos::Experimental::WorkItemProperty::HintLightWeight),
            sptrsv_finalize_functor);
=======
          // reinitialize workspace
          SparseTriSupernodalSpMVFunctor<LHSType> sptrsv_finalize_functor(0, node_count, nodes_grouped_by_level,
                                                                          supercols, supercols, lhs, work);
          Kokkos::parallel_for("parfor_lsolve_supernode",
                               Kokkos::Experimental::require(team_policy(space, lvl_nodes, Kokkos::AUTO),
                                                             Kokkos::Experimental::WorkItemProperty::HintLightWeight),
                               sptrsv_finalize_functor);
>>>>>>> 8e442f59

#ifdef profile_supernodal_etree
          Kokkos::fence();
          double time_seconds = timer.seconds();
          std::cout << " > SUPERNODAL UpperTri: " << lvl << " " << time_seconds
                    << " kernel-type: " << kernel_type_host(lvl) << " # of supernodes: " << lvl_nodes << std::endl;
#endif
        }
#endif
        node_count += lvl_nodes;

#if defined(KOKKOS_ENABLE_CUDA) && defined(KOKKOSPSTRSV_SOLVE_IMPL_PROFILE)
        cudaProfilerStop();
#endif
      }  // end if
    }    // end for lvl
#ifdef profile_supernodal_etree
<<<<<<< HEAD
  Kokkos::fence();
  double sptrsv_time_seconds = sptrsv_timer.seconds();
  std::cout << " + SpTrsv(uppper) time: " << sptrsv_time_seconds << std::endl
            << std::endl;
  std::cout << "  + Execution space    : " << ExecutionSpace::name()
            << std::endl;
  std::cout << " + Memory space       : " << memory_space::name() << std::endl;
=======
    Kokkos::fence();
    double sptrsv_time_seconds = sptrsv_timer.seconds();
    std::cout << " + SpTrsv(uppper) time: " << sptrsv_time_seconds << std::endl << std::endl;
    std::cout << "  + Execution space    : " << execution_space::name() << std::endl;
    std::cout << " + Memory space       : " << temp_mem_space::name() << std::endl;
>>>>>>> 8e442f59
#endif

  }  // end upper_tri_solve

<<<<<<< HEAD
template <class ExecutionSpace, class TriSolveHandle, class RowMapType,
          class EntriesType, class ValuesType, class RHSType, class LHSType>
void tri_solve_chain(ExecutionSpace &space, TriSolveHandle &thandle,
                     const RowMapType row_map, const EntriesType entries,
                     const ValuesType values, const RHSType &rhs, LHSType &lhs,
                     const bool /*is_lowertri_*/) {
=======
  template <bool IsLower, class RowMapType, class EntriesType, class ValuesType, class RHSType, class LHSType>
  static void tri_solve_chain(execution_space &space, TriSolveHandle &thandle, const RowMapType row_map,
                              const EntriesType entries, const ValuesType values, const RHSType &rhs, LHSType &lhs) {
>>>>>>> 8e442f59
#if defined(KOKKOS_ENABLE_CUDA) && defined(KOKKOSPSTRSV_SOLVE_IMPL_PROFILE)
    cudaProfilerStop();
#endif
<<<<<<< HEAD
  typedef typename TriSolveHandle::size_type size_type;
  typedef typename TriSolveHandle::nnz_lno_view_t NGBLType;

  // Algorithm is checked before this function is called
  auto h_chain_ptr            = thandle.get_host_chain_ptr();
  size_type num_chain_entries = thandle.get_num_chain_entries();

  // Keep this a host View, create device version and copy to back to host
  // during scheduling This requires making sure the host view in the handle is
  // properly updated after the symbolic phase
  auto nodes_per_level  = thandle.get_nodes_per_level();
  auto hnodes_per_level = thandle.get_host_nodes_per_level();

  auto nodes_grouped_by_level = thandle.get_nodes_grouped_by_level();

  const bool is_lowertri = thandle.is_lower_tri();

  size_type node_count = 0;

  // REFACTORED to cleanup; next, need debug and timer routines
  using policy_type = Kokkos::TeamPolicy<ExecutionSpace>;
  using large_cutoff_policy_type =
      Kokkos::TeamPolicy<LargerCutoffTag, ExecutionSpace>;
  /*
    using TP1Functor = TriLvlSchedTP1SolverFunctor<RowMapType, EntriesType,
    ValuesType, LHSType, RHSType, NGBLType>; using LTP1Functor =
    LowerTriLvlSchedTP1SolverFunctor<RowMapType, EntriesType, ValuesType,
    LHSType, RHSType, NGBLType>; using UTP1Functor =
    UpperTriLvlSchedTP1SolverFunctor<RowMapType, EntriesType, ValuesType,
    LHSType, RHSType, NGBLType>; using LSingleBlockFunctor =
    LowerTriLvlSchedTP1SingleBlockFunctor<RowMapType, EntriesType, ValuesType,
    LHSType, RHSType, NGBLType>; using USingleBlockFunctor =
    UpperTriLvlSchedTP1SingleBlockFunctor<RowMapType, EntriesType, ValuesType,
    LHSType, RHSType, NGBLType>;
  */
  using SingleBlockFunctor =
      TriLvlSchedTP1SingleBlockFunctor<RowMapType, EntriesType, ValuesType,
                                       LHSType, RHSType, NGBLType>;

  int team_size = thandle.get_team_size();
  int vector_size =
      thandle.get_vector_size() > 0 ? thandle.get_vector_size() : 1;

  auto cutoff               = thandle.get_chain_threshold();
  int team_size_singleblock = team_size;

  // Enumerate options
  // ts -1,0 | cu 0 - select default ts == 1
  // ts -1,0 | cu > 0 - select default ts; restriction: ts <= tsmax (auto)
  // ts > 0 | cu 0 - set
  // ts > 0 | cu > 0 - set
  // Controls ts,cu > 0
  // co > ts  - not all rows can be mapped to a thread - must call largercutoff
  // impl co <= ts - okay, kernel must be careful not to access out-of-bounds;
  // some threads idol
  if (team_size_singleblock <= 0 && cutoff == 0) {
    team_size_singleblock = 1;
    // If cutoff == 0, no single-block calls will be made, team_size_singleblock
    // is unimportant
  }
=======
    // Algorithm is checked before this function is called
    auto h_chain_ptr            = thandle.get_host_chain_ptr();
    size_type num_chain_entries = thandle.get_num_chain_entries();

    // Keep this a host View, create device version and copy to back to host
    // during scheduling This requires making sure the host view in the handle
    // is properly updated after the symbolic phase
    auto nodes_per_level  = thandle.get_nodes_per_level();
    auto hnodes_per_level = thandle.get_host_nodes_per_level();

    auto nodes_grouped_by_level = thandle.get_nodes_grouped_by_level();

    size_type node_count = 0;

    // REFACTORED to cleanup; next, need debug and timer routines
    using large_cutoff_policy_type = Kokkos::TeamPolicy<LargerCutoffTag, execution_space>;
    using SingleBlockFunctor =
        TriLvlSchedTP1SingleBlockFunctor<RowMapType, EntriesType, ValuesType, LHSType, RHSType, IsLower>;

    int team_size   = thandle.get_team_size();
    int vector_size = thandle.get_vector_size() > 0 ? thandle.get_vector_size() : 1;

    auto cutoff               = thandle.get_chain_threshold();
    int team_size_singleblock = team_size;

    // Enumerate options
    // ts -1,0 | cu 0 - select default ts == 1
    // ts -1,0 | cu > 0 - select default ts; restriction: ts <= tsmax (auto)
    // ts > 0 | cu 0 - set
    // ts > 0 | cu > 0 - set
    // Controls ts,cu > 0
    // co > ts  - not all rows can be mapped to a thread - must call
    // largercutoff impl co <= ts - okay, kernel must be careful not to access
    // out-of-bounds; some threads idol
    if (team_size_singleblock <= 0 && cutoff == 0) {
      team_size_singleblock = 1;
      // If cutoff == 0, no single-block calls will be made,
      // team_size_singleblock is unimportant
    }
>>>>>>> 8e442f59

    for (size_type chainlink = 0; chainlink < num_chain_entries; ++chainlink) {
      size_type schain = h_chain_ptr(chainlink);
      size_type echain = h_chain_ptr(chainlink + 1);

      if (echain - schain == 1) {
        // if team_size is -1 (unset), get recommended size from Kokkos
        TriLvlSchedTP1SolverFunctor<RowMapType, EntriesType, ValuesType, LHSType, RHSType, IsLower, false> tstf(
            row_map, entries, values, lhs, rhs, nodes_grouped_by_level, node_count);
        if (team_size == -1) {
<<<<<<< HEAD
          team_size =
              policy_type(space, 1, 1, vector_size)
                  .team_size_recommended(tstf, Kokkos::ParallelForTag());
        }

        size_type lvl_nodes = hnodes_per_level(schain);  // lvl == echain????
        Kokkos::parallel_for(
            "parfor_l_team_chain1",
            Kokkos::Experimental::require(
                policy_type(space, lvl_nodes, team_size, vector_size),
                Kokkos::Experimental::WorkItemProperty::HintLightWeight),
            tstf);
=======
          team_size = team_policy(space, 1, 1, vector_size).team_size_recommended(tstf, Kokkos::ParallelForTag());
        }

        size_type lvl_nodes = hnodes_per_level(schain);  // lvl == echain????
        Kokkos::parallel_for("parfor_l_team_chain1",
                             Kokkos::Experimental::require(team_policy(space, lvl_nodes, team_size, vector_size),
                                                           Kokkos::Experimental::WorkItemProperty::HintLightWeight),
                             tstf);
>>>>>>> 8e442f59
        node_count += lvl_nodes;

      } else {
        size_type lvl_nodes = 0;

        for (size_type i = schain; i < echain; ++i) {
          lvl_nodes += hnodes_per_level(i);
        }

        if (team_size_singleblock <= 0) {
          team_size_singleblock =
<<<<<<< HEAD
              policy_type(space, 1, 1, vector_size)
                  .team_size_recommended(
                      SingleBlockFunctor(row_map, entries, values, lhs, rhs,
                                         nodes_grouped_by_level,
                                         nodes_per_level, node_count, schain,
                                         echain, is_lowertri),
                      Kokkos::ParallelForTag());
        }

        if (cutoff <= team_size_singleblock) {
#ifdef KOKKOSKERNELS_SPTRSV_TRILVLSCHED
          TriLvlSchedTP1SingleBlockFunctor<RowMapType, EntriesType, ValuesType,
                                           LHSType, RHSType, NGBLType>
              tstf(row_map, entries, values, lhs, rhs, nodes_grouped_by_level,
                   nodes_per_level, node_count, schain, echain, true);
#else
          LowerTriLvlSchedTP1SingleBlockFunctor<
              RowMapType, EntriesType, ValuesType, LHSType, RHSType, NGBLType>
              tstf(row_map, entries, values, lhs, rhs, nodes_grouped_by_level,
                   nodes_per_level, node_count, schain, echain);
#endif
          Kokkos::parallel_for(
              "parfor_l_team_chainmulti",
              Kokkos::Experimental::require(
                  policy_type(space, 1, team_size_singleblock, vector_size),
                  Kokkos::Experimental::WorkItemProperty::HintLightWeight),
              tstf);
=======
              team_policy(space, 1, 1, vector_size)
                  .team_size_recommended(SingleBlockFunctor(row_map, entries, values, lhs, rhs, nodes_grouped_by_level,
                                                            nodes_per_level, node_count, schain, echain),
                                         Kokkos::ParallelForTag());
        }

        if (cutoff <= team_size_singleblock) {
          SingleBlockFunctor tstf(row_map, entries, values, lhs, rhs, nodes_grouped_by_level, nodes_per_level,
                                  node_count, schain, echain);
          Kokkos::parallel_for("parfor_l_team_chainmulti",
                               Kokkos::Experimental::require(team_policy(space, 1, team_size_singleblock, vector_size),
                                                             Kokkos::Experimental::WorkItemProperty::HintLightWeight),
                               tstf);
>>>>>>> 8e442f59
        } else {
          // team_size_singleblock < cutoff => kernel must allow for a
          // block-stride internally
          SingleBlockFunctor tstf(row_map, entries, values, lhs, rhs, nodes_grouped_by_level, nodes_per_level,
                                  node_count, schain, echain, 0, cutoff);
          Kokkos::parallel_for(
              "parfor_l_team_chainmulti_cutoff",
<<<<<<< HEAD
              Kokkos::Experimental::require(
                  large_cutoff_policy_type(1, team_size_singleblock,
                                           vector_size),
                  Kokkos::Experimental::WorkItemProperty::HintLightWeight),
=======
              Kokkos::Experimental::require(large_cutoff_policy_type(1, team_size_singleblock, vector_size),
                                            Kokkos::Experimental::WorkItemProperty::HintLightWeight),
>>>>>>> 8e442f59
              tstf);
        }
        node_count += lvl_nodes;
      }
      // TODO: space.fence()
      Kokkos::fence();  // TODO - is this necessary? that is, can the
      // parallel_for launch before the s/echain values have
      // been updated?
    }
<<<<<<< HEAD

  } else {
    for (size_type chainlink = 0; chainlink < num_chain_entries; ++chainlink) {
      size_type schain = h_chain_ptr(chainlink);
      size_type echain = h_chain_ptr(chainlink + 1);

      if (echain - schain == 1) {
        // if team_size is -1 (unset), get recommended size from Kokkos
#ifdef KOKKOSKERNELS_SPTRSV_TRILVLSCHED
        TriLvlSchedTP1SolverFunctor<RowMapType, EntriesType, ValuesType,
                                    LHSType, RHSType, NGBLType>
            tstf(row_map, entries, values, lhs, rhs, nodes_grouped_by_level,
                 is_lowertri, node_count);
#else
        UpperTriLvlSchedTP1SolverFunctor<RowMapType, EntriesType, ValuesType,
                                         LHSType, RHSType, NGBLType>
            tstf(row_map, entries, values, lhs, rhs, nodes_grouped_by_level,
                 node_count);
#endif
        if (team_size == -1) {
          team_size =
              policy_type(space, 1, 1, vector_size)
                  .team_size_recommended(tstf, Kokkos::ParallelForTag());
        }

        // TODO To use cudagraph here, need to know how many non-unit chains
        // there are, create a graph for each and launch accordingly
        size_type lvl_nodes = hnodes_per_level(schain);  // lvl == echain????
        Kokkos::parallel_for(
            "parfor_u_team_chain1",
            Kokkos::Experimental::require(
                policy_type(space, lvl_nodes, team_size, vector_size),
                Kokkos::Experimental::WorkItemProperty::HintLightWeight),
            tstf);
        node_count += lvl_nodes;

      } else {
        size_type lvl_nodes = 0;

        for (size_type i = schain; i < echain; ++i) {
          lvl_nodes += hnodes_per_level(i);
        }

        if (team_size_singleblock <= 0) {
          // team_size_singleblock = policy_type(1, 1,
          // 1).team_size_recommended(SingleBlockFunctor(row_map, entries,
          // values, lhs, rhs, nodes_grouped_by_level, is_lowertri, node_count),
          // Kokkos::ParallelForTag());
          team_size_singleblock =
              policy_type(space, 1, 1, vector_size)
                  .team_size_recommended(
                      SingleBlockFunctor(row_map, entries, values, lhs, rhs,
                                         nodes_grouped_by_level,
                                         nodes_per_level, node_count, schain,
                                         echain, is_lowertri),
                      Kokkos::ParallelForTag());
        }

        if (cutoff <= team_size_singleblock) {
#ifdef KOKKOSKERNELS_SPTRSV_TRILVLSCHED
          TriLvlSchedTP1SingleBlockFunctor<RowMapType, EntriesType, ValuesType,
                                           LHSType, RHSType, NGBLType>
              tstf(row_map, entries, values, lhs, rhs, nodes_grouped_by_level,
                   nodes_per_level, node_count, schain, echain, is_lowertri);
#else
          UpperTriLvlSchedTP1SingleBlockFunctor<
              RowMapType, EntriesType, ValuesType, LHSType, RHSType, NGBLType>
              tstf(row_map, entries, values, lhs, rhs, nodes_grouped_by_level,
                   nodes_per_level, node_count, schain, echain);
#endif
          Kokkos::parallel_for(
              "parfor_u_team_chainmulti",
              Kokkos::Experimental::require(
                  policy_type(space, 1, team_size_singleblock, vector_size),
                  Kokkos::Experimental::WorkItemProperty::HintLightWeight),
              tstf);
        } else {
          // team_size_singleblock < cutoff => kernel must allow for a
          // block-stride internally
#ifdef KOKKOSKERNELS_SPTRSV_TRILVLSCHED
          TriLvlSchedTP1SingleBlockFunctor<RowMapType, EntriesType, ValuesType,
                                           LHSType, RHSType, NGBLType>
              tstf(row_map, entries, values, lhs, rhs, nodes_grouped_by_level,
                   nodes_per_level, node_count, schain, echain, is_lowertri, 0,
                   cutoff);
#else
          UpperTriLvlSchedTP1SingleBlockFunctor<
              RowMapType, EntriesType, ValuesType, LHSType, RHSType, NGBLType>
              tstf(row_map, entries, values, lhs, rhs, nodes_grouped_by_level,
                   nodes_per_level, node_count, schain, echain, cutoff);
#endif
          Kokkos::parallel_for(
              "parfor_u_team_chainmulti_cutoff",
              Kokkos::Experimental::require(
                  large_cutoff_policy_type(1, team_size_singleblock,
                                           vector_size),
                  Kokkos::Experimental::WorkItemProperty::HintLightWeight),
              tstf);
        }
        node_count += lvl_nodes;
      }
      // TODO: space.fence()
      Kokkos::fence();  // TODO - is this necessary? that is, can the
                        // parallel_for launch before the s/echain values have
                        // been updated?
=======
  }  // end tri_solve_chain

  // --------------------------------
  // Stream interfaces
  // --------------------------------
  template <bool IsLower, class RowMapType, class EntriesType, class ValuesType, class RHSType, class LHSType>
  static void tri_solve_streams(const std::vector<execution_space> &execspace_v,
                                const std::vector<TriSolveHandle *> &thandle_v,
                                const std::vector<RowMapType> &row_map_v, const std::vector<EntriesType> &entries_v,
                                const std::vector<ValuesType> &values_v, const std::vector<RHSType> &rhs_v,
                                std::vector<LHSType> &lhs_v) {
    // NOTE: Only support SEQLVLSCHD_RP and SEQLVLSCHD_TP1 at this moment
    using nodes_per_level_type        = typename TriSolveHandle::hostspace_nnz_lno_view_t;
    using nodes_grouped_by_level_type = typename TriSolveHandle::nnz_lno_view_t;
    using RPPointFunctor              = FunctorTypeMacro(TriLvlSchedRPSolverFunctor, IsLower, false);
    using TPPointFunctor              = FunctorTypeMacro(TriLvlSchedTP1SolverFunctor, IsLower, false);

    // Create vectors for handles' data in streams
    int nstreams = execspace_v.size();
    std::vector<size_type> nlevels_v(nstreams);
    std::vector<nodes_per_level_type> hnodes_per_level_v(nstreams);
    std::vector<nodes_grouped_by_level_type> nodes_grouped_by_level_v(nstreams);
    std::vector<size_type> node_count_v(nstreams);

    // Retrieve data from handles and find max. number of levels among streams
    size_type nlevels_max = 0;
    for (int i = 0; i < nstreams; i++) {
      nlevels_v[i]                = thandle_v[i]->get_num_levels();
      hnodes_per_level_v[i]       = thandle_v[i]->get_host_nodes_per_level();
      nodes_grouped_by_level_v[i] = thandle_v[i]->get_nodes_grouped_by_level();
      node_count_v[i]             = 0;
      if (nlevels_max < nlevels_v[i]) nlevels_max = nlevels_v[i];
>>>>>>> 8e442f59
    }

    // Main loop must be performed sequential
    for (size_type lvl = 0; lvl < nlevels_max; lvl++) {
      // 1. Launch work on all streams
      for (int i = 0; i < nstreams; i++) {
        // Only if stream i-th still has this level
        if (lvl < nlevels_v[i]) {
          size_type lvl_nodes = hnodes_per_level_v[i](lvl);
          if (lvl_nodes != 0) {
            if (thandle_v[i]->get_algorithm() == KokkosSparse::Experimental::SPTRSVAlgorithm::SEQLVLSCHD_RP) {
              Kokkos::parallel_for("parfor_fixed_lvl",
                                   range_policy(execspace_v[i], node_count_v[i], node_count_v[i] + lvl_nodes),
                                   RPPointFunctor(row_map_v[i], entries_v[i], values_v[i], lhs_v[i], rhs_v[i],
                                                  nodes_grouped_by_level_v[i]));
            } else if (thandle_v[i]->get_algorithm() == KokkosSparse::Experimental::SPTRSVAlgorithm::SEQLVLSCHD_TP1) {
              int team_size = thandle_v[i]->get_team_size();
              auto tp       = team_size == -1 ? team_policy(execspace_v[i], lvl_nodes, Kokkos::AUTO)
                                              : team_policy(execspace_v[i], lvl_nodes, team_size);
              TPPointFunctor tstf(row_map_v[i], entries_v[i], values_v[i], lhs_v[i], rhs_v[i],
                                  nodes_grouped_by_level_v[i], node_count_v[i]);
              Kokkos::parallel_for("parfor_l_team", tp, tstf);
            }
            node_count_v[i] += lvl_nodes;
          }  // end if (lvl_nodes != 0)
        }    // end if (lvl < nlevels_v[i])
      }      // end for streams
    }        // end for lvl
  }          // end tri_solve_streams

};  // struct SptrsvWrap

}  // namespace Experimental
}  // namespace Impl
}  // namespace KokkosSparse

#undef FunctorTypeMacro

#endif<|MERGE_RESOLUTION|>--- conflicted
+++ resolved
@@ -325,55 +325,6 @@
     }
   };
 
-<<<<<<< HEAD
-#if defined(KOKKOSKERNELS_ENABLE_SUPERNODAL_SPTRSV)
-// -----------------------------------------------------------
-// Helper functors for Lower-triangular solve with SpMV
-template <class TriSolveHandle, class LHSType, class NGBLType>
-struct SparseTriSupernodalSpMVFunctor {
-  using execution_space = typename TriSolveHandle::HandleExecSpace;
-  using memory_space    = typename TriSolveHandle::HandleTempMemorySpace;
-
-  using policy_type = Kokkos::TeamPolicy<execution_space>;
-  using member_type = typename policy_type::member_type;
-
-  using scalar_t = typename LHSType::non_const_value_type;
-
-  using work_view_t =
-      typename Kokkos::View<scalar_t *,
-                            Kokkos::Device<execution_space, memory_space>>;
-
-  int flag;
-  long node_count;
-  NGBLType nodes_grouped_by_level;
-
-  const int *supercols;
-  const int *workoffset;
-
-  LHSType X;
-  work_view_t work;
-
-  // constructor
-  SparseTriSupernodalSpMVFunctor(int flag_, long node_count_,
-                                 const NGBLType &nodes_grouped_by_level_,
-                                 const int *supercols_, const int *workoffset_,
-                                 LHSType &X_, work_view_t work_)
-      : flag(flag_),
-        node_count(node_count_),
-        nodes_grouped_by_level(nodes_grouped_by_level_),
-        supercols(supercols_),
-        workoffset(workoffset_),
-        X(X_),
-        work(work_) {}
-
-  // operator
-  KOKKOS_INLINE_FUNCTION
-  void operator()(const member_type &team) const {
-    const int league_rank = team.league_rank();  // batch id
-    const int team_size   = team.team_size();
-    const int team_rank   = team.team_rank();
-    const scalar_t zero(0.0);
-=======
   /**
    * Intermediate class that contains implementation that identical
    * for blocked / non-blocked
@@ -381,7 +332,6 @@
   template <class RowMapType, class EntriesType, class ValuesType, class LHSType, class RHSType, bool BlockEnabled>
   struct Intermediate : public Common<RowMapType, EntriesType, ValuesType, LHSType, RHSType, BlockEnabled> {
     using Base = Common<RowMapType, EntriesType, ValuesType, LHSType, RHSType, BlockEnabled>;
->>>>>>> 8e442f59
 
     Intermediate(const RowMapType &row_map_, const EntriesType &entries_, const ValuesType &values_, LHSType &lhs_,
                  const RHSType &rhs_, const entries_t &nodes_grouped_by_level_, const size_type block_size_ = 0)
@@ -1152,13 +1102,6 @@
     }
   };
 #endif
-<<<<<<< HEAD
-#ifdef KOKKOS_ENABLE_HIP
-template <>
-struct ReturnRangePolicyType<Kokkos::HIP> {
-  using PolicyType = Kokkos::RangePolicy<Kokkos::HIP>;
-=======
->>>>>>> 8e442f59
 
   //
   // End of functors, begin external API
@@ -1224,28 +1167,15 @@
 
 #endif
 
-<<<<<<< HEAD
-template <class ExecutionSpace, class TriSolveHandle, class RowMapType,
-          class EntriesType, class ValuesType, class RHSType, class LHSType>
-void lower_tri_solve(ExecutionSpace &space, TriSolveHandle &thandle,
-                     const RowMapType row_map, const EntriesType entries,
-                     const ValuesType values, const RHSType &rhs,
-                     LHSType &lhs) {
-=======
 #define FunctorTypeMacro(Functor, IsLower, BlockEnabled) \
   Functor<RowMapType, EntriesType, ValuesType, LHSType, RHSType, IsLower, BlockEnabled>
 
   template <bool BlockEnabled, class RowMapType, class EntriesType, class ValuesType, class RHSType, class LHSType>
   static void lower_tri_solve(execution_space &space, TriSolveHandle &thandle, const RowMapType row_map,
                               const EntriesType entries, const ValuesType values, const RHSType &rhs, LHSType &lhs) {
->>>>>>> 8e442f59
 #if defined(KOKKOS_ENABLE_CUDA) && defined(KOKKOSPSTRSV_SOLVE_IMPL_PROFILE)
     cudaProfilerStop();
 #endif
-<<<<<<< HEAD
-  typedef typename TriSolveHandle::size_type size_type;
-  typedef typename TriSolveHandle::nnz_lno_view_t NGBLType;
-=======
     const auto nlevels = thandle.get_num_levels();
     // Keep this a host View, create device version and copy to back to host
     // during scheduling This requires making sure the host view in the handle
@@ -1266,42 +1196,11 @@
     using device_t            = Kokkos::Device<execution_space, temp_mem_space>;
     using integer_view_host_t = typename TriSolveHandle::integer_view_host_t;
     using row_map_host_view_t = Kokkos::View<size_type *, Kokkos::HostSpace>;
->>>>>>> 8e442f59
 
     row_map_host_view_t row_map_host;
 
-<<<<<<< HEAD
-#if defined(KOKKOSKERNELS_ENABLE_SUPERNODAL_SPTRSV)
-  using namespace KokkosSparse::Experimental;
-  using memory_space        = typename TriSolveHandle::HandleTempMemorySpace;
-  using device_t            = Kokkos::Device<ExecutionSpace, memory_space>;
-  using integer_view_t      = typename TriSolveHandle::integer_view_t;
-  using integer_view_host_t = typename TriSolveHandle::integer_view_host_t;
-  using scalar_t            = typename ValuesType::non_const_value_type;
-  using range_type          = Kokkos::pair<int, int>;
-  using row_map_host_view_t = Kokkos::View<size_type *, Kokkos::HostSpace>;
-
-  row_map_host_view_t row_map_host;
-
-  const scalar_t zero(0.0);
-  const scalar_t one(1.0);
-
-  auto nodes_grouped_by_level_host = thandle.get_host_nodes_grouped_by_level();
-
-  if (thandle.get_algorithm() == SPTRSVAlgorithm::SUPERNODAL_NAIVE ||
-      thandle.get_algorithm() == SPTRSVAlgorithm::SUPERNODAL_ETREE ||
-      thandle.get_algorithm() == SPTRSVAlgorithm::SUPERNODAL_DAG) {
-    Kokkos::deep_copy(nodes_grouped_by_level_host, nodes_grouped_by_level);
-
-    row_map_host = row_map_host_view_t(
-        Kokkos::view_alloc(Kokkos::WithoutInitializing, "host rowmap"),
-        row_map.extent(0));
-    Kokkos::deep_copy(row_map_host, row_map);
-  }
-=======
     const scalar_t zero(0.0);
     const scalar_t one(1.0);
->>>>>>> 8e442f59
 
     auto nodes_grouped_by_level_host = thandle.get_host_nodes_grouped_by_level();
 
@@ -1351,51 +1250,6 @@
 #if defined(KOKKOS_ENABLE_CUDA) && defined(KOKKOSPSTRSV_SOLVE_IMPL_PROFILE)
         cudaProfilerStart();
 #endif
-<<<<<<< HEAD
-        if (thandle.get_algorithm() ==
-            KokkosSparse::Experimental::SPTRSVAlgorithm::SEQLVLSCHD_RP) {
-          Kokkos::parallel_for(
-              "parfor_fixed_lvl",
-              Kokkos::Experimental::require(
-                  Kokkos::RangePolicy<ExecutionSpace>(space, node_count,
-                                                      node_count + lvl_nodes),
-                  Kokkos::Experimental::WorkItemProperty::HintLightWeight),
-              LowerTriLvlSchedRPSolverFunctor<RowMapType, EntriesType,
-                                              ValuesType, LHSType, RHSType,
-                                              NGBLType>(
-                  row_map, entries, values, lhs, rhs, nodes_grouped_by_level));
-        } else if (thandle.get_algorithm() ==
-                   KokkosSparse::Experimental::SPTRSVAlgorithm::
-                       SEQLVLSCHD_TP1) {
-          using team_policy_t = Kokkos::TeamPolicy<ExecutionSpace>;
-          int team_size       = thandle.get_team_size();
-
-#ifdef KOKKOSKERNELS_SPTRSV_TRILVLSCHED
-          TriLvlSchedTP1SolverFunctor<RowMapType, EntriesType, ValuesType,
-                                      LHSType, RHSType, NGBLType>
-              tstf(row_map, entries, values, lhs, rhs, nodes_grouped_by_level,
-                   true, node_count);
-#else
-          LowerTriLvlSchedTP1SolverFunctor<RowMapType, EntriesType, ValuesType,
-                                           LHSType, RHSType, NGBLType>
-              tstf(row_map, entries, values, lhs, rhs, nodes_grouped_by_level,
-                   node_count);
-#endif
-          if (team_size == -1)
-            Kokkos::parallel_for(
-                "parfor_l_team",
-                Kokkos::Experimental::require(
-                    team_policy_t(space, lvl_nodes, Kokkos::AUTO),
-                    Kokkos::Experimental::WorkItemProperty::HintLightWeight),
-                tstf);
-          else
-            Kokkos::parallel_for(
-                "parfor_l_team",
-                Kokkos::Experimental::require(
-                    team_policy_t(space, lvl_nodes, team_size),
-                    Kokkos::Experimental::WorkItemProperty::HintLightWeight),
-                tstf);
-=======
         if (thandle.get_algorithm() == KokkosSparse::Experimental::SPTRSVAlgorithm::SEQLVLSCHD_RP) {
           LowerRPFunc lrpp(row_map, entries, values, lhs, rhs, nodes_grouped_by_level, block_size);
 
@@ -1413,7 +1267,6 @@
           Kokkos::parallel_for(
               "parfor_l_team",
               Kokkos::Experimental::require(tp, Kokkos::Experimental::WorkItemProperty::HintLightWeight), ltpp);
->>>>>>> 8e442f59
         }
 #if defined(KOKKOSKERNELS_ENABLE_SUPERNODAL_SPTRSV)
         else if (thandle.get_algorithm() == SPTRSVAlgorithm::SUPERNODAL_NAIVE ||
@@ -1428,14 +1281,7 @@
 #endif
 
           // NOTE: we currently supports only default_layout = LayoutLeft
-<<<<<<< HEAD
-          using team_policy_type = Kokkos::TeamPolicy<ExecutionSpace>;
-          using supernode_view_type =
-              Kokkos::View<scalar_t **, default_layout, device_t,
-                           Kokkos::MemoryUnmanaged>;
-=======
           using supernode_view_type = Kokkos::View<scalar_t **, default_layout, device_t, Kokkos::MemoryUnmanaged>;
->>>>>>> 8e442f59
           if (diag_kernel_type_host(lvl) == 3) {
             // using device-level kernels (functor is called to scatter the
             // results)
@@ -1444,23 +1290,12 @@
             if (invert_diagonal && !invert_offdiagonal) {
               // copy diagonals to workspaces
               const int *work_offset_data = work_offset.data();
-<<<<<<< HEAD
-              SparseTriSupernodalSpMVFunctor<TriSolveHandle, LHSType, NGBLType>
-                  sptrsv_init_functor(-2, node_count, nodes_grouped_by_level,
-                                      supercols, work_offset_data, lhs, work);
-              Kokkos::parallel_for(
-                  "parfor_tri_supernode_spmv",
-                  Kokkos::Experimental::require(
-                      team_policy_type(space, lvl_nodes, Kokkos::AUTO),
-                      Kokkos::Experimental::WorkItemProperty::HintLightWeight),
-=======
               SparseTriSupernodalSpMVFunctor<LHSType> sptrsv_init_functor(-2, node_count, nodes_grouped_by_level,
                                                                           supercols, work_offset_data, lhs, work);
               Kokkos::parallel_for(
                   "parfor_tri_supernode_spmv",
                   Kokkos::Experimental::require(team_policy(space, lvl_nodes, Kokkos::AUTO),
                                                 Kokkos::Experimental::WorkItemProperty::HintLightWeight),
->>>>>>> 8e442f59
                   sptrsv_init_functor);
             }
 
@@ -1488,23 +1323,11 @@
 
               // "triangular-solve" to compute Xj
               if (invert_offdiagonal) {
-<<<<<<< HEAD
-                auto Y = Kokkos::subview(
-                    work, range_type(workoffset, workoffset + nsrow));
-                auto Xj = Kokkos::subview(
-                    lhs,
-                    range_type(j1, j2));  // part of the solution, corresponding
-                                          // to the diagonal block
-                auto Ljj = Kokkos::subview(
-                    viewL, range_type(0, nsrow),
-                    Kokkos::ALL());  // s-th supernocal column of L
-=======
                 auto Y  = Kokkos::subview(work, range_type(workoffset, workoffset + nsrow));
                 auto Xj = Kokkos::subview(lhs, range_type(j1, j2));  // part of the solution, corresponding
                                                                      // to the diagonal block
                 auto Ljj = Kokkos::subview(viewL, range_type(0, nsrow),
                                            Kokkos::ALL());  // s-th supernocal column of L
->>>>>>> 8e442f59
                 KokkosBlas::gemv(space, "N", one, Ljj, Xj, zero, Y);
               } else {
                 auto Xj = Kokkos::subview(lhs, range_type(j1, j2));  // part of the solution, corresponding
@@ -1513,27 +1336,14 @@
                                            Kokkos::ALL());  // diagonal block of s-th
                                                             // supernocal column of L
                 if (invert_diagonal) {
-<<<<<<< HEAD
-                  auto Y = Kokkos::subview(
-                      work, range_type(workoffset, workoffset + nscol));
-=======
                   auto Y = Kokkos::subview(work, range_type(workoffset, workoffset + nscol));
->>>>>>> 8e442f59
                   KokkosBlas::gemv(space, "N", one, Ljj, Y, zero, Xj);
                 } else {
                   char unit_diag = (unit_diagonal ? 'U' : 'N');
                   // NOTE: we currently supports only default_layout =
                   // LayoutLeft
-<<<<<<< HEAD
-                  Kokkos::View<scalar_t **, default_layout, device_t,
-                               Kokkos::MemoryUnmanaged>
-                      Xjj(Xj.data(), nscol, 1);
-                  KokkosBlas::trsm(space, "L", "L", "N", &unit_diag, one, Ljj,
-                                   Xjj);
-=======
                   Kokkos::View<scalar_t **, default_layout, device_t, Kokkos::MemoryUnmanaged> Xjj(Xj.data(), nscol, 1);
                   KokkosBlas::trsm(space, "L", "L", "N", &unit_diag, one, Ljj, Xjj);
->>>>>>> 8e442f59
                   // TODO: space.fence();
                   Kokkos::fence();
                 }
@@ -1541,24 +1351,12 @@
                 int nsrow2 = nsrow - nscol;  // "total" number of rows in all
                                              // the off-diagonal supernodes
                 if (nsrow2 > 0) {
-<<<<<<< HEAD
-                  auto Z = Kokkos::subview(
-                      work, range_type(workoffset + nscol,
-                                       workoffset +
-                                           nsrow));  // workspace, needed with
-                                                     // gemv for update&scatter
-                  auto Lij = Kokkos::subview(
-                      viewL, range_type(nscol, nsrow),
-                      Kokkos::ALL());  // off-diagonal blocks of s-th supernodal
-                                       // column of L
-=======
                   auto Z = Kokkos::subview(work, range_type(workoffset + nscol,
                                                             workoffset + nsrow));  // workspace, needed with
                                                                                    // gemv for update&scatter
                   auto Lij = Kokkos::subview(viewL, range_type(nscol, nsrow),
                                              Kokkos::ALL());  // off-diagonal blocks of s-th supernodal
                                                               // column of L
->>>>>>> 8e442f59
                   KokkosBlas::gemv(space, "N", one, Lij, Xj, zero, Z);
                 }
               }
@@ -1566,42 +1364,17 @@
             if (invert_offdiagonal) {
               // copy diagonals from workspaces
               const int *work_offset_data = work_offset.data();
-<<<<<<< HEAD
-              SparseTriSupernodalSpMVFunctor<TriSolveHandle, LHSType, NGBLType>
-                  sptrsv_init_functor(-1, node_count, nodes_grouped_by_level,
-                                      supercols, work_offset_data, lhs, work);
-              Kokkos::parallel_for(
-                  "parfor_tri_supernode_spmv",
-                  Kokkos::Experimental::require(
-                      team_policy_type(space, lvl_nodes, Kokkos::AUTO),
-                      Kokkos::Experimental::WorkItemProperty::HintLightWeight),
-=======
               SparseTriSupernodalSpMVFunctor<LHSType> sptrsv_init_functor(-1, node_count, nodes_grouped_by_level,
                                                                           supercols, work_offset_data, lhs, work);
               Kokkos::parallel_for(
                   "parfor_tri_supernode_spmv",
                   Kokkos::Experimental::require(team_policy(space, lvl_nodes, Kokkos::AUTO),
                                                 Kokkos::Experimental::WorkItemProperty::HintLightWeight),
->>>>>>> 8e442f59
                   sptrsv_init_functor);
             }
           }
 
           // launching sparse-triangular solve functor
-<<<<<<< HEAD
-          LowerTriSupernodalFunctor<TriSolveHandle, RowMapType, EntriesType,
-                                    ValuesType, LHSType, NGBLType>
-              sptrsv_functor(unit_diagonal, invert_diagonal, invert_offdiagonal,
-                             supercols, row_map, entries, values, lvl,
-                             kernel_type, diag_kernel_type, lhs, work,
-                             work_offset, nodes_grouped_by_level, node_count);
-          Kokkos::parallel_for(
-              "parfor_lsolve_supernode",
-              Kokkos::Experimental::require(
-                  team_policy_type(space, lvl_nodes, Kokkos::AUTO),
-                  Kokkos::Experimental::WorkItemProperty::HintLightWeight),
-              sptrsv_functor);
-=======
           LowerTriSupernodalFunctor<RowMapType, EntriesType, ValuesType, LHSType> sptrsv_functor(
               unit_diagonal, invert_diagonal, invert_offdiagonal, supercols, row_map, entries, values, lvl, kernel_type,
               diag_kernel_type, lhs, work, work_offset, nodes_grouped_by_level, node_count);
@@ -1609,7 +1382,6 @@
                                Kokkos::Experimental::require(team_policy(space, lvl_nodes, Kokkos::AUTO),
                                                              Kokkos::Experimental::WorkItemProperty::HintLightWeight),
                                sptrsv_functor);
->>>>>>> 8e442f59
 
 #ifdef profile_supernodal_etree
           Kokkos::fence();
@@ -1626,10 +1398,6 @@
 #endif
 
           // initialize input & output vectors
-<<<<<<< HEAD
-          using team_policy_type = Kokkos::TeamPolicy<ExecutionSpace>;
-=======
->>>>>>> 8e442f59
 
           // update with spmv (one or two SpMV)
           bool transpose_spmv = ((!thandle.transpose_spmv() && thandle.is_column_major()) ||
@@ -1640,29 +1408,6 @@
             auto digmat = thandle.get_diagblock(lvl);
             KokkosSparse::spmv(space, tran, one, digmat, lhs, one, work);
             // copy from work to lhs corresponding to diagonal blocks
-<<<<<<< HEAD
-            SparseTriSupernodalSpMVFunctor<TriSolveHandle, LHSType, NGBLType>
-                sptrsv_init_functor(-1, node_count, nodes_grouped_by_level,
-                                    supercols, supercols, lhs, work);
-            Kokkos::parallel_for(
-                "parfor_lsolve_supernode",
-                Kokkos::Experimental::require(
-                    team_policy_type(space, lvl_nodes, Kokkos::AUTO),
-                    Kokkos::Experimental::WorkItemProperty::HintLightWeight),
-                sptrsv_init_functor);
-          } else {
-            // copy lhs corresponding to diagonal blocks to work and zero out in
-            // lhs
-            SparseTriSupernodalSpMVFunctor<TriSolveHandle, LHSType, NGBLType>
-                sptrsv_init_functor(1, node_count, nodes_grouped_by_level,
-                                    supercols, supercols, lhs, work);
-            Kokkos::parallel_for(
-                "parfor_lsolve_supernode",
-                Kokkos::Experimental::require(
-                    team_policy_type(space, lvl_nodes, Kokkos::AUTO),
-                    Kokkos::Experimental::WorkItemProperty::HintLightWeight),
-                sptrsv_init_functor);
-=======
             SparseTriSupernodalSpMVFunctor<LHSType> sptrsv_init_functor(-1, node_count, nodes_grouped_by_level,
                                                                         supercols, supercols, lhs, work);
             Kokkos::parallel_for("parfor_lsolve_supernode",
@@ -1678,7 +1423,6 @@
                                  Kokkos::Experimental::require(team_policy(space, lvl_nodes, Kokkos::AUTO),
                                                                Kokkos::Experimental::WorkItemProperty::HintLightWeight),
                                  sptrsv_init_functor);
->>>>>>> 8e442f59
           }
           // update off-diagonals (potentiall combined with solve with
           // diagonals)
@@ -1686,24 +1430,12 @@
           KokkosSparse::spmv(space, tran, one, submat, work, one, lhs);
 
           // reinitialize workspace
-<<<<<<< HEAD
-          SparseTriSupernodalSpMVFunctor<TriSolveHandle, LHSType, NGBLType>
-              sptrsv_finalize_functor(0, node_count, nodes_grouped_by_level,
-                                      supercols, supercols, lhs, work);
-          Kokkos::parallel_for(
-              "parfor_lsolve_supernode",
-              Kokkos::Experimental::require(
-                  team_policy_type(space, lvl_nodes, Kokkos::AUTO),
-                  Kokkos::Experimental::WorkItemProperty::HintLightWeight),
-              sptrsv_finalize_functor);
-=======
           SparseTriSupernodalSpMVFunctor<LHSType> sptrsv_finalize_functor(0, node_count, nodes_grouped_by_level,
                                                                           supercols, supercols, lhs, work);
           Kokkos::parallel_for("parfor_lsolve_supernode",
                                Kokkos::Experimental::require(team_policy(space, lvl_nodes, Kokkos::AUTO),
                                                              Kokkos::Experimental::WorkItemProperty::HintLightWeight),
                                sptrsv_finalize_functor);
->>>>>>> 8e442f59
 
 #ifdef profile_supernodal_etree
           Kokkos::fence();
@@ -1730,29 +1462,12 @@
 #endif
   }  // end lower_tri_solve
 
-<<<<<<< HEAD
-}  // end lower_tri_solve
-
-template <class ExecutionSpace, class TriSolveHandle, class RowMapType,
-          class EntriesType, class ValuesType, class RHSType, class LHSType>
-void upper_tri_solve(ExecutionSpace &space, TriSolveHandle &thandle,
-                     const RowMapType row_map, const EntriesType entries,
-                     const ValuesType values, const RHSType &rhs,
-                     LHSType &lhs) {
-=======
   template <bool BlockEnabled, class RowMapType, class EntriesType, class ValuesType, class RHSType, class LHSType>
   static void upper_tri_solve(execution_space &space, TriSolveHandle &thandle, const RowMapType row_map,
                               const EntriesType entries, const ValuesType values, const RHSType &rhs, LHSType &lhs) {
->>>>>>> 8e442f59
 #if defined(KOKKOS_ENABLE_CUDA) && defined(KOKKOSPSTRSV_SOLVE_IMPL_PROFILE)
     cudaProfilerStop();
 #endif
-<<<<<<< HEAD
-  using memory_space = typename TriSolveHandle::HandleTempMemorySpace;
-  using device_t     = Kokkos::Device<ExecutionSpace, memory_space>;
-  typedef typename TriSolveHandle::size_type size_type;
-  typedef typename TriSolveHandle::nnz_lno_view_t NGBLType;
-=======
     using device_t = Kokkos::Device<execution_space, temp_mem_space>;
 
     auto nlevels = thandle.get_num_levels();
@@ -1779,7 +1494,6 @@
 
     const scalar_t zero(0.0);
     const scalar_t one(1.0);
->>>>>>> 8e442f59
 
     auto nodes_grouped_by_level_host = thandle.get_host_nodes_grouped_by_level();
 
@@ -1788,38 +1502,10 @@
         thandle.get_algorithm() == SPTRSVAlgorithm::SUPERNODAL_DAG) {
       Kokkos::deep_copy(nodes_grouped_by_level_host, nodes_grouped_by_level);
 
-<<<<<<< HEAD
-#if defined(KOKKOSKERNELS_ENABLE_SUPERNODAL_SPTRSV)
-  using namespace KokkosSparse::Experimental;
-  using integer_view_t      = typename TriSolveHandle::integer_view_t;
-  using integer_view_host_t = typename TriSolveHandle::integer_view_host_t;
-  using scalar_t            = typename ValuesType::non_const_value_type;
-  using range_type          = Kokkos::pair<int, int>;
-  using row_map_host_view_t = Kokkos::View<size_type *, Kokkos::HostSpace>;
-
-  row_map_host_view_t row_map_host;
-
-  const scalar_t zero(0.0);
-  const scalar_t one(1.0);
-
-  auto nodes_grouped_by_level_host = thandle.get_host_nodes_grouped_by_level();
-
-  if (thandle.get_algorithm() == SPTRSVAlgorithm::SUPERNODAL_NAIVE ||
-      thandle.get_algorithm() == SPTRSVAlgorithm::SUPERNODAL_ETREE ||
-      thandle.get_algorithm() == SPTRSVAlgorithm::SUPERNODAL_DAG) {
-    Kokkos::deep_copy(nodes_grouped_by_level_host, nodes_grouped_by_level);
-
-    row_map_host = row_map_host_view_t(
-        Kokkos::view_alloc(Kokkos::WithoutInitializing, "host rowmap"),
-        row_map.extent(0));
-    Kokkos::deep_copy(row_map_host, row_map);
-  }
-=======
       row_map_host =
           row_map_host_view_t(Kokkos::view_alloc(Kokkos::WithoutInitializing, "host rowmap"), row_map.extent(0));
       Kokkos::deep_copy(row_map_host, row_map);
     }
->>>>>>> 8e442f59
 
     // supernode sizes
     const int *supercols      = thandle.get_supercols();
@@ -1858,67 +1544,6 @@
         cudaProfilerStart();
 #endif
 
-<<<<<<< HEAD
-      if (thandle.get_algorithm() ==
-          KokkosSparse::Experimental::SPTRSVAlgorithm::SEQLVLSCHD_RP) {
-        Kokkos::parallel_for(
-            "parfor_fixed_lvl",
-            Kokkos::Experimental::require(
-                Kokkos::RangePolicy<ExecutionSpace>(space, node_count,
-                                                    node_count + lvl_nodes),
-                Kokkos::Experimental::WorkItemProperty::HintLightWeight),
-            UpperTriLvlSchedRPSolverFunctor<RowMapType, EntriesType, ValuesType,
-                                            LHSType, RHSType, NGBLType>(
-                row_map, entries, values, lhs, rhs, nodes_grouped_by_level));
-      } else if (thandle.get_algorithm() ==
-                 KokkosSparse::Experimental::SPTRSVAlgorithm::SEQLVLSCHD_TP1) {
-        using team_policy_t = Kokkos::TeamPolicy<ExecutionSpace>;
-
-        int team_size = thandle.get_team_size();
-
-#ifdef KOKKOSKERNELS_SPTRSV_TRILVLSCHED
-        TriLvlSchedTP1SolverFunctor<RowMapType, EntriesType, ValuesType,
-                                    LHSType, RHSType, NGBLType>
-            tstf(row_map, entries, values, lhs, rhs, nodes_grouped_by_level,
-                 false, node_count);
-#else
-        UpperTriLvlSchedTP1SolverFunctor<RowMapType, EntriesType, ValuesType,
-                                         LHSType, RHSType, NGBLType>
-            tstf(row_map, entries, values, lhs, rhs, nodes_grouped_by_level,
-                 node_count);
-#endif
-        if (team_size == -1)
-          Kokkos::parallel_for(
-              "parfor_u_team",
-              Kokkos::Experimental::require(
-                  team_policy_t(space, lvl_nodes, Kokkos::AUTO),
-                  Kokkos::Experimental::WorkItemProperty::HintLightWeight),
-              tstf);
-        else
-          Kokkos::parallel_for(
-              "parfor_u_team",
-              Kokkos::Experimental::require(
-                  team_policy_t(space, lvl_nodes, team_size),
-                  Kokkos::Experimental::WorkItemProperty::HintLightWeight),
-              tstf);
-      }
-      // TP2 algorithm has issues with some offset-ordinal combo to be addressed
-      /*
-      else if ( thandle.get_algorithm() ==
-KokkosSparse::Experimental::SPTRSVAlgorithm::SEQLVLSCHED_TP2 ) { typedef
-Kokkos::TeamPolicy<execution_space> tvt_policy_type;
-
-        int team_size = thandle.get_team_size();
-        if ( team_size == -1 ) {
-          team_size = std::is_same< typename
-Kokkos::DefaultExecutionSpace::memory_space, Kokkos::HostSpace >::value ? 1 :
-64;
-        }
-        int vector_size = thandle.get_team_size();
-        if ( vector_size == -1 ) {
-          vector_size = std::is_same< typename
-Kokkos::DefaultExecutionSpace::memory_space, Kokkos::HostSpace >::value ? 1 : 4;
-=======
         if (thandle.get_algorithm() == KokkosSparse::Experimental::SPTRSVAlgorithm::SEQLVLSCHD_RP) {
           UpperRPFunc urpp(row_map, entries, values, lhs, rhs, nodes_grouped_by_level, block_size);
           Kokkos::parallel_for("parfor_fixed_lvl",
@@ -1935,7 +1560,6 @@
           Kokkos::parallel_for(
               "parfor_u_team",
               Kokkos::Experimental::require(tp, Kokkos::Experimental::WorkItemProperty::HintLightWeight), utpp);
->>>>>>> 8e442f59
         }
 #if defined(KOKKOSKERNELS_ENABLE_SUPERNODAL_SPTRSV)
         else if (thandle.get_algorithm() == SPTRSVAlgorithm::SUPERNODAL_NAIVE ||
@@ -1949,44 +1573,6 @@
           timer.reset();
 #endif
 
-<<<<<<< HEAD
-        using team_policy_type = Kokkos::TeamPolicy<ExecutionSpace>;
-        if (thandle.is_column_major()) {  // U stored in CSC
-          if (diag_kernel_type_host(lvl) == 3) {
-            // using device-level kernels (functor is called to gather the input
-            // into workspace)
-            scalar_t *dataU = const_cast<scalar_t *>(values.data());
-
-            if (invert_diagonal && !invert_offdiagonal) {
-              // copy diagonals to workspaces
-              const int *work_offset_data = work_offset.data();
-              SparseTriSupernodalSpMVFunctor<TriSolveHandle, LHSType, NGBLType>
-                  sptrsv_init_functor(-2, node_count, nodes_grouped_by_level,
-                                      supercols, work_offset_data, lhs, work);
-              Kokkos::parallel_for(
-                  "parfor_tri_supernode_spmv",
-                  Kokkos::Experimental::require(
-                      team_policy_type(space, lvl_nodes, Kokkos::AUTO),
-                      Kokkos::Experimental::WorkItemProperty::HintLightWeight),
-                  sptrsv_init_functor);
-            }
-            for (size_type league_rank = 0; league_rank < lvl_nodes;
-                 league_rank++) {
-              auto s = nodes_grouped_by_level_host(node_count + league_rank);
-
-              // supernodal column size
-              int j1 = supercols_host[s];
-              int j2 = supercols_host[s + 1];
-              int nscol =
-                  j2 - j1;  // number of columns in the s-th supernode column
-
-              int i1    = row_map_host(j1);
-              int i2    = row_map_host(j1 + 1);
-              int nsrow = i2 - i1;         // "total" number of rows in all the
-                                           // supernodes (diagonal+off-diagonal)
-              int nsrow2 = nsrow - nscol;  // "total" number of rows in all the
-                                           // off-diagonal supernodes
-=======
           if (thandle.is_column_major()) {  // U stored in CSC
             if (diag_kernel_type_host(lvl) == 3) {
               // using device-level kernels (functor is called to gather the
@@ -2018,24 +1604,12 @@
                                              // supernodes (diagonal+off-diagonal)
                 int nsrow2 = nsrow - nscol;  // "total" number of rows in all
                                              // the off-diagonal supernodes
->>>>>>> 8e442f59
 #ifdef profile_supernodal_etree
                 flops += 2 * (nscol * nsrow);
 #endif
 
-<<<<<<< HEAD
-              // workspace
-              int workoffset = work_offset_host(s);
-
-              // create a view for the s-th supernocal block column
-              // NOTE: we currently supports only default_layout = LayoutLeft
-              Kokkos::View<scalar_t **, default_layout, device_t,
-                           Kokkos::MemoryUnmanaged>
-                  viewU(&dataU[i1], nsrow, nscol);
-=======
                 // workspace
                 int workoffset = work_offset_host(s);
->>>>>>> 8e442f59
 
                 // create a view for the s-th supernocal block column
                 // NOTE: we currently supports only default_layout = LayoutLeft
@@ -2082,19 +1656,6 @@
                 }
               }
               if (invert_offdiagonal) {
-<<<<<<< HEAD
-                auto Uij =
-                    Kokkos::subview(viewU, range_type(0, nsrow), Kokkos::ALL());
-                auto Xj = Kokkos::subview(lhs, range_type(j1, j2));
-                auto Z  = Kokkos::subview(
-                    work,
-                    range_type(
-                        workoffset,
-                        workoffset +
-                            nsrow));  // needed with gemv for update&scatter
-                KokkosBlas::gemv(space, "N", one, Uij, Xj, zero, Z);
-              } else {
-=======
                 // copy diagonals from workspaces
                 const int *work_offset_data = work_offset.data();
                 SparseTriSupernodalSpMVFunctor<LHSType> sptrsv_init_functor(-1, node_count, nodes_grouped_by_level,
@@ -2156,7 +1717,6 @@
                 Kokkos::View<scalar_t **, default_layout, device_t, Kokkos::MemoryUnmanaged> viewU(&dataU[i1], nsrow,
                                                                                                    nscol);
 
->>>>>>> 8e442f59
                 // extract part of the solution, corresponding to the diagonal
                 // block
                 auto Xj = Kokkos::subview(lhs, range_type(j1, j2));
@@ -2179,170 +1739,6 @@
                 // extract the diagonal block of s-th supernocal column of U
                 auto Ujj = Kokkos::subview(viewU, range_type(0, nscol), Kokkos::ALL());
                 if (invert_diagonal) {
-<<<<<<< HEAD
-                  auto Y = Kokkos::subview(
-                      work,
-                      range_type(
-                          workoffset,
-                          workoffset +
-                              nscol));  // needed for gemv instead of trmv/trsv
-                  KokkosBlas::gemv(space, "N", one, Ujj, Y, zero, Xj);
-                } else {
-                  // NOTE: we currently supports only default_layout =
-                  // LayoutLeft
-                  Kokkos::View<scalar_t **, default_layout, device_t,
-                               Kokkos::MemoryUnmanaged>
-                      Xjj(Xj.data(), nscol, 1);
-                  KokkosBlas::trsm(space, "L", "U", "N", "N", one, Ujj, Xjj);
-                }
-                // update off-diagonal blocks
-                if (nsrow2 > 0) {
-                  // extract the off-diagonal blocks of s-th supernodal column
-                  // of U
-                  auto Uij = Kokkos::subview(viewU, range_type(nscol, nsrow),
-                                             Kokkos::ALL());
-                  auto Z   = Kokkos::subview(
-                      work,
-                      range_type(
-                          workoffset + nscol,
-                          workoffset + nscol +
-                              nsrow2));  // needed with gemv for update&scatter
-                  KokkosBlas::gemv(space, "N", one, Uij, Xj, zero, Z);
-                }
-              }
-            }
-            if (invert_offdiagonal) {
-              // copy diagonals from workspaces
-              const int *work_offset_data = work_offset.data();
-              SparseTriSupernodalSpMVFunctor<TriSolveHandle, LHSType, NGBLType>
-                  sptrsv_init_functor(-1, node_count, nodes_grouped_by_level,
-                                      supercols, work_offset_data, lhs, work);
-              Kokkos::parallel_for(
-                  "parfor_tri_supernode_spmv",
-                  Kokkos::Experimental::require(
-                      team_policy_type(space, lvl_nodes, Kokkos::AUTO),
-                      Kokkos::Experimental::WorkItemProperty::HintLightWeight),
-                  sptrsv_init_functor);
-            }
-          }
-
-          // launching sparse-triangular solve functor
-          UpperTriTranSupernodalFunctor<TriSolveHandle, RowMapType, EntriesType,
-                                        ValuesType, LHSType, NGBLType>
-              sptrsv_functor(invert_diagonal, invert_offdiagonal, supercols,
-                             row_map, entries, values, lvl, kernel_type,
-                             diag_kernel_type, lhs, work, work_offset,
-                             nodes_grouped_by_level, node_count);
-
-          using team_policy_t = Kokkos::TeamPolicy<ExecutionSpace>;
-          Kokkos::parallel_for(
-              "parfor_usolve_tran_supernode",
-              Kokkos::Experimental::require(
-                  team_policy_t(space, lvl_nodes, Kokkos::AUTO),
-                  Kokkos::Experimental::WorkItemProperty::HintLightWeight),
-              sptrsv_functor);
-        } else {  // U stored in CSR
-          // launching sparse-triangular solve functor
-          UpperTriSupernodalFunctor<TriSolveHandle, RowMapType, EntriesType,
-                                    ValuesType, LHSType, NGBLType>
-              sptrsv_functor(invert_diagonal, supercols, row_map, entries,
-                             values, lvl, kernel_type, diag_kernel_type, lhs,
-                             work, work_offset, nodes_grouped_by_level,
-                             node_count);
-
-          using team_policy_t = Kokkos::TeamPolicy<ExecutionSpace>;
-          Kokkos::parallel_for(
-              "parfor_usolve_supernode",
-              Kokkos::Experimental::require(
-                  team_policy_t(space, lvl_nodes, Kokkos::AUTO),
-                  Kokkos::Experimental::WorkItemProperty::HintLightWeight),
-              sptrsv_functor);
-
-          if (diag_kernel_type_host(lvl) == 3) {
-            // using device-level kernels (functor is called to gather the input
-            // into workspace)
-            scalar_t *dataU = const_cast<scalar_t *>(values.data());
-
-            for (size_type league_rank = 0; league_rank < lvl_nodes;
-                 league_rank++) {
-              auto s = nodes_grouped_by_level_host(node_count + league_rank);
-
-              // supernodal column size
-              int j1 = supercols_host[s];
-              int j2 = supercols_host[s + 1];
-              int nscol =
-                  j2 - j1;  // number of columns in the s-th supernode column
-
-              // "total" number of rows in all the supernodes
-              // (diagonal+off-diagonal)
-              int i1    = row_map_host(j1);
-              int i2    = row_map_host(j1 + 1);
-              int nsrow = i2 - i1;
-              // "total" number of rows in all the off-diagonal supernodes
-              int nsrow2 = nsrow - nscol;
-
-              // workspace
-              int workoffset = work_offset_host(s);
-
-              // create a view for the s-th supernocal block column
-              // NOTE: we currently supports only default_layout = LayoutLeft
-              Kokkos::View<scalar_t **, default_layout, device_t,
-                           Kokkos::MemoryUnmanaged>
-                  viewU(&dataU[i1], nsrow, nscol);
-
-              // extract part of the solution, corresponding to the diagonal
-              // block
-              auto Xj = Kokkos::subview(lhs, range_type(j1, j2));
-              auto Y  = Kokkos::subview(
-                  work,
-                  range_type(
-                      workoffset,
-                      workoffset +
-                          nscol));  // needed for gemv instead of trmv/trsv
-
-              // update with off-diagonal blocks
-              if (nsrow2 > 0) {
-                // extract the off-diagonal blocks of s-th supernodal column of
-                // U
-                auto Uij = Kokkos::subview(viewU, range_type(nscol, nsrow),
-                                           Kokkos::ALL());
-                auto Z   = Kokkos::subview(
-                    work,
-                    range_type(
-                        workoffset + nscol,
-                        workoffset + nscol +
-                            nsrow2));  // needed with gemv for update&scatter
-                KokkosBlas::gemv(space, "T", -one, Uij, Z, one, Xj);
-              }
-
-              // "triangular-solve" to compute Xj
-              // extract the diagonal block of s-th supernocal column of U
-              auto Ujj =
-                  Kokkos::subview(viewU, range_type(0, nscol), Kokkos::ALL());
-              if (invert_diagonal) {
-                KokkosBlas::gemv(space, "T", one, Ujj, Xj, zero, Y);
-              } else {
-                // NOTE: we currently supports only default_layout = LayoutLeft
-                Kokkos::View<scalar_t **, default_layout, device_t,
-                             Kokkos::MemoryUnmanaged>
-                    Xjj(Xj.data(), nscol, 1);
-                KokkosBlas::trsm(space, "L", "L", "T", "N", one, Ujj, Xjj);
-              }
-            }
-            if (invert_diagonal) {
-              // copy diagonals from workspaces
-              const int *work_offset_data = work_offset.data();
-              SparseTriSupernodalSpMVFunctor<TriSolveHandle, LHSType, NGBLType>
-                  sptrsv_init_functor(-1, node_count, nodes_grouped_by_level,
-                                      supercols, work_offset_data, lhs, work);
-              Kokkos::parallel_for(
-                  "parfor_tri_supernode_spmv",
-                  Kokkos::Experimental::require(
-                      team_policy_type(space, lvl_nodes, Kokkos::AUTO),
-                      Kokkos::Experimental::WorkItemProperty::HintLightWeight),
-                  sptrsv_init_functor);
-            }
-=======
                   KokkosBlas::gemv(space, "T", one, Ujj, Xj, zero, Y);
                 } else {
                   // NOTE: we currently supports only default_layout =
@@ -2363,7 +1759,6 @@
                     sptrsv_init_functor);
               }
             }
->>>>>>> 8e442f59
           }
 #ifdef profile_supernodal_etree
           Kokkos::fence();
@@ -2380,63 +1775,7 @@
           timer.reset();
 #endif
 
-<<<<<<< HEAD
-        // initialize input & output vectors
-        using team_policy_type = Kokkos::TeamPolicy<ExecutionSpace>;
-
-        // update with one, or two, spmv
-        bool transpose_spmv =
-            ((!thandle.transpose_spmv() && thandle.is_column_major()) ||
-             (thandle.transpose_spmv() && !thandle.is_column_major()));
-        const char *tran = (transpose_spmv ? "T" : "N");
-        if (!transpose_spmv) {  // U stored in CSR
-          if (!invert_offdiagonal) {
-            // solve with diagonals
-            auto digmat = thandle.get_diagblock(lvl);
-            KokkosSparse::spmv(space, tran, one, digmat, lhs, one, work);
-            // copy from work to lhs corresponding to diagonal blocks
-            SparseTriSupernodalSpMVFunctor<TriSolveHandle, LHSType, NGBLType>
-                sptrsv_init_functor(-1, node_count, nodes_grouped_by_level,
-                                    supercols, supercols, lhs, work);
-            Kokkos::parallel_for(
-                "parfor_lsolve_supernode",
-                Kokkos::Experimental::require(
-                    team_policy_type(space, lvl_nodes, Kokkos::AUTO),
-                    Kokkos::Experimental::WorkItemProperty::HintLightWeight),
-                sptrsv_init_functor);
-          } else {
-            // zero out lhs corresponding to diagonal blocks in lhs, and copy to
-            // work
-            SparseTriSupernodalSpMVFunctor<TriSolveHandle, LHSType, NGBLType>
-                sptrsv_init_functor(1, node_count, nodes_grouped_by_level,
-                                    supercols, supercols, lhs, work);
-            Kokkos::parallel_for(
-                "parfor_lsolve_supernode",
-                Kokkos::Experimental::require(
-                    team_policy_type(space, lvl_nodes, Kokkos::AUTO),
-                    Kokkos::Experimental::WorkItemProperty::HintLightWeight),
-                sptrsv_init_functor);
-          }
-          // update with off-diagonals (potentiall combined with diagonal
-          // solves)
-          auto submat = thandle.get_submatrix(lvl);
-          KokkosSparse::spmv(space, tran, one, submat, work, one, lhs);
-        } else {
-          if (!invert_offdiagonal) {
-            // zero out lhs corresponding to diagonal blocks in lhs, and copy to
-            // work
-            SparseTriSupernodalSpMVFunctor<TriSolveHandle, LHSType, NGBLType>
-                sptrsv_init_functor(1, node_count, nodes_grouped_by_level,
-                                    supercols, supercols, lhs, work);
-            Kokkos::parallel_for(
-                "parfor_lsolve_supernode",
-                Kokkos::Experimental::require(
-                    team_policy_type(space, lvl_nodes, Kokkos::AUTO),
-                    Kokkos::Experimental::WorkItemProperty::HintLightWeight),
-                sptrsv_init_functor);
-=======
           // initialize input & output vectors
->>>>>>> 8e442f59
 
           // update with one, or two, spmv
           bool transpose_spmv = ((!thandle.transpose_spmv() && thandle.is_column_major()) ||
@@ -2469,15 +1808,7 @@
             // update with off-diagonals (potentiall combined with diagonal
             // solves)
             auto submat = thandle.get_submatrix(lvl);
-<<<<<<< HEAD
-            KokkosSparse::spmv(space, tran, one, submat, lhs, one, work);
-
-            // solve with diagonals
-            auto digmat = thandle.get_diagblock(lvl);
-            KokkosSparse::spmv(space, tran, one, digmat, work, one, lhs);
-=======
             KokkosSparse::spmv(space, tran, one, submat, work, one, lhs);
->>>>>>> 8e442f59
           } else {
             if (!invert_offdiagonal) {
               // zero out lhs corresponding to diagonal blocks in lhs, and copy
@@ -2501,19 +1832,6 @@
               std::cout << " ** invert_offdiag with U in CSR not supported **" << std::endl;
             }
           }
-<<<<<<< HEAD
-        }
-        // reinitialize workspace
-        SparseTriSupernodalSpMVFunctor<TriSolveHandle, LHSType, NGBLType>
-            sptrsv_finalize_functor(0, node_count, nodes_grouped_by_level,
-                                    supercols, supercols, lhs, work);
-        Kokkos::parallel_for(
-            "parfor_lsolve_supernode",
-            Kokkos::Experimental::require(
-                team_policy_type(space, lvl_nodes, Kokkos::AUTO),
-                Kokkos::Experimental::WorkItemProperty::HintLightWeight),
-            sptrsv_finalize_functor);
-=======
           // reinitialize workspace
           SparseTriSupernodalSpMVFunctor<LHSType> sptrsv_finalize_functor(0, node_count, nodes_grouped_by_level,
                                                                           supercols, supercols, lhs, work);
@@ -2521,7 +1839,6 @@
                                Kokkos::Experimental::require(team_policy(space, lvl_nodes, Kokkos::AUTO),
                                                              Kokkos::Experimental::WorkItemProperty::HintLightWeight),
                                sptrsv_finalize_functor);
->>>>>>> 8e442f59
 
 #ifdef profile_supernodal_etree
           Kokkos::fence();
@@ -2539,102 +1856,21 @@
       }  // end if
     }    // end for lvl
 #ifdef profile_supernodal_etree
-<<<<<<< HEAD
-  Kokkos::fence();
-  double sptrsv_time_seconds = sptrsv_timer.seconds();
-  std::cout << " + SpTrsv(uppper) time: " << sptrsv_time_seconds << std::endl
-            << std::endl;
-  std::cout << "  + Execution space    : " << ExecutionSpace::name()
-            << std::endl;
-  std::cout << " + Memory space       : " << memory_space::name() << std::endl;
-=======
     Kokkos::fence();
     double sptrsv_time_seconds = sptrsv_timer.seconds();
     std::cout << " + SpTrsv(uppper) time: " << sptrsv_time_seconds << std::endl << std::endl;
     std::cout << "  + Execution space    : " << execution_space::name() << std::endl;
     std::cout << " + Memory space       : " << temp_mem_space::name() << std::endl;
->>>>>>> 8e442f59
 #endif
 
   }  // end upper_tri_solve
 
-<<<<<<< HEAD
-template <class ExecutionSpace, class TriSolveHandle, class RowMapType,
-          class EntriesType, class ValuesType, class RHSType, class LHSType>
-void tri_solve_chain(ExecutionSpace &space, TriSolveHandle &thandle,
-                     const RowMapType row_map, const EntriesType entries,
-                     const ValuesType values, const RHSType &rhs, LHSType &lhs,
-                     const bool /*is_lowertri_*/) {
-=======
   template <bool IsLower, class RowMapType, class EntriesType, class ValuesType, class RHSType, class LHSType>
   static void tri_solve_chain(execution_space &space, TriSolveHandle &thandle, const RowMapType row_map,
                               const EntriesType entries, const ValuesType values, const RHSType &rhs, LHSType &lhs) {
->>>>>>> 8e442f59
 #if defined(KOKKOS_ENABLE_CUDA) && defined(KOKKOSPSTRSV_SOLVE_IMPL_PROFILE)
     cudaProfilerStop();
 #endif
-<<<<<<< HEAD
-  typedef typename TriSolveHandle::size_type size_type;
-  typedef typename TriSolveHandle::nnz_lno_view_t NGBLType;
-
-  // Algorithm is checked before this function is called
-  auto h_chain_ptr            = thandle.get_host_chain_ptr();
-  size_type num_chain_entries = thandle.get_num_chain_entries();
-
-  // Keep this a host View, create device version and copy to back to host
-  // during scheduling This requires making sure the host view in the handle is
-  // properly updated after the symbolic phase
-  auto nodes_per_level  = thandle.get_nodes_per_level();
-  auto hnodes_per_level = thandle.get_host_nodes_per_level();
-
-  auto nodes_grouped_by_level = thandle.get_nodes_grouped_by_level();
-
-  const bool is_lowertri = thandle.is_lower_tri();
-
-  size_type node_count = 0;
-
-  // REFACTORED to cleanup; next, need debug and timer routines
-  using policy_type = Kokkos::TeamPolicy<ExecutionSpace>;
-  using large_cutoff_policy_type =
-      Kokkos::TeamPolicy<LargerCutoffTag, ExecutionSpace>;
-  /*
-    using TP1Functor = TriLvlSchedTP1SolverFunctor<RowMapType, EntriesType,
-    ValuesType, LHSType, RHSType, NGBLType>; using LTP1Functor =
-    LowerTriLvlSchedTP1SolverFunctor<RowMapType, EntriesType, ValuesType,
-    LHSType, RHSType, NGBLType>; using UTP1Functor =
-    UpperTriLvlSchedTP1SolverFunctor<RowMapType, EntriesType, ValuesType,
-    LHSType, RHSType, NGBLType>; using LSingleBlockFunctor =
-    LowerTriLvlSchedTP1SingleBlockFunctor<RowMapType, EntriesType, ValuesType,
-    LHSType, RHSType, NGBLType>; using USingleBlockFunctor =
-    UpperTriLvlSchedTP1SingleBlockFunctor<RowMapType, EntriesType, ValuesType,
-    LHSType, RHSType, NGBLType>;
-  */
-  using SingleBlockFunctor =
-      TriLvlSchedTP1SingleBlockFunctor<RowMapType, EntriesType, ValuesType,
-                                       LHSType, RHSType, NGBLType>;
-
-  int team_size = thandle.get_team_size();
-  int vector_size =
-      thandle.get_vector_size() > 0 ? thandle.get_vector_size() : 1;
-
-  auto cutoff               = thandle.get_chain_threshold();
-  int team_size_singleblock = team_size;
-
-  // Enumerate options
-  // ts -1,0 | cu 0 - select default ts == 1
-  // ts -1,0 | cu > 0 - select default ts; restriction: ts <= tsmax (auto)
-  // ts > 0 | cu 0 - set
-  // ts > 0 | cu > 0 - set
-  // Controls ts,cu > 0
-  // co > ts  - not all rows can be mapped to a thread - must call largercutoff
-  // impl co <= ts - okay, kernel must be careful not to access out-of-bounds;
-  // some threads idol
-  if (team_size_singleblock <= 0 && cutoff == 0) {
-    team_size_singleblock = 1;
-    // If cutoff == 0, no single-block calls will be made, team_size_singleblock
-    // is unimportant
-  }
-=======
     // Algorithm is checked before this function is called
     auto h_chain_ptr            = thandle.get_host_chain_ptr();
     size_type num_chain_entries = thandle.get_num_chain_entries();
@@ -2674,7 +1910,6 @@
       // If cutoff == 0, no single-block calls will be made,
       // team_size_singleblock is unimportant
     }
->>>>>>> 8e442f59
 
     for (size_type chainlink = 0; chainlink < num_chain_entries; ++chainlink) {
       size_type schain = h_chain_ptr(chainlink);
@@ -2685,20 +1920,6 @@
         TriLvlSchedTP1SolverFunctor<RowMapType, EntriesType, ValuesType, LHSType, RHSType, IsLower, false> tstf(
             row_map, entries, values, lhs, rhs, nodes_grouped_by_level, node_count);
         if (team_size == -1) {
-<<<<<<< HEAD
-          team_size =
-              policy_type(space, 1, 1, vector_size)
-                  .team_size_recommended(tstf, Kokkos::ParallelForTag());
-        }
-
-        size_type lvl_nodes = hnodes_per_level(schain);  // lvl == echain????
-        Kokkos::parallel_for(
-            "parfor_l_team_chain1",
-            Kokkos::Experimental::require(
-                policy_type(space, lvl_nodes, team_size, vector_size),
-                Kokkos::Experimental::WorkItemProperty::HintLightWeight),
-            tstf);
-=======
           team_size = team_policy(space, 1, 1, vector_size).team_size_recommended(tstf, Kokkos::ParallelForTag());
         }
 
@@ -2707,7 +1928,6 @@
                              Kokkos::Experimental::require(team_policy(space, lvl_nodes, team_size, vector_size),
                                                            Kokkos::Experimental::WorkItemProperty::HintLightWeight),
                              tstf);
->>>>>>> 8e442f59
         node_count += lvl_nodes;
 
       } else {
@@ -2719,35 +1939,6 @@
 
         if (team_size_singleblock <= 0) {
           team_size_singleblock =
-<<<<<<< HEAD
-              policy_type(space, 1, 1, vector_size)
-                  .team_size_recommended(
-                      SingleBlockFunctor(row_map, entries, values, lhs, rhs,
-                                         nodes_grouped_by_level,
-                                         nodes_per_level, node_count, schain,
-                                         echain, is_lowertri),
-                      Kokkos::ParallelForTag());
-        }
-
-        if (cutoff <= team_size_singleblock) {
-#ifdef KOKKOSKERNELS_SPTRSV_TRILVLSCHED
-          TriLvlSchedTP1SingleBlockFunctor<RowMapType, EntriesType, ValuesType,
-                                           LHSType, RHSType, NGBLType>
-              tstf(row_map, entries, values, lhs, rhs, nodes_grouped_by_level,
-                   nodes_per_level, node_count, schain, echain, true);
-#else
-          LowerTriLvlSchedTP1SingleBlockFunctor<
-              RowMapType, EntriesType, ValuesType, LHSType, RHSType, NGBLType>
-              tstf(row_map, entries, values, lhs, rhs, nodes_grouped_by_level,
-                   nodes_per_level, node_count, schain, echain);
-#endif
-          Kokkos::parallel_for(
-              "parfor_l_team_chainmulti",
-              Kokkos::Experimental::require(
-                  policy_type(space, 1, team_size_singleblock, vector_size),
-                  Kokkos::Experimental::WorkItemProperty::HintLightWeight),
-              tstf);
-=======
               team_policy(space, 1, 1, vector_size)
                   .team_size_recommended(SingleBlockFunctor(row_map, entries, values, lhs, rhs, nodes_grouped_by_level,
                                                             nodes_per_level, node_count, schain, echain),
@@ -2761,7 +1952,6 @@
                                Kokkos::Experimental::require(team_policy(space, 1, team_size_singleblock, vector_size),
                                                              Kokkos::Experimental::WorkItemProperty::HintLightWeight),
                                tstf);
->>>>>>> 8e442f59
         } else {
           // team_size_singleblock < cutoff => kernel must allow for a
           // block-stride internally
@@ -2769,15 +1959,8 @@
                                   node_count, schain, echain, 0, cutoff);
           Kokkos::parallel_for(
               "parfor_l_team_chainmulti_cutoff",
-<<<<<<< HEAD
-              Kokkos::Experimental::require(
-                  large_cutoff_policy_type(1, team_size_singleblock,
-                                           vector_size),
-                  Kokkos::Experimental::WorkItemProperty::HintLightWeight),
-=======
               Kokkos::Experimental::require(large_cutoff_policy_type(1, team_size_singleblock, vector_size),
                                             Kokkos::Experimental::WorkItemProperty::HintLightWeight),
->>>>>>> 8e442f59
               tstf);
         }
         node_count += lvl_nodes;
@@ -2787,113 +1970,6 @@
       // parallel_for launch before the s/echain values have
       // been updated?
     }
-<<<<<<< HEAD
-
-  } else {
-    for (size_type chainlink = 0; chainlink < num_chain_entries; ++chainlink) {
-      size_type schain = h_chain_ptr(chainlink);
-      size_type echain = h_chain_ptr(chainlink + 1);
-
-      if (echain - schain == 1) {
-        // if team_size is -1 (unset), get recommended size from Kokkos
-#ifdef KOKKOSKERNELS_SPTRSV_TRILVLSCHED
-        TriLvlSchedTP1SolverFunctor<RowMapType, EntriesType, ValuesType,
-                                    LHSType, RHSType, NGBLType>
-            tstf(row_map, entries, values, lhs, rhs, nodes_grouped_by_level,
-                 is_lowertri, node_count);
-#else
-        UpperTriLvlSchedTP1SolverFunctor<RowMapType, EntriesType, ValuesType,
-                                         LHSType, RHSType, NGBLType>
-            tstf(row_map, entries, values, lhs, rhs, nodes_grouped_by_level,
-                 node_count);
-#endif
-        if (team_size == -1) {
-          team_size =
-              policy_type(space, 1, 1, vector_size)
-                  .team_size_recommended(tstf, Kokkos::ParallelForTag());
-        }
-
-        // TODO To use cudagraph here, need to know how many non-unit chains
-        // there are, create a graph for each and launch accordingly
-        size_type lvl_nodes = hnodes_per_level(schain);  // lvl == echain????
-        Kokkos::parallel_for(
-            "parfor_u_team_chain1",
-            Kokkos::Experimental::require(
-                policy_type(space, lvl_nodes, team_size, vector_size),
-                Kokkos::Experimental::WorkItemProperty::HintLightWeight),
-            tstf);
-        node_count += lvl_nodes;
-
-      } else {
-        size_type lvl_nodes = 0;
-
-        for (size_type i = schain; i < echain; ++i) {
-          lvl_nodes += hnodes_per_level(i);
-        }
-
-        if (team_size_singleblock <= 0) {
-          // team_size_singleblock = policy_type(1, 1,
-          // 1).team_size_recommended(SingleBlockFunctor(row_map, entries,
-          // values, lhs, rhs, nodes_grouped_by_level, is_lowertri, node_count),
-          // Kokkos::ParallelForTag());
-          team_size_singleblock =
-              policy_type(space, 1, 1, vector_size)
-                  .team_size_recommended(
-                      SingleBlockFunctor(row_map, entries, values, lhs, rhs,
-                                         nodes_grouped_by_level,
-                                         nodes_per_level, node_count, schain,
-                                         echain, is_lowertri),
-                      Kokkos::ParallelForTag());
-        }
-
-        if (cutoff <= team_size_singleblock) {
-#ifdef KOKKOSKERNELS_SPTRSV_TRILVLSCHED
-          TriLvlSchedTP1SingleBlockFunctor<RowMapType, EntriesType, ValuesType,
-                                           LHSType, RHSType, NGBLType>
-              tstf(row_map, entries, values, lhs, rhs, nodes_grouped_by_level,
-                   nodes_per_level, node_count, schain, echain, is_lowertri);
-#else
-          UpperTriLvlSchedTP1SingleBlockFunctor<
-              RowMapType, EntriesType, ValuesType, LHSType, RHSType, NGBLType>
-              tstf(row_map, entries, values, lhs, rhs, nodes_grouped_by_level,
-                   nodes_per_level, node_count, schain, echain);
-#endif
-          Kokkos::parallel_for(
-              "parfor_u_team_chainmulti",
-              Kokkos::Experimental::require(
-                  policy_type(space, 1, team_size_singleblock, vector_size),
-                  Kokkos::Experimental::WorkItemProperty::HintLightWeight),
-              tstf);
-        } else {
-          // team_size_singleblock < cutoff => kernel must allow for a
-          // block-stride internally
-#ifdef KOKKOSKERNELS_SPTRSV_TRILVLSCHED
-          TriLvlSchedTP1SingleBlockFunctor<RowMapType, EntriesType, ValuesType,
-                                           LHSType, RHSType, NGBLType>
-              tstf(row_map, entries, values, lhs, rhs, nodes_grouped_by_level,
-                   nodes_per_level, node_count, schain, echain, is_lowertri, 0,
-                   cutoff);
-#else
-          UpperTriLvlSchedTP1SingleBlockFunctor<
-              RowMapType, EntriesType, ValuesType, LHSType, RHSType, NGBLType>
-              tstf(row_map, entries, values, lhs, rhs, nodes_grouped_by_level,
-                   nodes_per_level, node_count, schain, echain, cutoff);
-#endif
-          Kokkos::parallel_for(
-              "parfor_u_team_chainmulti_cutoff",
-              Kokkos::Experimental::require(
-                  large_cutoff_policy_type(1, team_size_singleblock,
-                                           vector_size),
-                  Kokkos::Experimental::WorkItemProperty::HintLightWeight),
-              tstf);
-        }
-        node_count += lvl_nodes;
-      }
-      // TODO: space.fence()
-      Kokkos::fence();  // TODO - is this necessary? that is, can the
-                        // parallel_for launch before the s/echain values have
-                        // been updated?
-=======
   }  // end tri_solve_chain
 
   // --------------------------------
@@ -2926,7 +2002,6 @@
       nodes_grouped_by_level_v[i] = thandle_v[i]->get_nodes_grouped_by_level();
       node_count_v[i]             = 0;
       if (nlevels_max < nlevels_v[i]) nlevels_max = nlevels_v[i];
->>>>>>> 8e442f59
     }
 
     // Main loop must be performed sequential
