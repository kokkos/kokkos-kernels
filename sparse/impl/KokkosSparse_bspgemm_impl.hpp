//@HEADER
// ************************************************************************
//
//                        Kokkos v. 4.0
//       Copyright (2022) National Technology & Engineering
//               Solutions of Sandia, LLC (NTESS).
//
// Under the terms of Contract DE-NA0003525 with NTESS,
// the U.S. Government retains certain rights in this software.
//
// Part of Kokkos, under the Apache License v2.0 with LLVM Exceptions.
// See https://kokkos.org/LICENSE for license information.
// SPDX-License-Identifier: Apache-2.0 WITH LLVM-exception
//
//@HEADER

#ifndef _KOKKOSBSPGEMMIMPL_HPP
#define _KOKKOSBSPGEMMIMPL_HPP

#include "KokkosSparse_spgemm_impl.hpp"

namespace KokkosSparse {

namespace Impl {

template <typename HandleType, typename a_row_view_t_, typename a_lno_nnz_view_t_, typename a_scalar_nnz_view_t_,
          typename b_lno_row_view_t_, typename b_lno_nnz_view_t_, typename b_scalar_nnz_view_t_>
class KokkosBSPGEMM : public KokkosSPGEMM<HandleType, a_row_view_t_, a_lno_nnz_view_t_, a_scalar_nnz_view_t_,
                                          b_lno_row_view_t_, b_lno_nnz_view_t_, b_scalar_nnz_view_t_> {
 public:
  using Base = KokkosSparse::Impl::KokkosSPGEMM<HandleType, a_row_view_t_, a_lno_nnz_view_t_, a_scalar_nnz_view_t_,
                                                b_lno_row_view_t_, b_lno_nnz_view_t_, b_scalar_nnz_view_t_>;

#define USE_BASE_TYPE(type) using type = typename Base::type;

  USE_BASE_TYPE(nnz_lno_t)
  USE_BASE_TYPE(scalar_t)
  USE_BASE_TYPE(size_type)
  USE_BASE_TYPE(const_a_lno_row_view_t)
  USE_BASE_TYPE(const_a_lno_nnz_view_t)
  USE_BASE_TYPE(const_a_scalar_nnz_view_t)
  USE_BASE_TYPE(const_b_lno_row_view_t)
  USE_BASE_TYPE(const_b_lno_nnz_view_t)
  USE_BASE_TYPE(const_b_scalar_nnz_view_t)
  USE_BASE_TYPE(row_lno_persistent_work_view_t)
  USE_BASE_TYPE(nnz_lno_temp_work_view_t)
  USE_BASE_TYPE(team_member_t)

  USE_BASE_TYPE(MyExecSpace)
  USE_BASE_TYPE(MyTempMemorySpace)
  USE_BASE_TYPE(MultiCoreTag)
  USE_BASE_TYPE(MultiCoreTag4)
  USE_BASE_TYPE(GPUTag)
  USE_BASE_TYPE(GPUTag4)
  USE_BASE_TYPE(GPUTag6)
  USE_BASE_TYPE(gpu_team_policy_t)
  USE_BASE_TYPE(gpu_team_policy4_t)
  USE_BASE_TYPE(gpu_team_policy6_t)
  USE_BASE_TYPE(dynamic_multicore_team_policy_t)
  USE_BASE_TYPE(dynamic_multicore_team_policy4_t)
  USE_BASE_TYPE(multicore_team_policy_t)
  USE_BASE_TYPE(multicore_team_policy4_t)

 public:
  //////////////////////////////////////////////////////////////////////////
  /////BELOW CODE IS TO for SPEED SPGEMM
  ////DECL IS AT _speed.hpp
  //////////////////////////////////////////////////////////////////////////
  template <typename a_row_view_t, typename a_nnz_view_t, typename a_scalar_view_t, typename b_row_view_t,
            typename b_nnz_view_t, typename b_scalar_view_t, typename c_row_view_t, typename c_nnz_view_t,
            typename c_scalar_view_t, typename mpool_type>
  struct NumericCMEM_CPU;

  template <typename a_row_view_t__, typename a_nnz_view_t__, typename a_scalar_view_t__, typename b_row_view_t__,
            typename b_nnz_view_t__, typename b_scalar_view_t__, typename c_row_view_t__, typename c_nnz_view_t__,
            typename c_scalar_view_t__, typename c_nnz_tmp_view_t>
  struct NumericCMEM;

 private:
  /**
   * \brief Numeric phase with speed method
   */
  template <typename c_row_view_t, typename c_lno_nnz_view_t, typename c_scalar_nnz_view_t>
  void KokkosBSPGEMM_numeric_speed(c_row_view_t rowmapC_, c_lno_nnz_view_t entriesC_, c_scalar_nnz_view_t valuesC_,
                                   KokkosKernels::Impl::ExecSpaceType my_exec_space);

 private:
  // How many extra bytes are needed to align a scalar_t after an array of
  // nnz_lno_t, in the worst case? Incurred once per hashmap, which may be per
  // team or per thread depending on algorithm
  static constexpr size_t scalarAlignPad =
      (alignof(scalar_t) > alignof(nnz_lno_t)) ? (alignof(scalar_t) - alignof(nnz_lno_t)) : 0;

<<<<<<< HEAD
  static constexpr bool exec_gpu = KokkosKernels::Impl::kk_is_gpu_exec_space<MyExecSpace>();
=======
  static constexpr bool exec_gpu = KokkosKernels::Impl::is_gpu_exec_space_v<MyExecSpace>;
>>>>>>> 5b116ec9

 private:
  nnz_lno_t block_dim;

 public:
  //////////////////////////////////////////////////////////////////////////
  /////BELOW CODE IS TO for kkmem SPGEMM
  ////DECL IS AT _kkmem.hpp
  //////////////////////////////////////////////////////////////////////////
  template <typename a_row_view_t, typename a_nnz_view_t, typename a_scalar_view_t, typename b_row_view_t,
            typename b_nnz_view_t, typename b_scalar_view_t, typename c_row_view_t, typename c_nnz_view_t,
            typename c_scalar_view_t, typename pool_memory_type>
  struct PortableNumericCHASH;

  template <typename c_row_view_t, typename c_lno_nnz_view_t, typename c_scalar_nnz_view_t>
  void KokkosBSPGEMM_numeric_hash(c_row_view_t rowmapC_, c_lno_nnz_view_t entriesC_, c_scalar_nnz_view_t valuesC_,
                                  KokkosKernels::Impl::ExecSpaceType my_exec_space);

 public:
  //////////////////////////////////////////////////////////////////////////
  /////BELOW CODE IS for public symbolic and numeric functions
  ////DECL IS AT _def.hpp
  //////////////////////////////////////////////////////////////////////////
  template <typename c_row_view_t, typename c_lno_nnz_view_t, typename c_scalar_nnz_view_t>
  void KokkosBSPGEMM_numeric(c_row_view_t &rowmapC_, c_lno_nnz_view_t &entriesC_, c_scalar_nnz_view_t &valuesC_);

  KokkosBSPGEMM(HandleType *handle_, nnz_lno_t m_, nnz_lno_t n_, nnz_lno_t k_, nnz_lno_t block_dim_,
                const_a_lno_row_view_t row_mapA_, const_a_lno_nnz_view_t entriesA_, bool transposeA_,
                const_b_lno_row_view_t row_mapB_, const_b_lno_nnz_view_t entriesB_, bool transposeB_)
      : Base(handle_, m_, n_, k_, row_mapA_, entriesA_, transposeA_, row_mapB_, entriesB_, transposeB_),
        block_dim(block_dim_) {}

  KokkosBSPGEMM(HandleType *handle_, nnz_lno_t m_, nnz_lno_t n_, nnz_lno_t k_, nnz_lno_t block_dim_,
                const_a_lno_row_view_t row_mapA_, const_a_lno_nnz_view_t entriesA_, const_a_scalar_nnz_view_t valsA_,
                bool transposeA_, const_b_lno_row_view_t row_mapB_, const_b_lno_nnz_view_t entriesB_,
                const_b_scalar_nnz_view_t valsB_, bool transposeB_)
      : Base(handle_, m_, n_, k_, row_mapA_, entriesA_, valsA_, transposeA_, row_mapB_, entriesB_, valsB_, transposeB_),
        block_dim(block_dim_) {}
};

}  // namespace Impl
}  // namespace KokkosSparse
#include "KokkosSparse_bspgemm_impl_kkmem.hpp"
#include "KokkosSparse_bspgemm_impl_speed.hpp"
#include "KokkosSparse_bspgemm_impl_def.hpp"
#endif<|MERGE_RESOLUTION|>--- conflicted
+++ resolved
@@ -91,11 +91,7 @@
   static constexpr size_t scalarAlignPad =
       (alignof(scalar_t) > alignof(nnz_lno_t)) ? (alignof(scalar_t) - alignof(nnz_lno_t)) : 0;
 
-<<<<<<< HEAD
-  static constexpr bool exec_gpu = KokkosKernels::Impl::kk_is_gpu_exec_space<MyExecSpace>();
-=======
   static constexpr bool exec_gpu = KokkosKernels::Impl::is_gpu_exec_space_v<MyExecSpace>;
->>>>>>> 5b116ec9
 
  private:
   nnz_lno_t block_dim;
