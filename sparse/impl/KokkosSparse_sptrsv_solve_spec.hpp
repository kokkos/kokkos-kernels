--- conflicted
+++ resolved
@@ -82,14 +82,8 @@
           bool eti_spec_avail = sptrsv_solve_eti_spec_avail<ExecutionSpace, KernelHandle, RowMapType, EntriesType,
                                                             ValuesType, BType, XType>::value>
 struct SPTRSV_SOLVE {
-<<<<<<< HEAD
-  static void sptrsv_solve(ExecutionSpace &space, KernelHandle *handle,
-                           const RowMapType row_map, const EntriesType entries,
-                           const ValuesType values, BType b, XType x);
-=======
   static void sptrsv_solve(ExecutionSpace &space, KernelHandle *handle, const RowMapType row_map,
                            const EntriesType entries, const ValuesType values, BType b, XType x);
->>>>>>> 8e442f59
 
   static void sptrsv_solve_streams(const std::vector<ExecutionSpace> &execspace_v, std::vector<KernelHandle> &handle_v,
                                    const std::vector<RowMapType> &row_map_v, const std::vector<EntriesType> &entries_v,
@@ -104,16 +98,10 @@
           class XType>
 struct SPTRSV_SOLVE<ExecutionSpace, KernelHandle, RowMapType, EntriesType, ValuesType, BType, XType, false,
                     KOKKOSKERNELS_IMPL_COMPILE_LIBRARY> {
-<<<<<<< HEAD
-  static void sptrsv_solve(ExecutionSpace &space, KernelHandle *handle,
-                           const RowMapType row_map, const EntriesType entries,
-                           const ValuesType values, BType b, XType x) {
-=======
   static void sptrsv_solve(ExecutionSpace &space, KernelHandle *handle, const RowMapType row_map,
                            const EntriesType entries, const ValuesType values, BType b, XType x) {
     using Sptrsv = Experimental::SptrsvWrap<typename KernelHandle::SPTRSVHandleType>;
 
->>>>>>> 8e442f59
     // Call specific algorithm type
     auto sptrsv_handle       = handle->get_sptrsv_handle();
     const auto block_enabled = sptrsv_handle->is_block_enabled();
@@ -121,43 +109,15 @@
                                                                 : "KokkosSparse_sptrsv[upper]");
     if (sptrsv_handle->is_lower_tri()) {
       if (sptrsv_handle->is_symbolic_complete() == false) {
-<<<<<<< HEAD
-        Experimental::lower_tri_symbolic(space, *sptrsv_handle, row_map,
-                                         entries);
-      }
-      if (sptrsv_handle->get_algorithm() ==
-          KokkosSparse::Experimental::SPTRSVAlgorithm::SEQLVLSCHD_TP1CHAIN) {
-        Experimental::tri_solve_chain(space, *sptrsv_handle, row_map, entries,
-                                      values, b, x, true);
-=======
         Experimental::lower_tri_symbolic(space, *sptrsv_handle, row_map, entries);
       }
       if (sptrsv_handle->get_algorithm() == KokkosSparse::Experimental::SPTRSVAlgorithm::SEQLVLSCHD_TP1CHAIN) {
         Sptrsv::template tri_solve_chain<true>(space, *sptrsv_handle, row_map, entries, values, b, x);
->>>>>>> 8e442f59
       } else {
 #ifdef KOKKOSKERNELS_SPTRSV_CUDAGRAPHSUPPORT
         using ExecSpace = typename RowMapType::memory_space::execution_space;
         if (std::is_same<ExecSpace, Kokkos::Cuda>::value)
           // TODO: set stream in thandle's sptrsvCudaGraph
-<<<<<<< HEAD
-          Experimental::lower_tri_solve_cg(*sptrsv_handle, row_map, entries,
-                                           values, b, x);
-        else
-#endif
-          Experimental::lower_tri_solve(space, *sptrsv_handle, row_map, entries,
-                                        values, b, x);
-      }
-    } else {
-      if (sptrsv_handle->is_symbolic_complete() == false) {
-        Experimental::upper_tri_symbolic(space, *sptrsv_handle, row_map,
-                                         entries);
-      }
-      if (sptrsv_handle->get_algorithm() ==
-          KokkosSparse::Experimental::SPTRSVAlgorithm::SEQLVLSCHD_TP1CHAIN) {
-        Experimental::tri_solve_chain(space, *sptrsv_handle, row_map, entries,
-                                      values, b, x, false);
-=======
           Sptrsv::tri_solve_cg<true>(*sptrsv_handle, row_map, entries, values, b, x);
         else
 #endif
@@ -175,20 +135,11 @@
       }
       if (sptrsv_handle->get_algorithm() == KokkosSparse::Experimental::SPTRSVAlgorithm::SEQLVLSCHD_TP1CHAIN) {
         Sptrsv::template tri_solve_chain<false>(space, *sptrsv_handle, row_map, entries, values, b, x);
->>>>>>> 8e442f59
       } else {
 #ifdef KOKKOSKERNELS_SPTRSV_CUDAGRAPHSUPPORT
         using ExecSpace = typename RowMapType::memory_space::execution_space;
         if (std::is_same<ExecSpace, Kokkos::Cuda>::value)
           // TODO: set stream in thandle's sptrsvCudaGraph
-<<<<<<< HEAD
-          Experimental::upper_tri_solve_cg(*sptrsv_handle, row_map, entries,
-                                           values, b, x);
-        else
-#endif
-          Experimental::upper_tri_solve(space, *sptrsv_handle, row_map, entries,
-                                        values, b, x);
-=======
           Sptrsv::tri_solve_cg<false>(*sptrsv_handle, row_map, entries, values, b, x);
         else
 #endif
@@ -199,7 +150,6 @@
             Sptrsv::template upper_tri_solve<false>(space, *sptrsv_handle, row_map, entries, values, b, x);
           }
         }
->>>>>>> 8e442f59
       }
     }
     Kokkos::Profiling::popRegion();
@@ -222,26 +172,14 @@
     if (sptrsv_handle_v[0]->is_lower_tri()) {
       for (int i = 0; i < static_cast<int>(execspace_v.size()); i++) {
         if (sptrsv_handle_v[i]->is_symbolic_complete() == false) {
-<<<<<<< HEAD
-          Experimental::lower_tri_symbolic(execspace_v[i],
-                                           *(sptrsv_handle_v[i]), row_map_v[i],
-                                           entries_v[i]);
-=======
           Experimental::lower_tri_symbolic(execspace_v[i], *(sptrsv_handle_v[i]), row_map_v[i], entries_v[i]);
->>>>>>> 8e442f59
         }
       }
       Sptrsv::template tri_solve_streams<true>(execspace_v, sptrsv_handle_v, row_map_v, entries_v, values_v, b_v, x_v);
     } else {
       for (int i = 0; i < static_cast<int>(execspace_v.size()); i++) {
         if (sptrsv_handle_v[i]->is_symbolic_complete() == false) {
-<<<<<<< HEAD
-          Experimental::upper_tri_symbolic(execspace_v[i],
-                                           *(sptrsv_handle_v[i]), row_map_v[i],
-                                           entries_v[i]);
-=======
           Experimental::upper_tri_symbolic(execspace_v[i], *(sptrsv_handle_v[i]), row_map_v[i], entries_v[i]);
->>>>>>> 8e442f59
         }
       }
       Sptrsv::template tri_solve_streams<false>(execspace_v, sptrsv_handle_v, row_map_v, entries_v, values_v, b_v, x_v);
