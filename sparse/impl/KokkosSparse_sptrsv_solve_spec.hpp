//@HEADER
// ************************************************************************
//
//                        Kokkos v. 4.0
//       Copyright (2022) National Technology & Engineering
//               Solutions of Sandia, LLC (NTESS).
//
// Under the terms of Contract DE-NA0003525 with NTESS,
// the U.S. Government retains certain rights in this software.
//
// Part of Kokkos, under the Apache License v2.0 with LLVM Exceptions.
// See https://kokkos.org/LICENSE for license information.
// SPDX-License-Identifier: Apache-2.0 WITH LLVM-exception
//
//@HEADER
#ifndef KOKKOSSPARSE_IMPL_SPTRSV_SOLVE_SPEC_HPP_
#define KOKKOSSPARSE_IMPL_SPTRSV_SOLVE_SPEC_HPP_

#include <KokkosKernels_config.h>
#include <Kokkos_Core.hpp>
#include <Kokkos_ArithTraits.hpp>
#include "KokkosSparse_CrsMatrix.hpp"
#include "KokkosKernels_Handle.hpp"

// Include the actual functors
#if !defined(KOKKOSKERNELS_ETI_ONLY) || KOKKOSKERNELS_IMPL_COMPILE_LIBRARY
#include <KokkosSparse_sptrsv_solve_impl.hpp>
#include <KokkosSparse_sptrsv_symbolic_impl.hpp>
#endif

namespace KokkosSparse {
namespace Impl {
// Specialization struct which defines whether a specialization exists
template <class ExecutionSpace, class KernelHandle, class RowMapType, class EntriesType, class ValuesType, class BType,
          class XType>
struct sptrsv_solve_eti_spec_avail {
  enum : bool { value = false };
};

}  // namespace Impl
}  // namespace KokkosSparse

#define KOKKOSSPARSE_SPTRSV_SOLVE_ETI_SPEC_AVAIL(SCALAR_TYPE, ORDINAL_TYPE, OFFSET_TYPE, LAYOUT_TYPE, EXEC_SPACE_TYPE, \
                                                 MEM_SPACE_TYPE)                                                       \
  template <>                                                                                                          \
  struct sptrsv_solve_eti_spec_avail<                                                                                  \
      EXEC_SPACE_TYPE,                                                                                                 \
      KokkosKernels::Experimental::KokkosKernelsHandle<const OFFSET_TYPE, const ORDINAL_TYPE, const SCALAR_TYPE,       \
                                                       EXEC_SPACE_TYPE, MEM_SPACE_TYPE, MEM_SPACE_TYPE>,               \
      Kokkos::View<const OFFSET_TYPE *, LAYOUT_TYPE, Kokkos::Device<EXEC_SPACE_TYPE, MEM_SPACE_TYPE>,                  \
                   Kokkos::MemoryTraits<Kokkos::Unmanaged | Kokkos::RandomAccess> >,                                   \
      Kokkos::View<const ORDINAL_TYPE *, LAYOUT_TYPE, Kokkos::Device<EXEC_SPACE_TYPE, MEM_SPACE_TYPE>,                 \
                   Kokkos::MemoryTraits<Kokkos::Unmanaged | Kokkos::RandomAccess> >,                                   \
      Kokkos::View<const SCALAR_TYPE *, LAYOUT_TYPE, Kokkos::Device<EXEC_SPACE_TYPE, MEM_SPACE_TYPE>,                  \
                   Kokkos::MemoryTraits<Kokkos::Unmanaged | Kokkos::RandomAccess> >,                                   \
      Kokkos::View<const SCALAR_TYPE *, LAYOUT_TYPE, Kokkos::Device<EXEC_SPACE_TYPE, MEM_SPACE_TYPE>,                  \
                   Kokkos::MemoryTraits<Kokkos::Unmanaged | Kokkos::RandomAccess> >,                                   \
      Kokkos::View<SCALAR_TYPE *, LAYOUT_TYPE, Kokkos::Device<EXEC_SPACE_TYPE, MEM_SPACE_TYPE>,                        \
                   Kokkos::MemoryTraits<Kokkos::Unmanaged> > > {                                                       \
    enum : bool { value = true };                                                                                      \
  };

// Include the actual specialization declarations
#include <KokkosSparse_sptrsv_solve_tpl_spec_avail.hpp>
#include <generated_specializations_hpp/KokkosSparse_sptrsv_solve_eti_spec_avail.hpp>

namespace KokkosSparse {
namespace Impl {

#if defined(KOKKOS_ENABLE_CUDA) && 10000 < CUDA_VERSION && defined(KOKKOSKERNELS_ENABLE_EXP_CUDAGRAPH)
#define KOKKOSKERNELS_SPTRSV_CUDAGRAPHSUPPORT
#endif

// Unification layer
/// \brief Implementations of KokkosSparse::sptrsv_solve and
/// \brief KokkosSparse::sptrsv_solve_streams

template <class ExecutionSpace, class KernelHandle, class RowMapType, class EntriesType, class ValuesType, class BType,
          class XType,
          bool tpl_spec_avail = sptrsv_solve_tpl_spec_avail<ExecutionSpace, KernelHandle, RowMapType, EntriesType,
                                                            ValuesType, BType, XType>::value,
          bool eti_spec_avail = sptrsv_solve_eti_spec_avail<ExecutionSpace, KernelHandle, RowMapType, EntriesType,
                                                            ValuesType, BType, XType>::value>
struct SPTRSV_SOLVE {
  static void sptrsv_solve(ExecutionSpace &space, KernelHandle *handle, const RowMapType row_map,
                           const EntriesType entries, const ValuesType values, BType b, XType x);

  static void sptrsv_solve_streams(const std::vector<ExecutionSpace> &execspace_v, std::vector<KernelHandle> &handle_v,
                                   const std::vector<RowMapType> &row_map_v, const std::vector<EntriesType> &entries_v,
                                   const std::vector<ValuesType> &values_v, const std::vector<BType> &b_v,
                                   std::vector<XType> &x_v);
};

#if !defined(KOKKOSKERNELS_ETI_ONLY) || KOKKOSKERNELS_IMPL_COMPILE_LIBRARY
//! Full specialization of sptrsv_solve and sptrsv_solve_streams
// Unification layer
template <class ExecutionSpace, class KernelHandle, class RowMapType, class EntriesType, class ValuesType, class BType,
          class XType>
struct SPTRSV_SOLVE<ExecutionSpace, KernelHandle, RowMapType, EntriesType, ValuesType, BType, XType, false,
                    KOKKOSKERNELS_IMPL_COMPILE_LIBRARY> {
  static void sptrsv_solve(ExecutionSpace &space, KernelHandle *handle, const RowMapType row_map,
                           const EntriesType entries, const ValuesType values, BType b, XType x) {
    using Sptrsv = Experimental::SptrsvWrap<typename KernelHandle::SPTRSVHandleType>;

    // Call specific algorithm type
<<<<<<< HEAD
    auto sptrsv_handle       = handle->get_sptrsv_handle();
    const auto block_enabled = sptrsv_handle->is_block_enabled();
    Kokkos::Profiling::pushRegion(sptrsv_handle->is_lower_tri()
                                      ? "KokkosSparse_sptrsv[lower]"
                                      : "KokkosSparse_sptrsv[upper]");
=======
    auto sptrsv_handle = handle->get_sptrsv_handle();
    Kokkos::Profiling::pushRegion(sptrsv_handle->is_lower_tri() ? "KokkosSparse_sptrsv[lower]"
                                                                : "KokkosSparse_sptrsv[upper]");
>>>>>>> 985c3a9e
    if (sptrsv_handle->is_lower_tri()) {
      if (sptrsv_handle->is_symbolic_complete() == false) {
        Experimental::lower_tri_symbolic(space, *sptrsv_handle, row_map, entries);
      }
      if (sptrsv_handle->get_algorithm() == KokkosSparse::Experimental::SPTRSVAlgorithm::SEQLVLSCHD_TP1CHAIN) {
        Sptrsv::template tri_solve_chain<true>(space, *sptrsv_handle, row_map, entries, values, b, x);
      } else {
#ifdef KOKKOSKERNELS_SPTRSV_CUDAGRAPHSUPPORT
        using ExecSpace = typename RowMapType::memory_space::execution_space;
        if (std::is_same<ExecSpace, Kokkos::Cuda>::value)
          // TODO: set stream in thandle's sptrsvCudaGraph
          Sptrsv::tri_solve_cg<true>(*sptrsv_handle, row_map, entries, values, b, x);
        else
#endif
<<<<<<< HEAD
        {
          if (block_enabled) {
            Sptrsv::template lower_tri_solve<true>(
                space, *sptrsv_handle, row_map, entries, values, b, x);
          } else {
            Sptrsv::template lower_tri_solve<false>(
                space, *sptrsv_handle, row_map, entries, values, b, x);
          }
        }
=======
          Sptrsv::template lower_tri_solve(space, *sptrsv_handle, row_map, entries, values, b, x);
>>>>>>> 985c3a9e
      }
    } else {
      if (sptrsv_handle->is_symbolic_complete() == false) {
        Experimental::upper_tri_symbolic(space, *sptrsv_handle, row_map, entries);
      }
      if (sptrsv_handle->get_algorithm() == KokkosSparse::Experimental::SPTRSVAlgorithm::SEQLVLSCHD_TP1CHAIN) {
        Sptrsv::template tri_solve_chain<false>(space, *sptrsv_handle, row_map, entries, values, b, x);
      } else {
#ifdef KOKKOSKERNELS_SPTRSV_CUDAGRAPHSUPPORT
        using ExecSpace = typename RowMapType::memory_space::execution_space;
        if (std::is_same<ExecSpace, Kokkos::Cuda>::value)
          // TODO: set stream in thandle's sptrsvCudaGraph
          Sptrsv::tri_solve_cg<false>(*sptrsv_handle, row_map, entries, values, b, x);
        else
#endif
<<<<<<< HEAD
        {
          if (block_enabled) {
            Sptrsv::template upper_tri_solve<true>(
                space, *sptrsv_handle, row_map, entries, values, b, x);
          } else {
            Sptrsv::template upper_tri_solve<false>(
                space, *sptrsv_handle, row_map, entries, values, b, x);
          }
        }
=======
          Sptrsv::template upper_tri_solve(space, *sptrsv_handle, row_map, entries, values, b, x);
>>>>>>> 985c3a9e
      }
    }
    Kokkos::Profiling::popRegion();
  }

  static void sptrsv_solve_streams(const std::vector<ExecutionSpace> &execspace_v, std::vector<KernelHandle> &handle_v,
                                   const std::vector<RowMapType> &row_map_v, const std::vector<EntriesType> &entries_v,
                                   const std::vector<ValuesType> &values_v, const std::vector<BType> &b_v,
                                   std::vector<XType> &x_v) {
    using Sptrsv = Experimental::SptrsvWrap<typename KernelHandle::SPTRSVHandleType>;
    // Call specific algorithm type
    // NOTE: Only support SEQLVLSCHD_RP and SEQLVLSCHD_TP1 at this moment
    //       Assume streams have the same either lower or upper matrix type
    std::vector<typename KernelHandle::SPTRSVHandleType *> sptrsv_handle_v(execspace_v.size());
    for (int i = 0; i < static_cast<int>(execspace_v.size()); i++) {
      sptrsv_handle_v[i] = handle_v[i].get_sptrsv_handle();
    }
    Kokkos::Profiling::pushRegion(sptrsv_handle_v[0]->is_lower_tri() ? "KokkosSparse_sptrsv[lower]"
                                                                     : "KokkosSparse_sptrsv[upper]");
    if (sptrsv_handle_v[0]->is_lower_tri()) {
      for (int i = 0; i < static_cast<int>(execspace_v.size()); i++) {
        if (sptrsv_handle_v[i]->is_symbolic_complete() == false) {
          Experimental::lower_tri_symbolic(execspace_v[i], *(sptrsv_handle_v[i]), row_map_v[i], entries_v[i]);
        }
      }
      Sptrsv::template tri_solve_streams<true>(execspace_v, sptrsv_handle_v, row_map_v, entries_v, values_v, b_v, x_v);
    } else {
      for (int i = 0; i < static_cast<int>(execspace_v.size()); i++) {
        if (sptrsv_handle_v[i]->is_symbolic_complete() == false) {
          Experimental::upper_tri_symbolic(execspace_v[i], *(sptrsv_handle_v[i]), row_map_v[i], entries_v[i]);
        }
      }
      Sptrsv::template tri_solve_streams<false>(execspace_v, sptrsv_handle_v, row_map_v, entries_v, values_v, b_v, x_v);
    }
    Kokkos::Profiling::popRegion();
  }
};

#endif
}  // namespace Impl
}  // namespace KokkosSparse

//
// Macro for declaration of full specialization of
// This is NOT for users!!!  All
// the declarations of full specializations go in this header file.
// We may spread out definitions (see _DEF macro below) across one or
// more .cpp files.
//
#define KOKKOSSPARSE_SPTRSV_SOLVE_ETI_SPEC_DECL(SCALAR_TYPE, ORDINAL_TYPE, OFFSET_TYPE, LAYOUT_TYPE, EXEC_SPACE_TYPE, \
                                                MEM_SPACE_TYPE)                                                       \
  extern template struct SPTRSV_SOLVE<                                                                                \
      EXEC_SPACE_TYPE,                                                                                                \
      KokkosKernels::Experimental::KokkosKernelsHandle<const OFFSET_TYPE, const ORDINAL_TYPE, const SCALAR_TYPE,      \
                                                       EXEC_SPACE_TYPE, MEM_SPACE_TYPE, MEM_SPACE_TYPE>,              \
      Kokkos::View<const OFFSET_TYPE *, LAYOUT_TYPE, Kokkos::Device<EXEC_SPACE_TYPE, MEM_SPACE_TYPE>,                 \
                   Kokkos::MemoryTraits<Kokkos::Unmanaged | Kokkos::RandomAccess> >,                                  \
      Kokkos::View<const ORDINAL_TYPE *, LAYOUT_TYPE, Kokkos::Device<EXEC_SPACE_TYPE, MEM_SPACE_TYPE>,                \
                   Kokkos::MemoryTraits<Kokkos::Unmanaged | Kokkos::RandomAccess> >,                                  \
      Kokkos::View<const SCALAR_TYPE *, LAYOUT_TYPE, Kokkos::Device<EXEC_SPACE_TYPE, MEM_SPACE_TYPE>,                 \
                   Kokkos::MemoryTraits<Kokkos::Unmanaged | Kokkos::RandomAccess> >,                                  \
      Kokkos::View<const SCALAR_TYPE *, LAYOUT_TYPE, Kokkos::Device<EXEC_SPACE_TYPE, MEM_SPACE_TYPE>,                 \
                   Kokkos::MemoryTraits<Kokkos::Unmanaged | Kokkos::RandomAccess> >,                                  \
      Kokkos::View<SCALAR_TYPE *, LAYOUT_TYPE, Kokkos::Device<EXEC_SPACE_TYPE, MEM_SPACE_TYPE>,                       \
                   Kokkos::MemoryTraits<Kokkos::Unmanaged> >,                                                         \
      false, true>;

#define KOKKOSSPARSE_SPTRSV_SOLVE_ETI_SPEC_INST(SCALAR_TYPE, ORDINAL_TYPE, OFFSET_TYPE, LAYOUT_TYPE, EXEC_SPACE_TYPE, \
                                                MEM_SPACE_TYPE)                                                       \
  template struct SPTRSV_SOLVE<                                                                                       \
      EXEC_SPACE_TYPE,                                                                                                \
      KokkosKernels::Experimental::KokkosKernelsHandle<const OFFSET_TYPE, const ORDINAL_TYPE, const SCALAR_TYPE,      \
                                                       EXEC_SPACE_TYPE, MEM_SPACE_TYPE, MEM_SPACE_TYPE>,              \
      Kokkos::View<const OFFSET_TYPE *, LAYOUT_TYPE, Kokkos::Device<EXEC_SPACE_TYPE, MEM_SPACE_TYPE>,                 \
                   Kokkos::MemoryTraits<Kokkos::Unmanaged | Kokkos::RandomAccess> >,                                  \
      Kokkos::View<const ORDINAL_TYPE *, LAYOUT_TYPE, Kokkos::Device<EXEC_SPACE_TYPE, MEM_SPACE_TYPE>,                \
                   Kokkos::MemoryTraits<Kokkos::Unmanaged | Kokkos::RandomAccess> >,                                  \
      Kokkos::View<const SCALAR_TYPE *, LAYOUT_TYPE, Kokkos::Device<EXEC_SPACE_TYPE, MEM_SPACE_TYPE>,                 \
                   Kokkos::MemoryTraits<Kokkos::Unmanaged | Kokkos::RandomAccess> >,                                  \
      Kokkos::View<const SCALAR_TYPE *, LAYOUT_TYPE, Kokkos::Device<EXEC_SPACE_TYPE, MEM_SPACE_TYPE>,                 \
                   Kokkos::MemoryTraits<Kokkos::Unmanaged | Kokkos::RandomAccess> >,                                  \
      Kokkos::View<SCALAR_TYPE *, LAYOUT_TYPE, Kokkos::Device<EXEC_SPACE_TYPE, MEM_SPACE_TYPE>,                       \
                   Kokkos::MemoryTraits<Kokkos::Unmanaged> >,                                                         \
      false, true>;

#include <KokkosSparse_sptrsv_solve_tpl_spec_decl.hpp>

#endif<|MERGE_RESOLUTION|>--- conflicted
+++ resolved
@@ -103,17 +103,11 @@
     using Sptrsv = Experimental::SptrsvWrap<typename KernelHandle::SPTRSVHandleType>;
 
     // Call specific algorithm type
-<<<<<<< HEAD
     auto sptrsv_handle       = handle->get_sptrsv_handle();
     const auto block_enabled = sptrsv_handle->is_block_enabled();
     Kokkos::Profiling::pushRegion(sptrsv_handle->is_lower_tri()
                                       ? "KokkosSparse_sptrsv[lower]"
                                       : "KokkosSparse_sptrsv[upper]");
-=======
-    auto sptrsv_handle = handle->get_sptrsv_handle();
-    Kokkos::Profiling::pushRegion(sptrsv_handle->is_lower_tri() ? "KokkosSparse_sptrsv[lower]"
-                                                                : "KokkosSparse_sptrsv[upper]");
->>>>>>> 985c3a9e
     if (sptrsv_handle->is_lower_tri()) {
       if (sptrsv_handle->is_symbolic_complete() == false) {
         Experimental::lower_tri_symbolic(space, *sptrsv_handle, row_map, entries);
@@ -128,7 +122,6 @@
           Sptrsv::tri_solve_cg<true>(*sptrsv_handle, row_map, entries, values, b, x);
         else
 #endif
-<<<<<<< HEAD
         {
           if (block_enabled) {
             Sptrsv::template lower_tri_solve<true>(
@@ -138,9 +131,6 @@
                 space, *sptrsv_handle, row_map, entries, values, b, x);
           }
         }
-=======
-          Sptrsv::template lower_tri_solve(space, *sptrsv_handle, row_map, entries, values, b, x);
->>>>>>> 985c3a9e
       }
     } else {
       if (sptrsv_handle->is_symbolic_complete() == false) {
@@ -156,7 +146,6 @@
           Sptrsv::tri_solve_cg<false>(*sptrsv_handle, row_map, entries, values, b, x);
         else
 #endif
-<<<<<<< HEAD
         {
           if (block_enabled) {
             Sptrsv::template upper_tri_solve<true>(
@@ -166,9 +155,6 @@
                 space, *sptrsv_handle, row_map, entries, values, b, x);
           }
         }
-=======
-          Sptrsv::template upper_tri_solve(space, *sptrsv_handle, row_map, entries, values, b, x);
->>>>>>> 985c3a9e
       }
     }
     Kokkos::Profiling::popRegion();
