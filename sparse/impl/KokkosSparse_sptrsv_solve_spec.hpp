--- conflicted
+++ resolved
@@ -169,19 +169,13 @@
     }
     Kokkos::Profiling::pushRegion(sptrsv_handle_v[0]->is_lower_tri() ? "KokkosSparse_sptrsv[lower]"
                                                                      : "KokkosSparse_sptrsv[upper]");
-<<<<<<< HEAD
-=======
     const auto block_enabled = sptrsv_handle_v[0]->is_block_enabled();
->>>>>>> 80e303f8
     if (sptrsv_handle_v[0]->is_lower_tri()) {
       for (int i = 0; i < static_cast<int>(execspace_v.size()); i++) {
         if (sptrsv_handle_v[i]->is_symbolic_complete() == false) {
           Experimental::lower_tri_symbolic(execspace_v[i], *(sptrsv_handle_v[i]), row_map_v[i], entries_v[i]);
         }
       }
-<<<<<<< HEAD
-      Sptrsv::template tri_solve_streams<true>(execspace_v, sptrsv_handle_v, row_map_v, entries_v, values_v, b_v, x_v);
-=======
       if (block_enabled) {
         Sptrsv::template tri_solve_streams<true, true>(execspace_v, sptrsv_handle_v, row_map_v, entries_v, values_v,
                                                        b_v, x_v);
@@ -189,16 +183,12 @@
         Sptrsv::template tri_solve_streams<true, false>(execspace_v, sptrsv_handle_v, row_map_v, entries_v, values_v,
                                                         b_v, x_v);
       }
->>>>>>> 80e303f8
     } else {
       for (int i = 0; i < static_cast<int>(execspace_v.size()); i++) {
         if (sptrsv_handle_v[i]->is_symbolic_complete() == false) {
           Experimental::upper_tri_symbolic(execspace_v[i], *(sptrsv_handle_v[i]), row_map_v[i], entries_v[i]);
         }
       }
-<<<<<<< HEAD
-      Sptrsv::template tri_solve_streams<false>(execspace_v, sptrsv_handle_v, row_map_v, entries_v, values_v, b_v, x_v);
-=======
       if (block_enabled) {
         Sptrsv::template tri_solve_streams<false, true>(execspace_v, sptrsv_handle_v, row_map_v, entries_v, values_v,
                                                         b_v, x_v);
@@ -206,7 +196,6 @@
         Sptrsv::template tri_solve_streams<false, false>(execspace_v, sptrsv_handle_v, row_map_v, entries_v, values_v,
                                                          b_v, x_v);
       }
->>>>>>> 80e303f8
     }
     Kokkos::Profiling::popRegion();
   }
