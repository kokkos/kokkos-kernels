--- conflicted
+++ resolved
@@ -113,11 +113,7 @@
       auto state = randPool.get_state();
       do {
         root = state.rand(numRows);
-<<<<<<< HEAD
-      } while (!Kokkos::atomic_compare_exchange_strong(&vertClusters(root), numClusters, i));
-=======
       } while (numClusters != Kokkos::atomic_compare_exchange(&vertClusters(root), numClusters, i));
->>>>>>> 5b116ec9
       randPool.free_state(state);
       distances(root) = 0;
       pressure(root)  = 1;
@@ -179,13 +175,8 @@
         // this cluster will take over weakNei
         if (vertLocks.set(i)) {
           if (vertLocks.set(weakNei)) {
-<<<<<<< HEAD
-            Kokkos::atomic_increment(&clusterCounts(cluster));
-            if (weakNeiCluster != numClusters) Kokkos::atomic_decrement(&clusterCounts(weakNeiCluster));
-=======
             Kokkos::atomic_inc(&clusterCounts(cluster));
             if (weakNeiCluster != numClusters) Kokkos::atomic_dec(&clusterCounts(weakNeiCluster));
->>>>>>> 5b116ec9
             vertClusters(weakNei) = cluster;
             pressure(i) -= pressure(weakNei);
             pressure(weakNei)  = pressure(i);
