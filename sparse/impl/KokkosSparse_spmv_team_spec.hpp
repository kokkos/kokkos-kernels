//@HEADER
// ************************************************************************
//
//                        Kokkos v. 4.0
//       Copyright (2022) National Technology & Engineering
//               Solutions of Sandia, LLC (NTESS).
//
// Under the terms of Contract DE-NA0003525 with NTESS,
// the U.S. Government retains certain rights in this software.
//
// Part of Kokkos, under the Apache License v2.0 with LLVM Exceptions.
// See https://kokkos.org/LICENSE for license information.
// SPDX-License-Identifier: Apache-2.0 WITH LLVM-exception
//
//@HEADER

#ifndef KOKKOSSPARSE_SPMV_TEAM_SPEC_HPP_
#define KOKKOSSPARSE_SPMV_TEAM_SPEC_HPP_

#include <KokkosKernels_config.h>
#include <Kokkos_Core.hpp>
#include <Kokkos_ArithTraits.hpp>
#include <Kokkos_InnerProductSpaceTraits.hpp>
#include <KokkosSparse_spmv_team_impl.hpp>

namespace KokkosSparse {

template <typename MemberType>
struct TeamSpmv {
  template <typename ScalarType, typename ValuesViewType, typename IntView, typename xViewType, typename yViewType,
            int dobeta>
  KOKKOS_INLINE_FUNCTION static int invoke(const MemberType& member, const ScalarType alpha,
                                           const ValuesViewType& values, const IntView& row_ptr,
                                           const IntView& colIndices, const xViewType& x, const ScalarType beta,
                                           const yViewType& y) {
    return Impl::TeamSpmvInternal::invoke<MemberType, ScalarType, typename ValuesViewType::non_const_value_type,
                                          typename IntView::non_const_value_type, dobeta>(
<<<<<<< HEAD
        member, y.extent(0), alpha, values.data(), values.stride_0(), row_ptr.data(), row_ptr.stride_0(),
        colIndices.data(), colIndices.stride_0(), x.data(), x.stride_0(), beta, y.data(), y.stride_0());
=======
        member, y.extent(0), alpha, values.data(), values.stride(0), row_ptr.data(), row_ptr.stride(0),
        colIndices.data(), colIndices.stride(0), x.data(), x.stride(0), beta, y.data(), y.stride(0));
>>>>>>> 156f70d4
  }
};

template <typename MemberType>
struct TeamVectorSpmv {
  template <typename ScalarType, typename ValuesViewType, typename IntView, typename xViewType, typename yViewType,
            int dobeta>
  KOKKOS_INLINE_FUNCTION static int invoke(const MemberType& member, const ScalarType alpha,
                                           const ValuesViewType& values, const IntView& row_ptr,
                                           const IntView& colIndices, const xViewType& x, const ScalarType beta,
                                           const yViewType& y) {
    return Impl::TeamVectorSpmvInternal::invoke<MemberType, ScalarType, typename ValuesViewType::non_const_value_type,
                                                typename IntView::non_const_value_type, dobeta>(
<<<<<<< HEAD
        member, y.extent(0), alpha, values.data(), values.stride_0(), row_ptr.data(), row_ptr.stride_0(),
        colIndices.data(), colIndices.stride_0(), x.data(), x.stride_0(), beta, y.data(), y.stride_0());
=======
        member, y.extent(0), alpha, values.data(), values.stride(0), row_ptr.data(), row_ptr.stride(0),
        colIndices.data(), colIndices.stride(0), x.data(), x.stride(0), beta, y.data(), y.stride(0));
>>>>>>> 156f70d4
  }
};

}  // namespace KokkosSparse

#endif<|MERGE_RESOLUTION|>--- conflicted
+++ resolved
@@ -35,13 +35,8 @@
                                            const yViewType& y) {
     return Impl::TeamSpmvInternal::invoke<MemberType, ScalarType, typename ValuesViewType::non_const_value_type,
                                           typename IntView::non_const_value_type, dobeta>(
-<<<<<<< HEAD
-        member, y.extent(0), alpha, values.data(), values.stride_0(), row_ptr.data(), row_ptr.stride_0(),
-        colIndices.data(), colIndices.stride_0(), x.data(), x.stride_0(), beta, y.data(), y.stride_0());
-=======
         member, y.extent(0), alpha, values.data(), values.stride(0), row_ptr.data(), row_ptr.stride(0),
         colIndices.data(), colIndices.stride(0), x.data(), x.stride(0), beta, y.data(), y.stride(0));
->>>>>>> 156f70d4
   }
 };
 
@@ -55,13 +50,8 @@
                                            const yViewType& y) {
     return Impl::TeamVectorSpmvInternal::invoke<MemberType, ScalarType, typename ValuesViewType::non_const_value_type,
                                                 typename IntView::non_const_value_type, dobeta>(
-<<<<<<< HEAD
-        member, y.extent(0), alpha, values.data(), values.stride_0(), row_ptr.data(), row_ptr.stride_0(),
-        colIndices.data(), colIndices.stride_0(), x.data(), x.stride_0(), beta, y.data(), y.stride_0());
-=======
         member, y.extent(0), alpha, values.data(), values.stride(0), row_ptr.data(), row_ptr.stride(0),
         colIndices.data(), colIndices.stride(0), x.data(), x.stride(0), beta, y.data(), y.stride(0));
->>>>>>> 156f70d4
   }
 };
 
