--- conflicted
+++ resolved
@@ -179,19 +179,10 @@
     m_umaps =
         reinterpret_cast<UmapType *>(Kokkos::kokkos_malloc<UmapMemorySpace>("m_umaps", m_nrows * sizeof(UmapType)));
 
-<<<<<<< HEAD
-    auto shallow_copy_to_device = [](UmapType *dst, UmapType const *src,
-                                     std::size_t cnt) {
-      std::size_t nn = cnt / sizeof(UmapType);
-      Kokkos::deep_copy(
-          Kokkos::View<UmapType *, UmapMemorySpace>(dst, nn),
-          Kokkos::View<UmapType const *, Kokkos::HostSpace>(src, nn));
-=======
     auto shallow_copy_to_device = [](UmapType *dst, UmapType const *src, std::size_t cnt) {
       std::size_t nn = cnt / sizeof(UmapType);
       Kokkos::deep_copy(Kokkos::View<UmapType *, UmapMemorySpace>(dst, nn),
                         Kokkos::View<UmapType const *, Kokkos::HostSpace>(src, nn));
->>>>>>> 8e442f59
     };
 
     UmapType **umap_ptrs = new UmapType *[m_nrows];
