//@HEADER
// ************************************************************************
//
//                        Kokkos v. 4.0
//       Copyright (2022) National Technology & Engineering
//               Solutions of Sandia, LLC (NTESS).
//
// Under the terms of Contract DE-NA0003525 with NTESS,
// the U.S. Government retains certain rights in this software.
//
// Part of Kokkos, under the Apache License v2.0 with LLVM Exceptions.
// See https://kokkos.org/LICENSE for license information.
// SPDX-License-Identifier: Apache-2.0 WITH LLVM-exception
//
//@HEADER
#ifndef KOKKOSSPARSE_IMPL_SPADD_NUMERIC_SPEC_HPP_
#define KOKKOSSPARSE_IMPL_SPADD_NUMERIC_SPEC_HPP_

#include <KokkosKernels_config.h>

#include <Kokkos_Core.hpp>
#include "KokkosKernels_Handle.hpp"
// Include the actual functors
#if !defined(KOKKOSKERNELS_ETI_ONLY) || KOKKOSKERNELS_IMPL_COMPILE_LIBRARY
#include "KokkosSparse_spadd_numeric_impl.hpp"
#endif

namespace KokkosSparse {
namespace Impl {
// Specialization struct which defines whether a specialization exists
template <class ExecSpace, class KernelHandle, class a_size_view_t_, class a_lno_view_t, class a_scalar_view_t,
          class b_size_view_t_, class b_lno_view_t, class b_scalar_view_t, class c_size_view_t_, class c_lno_view_t,
          class c_scalar_view_t>
struct spadd_numeric_eti_spec_avail {
  enum : bool { value = false };
};

}  // namespace Impl
}  // namespace KokkosSparse

#define KOKKOSSPARSE_SPADD_NUMERIC_ETI_SPEC_AVAIL(SCALAR_TYPE, ORDINAL_TYPE, OFFSET_TYPE, LAYOUT_TYPE,           \
                                                  EXEC_SPACE_TYPE, MEM_SPACE_TYPE)                               \
  template <>                                                                                                    \
  struct spadd_numeric_eti_spec_avail<                                                                           \
      EXEC_SPACE_TYPE,                                                                                           \
      KokkosKernels::Experimental::KokkosKernelsHandle<const OFFSET_TYPE, const ORDINAL_TYPE, const SCALAR_TYPE, \
                                                       EXEC_SPACE_TYPE, MEM_SPACE_TYPE, MEM_SPACE_TYPE>,         \
      Kokkos::View<const OFFSET_TYPE *, LAYOUT_TYPE, Kokkos::Device<EXEC_SPACE_TYPE, MEM_SPACE_TYPE>,            \
                   Kokkos::MemoryTraits<Kokkos::Unmanaged> >,                                                    \
      Kokkos::View<const ORDINAL_TYPE *, LAYOUT_TYPE, Kokkos::Device<EXEC_SPACE_TYPE, MEM_SPACE_TYPE>,           \
                   Kokkos::MemoryTraits<Kokkos::Unmanaged> >,                                                    \
      Kokkos::View<const SCALAR_TYPE *, LAYOUT_TYPE, Kokkos::Device<EXEC_SPACE_TYPE, MEM_SPACE_TYPE>,            \
                   Kokkos::MemoryTraits<Kokkos::Unmanaged> >,                                                    \
      Kokkos::View<const OFFSET_TYPE *, LAYOUT_TYPE, Kokkos::Device<EXEC_SPACE_TYPE, MEM_SPACE_TYPE>,            \
                   Kokkos::MemoryTraits<Kokkos::Unmanaged> >,                                                    \
      Kokkos::View<const ORDINAL_TYPE *, LAYOUT_TYPE, Kokkos::Device<EXEC_SPACE_TYPE, MEM_SPACE_TYPE>,           \
                   Kokkos::MemoryTraits<Kokkos::Unmanaged> >,                                                    \
      Kokkos::View<const SCALAR_TYPE *, LAYOUT_TYPE, Kokkos::Device<EXEC_SPACE_TYPE, MEM_SPACE_TYPE>,            \
                   Kokkos::MemoryTraits<Kokkos::Unmanaged> >,                                                    \
      Kokkos::View<const OFFSET_TYPE *, LAYOUT_TYPE, Kokkos::Device<EXEC_SPACE_TYPE, MEM_SPACE_TYPE>,            \
                   Kokkos::MemoryTraits<Kokkos::Unmanaged> >,                                                    \
      Kokkos::View<ORDINAL_TYPE *, LAYOUT_TYPE, Kokkos::Device<EXEC_SPACE_TYPE, MEM_SPACE_TYPE>,                 \
                   Kokkos::MemoryTraits<Kokkos::Unmanaged> >,                                                    \
      Kokkos::View<SCALAR_TYPE *, LAYOUT_TYPE, Kokkos::Device<EXEC_SPACE_TYPE, MEM_SPACE_TYPE>,                  \
                   Kokkos::MemoryTraits<Kokkos::Unmanaged> > > {                                                 \
    enum : bool { value = true };                                                                                \
  };

// Include the actual specialization declarations
#include <KokkosSparse_spadd_tpl_spec_avail.hpp>
#include <generated_specializations_hpp/KokkosSparse_spadd_numeric_eti_spec_avail.hpp>

namespace KokkosSparse {
namespace Impl {

// Unification layer
/// \brief Implementation of KokkosBlas::spadd (sparse-sparse matrix addition)

template <class ExecSpace, class KernelHandle, class a_size_view_t, class a_lno_view_t, class a_scalar_view_t,
          class b_size_view_t, class b_lno_view_t, class b_scalar_view_t, class c_size_view_t, class c_lno_view_t,
          class c_scalar_view_t,
          bool tpl_spec_avail = spadd_numeric_tpl_spec_avail<
              ExecSpace, KernelHandle, a_size_view_t, a_lno_view_t, a_scalar_view_t, b_size_view_t, b_lno_view_t,
              b_scalar_view_t, c_size_view_t, c_lno_view_t, c_scalar_view_t>::value,
          bool eti_spec_avail = spadd_numeric_eti_spec_avail<
              ExecSpace, KernelHandle, a_size_view_t, a_lno_view_t, a_scalar_view_t, b_size_view_t, b_lno_view_t,
              b_scalar_view_t, c_size_view_t, c_lno_view_t, c_scalar_view_t>::value>
struct SPADD_NUMERIC {
  static void spadd_numeric(const ExecSpace &exec, KernelHandle *handle, typename KernelHandle::const_nnz_lno_t m,
                            typename KernelHandle::const_nnz_lno_t n, typename a_scalar_view_t::const_value_type alpha,
                            a_size_view_t row_mapA, a_lno_view_t entriesA, a_scalar_view_t valuesA,
                            typename b_scalar_view_t::const_value_type beta, b_size_view_t row_mapB,
                            b_lno_view_t entriesB, b_scalar_view_t valuesB, c_size_view_t row_mapC,
                            c_lno_view_t entriesC, c_scalar_view_t valuesC);
};

#if !defined(KOKKOSKERNELS_ETI_ONLY) || KOKKOSKERNELS_IMPL_COMPILE_LIBRARY

template <class ExecSpace, class KernelHandle, class a_size_view_t, class a_lno_view_t, class a_scalar_view_t,
          class b_size_view_t, class b_lno_view_t, class b_scalar_view_t, class c_size_view_t, class c_lno_view_t,
          class c_scalar_view_t>
struct SPADD_NUMERIC<ExecSpace, KernelHandle, a_size_view_t, a_lno_view_t, a_scalar_view_t, b_size_view_t, b_lno_view_t,
                     b_scalar_view_t, c_size_view_t, c_lno_view_t, c_scalar_view_t, false,
                     KOKKOSKERNELS_IMPL_COMPILE_LIBRARY> {
  static void spadd_numeric(const ExecSpace &exec, KernelHandle *handle, typename KernelHandle::const_nnz_lno_t /* m */,
                            typename KernelHandle::const_nnz_lno_t /* n */,
                            typename a_scalar_view_t::const_value_type alpha, a_size_view_t row_mapA,
                            a_lno_view_t entriesA, a_scalar_view_t valuesA,
                            typename b_scalar_view_t::const_value_type beta, b_size_view_t row_mapB,
                            b_lno_view_t entriesB, b_scalar_view_t valuesB, c_size_view_t row_mapC,
                            c_lno_view_t entriesC, c_scalar_view_t valuesC) {
    spadd_numeric_impl(exec, handle, row_mapA, entriesA, valuesA, alpha, row_mapB, entriesB, valuesB, beta, row_mapC,
                       entriesC, valuesC);
  }
};

#endif

}  // namespace Impl
}  // namespace KokkosSparse

#define KOKKOSSPARSE_SPADD_NUMERIC_ETI_SPEC_DECL(SCALAR_TYPE, ORDINAL_TYPE, OFFSET_TYPE, LAYOUT_TYPE, EXEC_SPACE_TYPE, \
                                                 MEM_SPACE_TYPE)                                                       \
  extern template struct SPADD_NUMERIC<                                                                                \
      EXEC_SPACE_TYPE,                                                                                                 \
      typename KokkosKernels::Experimental::KokkosKernelsHandle<                                                       \
          const OFFSET_TYPE, const ORDINAL_TYPE, const SCALAR_TYPE, EXEC_SPACE_TYPE, MEM_SPACE_TYPE, MEM_SPACE_TYPE>,  \
      Kokkos::View<const OFFSET_TYPE *, LAYOUT_TYPE, Kokkos::Device<EXEC_SPACE_TYPE, MEM_SPACE_TYPE>,                  \
                   Kokkos::MemoryTraits<Kokkos::Unmanaged> >,                                                          \
      Kokkos::View<const ORDINAL_TYPE *, LAYOUT_TYPE, Kokkos::Device<EXEC_SPACE_TYPE, MEM_SPACE_TYPE>,                 \
                   Kokkos::MemoryTraits<Kokkos::Unmanaged> >,                                                          \
      Kokkos::View<const SCALAR_TYPE *, LAYOUT_TYPE, Kokkos::Device<EXEC_SPACE_TYPE, MEM_SPACE_TYPE>,                  \
                   Kokkos::MemoryTraits<Kokkos::Unmanaged> >,                                                          \
      Kokkos::View<const OFFSET_TYPE *, LAYOUT_TYPE, Kokkos::Device<EXEC_SPACE_TYPE, MEM_SPACE_TYPE>,                  \
                   Kokkos::MemoryTraits<Kokkos::Unmanaged> >,                                                          \
      Kokkos::View<const ORDINAL_TYPE *, LAYOUT_TYPE, Kokkos::Device<EXEC_SPACE_TYPE, MEM_SPACE_TYPE>,                 \
                   Kokkos::MemoryTraits<Kokkos::Unmanaged> >,                                                          \
      Kokkos::View<const SCALAR_TYPE *, LAYOUT_TYPE, Kokkos::Device<EXEC_SPACE_TYPE, MEM_SPACE_TYPE>,                  \
                   Kokkos::MemoryTraits<Kokkos::Unmanaged> >,                                                          \
      Kokkos::View<const OFFSET_TYPE *, LAYOUT_TYPE, Kokkos::Device<EXEC_SPACE_TYPE, MEM_SPACE_TYPE>,                  \
                   Kokkos::MemoryTraits<Kokkos::Unmanaged> >,                                                          \
      Kokkos::View<ORDINAL_TYPE *, LAYOUT_TYPE, Kokkos::Device<EXEC_SPACE_TYPE, MEM_SPACE_TYPE>,                       \
                   Kokkos::MemoryTraits<Kokkos::Unmanaged> >,                                                          \
      Kokkos::View<SCALAR_TYPE *, LAYOUT_TYPE, Kokkos::Device<EXEC_SPACE_TYPE, MEM_SPACE_TYPE>,                        \
                   Kokkos::MemoryTraits<Kokkos::Unmanaged> >,                                                          \
      false, true>;

<<<<<<< HEAD
=======
#include <generated_specializations_hpp/KokkosSparse_spadd_numeric_eti_spec_decl.hpp>

>>>>>>> 5b116ec9
#define KOKKOSSPARSE_SPADD_NUMERIC_ETI_SPEC_INST(SCALAR_TYPE, ORDINAL_TYPE, OFFSET_TYPE, LAYOUT_TYPE, EXEC_SPACE_TYPE, \
                                                 MEM_SPACE_TYPE)                                                       \
  template struct SPADD_NUMERIC<                                                                                       \
      EXEC_SPACE_TYPE,                                                                                                 \
      KokkosKernels::Experimental::KokkosKernelsHandle<const OFFSET_TYPE, const ORDINAL_TYPE, const SCALAR_TYPE,       \
                                                       EXEC_SPACE_TYPE, MEM_SPACE_TYPE, MEM_SPACE_TYPE>,               \
      Kokkos::View<const OFFSET_TYPE *, LAYOUT_TYPE, Kokkos::Device<EXEC_SPACE_TYPE, MEM_SPACE_TYPE>,                  \
                   Kokkos::MemoryTraits<Kokkos::Unmanaged> >,                                                          \
      Kokkos::View<const ORDINAL_TYPE *, LAYOUT_TYPE, Kokkos::Device<EXEC_SPACE_TYPE, MEM_SPACE_TYPE>,                 \
                   Kokkos::MemoryTraits<Kokkos::Unmanaged> >,                                                          \
      Kokkos::View<const SCALAR_TYPE *, LAYOUT_TYPE, Kokkos::Device<EXEC_SPACE_TYPE, MEM_SPACE_TYPE>,                  \
                   Kokkos::MemoryTraits<Kokkos::Unmanaged> >,                                                          \
      Kokkos::View<const OFFSET_TYPE *, LAYOUT_TYPE, Kokkos::Device<EXEC_SPACE_TYPE, MEM_SPACE_TYPE>,                  \
                   Kokkos::MemoryTraits<Kokkos::Unmanaged> >,                                                          \
      Kokkos::View<const ORDINAL_TYPE *, LAYOUT_TYPE, Kokkos::Device<EXEC_SPACE_TYPE, MEM_SPACE_TYPE>,                 \
                   Kokkos::MemoryTraits<Kokkos::Unmanaged> >,                                                          \
      Kokkos::View<const SCALAR_TYPE *, LAYOUT_TYPE, Kokkos::Device<EXEC_SPACE_TYPE, MEM_SPACE_TYPE>,                  \
                   Kokkos::MemoryTraits<Kokkos::Unmanaged> >,                                                          \
      Kokkos::View<const OFFSET_TYPE *, LAYOUT_TYPE, Kokkos::Device<EXEC_SPACE_TYPE, MEM_SPACE_TYPE>,                  \
                   Kokkos::MemoryTraits<Kokkos::Unmanaged> >,                                                          \
      Kokkos::View<ORDINAL_TYPE *, LAYOUT_TYPE, Kokkos::Device<EXEC_SPACE_TYPE, MEM_SPACE_TYPE>,                       \
                   Kokkos::MemoryTraits<Kokkos::Unmanaged> >,                                                          \
      Kokkos::View<SCALAR_TYPE *, LAYOUT_TYPE, Kokkos::Device<EXEC_SPACE_TYPE, MEM_SPACE_TYPE>,                        \
                   Kokkos::MemoryTraits<Kokkos::Unmanaged> >,                                                          \
      false, true>;

#include <KokkosSparse_spadd_numeric_tpl_spec_decl.hpp>

#endif<|MERGE_RESOLUTION|>--- conflicted
+++ resolved
@@ -145,11 +145,8 @@
                    Kokkos::MemoryTraits<Kokkos::Unmanaged> >,                                                          \
       false, true>;
 
-<<<<<<< HEAD
-=======
 #include <generated_specializations_hpp/KokkosSparse_spadd_numeric_eti_spec_decl.hpp>
 
->>>>>>> 5b116ec9
 #define KOKKOSSPARSE_SPADD_NUMERIC_ETI_SPEC_INST(SCALAR_TYPE, ORDINAL_TYPE, OFFSET_TYPE, LAYOUT_TYPE, EXEC_SPACE_TYPE, \
                                                  MEM_SPACE_TYPE)                                                       \
   template struct SPADD_NUMERIC<                                                                                       \
