//@HEADER
// ************************************************************************
//
//                        Kokkos v. 4.0
//       Copyright (2022) National Technology & Engineering
//               Solutions of Sandia, LLC (NTESS).
//
// Under the terms of Contract DE-NA0003525 with NTESS,
// the U.S. Government retains certain rights in this software.
//
// Part of Kokkos, under the Apache License v2.0 with LLVM Exceptions.
// See https://kokkos.org/LICENSE for license information.
// SPDX-License-Identifier: Apache-2.0 WITH LLVM-exception
//
//@HEADER
#ifndef KOKKOSSPARSE_IMPL_GAUSS_SEIDEL_SPEC_HPP_
#define KOKKOSSPARSE_IMPL_GAUSS_SEIDEL_SPEC_HPP_

#include <KokkosKernels_config.h>

#include <Kokkos_Core.hpp>
// #include <Kokkos_ArithTraits.hpp>
#include "KokkosKernels_Handle.hpp"
// Include the actual functors
#if !defined(KOKKOSKERNELS_ETI_ONLY) || KOKKOSKERNELS_IMPL_COMPILE_LIBRARY
#include "KokkosSparse_gauss_seidel_impl.hpp"
#include "KokkosSparse_cluster_gauss_seidel_impl.hpp"
#include "KokkosSparse_twostage_gauss_seidel_impl.hpp"
#endif

namespace KokkosSparse {
namespace Impl {
// Specialization struct which defines whether a specialization exists
template <class KernelHandle, class a_size_view_t_, class a_lno_view_t>
struct gauss_seidel_symbolic_eti_spec_avail {
  enum : bool { value = false };
};
template <class KernelHandle, class a_size_view_t_, class a_lno_view_t, class a_scalar_view_t>
struct gauss_seidel_numeric_eti_spec_avail {
  enum : bool { value = false };
};
template <class KernelHandle, class a_size_view_t_, class a_lno_view_t, class a_scalar_view_t, class x_scalar_view_t,
          class y_scalar_view_t>
struct gauss_seidel_apply_eti_spec_avail {
  enum : bool { value = false };
};
}  // namespace Impl
}  // namespace KokkosSparse

#define KOKKOSSPARSE_GAUSS_SEIDEL_SYMBOLIC_ETI_SPEC_AVAIL(SCALAR_TYPE, ORDINAL_TYPE, OFFSET_TYPE, LAYOUT_TYPE,   \
                                                          EXEC_SPACE_TYPE, MEM_SPACE_TYPE)                       \
  template <>                                                                                                    \
  struct gauss_seidel_symbolic_eti_spec_avail<                                                                   \
      KokkosKernels::Experimental::KokkosKernelsHandle<const OFFSET_TYPE, const ORDINAL_TYPE, const SCALAR_TYPE, \
                                                       EXEC_SPACE_TYPE, MEM_SPACE_TYPE, MEM_SPACE_TYPE>,         \
      Kokkos::View<const OFFSET_TYPE *, LAYOUT_TYPE, Kokkos::Device<EXEC_SPACE_TYPE, MEM_SPACE_TYPE>,            \
                   Kokkos::MemoryTraits<Kokkos::Unmanaged> >,                                                    \
      Kokkos::View<const ORDINAL_TYPE *, LAYOUT_TYPE, Kokkos::Device<EXEC_SPACE_TYPE, MEM_SPACE_TYPE>,           \
                   Kokkos::MemoryTraits<Kokkos::Unmanaged> > > {                                                 \
    enum : bool { value = true };                                                                                \
  };

#define KOKKOSSPARSE_GAUSS_SEIDEL_NUMERIC_ETI_SPEC_AVAIL(SCALAR_TYPE, ORDINAL_TYPE, OFFSET_TYPE, LAYOUT_TYPE,    \
                                                         EXEC_SPACE_TYPE, MEM_SPACE_TYPE)                        \
  template <>                                                                                                    \
  struct gauss_seidel_numeric_eti_spec_avail<                                                                    \
      KokkosKernels::Experimental::KokkosKernelsHandle<const OFFSET_TYPE, const ORDINAL_TYPE, const SCALAR_TYPE, \
                                                       EXEC_SPACE_TYPE, MEM_SPACE_TYPE, MEM_SPACE_TYPE>,         \
      Kokkos::View<const OFFSET_TYPE *, LAYOUT_TYPE, Kokkos::Device<EXEC_SPACE_TYPE, MEM_SPACE_TYPE>,            \
                   Kokkos::MemoryTraits<Kokkos::Unmanaged> >,                                                    \
      Kokkos::View<const ORDINAL_TYPE *, LAYOUT_TYPE, Kokkos::Device<EXEC_SPACE_TYPE, MEM_SPACE_TYPE>,           \
                   Kokkos::MemoryTraits<Kokkos::Unmanaged> >,                                                    \
      Kokkos::View<const SCALAR_TYPE *, LAYOUT_TYPE, Kokkos::Device<EXEC_SPACE_TYPE, MEM_SPACE_TYPE>,            \
                   Kokkos::MemoryTraits<Kokkos::Unmanaged> > > {                                                 \
    enum : bool { value = true };                                                                                \
  };

#define KOKKOSSPARSE_GAUSS_SEIDEL_APPLY_ETI_SPEC_AVAIL(SCALAR_TYPE, ORDINAL_TYPE, OFFSET_TYPE, LAYOUT_TYPE,      \
                                                       EXEC_SPACE_TYPE, MEM_SPACE_TYPE)                          \
  template <>                                                                                                    \
  struct gauss_seidel_apply_eti_spec_avail<                                                                      \
      KokkosKernels::Experimental::KokkosKernelsHandle<const OFFSET_TYPE, const ORDINAL_TYPE, const SCALAR_TYPE, \
                                                       EXEC_SPACE_TYPE, MEM_SPACE_TYPE, MEM_SPACE_TYPE>,         \
      Kokkos::View<const OFFSET_TYPE *, LAYOUT_TYPE, Kokkos::Device<EXEC_SPACE_TYPE, MEM_SPACE_TYPE>,            \
                   Kokkos::MemoryTraits<Kokkos::Unmanaged> >,                                                    \
      Kokkos::View<const ORDINAL_TYPE *, LAYOUT_TYPE, Kokkos::Device<EXEC_SPACE_TYPE, MEM_SPACE_TYPE>,           \
                   Kokkos::MemoryTraits<Kokkos::Unmanaged> >,                                                    \
      Kokkos::View<const SCALAR_TYPE *, LAYOUT_TYPE, Kokkos::Device<EXEC_SPACE_TYPE, MEM_SPACE_TYPE>,            \
                   Kokkos::MemoryTraits<Kokkos::Unmanaged> >,                                                    \
      Kokkos::View<SCALAR_TYPE **, LAYOUT_TYPE, Kokkos::Device<EXEC_SPACE_TYPE, MEM_SPACE_TYPE>,                 \
                   Kokkos::MemoryTraits<Kokkos::Unmanaged> >,                                                    \
      Kokkos::View<const SCALAR_TYPE **, LAYOUT_TYPE, Kokkos::Device<EXEC_SPACE_TYPE, MEM_SPACE_TYPE>,           \
                   Kokkos::MemoryTraits<Kokkos::Unmanaged> > > {                                                 \
    enum : bool { value = true };                                                                                \
  };

// Include the actual specialization declarations
#include <KokkosSparse_gauss_seidel_tpl_spec_avail.hpp>
#include <generated_specializations_hpp/KokkosSparse_gauss_seidel_symbolic_eti_spec_avail.hpp>
#include <generated_specializations_hpp/KokkosSparse_gauss_seidel_numeric_eti_spec_avail.hpp>
#include <generated_specializations_hpp/KokkosSparse_gauss_seidel_apply_eti_spec_avail.hpp>

namespace KokkosSparse {
namespace Impl {

template <class ExecSpaceIn, class KernelHandle, class a_size_view_t_, class a_lno_view_t,
          bool tpl_spec_avail = gauss_seidel_symbolic_tpl_spec_avail<KernelHandle, a_size_view_t_, a_lno_view_t>::value,
          bool eti_spec_avail = gauss_seidel_symbolic_eti_spec_avail<KernelHandle, a_size_view_t_, a_lno_view_t>::value>
struct GAUSS_SEIDEL_SYMBOLIC {
  static void gauss_seidel_symbolic(const ExecSpaceIn &exec_space_in, KernelHandle *handle,
                                    typename KernelHandle::const_nnz_lno_t num_rows,
                                    typename KernelHandle::const_nnz_lno_t num_cols, a_size_view_t_ row_map,
                                    a_lno_view_t entries, bool is_graph_symmetric);
};

template <class ExecSpaceIn, class KernelHandle, KokkosSparse::SparseMatrixFormat format, class a_size_view_t_,
          class a_lno_view_t, class a_scalar_view_t,
          bool tpl_spec_avail =
              gauss_seidel_numeric_tpl_spec_avail<KernelHandle, a_size_view_t_, a_lno_view_t, a_scalar_view_t>::value,
          bool eti_spec_avail =
              gauss_seidel_numeric_eti_spec_avail<KernelHandle, a_size_view_t_, a_lno_view_t, a_scalar_view_t>::value>
struct GAUSS_SEIDEL_NUMERIC {
  static void gauss_seidel_numeric(const ExecSpaceIn &exec_space_in, KernelHandle *handle,
                                   typename KernelHandle::const_nnz_lno_t num_rows,
                                   typename KernelHandle::const_nnz_lno_t num_cols, a_size_view_t_ row_map,
                                   a_lno_view_t entries, a_scalar_view_t values, bool is_graph_symmetric);

  static void gauss_seidel_numeric(const ExecSpaceIn &exec_space_in, KernelHandle *handle,
                                   typename KernelHandle::const_nnz_lno_t num_rows,
                                   typename KernelHandle::const_nnz_lno_t num_cols, a_size_view_t_ row_map,
                                   a_lno_view_t entries, a_scalar_view_t values, a_scalar_view_t given_inverse_diagonal,
                                   bool is_graph_symmetric);
};

template <class ExecSpaceIn, class KernelHandle, KokkosSparse::SparseMatrixFormat format, class a_size_view_t_,
          class a_lno_view_t, class a_scalar_view_t, class x_scalar_view_t, class y_scalar_view_t,
          bool tpl_spec_avail = gauss_seidel_apply_tpl_spec_avail<
              KernelHandle, a_size_view_t_, a_lno_view_t, a_scalar_view_t, x_scalar_view_t, y_scalar_view_t>::value,
          bool eti_spec_avail = gauss_seidel_apply_eti_spec_avail<
              KernelHandle, a_size_view_t_, a_lno_view_t, a_scalar_view_t, x_scalar_view_t, y_scalar_view_t>::value>
struct GAUSS_SEIDEL_APPLY {
  static void gauss_seidel_apply(const ExecSpaceIn &exec_space_in, KernelHandle *handle,
                                 typename KernelHandle::const_nnz_lno_t num_rows,
                                 typename KernelHandle::const_nnz_lno_t num_cols, a_size_view_t_ row_map,
                                 a_lno_view_t entries, a_scalar_view_t values, x_scalar_view_t x_lhs_output_vec,
                                 y_scalar_view_t y_rhs_input_vec, bool init_zero_x_vector, bool update_y_vector,
                                 typename KernelHandle::nnz_scalar_t omega, int numIter, bool apply_forward,
                                 bool apply_backward);
};

#if !defined(KOKKOSKERNELS_ETI_ONLY) || KOKKOSKERNELS_IMPL_COMPILE_LIBRARY

template <class ExecSpaceIn, class KernelHandle, class a_size_view_t_, class a_lno_view_t_>
struct GAUSS_SEIDEL_SYMBOLIC<ExecSpaceIn, KernelHandle, a_size_view_t_, a_lno_view_t_, false,
                             KOKKOSKERNELS_IMPL_COMPILE_LIBRARY> {
  static void gauss_seidel_symbolic(const ExecSpaceIn &exec_space_in, KernelHandle *handle,
                                    typename KernelHandle::const_nnz_lno_t num_rows,
                                    typename KernelHandle::const_nnz_lno_t num_cols, a_size_view_t_ row_map,
                                    a_lno_view_t_ entries, bool is_graph_symmetric) {
    Kokkos::Profiling::pushRegion("KokkosSparse::Impl::gauss_seidel_symbolic");
    auto gsHandle = handle->get_gs_handle();
    gsHandle->set_execution_space(exec_space_in);
    if (gsHandle->get_algorithm_type() == GS_CLUSTER) {
      using SGS = typename Impl::ClusterGaussSeidel<KernelHandle, a_size_view_t_, a_lno_view_t_,
                                                    typename KernelHandle::in_scalar_nnz_view_t>;
      SGS sgs(handle, num_rows, num_cols, row_map, entries, is_graph_symmetric);
      sgs.initialize_symbolic();
    } else if (gsHandle->get_algorithm_type() == GS_TWOSTAGE) {
      using SGS = typename Impl::TwostageGaussSeidel<KernelHandle, a_size_view_t_, a_lno_view_t_,
                                                     typename KernelHandle::in_scalar_nnz_view_t>;
      SGS sgs(handle, num_rows, num_cols, row_map, entries);
      sgs.initialize_symbolic();
    } else {
      using SGS = typename Impl::PointGaussSeidel<KernelHandle, a_size_view_t_, a_lno_view_t_,
                                                  typename KernelHandle::in_scalar_nnz_view_t>;
      SGS sgs(handle, num_rows, num_cols, row_map, entries, is_graph_symmetric);
      sgs.initialize_symbolic();
    }
    Kokkos::Profiling::popRegion();
  }
};

template <class ExecSpaceIn, class KernelHandle, KokkosSparse::SparseMatrixFormat format, class a_size_view_t_,
          class a_lno_view_t, class a_scalar_view_t>
struct GAUSS_SEIDEL_NUMERIC<ExecSpaceIn, KernelHandle, format, a_size_view_t_, a_lno_view_t, a_scalar_view_t, false,
                            KOKKOSKERNELS_IMPL_COMPILE_LIBRARY> {
  static void gauss_seidel_numeric(const ExecSpaceIn &exec_space_in, KernelHandle *handle,
                                   typename KernelHandle::const_nnz_lno_t num_rows,
                                   typename KernelHandle::const_nnz_lno_t num_cols, a_size_view_t_ row_map,
                                   a_lno_view_t entries, a_scalar_view_t values, bool is_graph_symmetric) {
    Kokkos::Profiling::pushRegion("KokkosSparse::Impl::gauss_seidel_numeric");
    auto gsHandle = handle->get_gs_handle();
    gsHandle->set_execution_space(exec_space_in);
    if (gsHandle->get_algorithm_type() == GS_CLUSTER) {
      using SGS = typename Impl::ClusterGaussSeidel<KernelHandle, a_size_view_t_, a_lno_view_t, a_scalar_view_t>;
      SGS sgs(handle, num_rows, num_cols, row_map, entries, values, is_graph_symmetric);
      sgs.initialize_numeric();
    } else if (gsHandle->get_algorithm_type() == GS_TWOSTAGE) {
      using SGS = typename Impl::TwostageGaussSeidel<KernelHandle, a_size_view_t_, a_lno_view_t, a_scalar_view_t>;
      SGS sgs(handle, num_rows, num_cols, row_map, entries, values);
      sgs.initialize_numeric();
    } else {
      using SGS = typename Impl::PointGaussSeidel<KernelHandle, a_size_view_t_, a_lno_view_t, a_scalar_view_t, format>;
      SGS sgs(handle, num_rows, num_cols, row_map, entries, values, is_graph_symmetric);
      sgs.initialize_numeric();
    }
    Kokkos::Profiling::popRegion();
  }

  static void gauss_seidel_numeric(const ExecSpaceIn &exec_space_in, KernelHandle *handle,
                                   typename KernelHandle::const_nnz_lno_t num_rows,
                                   typename KernelHandle::const_nnz_lno_t num_cols, a_size_view_t_ row_map,
                                   a_lno_view_t entries, a_scalar_view_t values, a_scalar_view_t given_inverse_diagonal,
                                   bool is_graph_symmetric) {
    Kokkos::Profiling::pushRegion("KokkosSparse::Impl::gauss_seidel_numeric");
    auto gsHandle = handle->get_gs_handle();
    gsHandle->set_execution_space(exec_space_in);
    if (gsHandle->get_algorithm_type() == GS_CLUSTER) {
      using SGS = typename Impl::ClusterGaussSeidel<KernelHandle, a_size_view_t_, a_lno_view_t, a_scalar_view_t>;
      SGS sgs(handle, num_rows, num_cols, row_map, entries, values, given_inverse_diagonal, is_graph_symmetric);
      sgs.initialize_numeric();
    } else if (gsHandle->get_algorithm_type() == GS_TWOSTAGE) {
      using SGS = typename Impl::TwostageGaussSeidel<KernelHandle, a_size_view_t_, a_lno_view_t, a_scalar_view_t>;
      SGS sgs(handle, num_rows, num_cols, row_map, entries, values, given_inverse_diagonal);
      sgs.initialize_numeric();
    } else {
      using SGS = typename Impl::PointGaussSeidel<KernelHandle, a_size_view_t_, a_lno_view_t, a_scalar_view_t>;
      SGS sgs(handle, num_rows, num_cols, row_map, entries, values, given_inverse_diagonal, is_graph_symmetric);
      sgs.initialize_numeric();
    }
    Kokkos::Profiling::popRegion();
  }
};

template <class ExecSpaceIn, class KernelHandle, KokkosSparse::SparseMatrixFormat format, class a_size_view_t_,
          class a_lno_view_t, class a_scalar_view_t, class x_scalar_view_t, class y_scalar_view_t>
struct GAUSS_SEIDEL_APPLY<ExecSpaceIn, KernelHandle, format, a_size_view_t_, a_lno_view_t, a_scalar_view_t,
                          x_scalar_view_t, y_scalar_view_t, false, KOKKOSKERNELS_IMPL_COMPILE_LIBRARY> {
  static void gauss_seidel_apply(const ExecSpaceIn &exec_space_in, KernelHandle *handle,
                                 typename KernelHandle::const_nnz_lno_t num_rows,
                                 typename KernelHandle::const_nnz_lno_t num_cols, a_size_view_t_ row_map,
                                 a_lno_view_t entries, a_scalar_view_t values, x_scalar_view_t x_lhs_output_vec,
                                 y_scalar_view_t y_rhs_input_vec, bool init_zero_x_vector, bool update_y_vector,
                                 typename KernelHandle::nnz_scalar_t omega, int numIter, bool apply_forward,
                                 bool apply_backward) {
    Kokkos::Profiling::pushRegion("KokkosSparse::Impl::gauss_seidel_apply");
    auto gsHandle = handle->get_gs_handle();
    gsHandle->set_execution_space(exec_space_in);
    if (gsHandle->get_algorithm_type() == GS_CLUSTER) {
      using SGS = typename Impl::ClusterGaussSeidel<KernelHandle, a_size_view_t_, a_lno_view_t, a_scalar_view_t>;
      SGS sgs(handle, num_rows, num_cols, row_map, entries, values);
      sgs.apply(x_lhs_output_vec, y_rhs_input_vec, init_zero_x_vector, numIter, omega, apply_forward, apply_backward,
                update_y_vector);
    } else if (gsHandle->get_algorithm_type() == GS_TWOSTAGE) {
      using SGS = typename Impl::TwostageGaussSeidel<KernelHandle, a_size_view_t_, a_lno_view_t, a_scalar_view_t>;
      SGS sgs(handle, num_rows, num_cols, row_map, entries, values);
      sgs.apply(x_lhs_output_vec, y_rhs_input_vec, init_zero_x_vector, numIter, omega, apply_forward, apply_backward,
                update_y_vector);
    } else {
      using SGS = typename Impl::PointGaussSeidel<KernelHandle, a_size_view_t_, a_lno_view_t, a_scalar_view_t, format>;
      SGS sgs(handle, num_rows, num_cols, row_map, entries, values);
      sgs.apply(x_lhs_output_vec, y_rhs_input_vec, init_zero_x_vector, numIter, omega, apply_forward, apply_backward,
                update_y_vector);
    }
    Kokkos::Profiling::popRegion();
  }
};
#endif

}  // namespace Impl
}  // namespace KokkosSparse

#define KOKKOSSPARSE_GAUSS_SEIDEL_SYMBOLIC_ETI_SPEC_DECL(SCALAR_TYPE, ORDINAL_TYPE, OFFSET_TYPE, LAYOUT_TYPE,    \
                                                         EXEC_SPACE_TYPE, MEM_SPACE_TYPE)                        \
  extern template struct GAUSS_SEIDEL_SYMBOLIC<                                                                  \
      EXEC_SPACE_TYPE,                                                                                           \
      KokkosKernels::Experimental::KokkosKernelsHandle<const OFFSET_TYPE, const ORDINAL_TYPE, const SCALAR_TYPE, \
                                                       EXEC_SPACE_TYPE, MEM_SPACE_TYPE, MEM_SPACE_TYPE>,         \
      Kokkos::View<const OFFSET_TYPE *, LAYOUT_TYPE, Kokkos::Device<EXEC_SPACE_TYPE, MEM_SPACE_TYPE>,            \
                   Kokkos::MemoryTraits<Kokkos::Unmanaged> >,                                                    \
      Kokkos::View<const ORDINAL_TYPE *, LAYOUT_TYPE, Kokkos::Device<EXEC_SPACE_TYPE, MEM_SPACE_TYPE>,           \
                   Kokkos::MemoryTraits<Kokkos::Unmanaged> >,                                                    \
      false, true>;

<<<<<<< HEAD
=======
#include <generated_specializations_hpp/KokkosSparse_gauss_seidel_symbolic_eti_spec_decl.hpp>

>>>>>>> 5b116ec9
#define KOKKOSSPARSE_GAUSS_SEIDEL_SYMBOLIC_ETI_SPEC_INST(SCALAR_TYPE, ORDINAL_TYPE, OFFSET_TYPE, LAYOUT_TYPE,    \
                                                         EXEC_SPACE_TYPE, MEM_SPACE_TYPE)                        \
  template struct GAUSS_SEIDEL_SYMBOLIC<                                                                         \
      EXEC_SPACE_TYPE,                                                                                           \
      KokkosKernels::Experimental::KokkosKernelsHandle<const OFFSET_TYPE, const ORDINAL_TYPE, const SCALAR_TYPE, \
                                                       EXEC_SPACE_TYPE, MEM_SPACE_TYPE, MEM_SPACE_TYPE>,         \
      Kokkos::View<const OFFSET_TYPE *, LAYOUT_TYPE, Kokkos::Device<EXEC_SPACE_TYPE, MEM_SPACE_TYPE>,            \
                   Kokkos::MemoryTraits<Kokkos::Unmanaged> >,                                                    \
      Kokkos::View<const ORDINAL_TYPE *, LAYOUT_TYPE, Kokkos::Device<EXEC_SPACE_TYPE, MEM_SPACE_TYPE>,           \
                   Kokkos::MemoryTraits<Kokkos::Unmanaged> >,                                                    \
      false, true>;

#define KOKKOSSPARSE_GAUSS_SEIDEL_NUMERIC_ETI_SPEC_DECL(SCALAR_TYPE, ORDINAL_TYPE, OFFSET_TYPE, LAYOUT_TYPE,     \
                                                        EXEC_SPACE_TYPE, MEM_SPACE_TYPE)                         \
  extern template struct GAUSS_SEIDEL_NUMERIC<                                                                   \
      EXEC_SPACE_TYPE,                                                                                           \
      KokkosKernels::Experimental::KokkosKernelsHandle<const OFFSET_TYPE, const ORDINAL_TYPE, const SCALAR_TYPE, \
                                                       EXEC_SPACE_TYPE, MEM_SPACE_TYPE, MEM_SPACE_TYPE>,         \
      KokkosSparse::SparseMatrixFormat::BSR,                                                                     \
      Kokkos::View<const OFFSET_TYPE *, LAYOUT_TYPE, Kokkos::Device<EXEC_SPACE_TYPE, MEM_SPACE_TYPE>,            \
                   Kokkos::MemoryTraits<Kokkos::Unmanaged> >,                                                    \
      Kokkos::View<const ORDINAL_TYPE *, LAYOUT_TYPE, Kokkos::Device<EXEC_SPACE_TYPE, MEM_SPACE_TYPE>,           \
                   Kokkos::MemoryTraits<Kokkos::Unmanaged> >,                                                    \
      Kokkos::View<const SCALAR_TYPE *, LAYOUT_TYPE, Kokkos::Device<EXEC_SPACE_TYPE, MEM_SPACE_TYPE>,            \
                   Kokkos::MemoryTraits<Kokkos::Unmanaged> >,                                                    \
      false, true>;                                                                                              \
  extern template struct GAUSS_SEIDEL_NUMERIC<                                                                   \
      EXEC_SPACE_TYPE,                                                                                           \
      KokkosKernels::Experimental::KokkosKernelsHandle<const OFFSET_TYPE, const ORDINAL_TYPE, const SCALAR_TYPE, \
                                                       EXEC_SPACE_TYPE, MEM_SPACE_TYPE, MEM_SPACE_TYPE>,         \
      KokkosSparse::SparseMatrixFormat::CRS,                                                                     \
      Kokkos::View<const OFFSET_TYPE *, LAYOUT_TYPE, Kokkos::Device<EXEC_SPACE_TYPE, MEM_SPACE_TYPE>,            \
                   Kokkos::MemoryTraits<Kokkos::Unmanaged> >,                                                    \
      Kokkos::View<const ORDINAL_TYPE *, LAYOUT_TYPE, Kokkos::Device<EXEC_SPACE_TYPE, MEM_SPACE_TYPE>,           \
                   Kokkos::MemoryTraits<Kokkos::Unmanaged> >,                                                    \
      Kokkos::View<const SCALAR_TYPE *, LAYOUT_TYPE, Kokkos::Device<EXEC_SPACE_TYPE, MEM_SPACE_TYPE>,            \
                   Kokkos::MemoryTraits<Kokkos::Unmanaged> >,                                                    \
      false, true>;

<<<<<<< HEAD
=======
#include <generated_specializations_hpp/KokkosSparse_gauss_seidel_numeric_eti_spec_decl.hpp>

>>>>>>> 5b116ec9
#define KOKKOSSPARSE_GAUSS_SEIDEL_NUMERIC_ETI_SPEC_INST(SCALAR_TYPE, ORDINAL_TYPE, OFFSET_TYPE, LAYOUT_TYPE,     \
                                                        EXEC_SPACE_TYPE, MEM_SPACE_TYPE)                         \
  template struct GAUSS_SEIDEL_NUMERIC<                                                                          \
      EXEC_SPACE_TYPE,                                                                                           \
      KokkosKernels::Experimental::KokkosKernelsHandle<const OFFSET_TYPE, const ORDINAL_TYPE, const SCALAR_TYPE, \
                                                       EXEC_SPACE_TYPE, MEM_SPACE_TYPE, MEM_SPACE_TYPE>,         \
      KokkosSparse::SparseMatrixFormat::BSR,                                                                     \
      Kokkos::View<const OFFSET_TYPE *, LAYOUT_TYPE, Kokkos::Device<EXEC_SPACE_TYPE, MEM_SPACE_TYPE>,            \
                   Kokkos::MemoryTraits<Kokkos::Unmanaged> >,                                                    \
      Kokkos::View<const ORDINAL_TYPE *, LAYOUT_TYPE, Kokkos::Device<EXEC_SPACE_TYPE, MEM_SPACE_TYPE>,           \
                   Kokkos::MemoryTraits<Kokkos::Unmanaged> >,                                                    \
      Kokkos::View<const SCALAR_TYPE *, LAYOUT_TYPE, Kokkos::Device<EXEC_SPACE_TYPE, MEM_SPACE_TYPE>,            \
                   Kokkos::MemoryTraits<Kokkos::Unmanaged> >,                                                    \
      false, true>;                                                                                              \
  template struct GAUSS_SEIDEL_NUMERIC<                                                                          \
      EXEC_SPACE_TYPE,                                                                                           \
      KokkosKernels::Experimental::KokkosKernelsHandle<const OFFSET_TYPE, const ORDINAL_TYPE, const SCALAR_TYPE, \
                                                       EXEC_SPACE_TYPE, MEM_SPACE_TYPE, MEM_SPACE_TYPE>,         \
      KokkosSparse::SparseMatrixFormat::CRS,                                                                     \
      Kokkos::View<const OFFSET_TYPE *, LAYOUT_TYPE, Kokkos::Device<EXEC_SPACE_TYPE, MEM_SPACE_TYPE>,            \
                   Kokkos::MemoryTraits<Kokkos::Unmanaged> >,                                                    \
      Kokkos::View<const ORDINAL_TYPE *, LAYOUT_TYPE, Kokkos::Device<EXEC_SPACE_TYPE, MEM_SPACE_TYPE>,           \
                   Kokkos::MemoryTraits<Kokkos::Unmanaged> >,                                                    \
      Kokkos::View<const SCALAR_TYPE *, LAYOUT_TYPE, Kokkos::Device<EXEC_SPACE_TYPE, MEM_SPACE_TYPE>,            \
                   Kokkos::MemoryTraits<Kokkos::Unmanaged> >,                                                    \
      false, true>;

#define KOKKOSSPARSE_GAUSS_SEIDEL_APPLY_ETI_SPEC_DECL(SCALAR_TYPE, ORDINAL_TYPE, OFFSET_TYPE, LAYOUT_TYPE,       \
                                                      EXEC_SPACE_TYPE, MEM_SPACE_TYPE)                           \
  extern template struct GAUSS_SEIDEL_APPLY<                                                                     \
      EXEC_SPACE_TYPE,                                                                                           \
      KokkosKernels::Experimental::KokkosKernelsHandle<const OFFSET_TYPE, const ORDINAL_TYPE, const SCALAR_TYPE, \
                                                       EXEC_SPACE_TYPE, MEM_SPACE_TYPE, MEM_SPACE_TYPE>,         \
      KokkosSparse::SparseMatrixFormat::BSR,                                                                     \
      Kokkos::View<const OFFSET_TYPE *, LAYOUT_TYPE, Kokkos::Device<EXEC_SPACE_TYPE, MEM_SPACE_TYPE>,            \
                   Kokkos::MemoryTraits<Kokkos::Unmanaged> >,                                                    \
      Kokkos::View<const ORDINAL_TYPE *, LAYOUT_TYPE, Kokkos::Device<EXEC_SPACE_TYPE, MEM_SPACE_TYPE>,           \
                   Kokkos::MemoryTraits<Kokkos::Unmanaged> >,                                                    \
      Kokkos::View<const SCALAR_TYPE *, LAYOUT_TYPE, Kokkos::Device<EXEC_SPACE_TYPE, MEM_SPACE_TYPE>,            \
                   Kokkos::MemoryTraits<Kokkos::Unmanaged> >,                                                    \
      Kokkos::View<SCALAR_TYPE **, LAYOUT_TYPE, Kokkos::Device<EXEC_SPACE_TYPE, MEM_SPACE_TYPE>,                 \
                   Kokkos::MemoryTraits<Kokkos::Unmanaged> >,                                                    \
      Kokkos::View<const SCALAR_TYPE **, LAYOUT_TYPE, Kokkos::Device<EXEC_SPACE_TYPE, MEM_SPACE_TYPE>,           \
                   Kokkos::MemoryTraits<Kokkos::Unmanaged> >,                                                    \
      false, true>;                                                                                              \
  extern template struct GAUSS_SEIDEL_APPLY<                                                                     \
      EXEC_SPACE_TYPE,                                                                                           \
      KokkosKernels::Experimental::KokkosKernelsHandle<const OFFSET_TYPE, const ORDINAL_TYPE, const SCALAR_TYPE, \
                                                       EXEC_SPACE_TYPE, MEM_SPACE_TYPE, MEM_SPACE_TYPE>,         \
      KokkosSparse::SparseMatrixFormat::CRS,                                                                     \
      Kokkos::View<const OFFSET_TYPE *, LAYOUT_TYPE, Kokkos::Device<EXEC_SPACE_TYPE, MEM_SPACE_TYPE>,            \
                   Kokkos::MemoryTraits<Kokkos::Unmanaged> >,                                                    \
      Kokkos::View<const ORDINAL_TYPE *, LAYOUT_TYPE, Kokkos::Device<EXEC_SPACE_TYPE, MEM_SPACE_TYPE>,           \
                   Kokkos::MemoryTraits<Kokkos::Unmanaged> >,                                                    \
      Kokkos::View<const SCALAR_TYPE *, LAYOUT_TYPE, Kokkos::Device<EXEC_SPACE_TYPE, MEM_SPACE_TYPE>,            \
                   Kokkos::MemoryTraits<Kokkos::Unmanaged> >,                                                    \
      Kokkos::View<SCALAR_TYPE **, LAYOUT_TYPE, Kokkos::Device<EXEC_SPACE_TYPE, MEM_SPACE_TYPE>,                 \
                   Kokkos::MemoryTraits<Kokkos::Unmanaged> >,                                                    \
      Kokkos::View<const SCALAR_TYPE **, LAYOUT_TYPE, Kokkos::Device<EXEC_SPACE_TYPE, MEM_SPACE_TYPE>,           \
                   Kokkos::MemoryTraits<Kokkos::Unmanaged> >,                                                    \
      false, true>;

<<<<<<< HEAD
=======
#include <generated_specializations_hpp/KokkosSparse_gauss_seidel_apply_eti_spec_decl.hpp>

>>>>>>> 5b116ec9
#define KOKKOSSPARSE_GAUSS_SEIDEL_APPLY_ETI_SPEC_INST(SCALAR_TYPE, ORDINAL_TYPE, OFFSET_TYPE, LAYOUT_TYPE,       \
                                                      EXEC_SPACE_TYPE, MEM_SPACE_TYPE)                           \
  template struct GAUSS_SEIDEL_APPLY<                                                                            \
      EXEC_SPACE_TYPE,                                                                                           \
      KokkosKernels::Experimental::KokkosKernelsHandle<const OFFSET_TYPE, const ORDINAL_TYPE, const SCALAR_TYPE, \
                                                       EXEC_SPACE_TYPE, MEM_SPACE_TYPE, MEM_SPACE_TYPE>,         \
      KokkosSparse::SparseMatrixFormat::BSR,                                                                     \
      Kokkos::View<const OFFSET_TYPE *, LAYOUT_TYPE, Kokkos::Device<EXEC_SPACE_TYPE, MEM_SPACE_TYPE>,            \
                   Kokkos::MemoryTraits<Kokkos::Unmanaged> >,                                                    \
      Kokkos::View<const ORDINAL_TYPE *, LAYOUT_TYPE, Kokkos::Device<EXEC_SPACE_TYPE, MEM_SPACE_TYPE>,           \
                   Kokkos::MemoryTraits<Kokkos::Unmanaged> >,                                                    \
      Kokkos::View<const SCALAR_TYPE *, LAYOUT_TYPE, Kokkos::Device<EXEC_SPACE_TYPE, MEM_SPACE_TYPE>,            \
                   Kokkos::MemoryTraits<Kokkos::Unmanaged> >,                                                    \
      Kokkos::View<SCALAR_TYPE **, LAYOUT_TYPE, Kokkos::Device<EXEC_SPACE_TYPE, MEM_SPACE_TYPE>,                 \
                   Kokkos::MemoryTraits<Kokkos::Unmanaged> >,                                                    \
      Kokkos::View<const SCALAR_TYPE **, LAYOUT_TYPE, Kokkos::Device<EXEC_SPACE_TYPE, MEM_SPACE_TYPE>,           \
                   Kokkos::MemoryTraits<Kokkos::Unmanaged> >,                                                    \
      false, true>;                                                                                              \
  template struct GAUSS_SEIDEL_APPLY<                                                                            \
      EXEC_SPACE_TYPE,                                                                                           \
      KokkosKernels::Experimental::KokkosKernelsHandle<const OFFSET_TYPE, const ORDINAL_TYPE, const SCALAR_TYPE, \
                                                       EXEC_SPACE_TYPE, MEM_SPACE_TYPE, MEM_SPACE_TYPE>,         \
      KokkosSparse::SparseMatrixFormat::CRS,                                                                     \
      Kokkos::View<const OFFSET_TYPE *, LAYOUT_TYPE, Kokkos::Device<EXEC_SPACE_TYPE, MEM_SPACE_TYPE>,            \
                   Kokkos::MemoryTraits<Kokkos::Unmanaged> >,                                                    \
      Kokkos::View<const ORDINAL_TYPE *, LAYOUT_TYPE, Kokkos::Device<EXEC_SPACE_TYPE, MEM_SPACE_TYPE>,           \
                   Kokkos::MemoryTraits<Kokkos::Unmanaged> >,                                                    \
      Kokkos::View<const SCALAR_TYPE *, LAYOUT_TYPE, Kokkos::Device<EXEC_SPACE_TYPE, MEM_SPACE_TYPE>,            \
                   Kokkos::MemoryTraits<Kokkos::Unmanaged> >,                                                    \
      Kokkos::View<SCALAR_TYPE **, LAYOUT_TYPE, Kokkos::Device<EXEC_SPACE_TYPE, MEM_SPACE_TYPE>,                 \
                   Kokkos::MemoryTraits<Kokkos::Unmanaged> >,                                                    \
      Kokkos::View<const SCALAR_TYPE **, LAYOUT_TYPE, Kokkos::Device<EXEC_SPACE_TYPE, MEM_SPACE_TYPE>,           \
                   Kokkos::MemoryTraits<Kokkos::Unmanaged> >,                                                    \
      false, true>;

#include <KokkosSparse_gauss_seidel_tpl_spec_decl.hpp>

#endif  // KOKKOS_BLAS1_MV_IMPL_DOT_HPP_<|MERGE_RESOLUTION|>--- conflicted
+++ resolved
@@ -282,11 +282,8 @@
                    Kokkos::MemoryTraits<Kokkos::Unmanaged> >,                                                    \
       false, true>;
 
-<<<<<<< HEAD
-=======
 #include <generated_specializations_hpp/KokkosSparse_gauss_seidel_symbolic_eti_spec_decl.hpp>
 
->>>>>>> 5b116ec9
 #define KOKKOSSPARSE_GAUSS_SEIDEL_SYMBOLIC_ETI_SPEC_INST(SCALAR_TYPE, ORDINAL_TYPE, OFFSET_TYPE, LAYOUT_TYPE,    \
                                                          EXEC_SPACE_TYPE, MEM_SPACE_TYPE)                        \
   template struct GAUSS_SEIDEL_SYMBOLIC<                                                                         \
@@ -326,11 +323,8 @@
                    Kokkos::MemoryTraits<Kokkos::Unmanaged> >,                                                    \
       false, true>;
 
-<<<<<<< HEAD
-=======
 #include <generated_specializations_hpp/KokkosSparse_gauss_seidel_numeric_eti_spec_decl.hpp>
 
->>>>>>> 5b116ec9
 #define KOKKOSSPARSE_GAUSS_SEIDEL_NUMERIC_ETI_SPEC_INST(SCALAR_TYPE, ORDINAL_TYPE, OFFSET_TYPE, LAYOUT_TYPE,     \
                                                         EXEC_SPACE_TYPE, MEM_SPACE_TYPE)                         \
   template struct GAUSS_SEIDEL_NUMERIC<                                                                          \
@@ -393,11 +387,8 @@
                    Kokkos::MemoryTraits<Kokkos::Unmanaged> >,                                                    \
       false, true>;
 
-<<<<<<< HEAD
-=======
 #include <generated_specializations_hpp/KokkosSparse_gauss_seidel_apply_eti_spec_decl.hpp>
 
->>>>>>> 5b116ec9
 #define KOKKOSSPARSE_GAUSS_SEIDEL_APPLY_ETI_SPEC_INST(SCALAR_TYPE, ORDINAL_TYPE, OFFSET_TYPE, LAYOUT_TYPE,       \
                                                       EXEC_SPACE_TYPE, MEM_SPACE_TYPE)                           \
   template struct GAUSS_SEIDEL_APPLY<                                                                            \
