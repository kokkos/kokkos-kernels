--- conflicted
+++ resolved
@@ -137,10 +137,6 @@
 
 #ifdef TRISOLVE_SYMB_TIMERS
   std::cout << "  Symbolic Chain Phase Total Time: " << timer_sym_chain_total.seconds() << std::endl;
-<<<<<<< HEAD
-  ;
-=======
->>>>>>> 156f70d4
 #endif
 }  // end symbolic_chain_phase
 
@@ -566,10 +562,6 @@
 
 #ifdef TRISOLVE_SYMB_TIMERS
   std::cout << "  Symbolic (lower tri) Total Time: " << timer_sym_lowertri_total.seconds() << std::endl;
-<<<<<<< HEAD
-  ;
-=======
->>>>>>> 156f70d4
 #endif
 }  // end lower_tri_symbolic
 
@@ -1014,10 +1006,6 @@
 
 #ifdef TRISOLVE_SYMB_TIMERS
   std::cout << "  Symbolic (upper tri) Total Time: " << timer_sym_uppertri_total.seconds() << std::endl;
-<<<<<<< HEAD
-  ;
-=======
->>>>>>> 156f70d4
 #endif
 }  // end upper_tri_symbolic
 
