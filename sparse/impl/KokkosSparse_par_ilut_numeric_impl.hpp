//@HEADER
// ************************************************************************
//
//                        Kokkos v. 4.0
//       Copyright (2022) National Technology & Engineering
//               Solutions of Sandia, LLC (NTESS).
//
// Under the terms of Contract DE-NA0003525 with NTESS,
// the U.S. Government retains certain rights in this software.
//
// Part of Kokkos, under the Apache License v2.0 with LLVM Exceptions.
// See https://kokkos.org/LICENSE for license information.
// SPDX-License-Identifier: Apache-2.0 WITH LLVM-exception
//
//@HEADER

#ifndef KOKKOSSPARSE_IMPL_PAR_ILUT_NUMERIC_HPP_
#define KOKKOSSPARSE_IMPL_PAR_ILUT_NUMERIC_HPP_

/// \file KokkosSparse_par_ilut_numeric_impl.hpp
/// \brief Implementation(s) of the numeric phase of sparse parallel ILUT.

#include <KokkosKernels_config.h>
#include <Kokkos_ArithTraits.hpp>
#include <KokkosSparse_par_ilut_handle.hpp>
#include <KokkosSparse_spgemm.hpp>
#include <KokkosSparse_spadd.hpp>
#include <KokkosSparse_Utils.hpp>
#include <KokkosSparse_SortCrs.hpp>
#include <KokkosKernels_Utils.hpp>

#include <limits>

namespace KokkosSparse {
namespace Impl {
namespace Experimental {

template <class IlutHandle>
struct IlutWrap {
  //
  // Useful types
  //
  using execution_space         = typename IlutHandle::execution_space;
  using index_t                 = typename IlutHandle::nnz_lno_t;
  using size_type               = typename IlutHandle::size_type;
  using scalar_t                = typename IlutHandle::nnz_scalar_t;
  using HandleDeviceEntriesType = typename IlutHandle::nnz_lno_view_t;
  using HandleDeviceRowMapType  = typename IlutHandle::nnz_row_view_t;
  using HandleDeviceValueType   = typename IlutHandle::nnz_value_view_t;
  using karith                  = typename Kokkos::ArithTraits<scalar_t>;
  using policy_type             = typename IlutHandle::TeamPolicy;
  using member_type             = typename policy_type::member_type;
  using range_policy            = typename IlutHandle::RangePolicy;

  /**
   * prefix_sum: Take a row_map of counts and transform it to sums, and
   * return the total sum.
   */
  template <class RowMapType>
  static size_type prefix_sum(RowMapType& row_map) {
    size_type result = 0;
    KokkosKernels::Impl::kk_exclusive_parallel_prefix_sum<typename IlutHandle::HandleExecSpace>(row_map.extent(0),
                                                                                                row_map, result);
    return result;
  }

  /**
   * Just a convenience wrapper around spgemm
   */
  template <class KHandle, class LRowMapType, class LEntriesType, class LValuesType, class URowMapType,
            class UEntriesType, class UValuesType, class LURowMapType, class LUEntriesType, class LUValuesType>
  static void multiply_matrices(KHandle& kh, IlutHandle& ih, const LRowMapType& L_row_map,
                                const LEntriesType& L_entries, const LValuesType& L_values,
                                const URowMapType& U_row_map, const UEntriesType& U_entries,
                                const UValuesType& U_values, LURowMapType& LU_row_map, LUEntriesType& LU_entries,
                                LUValuesType& LU_values) {
    std::string myalg("SPGEMM_KK_MEMORY");
    KokkosSparse::SPGEMMAlgorithm spgemm_algorithm = KokkosSparse::StringToSPGEMMAlgorithm(myalg);
    kh.create_spgemm_handle(spgemm_algorithm);

    const size_type nrows = ih.get_nrows();

    KokkosSparse::Experimental::spgemm_symbolic(&kh, nrows, nrows, nrows, L_row_map, L_entries, false, U_row_map,
                                                U_entries, false, LU_row_map);

    const size_type lu_nnz_size = kh.get_spgemm_handle()->get_c_nnz();
    Kokkos::resize(LU_entries, lu_nnz_size);
    Kokkos::resize(LU_values, lu_nnz_size);

    KokkosSparse::Experimental::spgemm_numeric(&kh, nrows, nrows, nrows, L_row_map, L_entries, L_values, false,
                                               U_row_map, U_entries, U_values, false, LU_row_map, LU_entries,
                                               LU_values);

    // Need to sort LU CRS if on CUDA!
    sort_crs_matrix<execution_space>(LU_row_map, LU_entries, LU_values);

    kh.destroy_spgemm_handle();
  }

  /**
   * Just a convenience wrapper around transpose_matrix
   */
  template <class RowMapType, class EntriesType, class ValuesType, class TRowMapType, class TEntriesType,
            class TValuesType>
  static void transpose_wrap(IlutHandle& ih, const RowMapType& row_map, const EntriesType& entries,
                             const ValuesType& values, TRowMapType& t_row_map, TEntriesType& t_entries,
                             TValuesType& t_values) {
    const size_type nrows = ih.get_nrows();

    // Need to reset t_row_map
    Kokkos::deep_copy(t_row_map, 0);

    Kokkos::resize(t_entries, entries.extent(0));
    Kokkos::resize(t_values, values.extent(0));

    KokkosSparse::Impl::transpose_matrix<HandleDeviceRowMapType, HandleDeviceEntriesType, HandleDeviceValueType,
                                         HandleDeviceRowMapType, HandleDeviceEntriesType, HandleDeviceValueType,
                                         HandleDeviceRowMapType, execution_space>(
        nrows, nrows, row_map, entries, values, t_row_map, t_entries, t_values);

    // Need to ensure output is sorted
    sort_crs_matrix<execution_space>(t_row_map, t_entries, t_values);
  }

  /**
   * Adds new entries from the sparsity pattern of A - L * U
   * to L and U, where new values are chosen based on the residual
   * value divided by the corresponding diagonal entry.
   */
  template <class ARowMapType, class AEntriesType, class AValuesType, class LRowMapType, class LEntriesType,
            class LValuesType, class URowMapType, class UEntriesType, class UValuesType, class LURowMapType,
            class LUEntriesType, class LUValuesType, class LNewRowMapType, class LNewEntriesType, class LNewValuesType,
            class UNewRowMapType, class UNewEntriesType, class UNewValuesType>
  static void add_candidates(IlutHandle& ih, const ARowMapType& A_row_map, const AEntriesType& A_entries,
                             const AValuesType& A_values, const LRowMapType& L_row_map, const LEntriesType& L_entries,
                             const LValuesType& L_values, const URowMapType& U_row_map, const UEntriesType& U_entries,
                             const UValuesType& U_values, const LURowMapType& LU_row_map,
                             const LUEntriesType& LU_entries, const LUValuesType& LU_values,
                             LNewRowMapType& L_new_row_map, LNewEntriesType& L_new_entries,
                             LNewValuesType& L_new_values, UNewRowMapType& U_new_row_map,
                             UNewEntriesType& U_new_entries, UNewValuesType& U_new_values) {
    const size_type nrows = ih.get_nrows();

    const policy_type policy = ih.get_default_team_policy();

    // Sizing run for add_candidates. Count nnz's and remove dupes
    Kokkos::parallel_for(
        "add_candidates sizing", policy, KOKKOS_LAMBDA(const member_type& team) {
          const auto row_idx = team.league_rank();

          const auto a_row_nnz_begin = A_row_map(row_idx);
          const auto a_row_nnz_end   = A_row_map(row_idx + 1);

          const auto lu_row_nnz_begin = LU_row_map(row_idx);
          const auto lu_row_nnz_end   = LU_row_map(row_idx + 1);

          // Really wish kokkos could do a multi-reduce here
          size_type a_l_nnz = 0, a_u_nnz = 0, lu_l_nnz = 0, lu_u_nnz = 0, dup_l_nnz = 0, dup_u_nnz = 0;
          Kokkos::parallel_reduce(
              Kokkos::TeamThreadRange(team, a_row_nnz_begin, a_row_nnz_end),
              [&](const size_type nnz, size_type& nnzL_inner) {
                const auto col_idx = A_entries(nnz);
                nnzL_inner += col_idx <= row_idx;
              },
              a_l_nnz);

          Kokkos::parallel_reduce(
              Kokkos::TeamThreadRange(team, a_row_nnz_begin, a_row_nnz_end),
              [&](const size_type nnz, size_type& nnzU_inner) {
                const auto col_idx = A_entries(nnz);
                nnzU_inner += col_idx >= row_idx;
              },
              a_u_nnz);

          Kokkos::parallel_reduce(
              Kokkos::TeamThreadRange(team, lu_row_nnz_begin, lu_row_nnz_end),
              [&](const size_type nnz, size_type& nnzL_inner) {
                const auto col_idx = LU_entries(nnz);
                nnzL_inner += col_idx <= row_idx;
              },
              lu_l_nnz);

          Kokkos::parallel_reduce(
              Kokkos::TeamThreadRange(team, lu_row_nnz_begin, lu_row_nnz_end),
              [&](const size_type nnz, size_type& nnzU_inner) {
                const auto col_idx = LU_entries(nnz);
                nnzU_inner += col_idx >= row_idx;
              },
              lu_u_nnz);

          Kokkos::parallel_reduce(
              Kokkos::TeamThreadRange(team, a_row_nnz_begin, a_row_nnz_end),
              [&](const size_type nnz, size_type& dupL_inner) {
                const auto a_col_idx = A_entries(nnz);
                if (a_col_idx <= row_idx) {
                  for (size_type lu_i = lu_row_nnz_begin; lu_i < lu_row_nnz_end; ++lu_i) {
                    const auto lu_col_idx = LU_entries(lu_i);
                    if (a_col_idx == lu_col_idx) {
                      ++dupL_inner;
                      break;
                    } else if (lu_col_idx > a_col_idx) {
                      break;
                    }
                  }
                }
              },
              dup_l_nnz);

          Kokkos::parallel_reduce(
              Kokkos::TeamThreadRange(team, a_row_nnz_begin, a_row_nnz_end),
              [&](const size_type nnz, size_type& dupU_inner) {
                const auto a_col_idx = A_entries(nnz);
                if (a_col_idx >= row_idx) {
                  for (size_type lu_i = lu_row_nnz_begin; lu_i < lu_row_nnz_end; ++lu_i) {
                    const auto lu_col_idx = LU_entries(lu_i);
                    if (a_col_idx == lu_col_idx) {
                      ++dupU_inner;
                      break;
                    } else if (lu_col_idx > a_col_idx) {
                      break;
                    }
                  }
                }
              },
              dup_u_nnz);

          team.team_barrier();

          Kokkos::single(Kokkos::PerTeam(team), [&]() {
            const auto l_nnz = (a_l_nnz + lu_l_nnz - dup_l_nnz);
            const auto u_nnz = (a_u_nnz + lu_u_nnz - dup_u_nnz);

            L_new_row_map(row_idx) = l_nnz;
            U_new_row_map(row_idx) = u_nnz;
          });
        });

    // prefix sum
    const size_type l_new_nnz_tot = prefix_sum(L_new_row_map);
    const size_type u_new_nnz_tot = prefix_sum(U_new_row_map);

    Kokkos::resize(L_new_entries, l_new_nnz_tot);
    Kokkos::resize(U_new_entries, u_new_nnz_tot);
    Kokkos::resize(L_new_values, l_new_nnz_tot);
    Kokkos::resize(U_new_values, u_new_nnz_tot);

    constexpr auto sentinel = std::numeric_limits<size_type>::max();

    // Now compute the actual candidate values
    Kokkos::parallel_for(
        "add_candidates", range_policy(0, nrows),  // No team level parallelism in this alg
        KOKKOS_LAMBDA(const size_type row_idx) {
          auto a_row_nnz_begin     = A_row_map(row_idx);
          const auto a_row_nnz_end = A_row_map(row_idx + 1);
          const auto a_tot         = a_row_nnz_end - a_row_nnz_begin;

          auto lu_row_nnz_begin     = LU_row_map(row_idx);
          const auto lu_row_nnz_end = LU_row_map(row_idx + 1);
          const auto lu_tot         = lu_row_nnz_end - lu_row_nnz_begin;

          const auto tot = a_tot + lu_tot;

          size_type l_new_nnz   = L_new_row_map(row_idx);
          size_type u_new_nnz   = U_new_row_map(row_idx);
          size_type l_old_begin = L_row_map(row_idx);
          size_type l_old_end   = L_row_map(row_idx + 1) - 1;  // skip diagonal
          size_type u_old_begin = U_row_map(row_idx);
          size_type u_old_end   = U_row_map(row_idx + 1);
          bool finished_l       = l_old_begin == l_old_end;
          bool skip             = false;
          for (size_type i = 0; i < tot; ++i) {
            if (skip) {
              skip = false;
              continue;
            }

            const auto a_col  = a_row_nnz_begin < a_row_nnz_end ? A_entries(a_row_nnz_begin) : sentinel;
            auto a_val        = a_row_nnz_begin < a_row_nnz_end ? A_values(a_row_nnz_begin) : 0.;
            const auto lu_col = lu_row_nnz_begin < lu_row_nnz_end ? LU_entries(lu_row_nnz_begin) : sentinel;
            auto lu_val       = lu_row_nnz_begin < lu_row_nnz_end ? LU_values(lu_row_nnz_begin) : 0.;

            const size_type col_idx = Kokkos::fmin(a_col, lu_col);

            const bool a_active  = col_idx == a_col;
            const bool lu_active = col_idx == lu_col;

            a_val  = a_active ? a_val : 0.;
            lu_val = lu_active ? lu_val : 0.;

            skip = a_active && lu_active;

            a_row_nnz_begin += a_active;
            lu_row_nnz_begin += lu_active;

            const auto r_val = a_val - lu_val;
            // load matching entry of L + U
            const auto lpu_col =
                finished_l ? (u_old_begin < u_old_end ? U_entries(u_old_begin) : sentinel) : L_entries(l_old_begin);
            const auto lpu_val =
                finished_l ? (u_old_begin < u_old_end ? U_values(u_old_begin) : 0.) : L_values(l_old_begin);
            // load diagonal entry of U for lower diagonal entries
            const auto diag = col_idx < row_idx ? U_values(U_row_map(col_idx)) : 1.;
            // if there is already an entry present, use that instead.
            const auto out_val = lpu_col == col_idx ? lpu_val : r_val / diag;
            // store output entries
            if (row_idx >= col_idx) {
              KK_KERNEL_ASSERT_MSG(l_new_nnz < L_new_row_map(row_idx + 1),
                                   "add_candidates: Overflowed L_new, is your A matrix sorted?");
              L_new_entries(l_new_nnz) = col_idx;
              L_new_values(l_new_nnz)  = row_idx == col_idx ? 1. : out_val;
              ++l_new_nnz;
            }
            if (row_idx <= col_idx) {
              KK_KERNEL_ASSERT_MSG(u_new_nnz < U_new_row_map(row_idx + 1),
                                   "add_candidates: Overflowed U_new, is your A matrix sorted?");
              U_new_entries(u_new_nnz) = col_idx;
              U_new_values(u_new_nnz)  = out_val;
              ++u_new_nnz;
            }
            // advance entry of L + U if we used it
            if (finished_l) {
              u_old_begin += (lpu_col == col_idx);
            } else {
              l_old_begin += (lpu_col == col_idx);
              finished_l = (l_old_begin == l_old_end);
            }
          }
        });
  }

  /**
   * A device-safe lower_bound impl
   */
  template <class ForwardIterator, class T>
  KOKKOS_FUNCTION static ForwardIterator kok_lower_bound(ForwardIterator first, ForwardIterator last, const T& val) {
    ForwardIterator it;
    size_t count, step;
    count = last - first;
    while (count > 0) {
      it   = first;
      step = count / 2;
      it += step;
      if (*it < val) {  // or: if (comp(*it,val)), for version (2)
        first = ++it;
        count -= step + 1;
      } else
        count = step;
    }
    return first;
  }

  /**
   * The compute_sum component of compute_l_u_factors
   */
  template <class ARowMapType, class AEntriesType, class AValuesType, class LRowMapType, class LEntriesType,
            class LValuesType, class UtRowMapType, class UtEntriesType, class UtValuesType>
  KOKKOS_FUNCTION static Kokkos::pair<typename AValuesType::non_const_value_type, size_type> compute_sum(
      const size_type row_idx, typename IlutHandle::nnz_lno_t col_idx, const ARowMapType& A_row_map,
      const AEntriesType& A_entries, const AValuesType& A_values, const LRowMapType& L_row_map,
      const LEntriesType& L_entries, const LValuesType& L_values, const UtRowMapType& Ut_row_map,
      const UtEntriesType& Ut_entries, const UtValuesType& Ut_values) {
    const auto a_row_nnz_begin = A_row_map(row_idx);
    const auto a_row_nnz_end   = A_row_map(row_idx + 1);
    auto a_nnz_it = kok_lower_bound(A_entries.data() + a_row_nnz_begin, A_entries.data() + a_row_nnz_end, col_idx);
    const size_type a_nnz = a_nnz_it - A_entries.data();
    const bool has_a      = a_nnz < a_row_nnz_end && A_entries(a_nnz) == col_idx;
    const auto a_val      = has_a ? A_values(a_nnz) : 0.0;
    scalar_t sum          = 0.0;
    size_type ut_nnz      = 0;

    auto l_row_nnz           = L_row_map(row_idx);
    const auto l_row_nnz_end = L_row_map(row_idx + 1);

    auto ut_row_nnz           = Ut_row_map(col_idx);
    const auto ut_row_nnz_end = Ut_row_map(col_idx + 1);

    const auto last_entry = Kokkos::fmin(row_idx, col_idx);
    while (l_row_nnz < l_row_nnz_end && ut_row_nnz < ut_row_nnz_end) {
      const auto l_col = L_entries(l_row_nnz);
      const auto u_row = Ut_entries(ut_row_nnz);
      if (l_col == u_row && l_col < last_entry) {
        const scalar_t ut_val = Ut_values(ut_row_nnz);
        sum += L_values(l_row_nnz) * ut_val;
      }
      if (static_cast<size_type>(u_row) == row_idx) {
        ut_nnz = ut_row_nnz;
      }

      l_row_nnz += l_col <= u_row ? 1 : 0;
      ut_row_nnz += u_row <= l_col ? 1 : 0;
    }

    return Kokkos::make_pair(a_val - sum, ut_nnz);
  }

  /**
   * Implements a single iteration/sweep of the fixed-point ILU algorithm.
   * The results of this function are non-deterministic due to concurrent
   * reading and writing of Ut values. async_update can be set to false to
   * make this function determistic, but that could cause par_ilut
   * to take longer (more iterations) to converge.
   */
  template <bool async_update, class ARowMapType, class AEntriesType, class AValuesType, class LRowMapType,
            class LEntriesType, class LValuesType, class URowMapType, class UEntriesType, class UValuesType,
            class UtRowMapType, class UtEntriesType, class UtValuesType>
  static void compute_l_u_factors_impl(IlutHandle& ih, const ARowMapType& A_row_map, const AEntriesType& A_entries,
                                       const AValuesType& A_values, LRowMapType& L_row_map, LEntriesType& L_entries,
                                       LValuesType& L_values, URowMapType& U_row_map, UEntriesType& U_entries,
                                       UValuesType& U_values, UtRowMapType& Ut_row_map, UtEntriesType& Ut_entries,
                                       UtValuesType& Ut_values_arg) {
    // UtValues needs to be Atomic if async updates are on. Otherwise,
    // non-atomic is fine.
    using UtValuesSafeType = std::conditional_t<
        async_update,
        Kokkos::View<typename UtValuesType::non_const_value_type*, typename UtValuesType::array_layout,
                     typename UtValuesType::device_type,
                     Kokkos::MemoryTraits<Kokkos::Unmanaged | Kokkos::RandomAccess | Kokkos::Atomic> >,
        UtValuesType>;

    UtValuesSafeType Ut_values = Ut_values_arg;

    const size_type nrows = ih.get_nrows();
    Kokkos::parallel_for(
        "compute_l_u_factors", range_policy(0, nrows), KOKKOS_LAMBDA(const size_type row_idx) {
          const auto l_row_nnz_begin = L_row_map(row_idx);
          const auto l_row_nnz_end   = L_row_map(row_idx + 1) - 1;  // skip diagonal for L

          for (auto l_nnz = l_row_nnz_begin; l_nnz < l_row_nnz_end; ++l_nnz) {
            const auto col_idx    = L_entries(l_nnz);
            const scalar_t u_diag = Ut_values(Ut_row_map(col_idx + 1) - 1);
            if (u_diag != 0.0) {
              const auto new_val = compute_sum(row_idx, col_idx, A_row_map, A_entries, A_values, L_row_map, L_entries,
                                               L_values, Ut_row_map, Ut_entries, Ut_values)
                                       .first /
                                   u_diag;
              L_values(l_nnz) = new_val;
            }
          }

          const auto u_row_nnz_begin = U_row_map(row_idx);
          const auto u_row_nnz_end   = U_row_map(row_idx + 1);

          for (auto u_nnz = u_row_nnz_begin; u_nnz < u_row_nnz_end; ++u_nnz) {
            const auto col_idx = U_entries(u_nnz);
            const auto sum     = compute_sum(row_idx, col_idx, A_row_map, A_entries, A_values, L_row_map, L_entries,
                                             L_values, Ut_row_map, Ut_entries, Ut_values);
            const auto new_val = sum.first;
            const auto ut_nnz  = sum.second;
            U_values(u_nnz)    = new_val;

            // ut_nnz is not guarateed to fail into range used exclusively
            // by this thread. Updating it here opens up potential race
            // conditions but usually causes faster convergence.
            if (async_update) {
              Ut_values(ut_nnz) = new_val;
            }
          }
        });
  }

  template <class ARowMapType, class AEntriesType, class AValuesType, class LRowMapType, class LEntriesType,
            class LValuesType, class URowMapType, class UEntriesType, class UValuesType, class UtRowMapType,
            class UtEntriesType, class UtValuesType>
  static void compute_l_u_factors(IlutHandle& ih, const ARowMapType& A_row_map, const AEntriesType& A_entries,
                                  const AValuesType& A_values, LRowMapType& L_row_map, LEntriesType& L_entries,
                                  LValuesType& L_values, URowMapType& U_row_map, UEntriesType& U_entries,
                                  UValuesType& U_values, UtRowMapType& Ut_row_map, UtEntriesType& Ut_entries,
                                  UtValuesType& Ut_values, const bool async_update) {
    if (async_update) {
      compute_l_u_factors_impl<true>(ih, A_row_map, A_entries, A_values, L_row_map, L_entries, L_values, U_row_map,
                                     U_entries, U_values, Ut_row_map, Ut_entries, Ut_values);
    } else {
      compute_l_u_factors_impl<false>(ih, A_row_map, A_entries, A_values, L_row_map, L_entries, L_values, U_row_map,
                                      U_entries, U_values, Ut_row_map, Ut_entries, Ut_values);
    }
  }

  /**
   * Select threshold based on filter rank. Do all this on host
   */
  template <class ValuesType, class ValuesCopyType>
  static typename IlutHandle::float_t threshold_select(ValuesType& values, const typename IlutHandle::nnz_lno_t rank,
                                                       ValuesCopyType& values_copy) {
    const index_t size = values.extent(0);

    Kokkos::resize(values_copy, size);
    Kokkos::deep_copy(values_copy, values);

    auto begin  = values_copy.data();
    auto target = begin + rank;
    auto end    = begin + size;
    std::nth_element(begin, target, end, [](scalar_t a, scalar_t b) { return karith::abs(a) < karith::abs(b); });

    return karith::abs(values_copy(rank));
  }

  template <class IRowMapType, class IEntriesType, class IValuesType, class ORowMapType>
  struct ThresholdFilterCountFunctor {
    using float_t = typename IlutHandle::float_t;
    ThresholdFilterCountFunctor(const float_t threshold_, const IRowMapType& I_row_map_, const IEntriesType& I_entries_,
                                const IValuesType& I_values_, const ORowMapType& O_row_map_)
        : threshold(threshold_),
          I_row_map(I_row_map_),
          I_entries(I_entries_),
          I_values(I_values_),
          O_row_map(O_row_map_) {}

    KOKKOS_INLINE_FUNCTION void operator()(const member_type& team) const {
      const auto row_idx = team.league_rank();

      const auto row_nnx_begin = I_row_map(row_idx);
      const auto row_nnx_end   = I_row_map(row_idx + 1);

      size_type count = 0;
      Kokkos::parallel_reduce(
          Kokkos::TeamThreadRange(team, row_nnx_begin, row_nnx_end),
          [&](const size_type nnz, size_type& count_inner) {
            if (karith::abs(I_values(nnz)) >= threshold || I_entries(nnz) == row_idx) {
              count_inner += 1;
            }
          },
          count);

<<<<<<< HEAD
      Kokkos::single(Kokkos::PerTeam(team),
                     [&]() { O_row_map(row_idx) = count; });
=======
      Kokkos::single(Kokkos::PerTeam(team), [&]() { O_row_map(row_idx) = count; });
>>>>>>> 8e442f59
    }

    float_t threshold;
    IRowMapType I_row_map;
    IEntriesType I_entries;
    IValuesType I_values;
    ORowMapType O_row_map;
  };

  template <class IRowMapType, class IEntriesType, class IValuesType, class ORowMapType, class OEntriesType,
            class OValuesType>
  struct ThresholdFilterAssignFunctor {
    using float_t = typename IlutHandle::float_t;
    ThresholdFilterAssignFunctor(const float_t threshold_, const IRowMapType& I_row_map_,
                                 const IEntriesType& I_entries_, const IValuesType& I_values_,
                                 const ORowMapType& O_row_map_, const OEntriesType& O_entries_,
                                 const OValuesType& O_values_)
        : threshold(threshold_),
          I_row_map(I_row_map_),
          I_entries(I_entries_),
          I_values(I_values_),
          O_row_map(O_row_map_),
          O_entries(O_entries_),
          O_values(O_values_) {}

    KOKKOS_INLINE_FUNCTION void operator()(const size_type row_idx) const {
      const auto i_row_nnx_begin = I_row_map(row_idx);
      const auto i_row_nnx_end   = I_row_map(row_idx + 1);

      auto onnz = O_row_map(row_idx);

      for (size_type innz = i_row_nnx_begin; innz < i_row_nnx_end; ++innz) {
        if (karith::abs(I_values(innz)) >= threshold || static_cast<size_type>(I_entries(innz)) == row_idx) {
          O_entries(onnz) = I_entries(innz);
          O_values(onnz)  = I_values(innz);
          ++onnz;
        }
      }
    }

    float_t threshold;
    IRowMapType I_row_map;
    IEntriesType I_entries;
    IValuesType I_values;
    ORowMapType O_row_map;
    OEntriesType O_entries;
    OValuesType O_values;
  };

  /**
   * Remove non-diagnal elements that are below the threshold.
   */
  template <class IRowMapType, class IEntriesType, class IValuesType, class ORowMapType, class OEntriesType,
            class OValuesType>
  static void threshold_filter(IlutHandle& ih, const typename IlutHandle::float_t threshold,
                               const IRowMapType& I_row_map, const IEntriesType& I_entries, const IValuesType& I_values,
                               ORowMapType& O_row_map, OEntriesType& O_entries, OValuesType& O_values) {
    const auto policy     = ih.get_default_team_policy();
    const size_type nrows = ih.get_nrows();

    Kokkos::parallel_for("threshold_filter count", policy,
                         ThresholdFilterCountFunctor<IRowMapType, IEntriesType, IValuesType, ORowMapType>(
                             threshold, I_row_map, I_entries, I_values, O_row_map));

    const auto new_nnz = prefix_sum(O_row_map);

    Kokkos::resize(O_entries, new_nnz);
    Kokkos::resize(O_values, new_nnz);

    Kokkos::parallel_for(
        "threshold_filter assign", range_policy(0, nrows),
        ThresholdFilterAssignFunctor<IRowMapType, IEntriesType, IValuesType, ORowMapType, OEntriesType, OValuesType>(
            threshold, I_row_map, I_entries, I_values, O_row_map, O_entries, O_values));
  }

  /**
   * Compute residual norm for R = A - LU
   */
  template <class KHandle, class ARowMapType, class AEntriesType, class AValuesType, class LRowMapType,
            class LEntriesType, class LValuesType, class URowMapType, class UEntriesType, class UValuesType,
            class RRowMapType, class REntriesType, class RValuesType, class LURowMapType, class LUEntriesType,
            class LUValuesType>
  static typename IlutHandle::nnz_scalar_t compute_residual_norm(
      KHandle& kh, IlutHandle& ih, const ARowMapType& A_row_map, const AEntriesType& A_entries,
      const AValuesType& A_values, const LRowMapType& L_row_map, const LEntriesType& L_entries,
      const LValuesType& L_values, const URowMapType& U_row_map, const UEntriesType& U_entries,
      const UValuesType& U_values, RRowMapType& R_row_map, REntriesType& R_entries, RValuesType& R_values,
      LURowMapType& LU_row_map, LUEntriesType& LU_entries, LUValuesType& LU_values) {
    scalar_t result;

    multiply_matrices(kh, ih, L_row_map, L_entries, L_values, U_row_map, U_entries, U_values, LU_row_map, LU_entries,
                      LU_values);

    auto addHandle                      = kh.get_spadd_handle();
    typename KHandle::const_nnz_lno_t m = A_row_map.extent(0) - 1,
                                      n = m;  // square matrix
    // TODO: let compute_residual_norm also take an execution space argument and
    // use that for exec!
    typename KHandle::HandleExecSpace exec{};
<<<<<<< HEAD
    KokkosSparse::Experimental::spadd_symbolic(exec, &kh, m, n, A_row_map,
                                               A_entries, LU_row_map,
                                               LU_entries, R_row_map);
=======
    KokkosSparse::Experimental::spadd_symbolic(exec, &kh, m, n, A_row_map, A_entries, LU_row_map, LU_entries,
                                               R_row_map);
>>>>>>> 8e442f59

    const size_type r_nnz = addHandle->get_c_nnz();
    Kokkos::resize(exec, R_entries, r_nnz);
    Kokkos::resize(exec, R_values, r_nnz);

<<<<<<< HEAD
    KokkosSparse::Experimental::spadd_numeric(
        exec, &kh, m, n, A_row_map, A_entries, A_values, 1., LU_row_map,
        LU_entries, LU_values, -1., R_row_map, R_entries, R_values);
=======
    KokkosSparse::Experimental::spadd_numeric(exec, &kh, m, n, A_row_map, A_entries, A_values, 1., LU_row_map,
                                              LU_entries, LU_values, -1., R_row_map, R_entries, R_values);
>>>>>>> 8e442f59
    // TODO: how to make this policy use exec?
    auto policy = ih.get_default_team_policy();

    Kokkos::parallel_reduce(
        "compute_residual_norm", policy,
        KOKKOS_LAMBDA(const member_type& team, scalar_t& total_sum) {
          const auto row_idx = team.league_rank();

          const auto a_row_nnz_begin = A_row_map(row_idx);
          const auto a_row_nnz_end   = A_row_map(row_idx + 1);

          const auto a_row_entries_begin = A_entries.data() + a_row_nnz_begin;
          const auto a_row_entries_end   = A_entries.data() + a_row_nnz_end;

          const auto r_row_nnz_begin = R_row_map(row_idx);
          const auto r_row_nnz_end   = R_row_map(row_idx + 1);

          scalar_t team_sum = 0.;
          Kokkos::parallel_reduce(
              Kokkos::TeamThreadRange(team, r_row_nnz_begin, r_row_nnz_end),
              [&](const size_type nnz, scalar_t& sum_inner) {
                const auto r_col_idx = R_entries(nnz);
                const index_t* lb    = kok_lower_bound(a_row_entries_begin, a_row_entries_end, r_col_idx);
                if (lb != a_row_entries_end && *lb == r_col_idx) {
                  sum_inner += R_values(nnz) * R_values(nnz);
                }
              },
              team_sum);

          Kokkos::single(Kokkos::PerTeam(team), [&]() { total_sum += team_sum; });
        },
        result);

    return karith::sqrt(result);
  }

  /**
   * Set the initial L/U values for the initial approximation
   */
  template <class ARowMapType, class AEntriesType, class AValuesType, class LRowMapType, class LEntriesType,
            class LValuesType, class URowMapType, class UEntriesType, class UValuesType>
  static void initialize_LU(IlutHandle& ih, const ARowMapType& A_row_map, const AEntriesType& A_entries,
                            const AValuesType& A_values, const LRowMapType& L_row_map, const LEntriesType& L_entries,
                            const LValuesType& L_values, const URowMapType& U_row_map, const UEntriesType& U_entries,
                            const UValuesType& U_values) {
    const size_type nrows = ih.get_nrows();

    Kokkos::parallel_for(
        "approx LU values", range_policy(0, nrows),  // No team level parallelism in this alg
        KOKKOS_LAMBDA(const index_t& row_idx) {
          const auto row_nnz_begin = A_row_map(row_idx);
          const auto row_nnz_end   = A_row_map(row_idx + 1);

          size_type current_index_l = L_row_map(row_idx);
          size_type current_index_u = U_row_map(row_idx) + 1;  // we treat the diagonal separately

          // if there is no diagonal value, set it to 1 by default
          scalar_t diag = 1.;

          for (size_type row_nnz = row_nnz_begin; row_nnz < row_nnz_end; ++row_nnz) {
            const auto val     = A_values(row_nnz);
            const auto col_idx = A_entries(row_nnz);

            if (col_idx < row_idx) {
              L_entries(current_index_l) = col_idx;
              L_values(current_index_l)  = val;
              ++current_index_l;
            } else if (col_idx == row_idx) {
              // save diagonal
              diag = val;
            } else {
              U_entries(current_index_u) = col_idx;
              U_values(current_index_u)  = val;
              ++current_index_u;
            }
          }

          // store diagonal values separately
          const auto l_diag_idx = L_row_map(row_idx + 1) - 1;
          const auto u_diag_idx = U_row_map(row_idx);
          L_entries(l_diag_idx) = row_idx;
          U_entries(u_diag_idx) = row_idx;
          L_values(l_diag_idx)  = 1.;
          U_values(u_diag_idx)  = diag;
        });
  }

  /**
   * The main par_ilut numeric function.
   */
  template <class KHandle, class ARowMapType, class AEntriesType, class AValuesType, class LRowMapType,
            class LEntriesType, class LValuesType, class URowMapType, class UEntriesType, class UValuesType>
  static void ilut_numeric(KHandle& kh, IlutHandle& thandle, const ARowMapType& A_row_map,
                           const AEntriesType& A_entries, const AValuesType& A_values, LRowMapType& L_row_map,
                           LEntriesType& L_entries, LValuesType& L_values, URowMapType& U_row_map,
                           UEntriesType& U_entries, UValuesType& U_values) {
    // Get config settings from handle
    const size_type nrows    = thandle.get_nrows();
    const auto fill_in_limit = thandle.get_fill_in_limit();
    const auto l_nnz_limit   = static_cast<index_t>(fill_in_limit * thandle.get_nnzL());
    const auto u_nnz_limit   = static_cast<index_t>(fill_in_limit * thandle.get_nnzU());

    const auto residual_norm_delta_stop = thandle.get_residual_norm_delta_stop();
    const size_type max_iter            = thandle.get_max_iter();

    const auto verbose      = thandle.get_verbose();
    const auto async_update = false;  // thandle.get_async_update();

    if (verbose) {
      std::cout << "Starting PARILUT with..." << std::endl;
      std::cout << "  num_rows:            " << nrows << std::endl;
      std::cout << "  fill_in_limit:       " << fill_in_limit << std::endl;
      std::cout << "  max_iter:            " << max_iter << std::endl;
      std::cout << "  res_norm_delta_stop: " << residual_norm_delta_stop << std::endl;
      std::cout << "  async_update:        " << async_update << std::endl;
    }

    kh.create_spadd_handle(true /*we expect inputs to be sorted*/);

    //
    // temporary workspaces and scalars
    //
    HandleDeviceRowMapType LU_row_map(Kokkos::view_alloc(Kokkos::WithoutInitializing, "LU_row_map"), nrows + 1),
        L_new_row_map(Kokkos::view_alloc(Kokkos::WithoutInitializing, "L_new_row_map"), nrows + 1),
        U_new_row_map(Kokkos::view_alloc(Kokkos::WithoutInitializing, "U_new_row_map"), nrows + 1),
        R_row_map(Kokkos::view_alloc(Kokkos::WithoutInitializing, "R_row_map"), nrows + 1),
        Ut_new_row_map("Ut_new_row_map", nrows + 1);

    HandleDeviceEntriesType LU_entries, L_new_entries, U_new_entries, Ut_new_entries, R_entries;
    HandleDeviceValueType LU_values, L_new_values, U_new_values, Ut_new_values, V_copy_d, R_values;
    auto V_copy = Kokkos::create_mirror_view(V_copy_d);

    size_type itr          = 0;
    scalar_t curr_residual = std::numeric_limits<scalar_t>::max();
    scalar_t prev_residual = std::numeric_limits<scalar_t>::max();

    // Set the initial L/U values for the initial approximation
    initialize_LU(thandle, A_row_map, A_entries, A_values, L_row_map, L_entries, L_values, U_row_map, U_entries,
                  U_values);

    //
    // main loop
    //
    bool stop = nrows == 0;  // Don't iterate at all if nrows=0
    while (!stop && itr < max_iter) {
      // LU = L*U
      if (prev_residual == std::numeric_limits<scalar_t>::max()) {
        multiply_matrices(kh, thandle, L_row_map, L_entries, L_values, U_row_map, U_entries, U_values, LU_row_map,
                          LU_entries, LU_values);
      }

      // Identify candidate locations and add them
      add_candidates(thandle, A_row_map, A_entries, A_values, L_row_map, L_entries, L_values, U_row_map, U_entries,
                     U_values, LU_row_map, LU_entries, LU_values, L_new_row_map, L_new_entries, L_new_values,
                     U_new_row_map, U_new_entries, U_new_values);

      // Get transpose of U_new, needed for compute_l_u_factors
      transpose_wrap(thandle, U_new_row_map, U_new_entries, U_new_values, Ut_new_row_map, Ut_new_entries,
                     Ut_new_values);

      // Do one sweep of the fixed-point ILU algorithm
      compute_l_u_factors(thandle, A_row_map, A_entries, A_values, L_new_row_map, L_new_entries, L_new_values,
                          U_new_row_map, U_new_entries, U_new_values, Ut_new_row_map, Ut_new_entries, Ut_new_values,
                          async_update);

      // Filter smallest elements from L_new and U_new. Store result back
      // in L and U.
      {
        const index_t l_nnz = L_new_values.extent(0);
        const index_t u_nnz = U_new_values.extent(0);

        const auto l_filter_rank = std::max(static_cast<index_t>(0), l_nnz - l_nnz_limit - 1);
        const auto u_filter_rank = std::max(static_cast<index_t>(0), u_nnz - u_nnz_limit - 1);

        const auto l_threshold = threshold_select(L_new_values, l_filter_rank, V_copy);
        const auto u_threshold = threshold_select(U_new_values, u_filter_rank, V_copy);

        threshold_filter(thandle, l_threshold, L_new_row_map, L_new_entries, L_new_values, L_row_map, L_entries,
                         L_values);

        threshold_filter(thandle, u_threshold, U_new_row_map, U_new_entries, U_new_values, U_row_map, U_entries,
                         U_values);
      }

      // Get transpose of U, needed for compute_l_u_factors. Store in Ut_new*
      // since we aren't using those temporaries anymore
      transpose_wrap(thandle, U_row_map, U_entries, U_values, Ut_new_row_map, Ut_new_entries, Ut_new_values);

      // Do one sweep of the fixed-point ILU algorithm
      compute_l_u_factors(thandle, A_row_map, A_entries, A_values, L_row_map, L_entries, L_values, U_row_map, U_entries,
                          U_values, Ut_new_row_map, Ut_new_entries, Ut_new_values, async_update);

      // Compute residual and check stop conditions
      {
        curr_residual = compute_residual_norm(kh, thandle, A_row_map, A_entries, A_values, L_row_map, L_entries,
                                              L_values, U_row_map, U_entries, U_values, R_row_map, R_entries, R_values,
                                              LU_row_map, LU_entries, LU_values);

        if (verbose) {
          std::cout << "Completed itr " << itr << ", residual is: " << curr_residual << std::endl;
        }

        const auto curr_delta = karith::abs(prev_residual - curr_residual);
        if (curr_delta <= residual_norm_delta_stop) {
          if (verbose) {
            std::cout << "  Itr-to-itr residual change has dropped below "
                         "residual_norm_delta_stop, stop"
                      << std::endl;
          }
          stop = true;
        } else {
          prev_residual = curr_residual;
        }
      }

      ++itr;
    }

    curr_residual = nrows == 0 ? scalar_t(0.) : curr_residual;
    if (verbose) {
      std::cout << "PAR_ILUT stopped in " << itr << " iterations with residual " << curr_residual << std::endl;
    }
    thandle.set_stats(itr, curr_residual);

    kh.destroy_spadd_handle();
  }  // end ilut_numeric

};  // struct IlutWrap

}  // namespace Experimental
}  // namespace Impl
}  // namespace KokkosSparse

#endif<|MERGE_RESOLUTION|>--- conflicted
+++ resolved
@@ -521,12 +521,7 @@
           },
           count);
 
-<<<<<<< HEAD
-      Kokkos::single(Kokkos::PerTeam(team),
-                     [&]() { O_row_map(row_idx) = count; });
-=======
       Kokkos::single(Kokkos::PerTeam(team), [&]() { O_row_map(row_idx) = count; });
->>>>>>> 8e442f59
     }
 
     float_t threshold;
@@ -626,27 +621,15 @@
     // TODO: let compute_residual_norm also take an execution space argument and
     // use that for exec!
     typename KHandle::HandleExecSpace exec{};
-<<<<<<< HEAD
-    KokkosSparse::Experimental::spadd_symbolic(exec, &kh, m, n, A_row_map,
-                                               A_entries, LU_row_map,
-                                               LU_entries, R_row_map);
-=======
     KokkosSparse::Experimental::spadd_symbolic(exec, &kh, m, n, A_row_map, A_entries, LU_row_map, LU_entries,
                                                R_row_map);
->>>>>>> 8e442f59
 
     const size_type r_nnz = addHandle->get_c_nnz();
     Kokkos::resize(exec, R_entries, r_nnz);
     Kokkos::resize(exec, R_values, r_nnz);
 
-<<<<<<< HEAD
-    KokkosSparse::Experimental::spadd_numeric(
-        exec, &kh, m, n, A_row_map, A_entries, A_values, 1., LU_row_map,
-        LU_entries, LU_values, -1., R_row_map, R_entries, R_values);
-=======
     KokkosSparse::Experimental::spadd_numeric(exec, &kh, m, n, A_row_map, A_entries, A_values, 1., LU_row_map,
                                               LU_entries, LU_values, -1., R_row_map, R_entries, R_values);
->>>>>>> 8e442f59
     // TODO: how to make this policy use exec?
     auto policy = ih.get_default_team_policy();
 
