//@HEADER
// ************************************************************************
//
//                        Kokkos v. 4.0
//       Copyright (2022) National Technology & Engineering
//               Solutions of Sandia, LLC (NTESS).
//
// Under the terms of Contract DE-NA0003525 with NTESS,
// the U.S. Government retains certain rights in this software.
//
// Part of Kokkos, under the Apache License v2.0 with LLVM Exceptions.
// See https://kokkos.org/LICENSE for license information.
// SPDX-License-Identifier: Apache-2.0 WITH LLVM-exception
//
//@HEADER

#include "KokkosKernels_Utils.hpp"

namespace KokkosSparse {

namespace Impl {

template <typename HandleType, typename a_row_view_t_, typename a_lno_nnz_view_t_, typename a_scalar_nnz_view_t_,
          typename b_lno_row_view_t_, typename b_lno_nnz_view_t_, typename b_scalar_nnz_view_t_>
template <typename a_row_view_t, typename a_nnz_view_t, typename a_scalar_view_t, typename b_row_view_t,
          typename b_nnz_view_t, typename b_scalar_view_t, typename c_row_view_t, typename c_nnz_view_t,
          typename c_scalar_view_t, typename mpool_type>
struct KokkosSPGEMM<HandleType, a_row_view_t_, a_lno_nnz_view_t_, a_scalar_nnz_view_t_, b_lno_row_view_t_,
                    b_lno_nnz_view_t_, b_scalar_nnz_view_t_>::NumericCMEM_CPU {
  nnz_lno_t numrows;
  nnz_lno_t numcols;

  a_row_view_t row_mapA;
  a_nnz_view_t entriesA;
  a_scalar_view_t valuesA;

  b_row_view_t row_mapB;
  b_nnz_view_t entriesB;
  b_scalar_view_t valuesB;

  c_row_view_t rowmapC;
  c_nnz_view_t entriesC;
  c_scalar_view_t valuesC;
  mpool_type memory_space;

  nnz_lno_t *pEntriesC;
  scalar_t *pVals;
  const KokkosKernels::Impl::ExecSpaceType my_exec_space;
  const nnz_lno_t team_work_size;

  NumericCMEM_CPU(nnz_lno_t m_, nnz_lno_t k_, a_row_view_t row_mapA_, a_nnz_view_t entriesA_, a_scalar_view_t valuesA_,

                  b_row_view_t row_mapB_, b_nnz_view_t entriesB_, b_scalar_view_t valuesB_,

                  c_row_view_t rowmapC_, c_nnz_view_t entriesC_, c_scalar_view_t valuesC_, mpool_type memory_space_,
                  const KokkosKernels::Impl::ExecSpaceType my_exec_space_, nnz_lno_t team_row_chunk_size)
      : numrows(m_),
        numcols(k_),
        row_mapA(row_mapA_),
        entriesA(entriesA_),
        valuesA(valuesA_),

        row_mapB(row_mapB_),
        entriesB(entriesB_),
        valuesB(valuesB_),

        rowmapC(rowmapC_),
        entriesC(entriesC_),
        valuesC(valuesC_),
        memory_space(memory_space_),
        pEntriesC(entriesC_.data()),
        pVals(valuesC.data()),
        my_exec_space(my_exec_space_),
        team_work_size(team_row_chunk_size) {}

  KOKKOS_INLINE_FUNCTION
  size_t get_thread_id(const size_t row_index) const {
    switch (my_exec_space) {
      default: return row_index;
#if defined(KOKKOS_ENABLE_SERIAL)
      case KokkosKernels::Impl::Exec_SERIAL: return 0;
#endif
#if defined(KOKKOS_ENABLE_OPENMP)
      case KokkosKernels::Impl::Exec_OMP: return Kokkos::OpenMP::impl_hardware_thread_id();
#endif
#if defined(KOKKOS_ENABLE_THREADS)
      case KokkosKernels::Impl::Exec_THREADS: return Kokkos::Threads::impl_hardware_thread_id();
#endif
#if defined(KOKKOS_ENABLE_CUDA)
      case KokkosKernels::Impl::Exec_CUDA: return row_index;
#endif
#if defined(KOKKOS_ENABLE_HIP)
      case KokkosKernels::Impl::Exec_HIP: return row_index;
#endif
    }
  }

  KOKKOS_INLINE_FUNCTION
  void operator()(const MultiCoreTag &, const team_member_t &teamMember) const {
    nnz_lno_t team_row_begin     = teamMember.league_rank() * team_work_size;
    const nnz_lno_t team_row_end = KOKKOSKERNELS_MACRO_MIN(team_row_begin + team_work_size, numrows);

    scalar_t *dense_accum = NULL;
    size_t tid            = get_thread_id(team_row_begin + teamMember.team_rank());
    while (dense_accum == NULL) {
      dense_accum = (scalar_t *)(memory_space.allocate_chunk(tid));
    }
    char *marker = (char *)(dense_accum + numcols);

    Kokkos::parallel_for(Kokkos::TeamThreadRange(teamMember, team_row_begin, team_row_end),
                         [&](const nnz_lno_t &row_index) {
                           const size_type c_row_begin = rowmapC[row_index];
                           nnz_lno_t *myentries        = pEntriesC + c_row_begin;
                           scalar_t *myvals            = pVals + c_row_begin;

                           nnz_lno_t current_col_index = 0;
                           const size_type col_begin   = row_mapA[row_index];
                           const nnz_lno_t row_size    = row_mapA[row_index + 1] - col_begin;

                           for (nnz_lno_t colind = 0; colind < row_size; ++colind) {
                             size_type a_col = colind + col_begin;
                             nnz_lno_t rowB  = entriesA[a_col];
                             scalar_t valA   = valuesA[a_col];

                             size_type rowBegin  = row_mapB(rowB);
                             nnz_lno_t left_work = row_mapB(rowB + 1) - rowBegin;
                             for (int i = 0; i < left_work; ++i) {
                               const size_type adjind = i + rowBegin;
                               nnz_lno_t b_col_ind    = entriesB[adjind];
                               scalar_t b_val         = valuesB[adjind] * valA;
                               if (marker[b_col_ind] == 0) {
                                 marker[b_col_ind]              = 1;
                                 myentries[current_col_index++] = b_col_ind;
                               }
                               dense_accum[b_col_ind] += b_val;
                             }
                           }
                           for (nnz_lno_t i = 0; i < current_col_index; ++i) {
                             nnz_lno_t ind    = myentries[i];
                             myvals[i]        = dense_accum[ind];
                             dense_accum[ind] = 0;
                             marker[ind]      = 0;
                           }
                         });
    memory_space.release_chunk(dense_accum);
  }
};

template <typename HandleType, typename a_row_view_t_, typename a_lno_nnz_view_t_, typename a_scalar_nnz_view_t_,
          typename b_lno_row_view_t_, typename b_lno_nnz_view_t_, typename b_scalar_nnz_view_t_>
template <typename a_row_view_t__, typename a_nnz_view_t__, typename a_scalar_view_t__, typename b_row_view_t__,
          typename b_nnz_view_t__, typename b_scalar_view_t__, typename c_row_view_t__, typename c_nnz_view_t__,
          typename c_scalar_view_t__, typename c_nnz_tmp_view_t>

struct KokkosSPGEMM<HandleType, a_row_view_t_, a_lno_nnz_view_t_, a_scalar_nnz_view_t_, b_lno_row_view_t_,
                    b_lno_nnz_view_t_, b_scalar_nnz_view_t_>::NumericCMEM {
  nnz_lno_t numrows;

  a_row_view_t__ row_mapA;
  a_nnz_view_t__ entriesA;
  a_scalar_view_t__ valuesA;

  b_row_view_t__ row_mapB;
  b_nnz_view_t__ entriesB;
  b_scalar_view_t__ valuesB;

  c_row_view_t__ rowmapC;
  c_nnz_view_t__ entriesC;
  c_scalar_view_t__ valuesC;

  c_nnz_tmp_view_t beginsC;
  c_nnz_tmp_view_t nextsC;

  nnz_lno_t *pbeginsC, *pnextsC, *pEntriesC;
  scalar_t *pvaluesC;

  const size_t shared_memory_size;
  const int vector_size;
  const nnz_lno_t team_work_size;

  const int unit_memory;  // begins, nexts, and keys. No need for vals yet.
  const int suggested_team_size;
  const int thread_memory;
  nnz_lno_t shmem_key_size;
  nnz_lno_t shared_memory_hash_func;
  nnz_lno_t shmem_hash_size;

  NumericCMEM(nnz_lno_t m_, a_row_view_t__ row_mapA_, a_nnz_view_t__ entriesA_, a_scalar_view_t__ valuesA_,

              b_row_view_t__ row_mapB_, b_nnz_view_t__ entriesB_, b_scalar_view_t__ valuesB_,

              c_row_view_t__ rowmapC_, c_nnz_view_t__ entriesC_, c_scalar_view_t__ valuesC_,

              c_nnz_tmp_view_t beginsC_, c_nnz_tmp_view_t nextsC_,

              const size_type sharedMemorySize_, const int suggested_vector_size, const nnz_lno_t team_row_chunk_size,
              int suggested_team_size_, bool KOKKOSKERNELS_VERBOSE_)
      : numrows(m_),
        row_mapA(row_mapA_),
        entriesA(entriesA_),
        valuesA(valuesA_),

        row_mapB(row_mapB_),
        entriesB(entriesB_),
        valuesB(valuesB_),

        rowmapC(rowmapC_),
        entriesC(entriesC_),
        valuesC(valuesC_),
        beginsC(beginsC_),
        nextsC(nextsC_),
        pbeginsC(beginsC_.data()),
        pnextsC(nextsC_.data()),
        pEntriesC(entriesC_.data()),
        pvaluesC(valuesC_.data()),
        shared_memory_size(sharedMemorySize_),

        vector_size(suggested_vector_size),
        team_work_size(team_row_chunk_size),

        unit_memory(sizeof(nnz_lno_t) * 2 + sizeof(nnz_lno_t) + sizeof(scalar_t)),
        suggested_team_size(suggested_team_size_),
        thread_memory((shared_memory_size / 8 / suggested_team_size_) * 8),
        shmem_key_size(),
        shared_memory_hash_func(),
        shmem_hash_size(1) {
    constexpr size_t scalarAlignPad =
        (alignof(scalar_t) > alignof(nnz_lno_t)) ? (alignof(scalar_t) - alignof(nnz_lno_t)) : 0;
    shmem_key_size = ((thread_memory - sizeof(nnz_lno_t) * 2 - scalarAlignPad) / unit_memory);
    if (KOKKOSKERNELS_VERBOSE_) {
      std::cout << "\t\tNumericCMEM -- thread_memory:" << thread_memory << " unit_memory:" << unit_memory
                << " initial key size:" << shmem_key_size << std::endl;
    }
    while (shmem_hash_size * 2 <= shmem_key_size) {
      shmem_hash_size = shmem_hash_size * 2;
    }
    shared_memory_hash_func = shmem_hash_size - 1;

    shmem_key_size = shmem_key_size + ((shmem_key_size - shmem_hash_size) * sizeof(nnz_lno_t)) /
                                          (sizeof(nnz_lno_t) * 2 + sizeof(scalar_t));
    shmem_key_size = (shmem_key_size >> 1) << 1;

    if (KOKKOSKERNELS_VERBOSE_) {
      std::cout << "\t\tNumericCMEM -- adjusted hashsize:" << shmem_hash_size << " shmem_key_size:" << shmem_key_size
                << std::endl;
    }
  }

  KOKKOS_INLINE_FUNCTION
  void operator()(const GPUTag &, const team_member_t &teamMember) const {
    // get the beginning and end rows of the team.
    nnz_lno_t team_row_begin     = teamMember.league_rank() * team_work_size;
    const nnz_lno_t team_row_end = KOKKOSKERNELS_MACRO_MIN(team_row_begin + team_work_size, numrows);

    char *all_shared_memory = (char *)(teamMember.team_shmem().get_shmem(shared_memory_size));

    // shift it to the thread private part
    all_shared_memory += thread_memory * teamMember.team_rank();

    // used_hash_sizes hold the size of 1st and 2nd level hashes
    volatile nnz_lno_t *used_hash_sizes = (volatile nnz_lno_t *)(all_shared_memory);
    all_shared_memory += sizeof(nnz_lno_t) * 2;

    nnz_lno_t *begins = (nnz_lno_t *)(all_shared_memory);
    all_shared_memory += sizeof(nnz_lno_t) * shmem_hash_size;

    // poins to the next elements
    nnz_lno_t *nexts = (nnz_lno_t *)(all_shared_memory);
    all_shared_memory += sizeof(nnz_lno_t) * shmem_key_size;

    // holds the keys
    nnz_lno_t *keys = (nnz_lno_t *)(all_shared_memory);
    all_shared_memory += sizeof(nnz_lno_t) * shmem_key_size;
    scalar_t *vals = KokkosKernels::Impl::alignPtrTo<scalar_t>(all_shared_memory);

    KokkosKernels::Experimental::HashmapAccumulator<nnz_lno_t, nnz_lno_t, scalar_t,
                                                    KokkosKernels::Experimental::HashOpType::bitwiseAnd>
        hm(shmem_key_size, shared_memory_hash_func, begins, nexts, keys, vals);

    // issue-508, TODO: understand and re-work below parallel_for loop.
    // Inialize hm2 with correct max_value_size and hashOpRHS
    // global_memory_hash_size is computed, per team of threads -- this is
    // hashOpRHS.

    KokkosKernels::Experimental::HashmapAccumulator<nnz_lno_t, nnz_lno_t, scalar_t,
                                                    KokkosKernels::Experimental::HashOpType::modulo>
        hm2(0, 0, NULL, NULL, NULL, NULL);
    /*
    KokkosKernels::Experimental::HashmapAccumulator<nnz_lno_t,nnz_lno_t,scalar_t>
    hm2(global_memory_hash_size, global_memory_hash_size,
        pbeginsC + c_row_begin, pnextsC + c_row_begin, pEntriesC + c_row_begin,
    pvaluesC + c_row_begin);
        */

    Kokkos::parallel_for(
        Kokkos::TeamThreadRange(teamMember, team_row_begin, team_row_end), [&](const nnz_lno_t &row_index) {
          const size_type c_row_begin             = rowmapC[row_index];
          const nnz_lno_t global_memory_hash_size = nnz_lno_t(rowmapC[row_index + 1] - c_row_begin);

          hm2.keys        = pEntriesC + c_row_begin;
          hm2.values      = pvaluesC + c_row_begin;
          hm2.hash_begins = pbeginsC + c_row_begin;
          hm2.hash_nexts  = pnextsC + c_row_begin;

          // initialize begins.
          Kokkos::parallel_for(Kokkos::ThreadVectorRange(teamMember, shmem_hash_size), [&](int i) { begins[i] = -1; });

          // initialize hash usage sizes
          Kokkos::single(Kokkos::PerThread(teamMember), [&]() {
            used_hash_sizes[0] = 0;
            used_hash_sizes[1] = 0;
          });

          const size_type col_begin = row_mapA[row_index];
          const nnz_lno_t left_work = nnz_lno_t(row_mapA[row_index + 1] - col_begin);

          for (nnz_lno_t colind = 0; colind < left_work; ++colind) {
            size_type a_col = colind + col_begin;
            nnz_lno_t rowB  = entriesA[a_col];
            scalar_t valA   = valuesA[a_col];

            size_type rowBegin   = row_mapB(rowB);
            nnz_lno_t left_work_ = row_mapB(rowB + 1) - rowBegin;

            while (left_work_) {
              nnz_lno_t work_to_handle = KOKKOSKERNELS_MACRO_MIN(vector_size, left_work_);
              nnz_lno_t b_col_ind      = -1;
              scalar_t b_val           = -1;
              Kokkos::parallel_for(Kokkos::ThreadVectorRange(teamMember, work_to_handle), [&](nnz_lno_t i) {
                const size_type adjind = i + rowBegin;
                b_col_ind              = entriesB[adjind];
                b_val                  = valuesB[adjind] * valA;
              });

              int num_unsuccess = hm.vector_atomic_insert_into_hash_mergeAdd(b_col_ind, b_val, used_hash_sizes);

              int overall_num_unsuccess = 0;

              Kokkos::parallel_reduce(
                  Kokkos::ThreadVectorRange(teamMember, vector_size),
                  [&](const int /* threadid */, int &overall_num_unsuccess_) {
                    overall_num_unsuccess_ += num_unsuccess;
                  },
                  overall_num_unsuccess);

              if (overall_num_unsuccess) {
                nnz_lno_t hash_ = -1;
                if (num_unsuccess) {
                  hash_ = b_col_ind % global_memory_hash_size;
                }

                // int insertion =
                hm2.vector_atomic_insert_into_hash_mergeAdd_with_team_level_list_length(
                    teamMember, vector_size, hash_, b_col_ind, b_val, used_hash_sizes + 1, global_memory_hash_size);
              }
              left_work_ -= work_to_handle;
              rowBegin += work_to_handle;
            }
          }

          Kokkos::single(Kokkos::PerThread(teamMember), [&]() {
            if (used_hash_sizes[0] > shmem_key_size) used_hash_sizes[0] = shmem_key_size;
          });

          size_type num_elements = used_hash_sizes[0];

          size_type written_index = used_hash_sizes[1];
          Kokkos::parallel_for(Kokkos::ThreadVectorRange(teamMember, num_elements), [&](size_type i) {
            pEntriesC[c_row_begin + written_index + i] = keys[i];
            pvaluesC[c_row_begin + written_index + i]  = vals[i];
          });
        });
  }

  size_t team_shmem_size(int /* team_size */) const { return shared_memory_size; }
};

//
// * Notes on KokkosSPGEMM_numeric_speed *
//
// Prior to this routine, KokkosSPGEMM_numeric(...) was called
//
//   KokkosSPGEMM_numeric(...) :
//     if (this->spgemm_algorithm == SPGEMM_KK || SPGEMM_KK_LP ==
//     this->spgemm_algorithm) :
//       call KokkosSPGEMM_numeric_speed(...)
//     else:
//       call  KokkosSPGEMM_numeric_hash(...)
//
//
// KokkosSPGEMM_numeric_speed:
//
// Algorithm selection as follows and matching to kernel Tag:
//
//  Policy typedefs with tags found in: KokkosSparse_spgemm_impl.hpp
//
//  if GPU:
//    "KokkosSparse::NumericCMEM::KKSPEED::GPU" : gpu_team_policy_t,  i.e.
//    GPUTag
//
//  else :
//    "KokkosSparse::NumericCMEM_CPU::DENSE::DYNAMIC" :
//    dynamic_multicore_team_policy_t,  i.e. MultiCoreTag
//    "KokkosSparse::NumericCMEM_CPU::DENSE::STATIC" :  multicore_team_policy_t,
//    i.e. MultiCoreTag
//

template <typename HandleType, typename a_row_view_t_, typename a_lno_nnz_view_t_, typename a_scalar_nnz_view_t_,
          typename b_lno_row_view_t_, typename b_lno_nnz_view_t_, typename b_scalar_nnz_view_t_>
template <typename c_row_view_t, typename c_lno_nnz_view_t, typename c_scalar_nnz_view_t>
void KokkosSPGEMM<HandleType, a_row_view_t_, a_lno_nnz_view_t_, a_scalar_nnz_view_t_, b_lno_row_view_t_,
                  b_lno_nnz_view_t_,
                  b_scalar_nnz_view_t_>::KokkosSPGEMM_numeric_speed(c_row_view_t rowmapC_, c_lno_nnz_view_t entriesC_,
                                                                    c_scalar_nnz_view_t valuesC_,
                                                                    KokkosKernels::Impl::ExecSpaceType my_exec_space_) {
  Kokkos::Profiling::pushRegion("KokkosSparse::spgemm_numeric[NATIVE/SPEED]");
  if (KOKKOSKERNELS_VERBOSE) {
    std::cout << "\tSPEED MODE" << std::endl;
  }

  nnz_lno_t brows = row_mapB.extent(0) - 1;
  size_type bnnz  = valsB.extent(0);

  // get suggested vector size, teamsize and row chunk size.
  int suggested_vector_size     = this->handle->get_suggested_vector_size(brows, bnnz);
  int suggested_team_size       = this->handle->get_suggested_team_size(suggested_vector_size);
  nnz_lno_t team_row_chunk_size = this->handle->get_team_work_size(suggested_team_size, concurrency, a_row_cnt);

  Kokkos::Timer numeric_speed_timer_with_free;

<<<<<<< HEAD
  if (KokkosKernels::Impl::kk_is_gpu_exec_space<typename HandleType::HandleExecSpace>()) {
=======
  if (KokkosKernels::Impl::is_gpu_exec_space_v<typename HandleType::HandleExecSpace>) {
>>>>>>> 5b116ec9
    // allocate memory for begins and next to be used by the hashmap
    nnz_lno_temp_work_view_t beginsC(Kokkos::view_alloc(Kokkos::WithoutInitializing, "C keys"), valuesC_.extent(0));
    nnz_lno_temp_work_view_t nextsC(Kokkos::view_alloc(Kokkos::WithoutInitializing, "C nexts"), valuesC_.extent(0));
    Kokkos::deep_copy(beginsC, -1);

    // create the functor.
    NumericCMEM<const_a_lno_row_view_t, const_a_lno_nnz_view_t, const_a_scalar_nnz_view_t, const_b_lno_row_view_t,
                const_b_lno_nnz_view_t, const_b_scalar_nnz_view_t, c_row_view_t, c_lno_nnz_view_t, c_scalar_nnz_view_t,
                nnz_lno_temp_work_view_t>
        sc(a_row_cnt, row_mapA, entriesA, valsA,

           row_mapB, entriesB, valsB,

           rowmapC_, entriesC_, valuesC_,

           beginsC, nextsC, shmem_size, suggested_vector_size, team_row_chunk_size, suggested_team_size,
           KOKKOSKERNELS_VERBOSE);

    Kokkos::Timer timer1;
    MyExecSpace().fence();

    if (KOKKOSKERNELS_VERBOSE) {
      std::cout << "\t\tGPU vector_size:" << suggested_vector_size << " team_size:" << suggested_team_size
                << " chunk_size:" << team_row_chunk_size << std::endl;
    }

    timer1.reset();
    // this is basically kkmem without memory pools.
    // only executed for to check the effect of memory pools.
    Kokkos::parallel_for(
        "KokkosSparse::NumericCMEM::KKSPEED::GPU",
        gpu_team_policy_t(a_row_cnt / team_row_chunk_size + 1, suggested_team_size, suggested_vector_size), sc);
    MyExecSpace().fence();

    if (KOKKOSKERNELS_VERBOSE) {
      std::cout << "\t\tNumeric TIME:" << timer1.seconds() << std::endl;
    }
  } else {
    Kokkos::Timer numeric_speed_timer;
    typedef KokkosKernels::Impl::UniformMemoryPool<MyTempMemorySpace, scalar_t> pool_memory_space;

    KokkosKernels::Impl::PoolType my_pool_type = KokkosKernels::Impl::OneThread2OneChunk;
    int num_chunks                             = concurrency;

    Kokkos::Timer timer1;
    pool_memory_space m_space(num_chunks, this->b_col_cnt + (this->b_col_cnt) / sizeof(scalar_t) + 1, 0, my_pool_type);
    MyExecSpace().fence();

    if (KOKKOSKERNELS_VERBOSE) {
      std::cout << "\t\tPool Alloc Time:" << timer1.seconds() << std::endl;
      std::cout << "\tPool Size(MB):"
                << sizeof(scalar_t) * (num_chunks * (this->b_col_cnt + (this->b_col_cnt) / sizeof(scalar_t) + 1)) /
                       1024. / 1024.
                << std::endl;
    }

    NumericCMEM_CPU<const_a_lno_row_view_t, const_a_lno_nnz_view_t, const_a_scalar_nnz_view_t, const_b_lno_row_view_t,
                    const_b_lno_nnz_view_t, const_b_scalar_nnz_view_t, c_row_view_t, c_lno_nnz_view_t,
                    c_scalar_nnz_view_t, pool_memory_space>
        sc(a_row_cnt, b_col_cnt, row_mapA, entriesA, valsA,

           row_mapB, entriesB, valsB,

           rowmapC_, entriesC_, valuesC_, m_space, my_exec_space_, team_row_chunk_size);

    MyExecSpace().fence();
    if (KOKKOSKERNELS_VERBOSE) {
      std::cout << "\t\tCPU vector_size:" << suggested_vector_size << " team_size:" << suggested_team_size
                << " chunk_size:" << team_row_chunk_size << std::endl;
    }
    timer1.reset();

    if (use_dynamic_schedule) {
      Kokkos::parallel_for("KokkosSparse::NumericCMEM_CPU::DENSE::DYNAMIC",
                           dynamic_multicore_team_policy_t(a_row_cnt / team_row_chunk_size + 1, suggested_team_size,
                                                           suggested_vector_size),
                           sc);
    } else {
      Kokkos::parallel_for(
          "KokkosSparse::NumericCMEM_CPU::DENSE::STATIC",
          multicore_team_policy_t(a_row_cnt / team_row_chunk_size + 1, suggested_team_size, suggested_vector_size), sc);
    }

    MyExecSpace().fence();

    if (KOKKOSKERNELS_VERBOSE) {
      std::cout << "\t\tNumeric TIME:" << timer1.seconds() << std::endl;
      std::cout << "\t\tNumeric SPEED TIME:" << numeric_speed_timer.seconds() << std::endl;
    }
  }
  if (KOKKOSKERNELS_VERBOSE) {
    std::cout << "\t\tNumeric SPEED TIME WITH FREE:" << numeric_speed_timer_with_free.seconds() << std::endl;
  }
  Kokkos::Profiling::popRegion();
}
}  // namespace Impl
}  // namespace KokkosSparse<|MERGE_RESOLUTION|>--- conflicted
+++ resolved
@@ -428,11 +428,7 @@
 
   Kokkos::Timer numeric_speed_timer_with_free;
 
-<<<<<<< HEAD
-  if (KokkosKernels::Impl::kk_is_gpu_exec_space<typename HandleType::HandleExecSpace>()) {
-=======
   if (KokkosKernels::Impl::is_gpu_exec_space_v<typename HandleType::HandleExecSpace>) {
->>>>>>> 5b116ec9
     // allocate memory for begins and next to be used by the hashmap
     nnz_lno_temp_work_view_t beginsC(Kokkos::view_alloc(Kokkos::WithoutInitializing, "C keys"), valuesC_.extent(0));
     nnz_lno_temp_work_view_t nextsC(Kokkos::view_alloc(Kokkos::WithoutInitializing, "C nexts"), valuesC_.extent(0));
