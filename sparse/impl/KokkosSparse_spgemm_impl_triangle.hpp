--- conflicted
+++ resolved
@@ -1165,11 +1165,7 @@
                                              nnz_lno_t *entriesC,  // null if it is symbolic, otherwise not null!
                                              struct_visit_t visit_applier) {
   bool apply_compression  = this->handle->get_spgemm_handle()->get_compression();
-<<<<<<< HEAD
-  constexpr bool exec_gpu = KokkosKernels::Impl::kk_is_gpu_exec_space<MyExecSpace>();
-=======
   constexpr bool exec_gpu = KokkosKernels::Impl::is_gpu_exec_space_v<MyExecSpace>;
->>>>>>> 5b116ec9
 
   const nnz_lno_t *min_result_row_for_each_row = this->handle->get_spgemm_handle()->get_min_col_of_row().data();
   nnz_lno_t max_row_size                       = this->handle->get_spgemm_handle()->get_max_result_nnz(
@@ -1472,11 +1468,7 @@
           typename b_lno_row_view_t_, typename b_lno_nnz_view_t_, typename b_scalar_nnz_view_t_>
 void KokkosSPGEMM<HandleType, a_row_view_t_, a_lno_nnz_view_t_, a_scalar_nnz_view_t_, b_lno_row_view_t_,
                   b_lno_nnz_view_t_, b_scalar_nnz_view_t_>::KokkosSPGEMM_symbolic_triangle_setup() {
-<<<<<<< HEAD
-  constexpr bool exec_gpu = KokkosKernels::Impl::kk_is_gpu_exec_space<MyExecSpace>();
-=======
   constexpr bool exec_gpu = KokkosKernels::Impl::is_gpu_exec_space_v<MyExecSpace>;
->>>>>>> 5b116ec9
   nnz_lno_t n             = this->row_mapB.extent(0) - 1;
   size_type nnz           = this->entriesB.extent(0);
 
