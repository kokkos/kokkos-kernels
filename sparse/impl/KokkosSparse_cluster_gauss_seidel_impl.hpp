--- conflicted
+++ resolved
@@ -138,11 +138,7 @@
     bool _forward_direction;
 
     PSGS(const_lno_row_view_t xadj_, const_lno_nnz_view_t adj_, const_scalar_nnz_view_t adj_vals_,
-<<<<<<< HEAD
-         x_value_array_type Xvector_, y_value_array_type Yvector_, nnz_lno_persistent_work_view_t color_adj_,
-=======
          x_value_array_type Xvector, y_value_array_type Yvector, nnz_lno_persistent_work_view_t color_adj_,
->>>>>>> 156f70d4
          nnz_lno_persistent_work_view_t cluster_offsets_, nnz_lno_persistent_work_view_t cluster_verts_,
          nnz_scalar_t omega_, scalar_persistent_work_view_t inverse_diagonal_)
         : _xadj(xadj_),
@@ -163,28 +159,16 @@
     void rowApply(nnz_scalar_t* sum, const nnz_lno_t row) const {
       size_type row_begin = _xadj(row);
       size_type row_end   = _xadj(row + 1);
-<<<<<<< HEAD
-      nnz_lno_t num_vecs  = _Xvector.extent(1);
-=======
       nnz_lno_t num_vecs  = Xvector_.extent(1);
->>>>>>> 156f70d4
       for (nnz_lno_t batch_start = 0; batch_start < num_vecs; batch_start += apply_batch_size) {
         nnz_lno_t this_batch_size = apply_batch_size;
         if (batch_start + this_batch_size >= num_vecs) this_batch_size = num_vecs - batch_start;
         // the current batch of columns given by: batch_start, this_batch_size
-<<<<<<< HEAD
-        for (nnz_lno_t i = 0; i < this_batch_size; i++) sum[i] = _Yvector(row, batch_start + i);
-        for (size_type adjind = row_begin; adjind < row_end; ++adjind) {
-          nnz_lno_t col    = _adj(adjind);
-          nnz_scalar_t val = _adj_vals(adjind);
-          for (nnz_lno_t i = 0; i < this_batch_size; i++) sum[i] -= val * _Xvector(col, batch_start + i);
-=======
         for (nnz_lno_t i = 0; i < this_batch_size; i++) sum[i] = Yvector_(row, batch_start + i);
         for (size_type adjind = row_begin; adjind < row_end; ++adjind) {
           nnz_lno_t col    = _adj(adjind);
           nnz_scalar_t val = _adj_vals(adjind);
           for (nnz_lno_t i = 0; i < this_batch_size; i++) sum[i] -= val * Xvector_(col, batch_start + i);
->>>>>>> 156f70d4
         }
         nnz_scalar_t invDiagonalVal = _inverse_diagonal(row);
         for (nnz_lno_t i = 0; i < this_batch_size; i++)
@@ -242,11 +226,7 @@
     nnz_scalar_t _omega;
 
     Team_PSGS(const_lno_row_view_t xadj_, const_lno_nnz_view_t adj_, const_scalar_nnz_view_t adj_vals_,
-<<<<<<< HEAD
-              x_value_array_type Xvector_, y_value_array_type Yvector_, nnz_lno_t color_set_begin_,
-=======
               x_value_array_type Xvector, y_value_array_type Yvector, nnz_lno_t color_set_begin_,
->>>>>>> 156f70d4
               nnz_lno_t color_set_end_, nnz_lno_persistent_work_view_t color_adj_,
               nnz_lno_persistent_work_view_t cluster_offsets_, nnz_lno_persistent_work_view_t cluster_verts_,
               scalar_persistent_work_view_t inverse_diagonal_, nnz_lno_t clusters_per_team_,
@@ -278,21 +258,13 @@
             size_type adjind   = row_begin + i;
             nnz_lno_t colIndex = _adj(adjind);
             nnz_scalar_t val   = _adj_vals(adjind);
-<<<<<<< HEAD
-            for (int j = 0; j < N; j++) lsum.data[j] += val * _Xvector(colIndex, colStart + j);
-=======
             for (int j = 0; j < N; j++) lsum.data[j] += val * Xvector_(colIndex, colStart + j);
->>>>>>> 156f70d4
           },
           sum);
       Kokkos::single(Kokkos::PerThread(teamMember), [&]() {
         nnz_scalar_t invDiagonalVal = _inverse_diagonal(row);
         for (int i = 0; i < N; i++) {
-<<<<<<< HEAD
-          _Xvector(row, colStart + i) += _omega * (_Yvector(row, colStart + i) - sum.data[i]) * invDiagonalVal;
-=======
           Xvector_(row, colStart + i) += _omega * (Yvector_(row, colStart + i) - sum.data[i]) * invDiagonalVal;
->>>>>>> 156f70d4
         }
       });
     }
@@ -308,11 +280,7 @@
         for (nnz_lno_t jcount = 0; jcount < clusterEnd - clusterBegin; jcount++) {
           nnz_lno_t j        = _is_backward ? (clusterEnd - 1 - jcount) : clusterBegin + jcount;
           nnz_lno_t row      = _cluster_verts(j);
-<<<<<<< HEAD
-          nnz_lno_t num_vecs = _Xvector.extent(1);
-=======
           nnz_lno_t num_vecs = Xvector_.extent(1);
->>>>>>> 156f70d4
           for (nnz_lno_t batch_start = 0; batch_start < num_vecs;) {
             switch (num_vecs - batch_start) {
 #define COL_BATCH_CASE(n)                         \
