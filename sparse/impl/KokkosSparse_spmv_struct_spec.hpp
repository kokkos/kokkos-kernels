--- conflicted
+++ resolved
@@ -232,11 +232,8 @@
                    Kokkos::MemoryTraits<Kokkos::Unmanaged>>,                                                          \
       false, true>;
 
-<<<<<<< HEAD
-=======
 #include <generated_specializations_hpp/KokkosSparse_spmv_struct_eti_spec_decl.hpp>
 
->>>>>>> 5b116ec9
 #define KOKKOSSPARSE_SPMV_STRUCT_ETI_SPEC_INST(SCALAR_TYPE, ORDINAL_TYPE, OFFSET_TYPE, LAYOUT_TYPE, EXEC_SPACE_TYPE,  \
                                                MEM_SPACE_TYPE)                                                        \
   template struct SPMV_STRUCT<                                                                                        \
@@ -261,11 +258,8 @@
                    Kokkos::MemoryTraits<Kokkos::Unmanaged>>,                                                          \
       std::is_integral_v<SCALAR_TYPE>, false, true>;
 
-<<<<<<< HEAD
-=======
 #include <generated_specializations_hpp/KokkosSparse_spmv_mv_struct_eti_spec_decl.hpp>
 
->>>>>>> 5b116ec9
 #define KOKKOSSPARSE_SPMV_MV_STRUCT_ETI_SPEC_INST(SCALAR_TYPE, ORDINAL_TYPE, OFFSET_TYPE, LAYOUT_TYPE,                \
                                                   EXEC_SPACE_TYPE, MEM_SPACE_TYPE)                                    \
   template struct SPMV_MV_STRUCT<                                                                                     \
