--- conflicted
+++ resolved
@@ -22,11 +22,7 @@
 #ifndef _SPILUKHANDLE_HPP
 #define _SPILUKHANDLE_HPP
 
-<<<<<<< HEAD
-//#define EXPAND_FACT 3
-=======
 // #define EXPAND_FACT 3
->>>>>>> 8e442f59
 
 namespace KokkosSparse {
 namespace Experimental {
@@ -63,26 +59,6 @@
 
   using nnz_lno_view_t = Kokkos::View<nnz_lno_t *, HandlePersistentMemorySpace>;
 
-<<<<<<< HEAD
-  using nnz_value_view_t =
-      typename Kokkos::View<nnz_scalar_t *, HandlePersistentMemorySpace>;
-
-  using nnz_row_view_host_t =
-      typename Kokkos::View<size_type *, Kokkos::HostSpace>;
-
-  using nnz_lno_view_host_t =
-      typename Kokkos::View<nnz_lno_t *, Kokkos::HostSpace>;
-
-  using signed_integral_t = typename std::make_signed<
-      typename nnz_row_view_t::non_const_value_type>::type;
-  using signed_nnz_lno_view_t =
-      Kokkos::View<signed_integral_t *, typename nnz_row_view_t::array_layout,
-                   typename nnz_row_view_t::device_type,
-                   typename nnz_row_view_t::memory_traits>;
-
-  using work_view_t = Kokkos::View<nnz_lno_t **, Kokkos::LayoutRight,
-                                   HandlePersistentMemorySpace>;
-=======
   using nnz_value_view_t = typename Kokkos::View<nnz_scalar_t *, HandlePersistentMemorySpace>;
 
   using nnz_row_view_host_t = typename Kokkos::View<size_type *, Kokkos::HostSpace>;
@@ -95,7 +71,6 @@
                    typename nnz_row_view_t::memory_traits>;
 
   using work_view_t = Kokkos::View<nnz_lno_t **, Kokkos::LayoutRight, HandlePersistentMemorySpace>;
->>>>>>> 8e442f59
 
  private:
   nnz_row_view_t level_list;  // level IDs which the rows belong to
@@ -113,14 +88,8 @@
   size_type nnzL;
   size_type nnzU;
   size_type block_size;
-<<<<<<< HEAD
-  size_type level_maxrows;  // max. number of rows among levels
-  size_type
-      level_maxrowsperchunk;  // max.number of rows among chunks among levels
-=======
   size_type level_maxrows;          // max. number of rows among levels
   size_type level_maxrowsperchunk;  // max.number of rows among chunks among levels
->>>>>>> 8e442f59
 
   bool symbolic_complete;
 
@@ -130,12 +99,7 @@
   int vector_size;
 
  public:
-<<<<<<< HEAD
-  SPILUKHandle(SPILUKAlgorithm choice, const size_type nrows_,
-               const size_type nnzL_, const size_type nnzU_,
-=======
   SPILUKHandle(SPILUKAlgorithm choice, const size_type nrows_, const size_type nnzL_, const size_type nnzU_,
->>>>>>> 8e442f59
                const size_type block_size_ = 0, bool symbolic_complete_ = false)
       : level_list(),
         level_idx(),
@@ -156,14 +120,8 @@
         team_size(-1),
         vector_size(-1) {}
 
-<<<<<<< HEAD
-  void reset_handle(
-      const size_type nrows_, const size_type nnzL_, const size_type nnzU_,
-      const size_type block_size_ = Kokkos::ArithTraits<size_type>::max()) {
-=======
   void reset_handle(const size_type nrows_, const size_type nnzL_, const size_type nnzU_,
                     const size_type block_size_ = Kokkos::ArithTraits<size_type>::max()) {
->>>>>>> 8e442f59
     set_nrows(nrows_);
     set_num_levels(0);
     set_nnzL(nnzL_);
@@ -244,13 +202,7 @@
   size_type get_block_size() const { return block_size; }
 
   KOKKOS_INLINE_FUNCTION
-<<<<<<< HEAD
-  void set_block_size(const size_type block_size_) {
-    this->block_size = block_size_;
-  }
-=======
   void set_block_size(const size_type block_size_) { this->block_size = block_size_; }
->>>>>>> 8e442f59
 
   KOKKOS_INLINE_FUNCTION
   size_type get_level_maxrows() const { return level_maxrows; }
@@ -283,12 +235,7 @@
   int get_vector_size() const { return this->vector_size; }
 
   void print_algorithm() {
-<<<<<<< HEAD
-    if (algm == SPILUKAlgorithm::SEQLVLSCHD_TP1)
-      std::cout << "SEQLVLSCHD_TP1" << std::endl;
-=======
     if (algm == SPILUKAlgorithm::SEQLVLSCHD_TP1) std::cout << "SEQLVLSCHD_TP1" << std::endl;
->>>>>>> 8e442f59
 
     /*if ( algm == SPILUKAlgorithm::SEQLVLSCHED_TP2 ) {
       std::cout << "SEQLVLSCHED_TP2" << std::endl;;
