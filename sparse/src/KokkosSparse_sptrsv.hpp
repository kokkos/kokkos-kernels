//@HEADER
// ************************************************************************
//
//                        Kokkos v. 4.0
//       Copyright (2022) National Technology & Engineering
//               Solutions of Sandia, LLC (NTESS).
//
// Under the terms of Contract DE-NA0003525 with NTESS,
// the U.S. Government retains certain rights in this software.
//
// Part of Kokkos, under the Apache License v2.0 with LLVM Exceptions.
// See https://kokkos.org/LICENSE for license information.
// SPDX-License-Identifier: Apache-2.0 WITH LLVM-exception
//
//@HEADER

/// \file KokkosSparse_sptrsv.hpp
/// \brief Parallel sparse triangular solve
///
/// This file provides KokkosSparse::sptrsv.  This function performs a
/// local (no MPI) sparse triangular solve on matrices stored in
/// compressed row sparse ("Crs") format.

#ifndef KOKKOSSPARSE_SPTRSV_HPP_
#define KOKKOSSPARSE_SPTRSV_HPP_

#include <type_traits>

// #include "KokkosSparse_sptrsv_handle.hpp"
#include "KokkosKernels_helpers.hpp"
#include "KokkosSparse_sptrsv_symbolic_spec.hpp"
#include "KokkosSparse_sptrsv_solve_spec.hpp"

#include "KokkosSparse_sptrsv_cuSPARSE_impl.hpp"

namespace KokkosSparse {
<<<<<<< HEAD
namespace Experimental {
=======
>>>>>>> 80e303f8

#define KOKKOSKERNELS_SPTRSV_SAME_TYPE(A, B) \
  std::is_same<typename std::remove_const<A>::type, typename std::remove_const<B>::type>::value

/**
 * @brief sptrsv symbolic phase for linear system Ax=b
 *
 * @tparam ExecutionSpace This kernels execution space type
 * @tparam KernelHandle A specialization of
 * KokkosKernels::Experimental::KokkosKernelsHandle
 * @tparam lno_row_view_t_ The CRS matrix's (A) rowmap type
 * @tparam lno_nnz_view_t_ The CRS matrix's (A) entries type
 * @param space The execution space instance this kernel will run on
 * @param handle KernelHandle instance
 * @param rowmap The CRS matrix's (A) rowmap
 * @param entries The CRS matrix's (A) entries
 */
template <typename ExecutionSpace, typename KernelHandle, typename lno_row_view_t_, typename lno_nnz_view_t_>
void sptrsv_symbolic(const ExecutionSpace &space, KernelHandle *handle, lno_row_view_t_ rowmap,
                     lno_nnz_view_t_ entries) {
  typedef typename KernelHandle::size_type size_type;
  typedef typename KernelHandle::nnz_lno_t ordinal_type;

  static_assert(KOKKOSKERNELS_SPTRSV_SAME_TYPE(typename lno_row_view_t_::non_const_value_type, size_type),
                "sptrsv_symbolic: A size_type must match KernelHandle "
                "size_type (const doesn't matter)");

  static_assert(KOKKOSKERNELS_SPTRSV_SAME_TYPE(typename lno_nnz_view_t_::non_const_value_type, ordinal_type),
                "sptrsv_symbolic: A entry type must match KernelHandle entry type (aka "
                "nnz_lno_t, and const doesn't matter)");

  typedef typename KernelHandle::const_size_type c_size_t;
  typedef typename KernelHandle::const_nnz_lno_t c_lno_t;
  typedef typename KernelHandle::const_nnz_scalar_t c_scalar_t;

  typedef typename KernelHandle::HandleExecSpace c_exec_t;
  typedef typename KernelHandle::HandleTempMemorySpace c_temp_t;
  typedef typename KernelHandle::HandlePersistentMemorySpace c_persist_t;

  typedef typename KokkosKernels::Experimental::KokkosKernelsHandle<c_size_t, c_lno_t, c_scalar_t, c_exec_t, c_temp_t,
                                                                    c_persist_t>
      const_handle_type;
  const_handle_type tmp_handle(*handle);

  typedef Kokkos::View<typename lno_row_view_t_::const_value_type *,
                       typename KokkosKernels::Impl::GetUnifiedLayout<lno_row_view_t_>::array_layout,
                       typename lno_row_view_t_::device_type,
                       Kokkos::MemoryTraits<Kokkos::Unmanaged | Kokkos::RandomAccess> >
      RowMap_Internal;

  typedef Kokkos::View<typename lno_nnz_view_t_::const_value_type *,
                       typename KokkosKernels::Impl::GetUnifiedLayout<lno_nnz_view_t_>::array_layout,
                       typename lno_nnz_view_t_::device_type,
                       Kokkos::MemoryTraits<Kokkos::Unmanaged | Kokkos::RandomAccess> >
      Entries_Internal;

#ifdef KK_TRISOLVE_TIMERS
  Kokkos::Timer timer_sptrsv;
#endif
  RowMap_Internal rowmap_i   = rowmap;
  Entries_Internal entries_i = entries;

  KokkosSparse::Impl::SPTRSV_SYMBOLIC<ExecutionSpace, const_handle_type, RowMap_Internal,
                                      Entries_Internal>::sptrsv_symbolic(space, &tmp_handle, rowmap_i, entries_i);

#ifdef KK_TRISOLVE_TIMERS
  std::cout << "     > sptrsv_symbolic time = " << timer_sptrsv.seconds() << std::endl;
#endif
}  // sptrsv_symbolic

/**
 * @brief sptrsv symbolic phase for linear system Ax=b
 *
 * @tparam KernelHandle A specialization of
 * KokkosKernels::Experimental::KokkosKernelsHandle
 * @tparam lno_row_view_t_ The CRS matrix's (A) rowmap type
 * @tparam lno_nnz_view_t_ The CRS matrix's (A) entries type
 * @param handle KernelHandle instance
 * @param rowmap The CRS matrix's (A) rowmap
 * @param entries The CRS matrix's (A) entries
 */
template <typename KernelHandle, typename lno_row_view_t_, typename lno_nnz_view_t_>
void sptrsv_symbolic(KernelHandle *handle, lno_row_view_t_ rowmap, lno_nnz_view_t_ entries) {
  using ExecutionSpace = typename KernelHandle::HandleExecSpace;
  auto my_exec_space   = ExecutionSpace();
  sptrsv_symbolic(my_exec_space, handle, rowmap, entries);
}

/**
 * @brief sptrsv symbolic phase for linear system Ax=b
 *
 * @tparam ExecutionSpace This kernels execution space type
 * @tparam KernelHandle A specialization of
 * KokkosKernels::Experimental::KokkosKernelsHandle
 * @tparam lno_row_view_t_ The CRS matrix's (A) rowmap type
 * @tparam lno_nnz_view_t_ The CRS matrix's (A) entries type
 * @param space The execution space instance this kernel will run on
 * @param handle KernelHandle instance
 * @param rowmap The CRS matrix's (A) rowmap
 * @param entries The CRS matrix's (A) entries
 * @param values The CRS matrix's (A) values
 */
template <typename ExecutionSpace, typename KernelHandle, typename lno_row_view_t_, typename lno_nnz_view_t_,
          typename scalar_nnz_view_t_>
void sptrsv_symbolic(ExecutionSpace &space, KernelHandle *handle, lno_row_view_t_ rowmap, lno_nnz_view_t_ entries,
                     scalar_nnz_view_t_ values) {
  typedef typename KernelHandle::size_type size_type;
  typedef typename KernelHandle::nnz_lno_t ordinal_type;
  typedef typename KernelHandle::nnz_scalar_t scalar_type;

  static_assert(std::is_same_v<ExecutionSpace, typename KernelHandle::HandleExecSpace>,
                "sptrsv_symbolic: ExecutionSpace and HandleExecSpace need to match!");

  static_assert(KOKKOSKERNELS_SPTRSV_SAME_TYPE(typename lno_row_view_t_::non_const_value_type, size_type),
                "sptrsv_symbolic: A size_type must match KernelHandle "
                "size_type (const doesn't matter)");

  static_assert(KOKKOSKERNELS_SPTRSV_SAME_TYPE(typename lno_nnz_view_t_::non_const_value_type, ordinal_type),
                "sptrsv_symbolic: A entry type must match KernelHandle entry type (aka "
                "nnz_lno_t, and const doesn't matter)");

  static_assert(KOKKOSKERNELS_SPTRSV_SAME_TYPE(typename scalar_nnz_view_t_::value_type, scalar_type),
                "sptrsv_symbolic: A scalar type must match KernelHandle entry "
                "type (aka nnz_lno_t, and const doesn't matter)");

  typedef typename KernelHandle::const_size_type c_size_t;
  typedef typename KernelHandle::const_nnz_lno_t c_lno_t;
  typedef typename KernelHandle::const_nnz_scalar_t c_scalar_t;

  typedef typename KernelHandle::HandleExecSpace c_exec_t;
  typedef typename KernelHandle::HandleTempMemorySpace c_temp_t;
  typedef typename KernelHandle::HandlePersistentMemorySpace c_persist_t;

  typedef typename KokkosKernels::Experimental::KokkosKernelsHandle<c_size_t, c_lno_t, c_scalar_t, c_exec_t, c_temp_t,
                                                                    c_persist_t>
      const_handle_type;
  const_handle_type tmp_handle(*handle);

#ifdef KK_TRISOLVE_TIMERS
  Kokkos::Timer timer_sptrsv;
#endif
  auto sptrsv_handle = handle->get_sptrsv_handle();
  if (sptrsv_handle->get_algorithm() == KokkosSparse::Experimental::SPTRSVAlgorithm::SPTRSV_CUSPARSE) {
#ifdef KOKKOSKERNELS_ENABLE_TPL_CUSPARSE
    if constexpr (std::is_same_v<ExecutionSpace, Kokkos::Cuda>) {
      using RowMap_Internal =
          Kokkos::View<typename lno_row_view_t_::const_value_type *,
                       typename KokkosKernels::Impl::GetUnifiedLayout<lno_row_view_t_>::array_layout,
                       typename lno_row_view_t_::device_type,
                       Kokkos::MemoryTraits<Kokkos::Unmanaged | Kokkos::RandomAccess> >;

      using Entries_Internal =
          Kokkos::View<typename lno_nnz_view_t_::const_value_type *,
                       typename KokkosKernels::Impl::GetUnifiedLayout<lno_nnz_view_t_>::array_layout,
                       typename lno_nnz_view_t_::device_type,
                       Kokkos::MemoryTraits<Kokkos::Unmanaged | Kokkos::RandomAccess> >;

      using Values_Internal =
          Kokkos::View<typename scalar_nnz_view_t_::const_value_type *,
                       typename KokkosKernels::Impl::GetUnifiedLayout<scalar_nnz_view_t_>::array_layout,
                       typename scalar_nnz_view_t_::device_type,
                       Kokkos::MemoryTraits<Kokkos::Unmanaged | Kokkos::RandomAccess> >;

      RowMap_Internal rowmap_i   = rowmap;
      Entries_Internal entries_i = entries;
      Values_Internal values_i   = values;

      typedef typename KernelHandle::SPTRSVHandleType sptrsvHandleType;
      sptrsvHandleType *sh = handle->get_sptrsv_handle();
      auto nrows           = sh->get_nrows();

      KokkosSparse::Impl::sptrsvcuSPARSE_symbolic<ExecutionSpace, sptrsvHandleType, RowMap_Internal, Entries_Internal,
                                                  Values_Internal>(space, sh, nrows, rowmap_i, entries_i, values_i,
                                                                   false);
    } else {
      (void)values;
<<<<<<< HEAD
      KokkosSparse::Experimental::sptrsv_symbolic(space, handle, rowmap, entries);
=======
      KokkosSparse::sptrsv_symbolic(space, handle, rowmap, entries);
>>>>>>> 80e303f8
    }

#else  // We better go to the native implementation
    (void)values;
<<<<<<< HEAD
    KokkosSparse::Experimental::sptrsv_symbolic(space, handle, rowmap, entries);
#endif
  } else {
    (void)values;
    KokkosSparse::Experimental::sptrsv_symbolic(space, handle, rowmap, entries);
=======
    KokkosSparse::sptrsv_symbolic(space, handle, rowmap, entries);
#endif
  } else {
    (void)values;
    KokkosSparse::sptrsv_symbolic(space, handle, rowmap, entries);
>>>>>>> 80e303f8
  }
#ifdef KK_TRISOLVE_TIMERS
  std::cout << "     + sptrsv_symbolic time = " << timer_sptrsv.seconds() << std::endl;
#endif
}  // sptrsv_symbolic

/**
 * @brief sptrsv symbolic phase for linear system Ax=b
 *
 * @tparam KernelHandle A specialization of
 * KokkosKernels::Experimental::KokkosKernelsHandle
 * @tparam lno_row_view_t_ The CRS matrix's (A) rowmap type
 * @tparam lno_nnz_view_t_ The CRS matrix's (A) entries type
 * @param handle KernelHandle instance
 * @param rowmap The CRS matrix's (A) rowmap
 * @param entries The CRS matrix's (A) entries
 * @param values The CRS matrix's (A) values
 */
template <typename KernelHandle, typename lno_row_view_t_, typename lno_nnz_view_t_, typename scalar_nnz_view_t_>
void sptrsv_symbolic(KernelHandle *handle, lno_row_view_t_ rowmap, lno_nnz_view_t_ entries, scalar_nnz_view_t_ values) {
  using ExecutionSpace = typename KernelHandle::HandleExecSpace;
  auto my_exec_space   = ExecutionSpace();

  sptrsv_symbolic(my_exec_space, handle, rowmap, entries, values);
}

/**
 * @brief sptrsv solve phase of x for linear system Ax=b
 *
 * @tparam ExecutionSpace This kernels execution space
 * @tparam KernelHandle A specialization of
 * KokkosKernels::Experimental::KokkosKernelsHandle
 * @tparam lno_row_view_t_ The CRS matrix's (A) rowmap type
 * @tparam lno_nnz_view_t_ The CRS matrix's (A) entries type
 * @tparam scalar_nnz_view_t_ The CRS matrix's (A) values type
 * @tparam BType The b vector type
 * @tparam XType The x vector type
 * @param space The execution space instance this kernel will be run on
 * @param handle KernelHandle instance
 * @param rowmap The CRS matrix's (A) rowmap
 * @param entries The CRS matrix's (A) entries
 * @param values The CRS matrix's (A) values
 * @param b The b vector
 * @param x The x vector
 */
template <typename ExecutionSpace, typename KernelHandle, typename lno_row_view_t_, typename lno_nnz_view_t_,
          typename scalar_nnz_view_t_, class BType, class XType>
void sptrsv_solve(ExecutionSpace &space, KernelHandle *handle, lno_row_view_t_ rowmap, lno_nnz_view_t_ entries,
                  scalar_nnz_view_t_ values, BType b, XType x) {
  typedef typename KernelHandle::size_type size_type;
  typedef typename KernelHandle::nnz_lno_t ordinal_type;
  typedef typename KernelHandle::nnz_scalar_t scalar_type;

  static_assert(std::is_same_v<ExecutionSpace, typename KernelHandle::HandleExecSpace>,
                "sptrsv solve: ExecutionSpace and HandleExecSpace need to match");

  static_assert(KOKKOSKERNELS_SPTRSV_SAME_TYPE(typename lno_row_view_t_::non_const_value_type, size_type),
                "sptrsv_solve: A size_type must match KernelHandle size_type "
                "(const doesn't matter)");
  static_assert(KOKKOSKERNELS_SPTRSV_SAME_TYPE(typename lno_nnz_view_t_::non_const_value_type, ordinal_type),
                "sptrsv_solve: A entry type must match KernelHandle entry type (aka "
                "nnz_lno_t, and const doesn't matter)");
  static_assert(KOKKOSKERNELS_SPTRSV_SAME_TYPE(typename scalar_nnz_view_t_::value_type, scalar_type),
                "sptrsv_solve: A scalar type must match KernelHandle entry "
                "type (aka nnz_lno_t, and const doesn't matter)");

  static_assert(Kokkos::is_view<BType>::value, "sptrsv: b is not a Kokkos::View.");
  static_assert(Kokkos::is_view<XType>::value, "sptrsv: x is not a Kokkos::View.");
  static_assert((int)BType::rank == (int)XType::rank, "sptrsv: The ranks of b and x do not match.");
  static_assert(BType::rank == 1, "sptrsv: b and x must both either have rank 1.");
  static_assert(std::is_same<typename XType::value_type, typename XType::non_const_value_type>::value,
                "sptrsv: The output x must be nonconst.");
  static_assert(std::is_same<typename BType::device_type, typename XType::device_type>::value,
                "sptrsv: Views BType and XType have different device_types.");
  static_assert(std::is_same<typename BType::device_type::execution_space,
                             typename KernelHandle::SPTRSVHandleType::execution_space>::value,
                "sptrsv: KernelHandle and Views have different execution spaces.");
  static_assert(std::is_same<typename lno_row_view_t_::device_type, typename lno_nnz_view_t_::device_type>::value,
                "sptrsv: rowmap and entries have different device types.");
  static_assert(std::is_same<typename lno_row_view_t_::device_type, typename scalar_nnz_view_t_::device_type>::value,
                "sptrsv: rowmap and values have different device types.");

  typedef typename KernelHandle::const_size_type c_size_t;
  typedef typename KernelHandle::const_nnz_lno_t c_lno_t;
  typedef typename KernelHandle::const_nnz_scalar_t c_scalar_t;

  typedef typename KernelHandle::HandleExecSpace c_exec_t;
  typedef typename KernelHandle::HandleTempMemorySpace c_temp_t;
  typedef typename KernelHandle::HandlePersistentMemorySpace c_persist_t;

  typedef typename KokkosKernels::Experimental::KokkosKernelsHandle<c_size_t, c_lno_t, c_scalar_t, c_exec_t, c_temp_t,
                                                                    c_persist_t>
      const_handle_type;
  const_handle_type tmp_handle(*handle);

  typedef Kokkos::View<typename lno_row_view_t_::const_value_type *,
                       typename KokkosKernels::Impl::GetUnifiedLayout<lno_row_view_t_>::array_layout,
                       typename lno_row_view_t_::device_type,
                       Kokkos::MemoryTraits<Kokkos::Unmanaged | Kokkos::RandomAccess> >
      RowMap_Internal;

  typedef Kokkos::View<typename lno_nnz_view_t_::const_value_type *,
                       typename KokkosKernels::Impl::GetUnifiedLayout<lno_nnz_view_t_>::array_layout,
                       typename lno_nnz_view_t_::device_type,
                       Kokkos::MemoryTraits<Kokkos::Unmanaged | Kokkos::RandomAccess> >
      Entries_Internal;

  typedef Kokkos::View<typename scalar_nnz_view_t_::const_value_type *,
                       typename KokkosKernels::Impl::GetUnifiedLayout<scalar_nnz_view_t_>::array_layout,
                       typename scalar_nnz_view_t_::device_type,
                       Kokkos::MemoryTraits<Kokkos::Unmanaged | Kokkos::RandomAccess> >
      Values_Internal;

  typedef Kokkos::View<typename BType::const_value_type *,
                       typename KokkosKernels::Impl::GetUnifiedLayout<BType>::array_layout, typename BType::device_type,
                       Kokkos::MemoryTraits<Kokkos::Unmanaged | Kokkos::RandomAccess> >
      BType_Internal;

  typedef Kokkos::View<typename XType::non_const_value_type *,
                       typename KokkosKernels::Impl::GetUnifiedLayout<XType>::array_layout, typename XType::device_type,
                       Kokkos::MemoryTraits<Kokkos::Unmanaged> >
      XType_Internal;

  RowMap_Internal rowmap_i   = rowmap;
  Entries_Internal entries_i = entries;
  Values_Internal values_i   = values;

  BType_Internal b_i = b;
  XType_Internal x_i = x;

  auto sptrsv_handle = handle->get_sptrsv_handle();
  if (sptrsv_handle->get_algorithm() == KokkosSparse::Experimental::SPTRSVAlgorithm::SPTRSV_CUSPARSE) {
#ifdef KOKKOSKERNELS_ENABLE_TPL_CUSPARSE
    if constexpr (std::is_same_v<ExecutionSpace, Kokkos::Cuda>) {
      typedef typename KernelHandle::SPTRSVHandleType sptrsvHandleType;
      sptrsvHandleType *sh = handle->get_sptrsv_handle();
      auto nrows           = sh->get_nrows();

      KokkosSparse::Impl::sptrsvcuSPARSE_solve<ExecutionSpace, sptrsvHandleType, RowMap_Internal, Entries_Internal,
                                               Values_Internal, BType_Internal, XType_Internal>(
          space, sh, nrows, rowmap_i, entries_i, values_i, b_i, x_i, false);
    } else {
      KokkosSparse::Impl::SPTRSV_SOLVE<ExecutionSpace, const_handle_type, RowMap_Internal, Entries_Internal,
                                       Values_Internal, BType_Internal, XType_Internal>::sptrsv_solve(space,
                                                                                                      &tmp_handle,
                                                                                                      rowmap_i,
                                                                                                      entries_i,
                                                                                                      values_i, b_i,
                                                                                                      x_i);
    }
#else
    KokkosSparse::Impl::SPTRSV_SOLVE<ExecutionSpace, const_handle_type, RowMap_Internal, Entries_Internal,
                                     Values_Internal, BType_Internal, XType_Internal>::sptrsv_solve(space, &tmp_handle,
                                                                                                    rowmap_i, entries_i,
                                                                                                    values_i, b_i, x_i);
#endif
  } else {
    KokkosSparse::Impl::SPTRSV_SOLVE<ExecutionSpace, const_handle_type, RowMap_Internal, Entries_Internal,
                                     Values_Internal, BType_Internal, XType_Internal>::sptrsv_solve(space, &tmp_handle,
                                                                                                    rowmap_i, entries_i,
                                                                                                    values_i, b_i, x_i);
  }

}  // sptrsv_solve

/**
 * @brief sptrsv solve phase of x for linear system Ax=b
 *
 * @tparam KernelHandle A specialization of
 * KokkosKernels::Experimental::KokkosKernelsHandle
 * @tparam lno_row_view_t_ The CRS matrix's (A) rowmap type
 * @tparam lno_nnz_view_t_ The CRS matrix's (A) entries type
 * @tparam scalar_nnz_view_t_ The CRS matrix's (A) values type
 * @tparam BType The b vector type
 * @tparam XType The x vector type
 * @param handle KernelHandle instance
 * @param rowmap The CRS matrix's (A) rowmap
 * @param entries The CRS matrix's (A) entries
 * @param values The CRS matrix's (A) values
 * @param b The b vector
 * @param x The x vector
 */
template <typename KernelHandle, typename lno_row_view_t_, typename lno_nnz_view_t_, typename scalar_nnz_view_t_,
          class BType, class XType>
void sptrsv_solve(KernelHandle *handle, lno_row_view_t_ rowmap, lno_nnz_view_t_ entries, scalar_nnz_view_t_ values,
                  BType b, XType x) {
  using ExecutionSpace = typename KernelHandle::HandleExecSpace;
  auto my_exec_space   = ExecutionSpace();
  sptrsv_solve(my_exec_space, handle, rowmap, entries, values, b, x);
}

<<<<<<< HEAD
=======
namespace Experimental {

>>>>>>> 80e303f8
#if defined(KOKKOSKERNELS_ENABLE_SUPERNODAL_SPTRSV) || defined(DOXY)
/**
 * @brief Supernodal sptrsv solve phase of x for linear system Ax=b
 *
 * @tparam ExecutionSpace This kernels execution space
 * @tparam KernelHandle A specialization of
 * KokkosKernels::Experimental::KokkosKernelsHandle
 * @tparam XType The x and b vector type
 * @param space The execution space instance this kernel will run on
 * @param handle KernelHandle instance
 * @param x The x vector
 * @param b The b vector
 */
template <typename ExecutionSpace, typename KernelHandle, class XType>
void sptrsv_solve(ExecutionSpace &space, KernelHandle *handle, XType x, XType b) {
  auto crsmat  = handle->get_sptrsv_handle()->get_crsmat();
  auto values  = crsmat.values;
  auto graph   = crsmat.graph;
  auto row_map = graph.row_map;
  auto entries = graph.entries;

  if (!(handle->get_sptrsv_handle()->is_numeric_complete())) {
    std::cout << std::endl
              << " ** needs to call sptrsv_compute before calling sptrsv_solve **" << std::endl
              << std::endl;
    return;
  }

  if (handle->is_sptrsv_lower_tri()) {
    // apply forward pivoting
    Kokkos::deep_copy(space, x, b);

    // the fifth argument (i.e., first x) is not used
<<<<<<< HEAD
    sptrsv_solve(space, handle, row_map, entries, values, x, x);
  } else {
    // the fifth argument (i.e., first x) is not used
    sptrsv_solve(space, handle, row_map, entries, values, b, b);
=======
    KokkosSparse::sptrsv_solve(space, handle, row_map, entries, values, x, x);
  } else {
    // the fifth argument (i.e., first x) is not used
    KokkosSparse::sptrsv_solve(space, handle, row_map, entries, values, b, b);
>>>>>>> 80e303f8

    // apply backward pivoting
    Kokkos::deep_copy(space, x, b);
  }
}

/**
 * @brief Supernodal sptrsv solve phase of x for linear system Ax=b
 *
 * @tparam KernelHandle A specialization of
 * KokkosKernels::Experimental::KokkosKernelsHandle
 * @tparam XType The x and b vector type
 * @param handle KernelHandle instance
 * @param x The x vector
 * @param b The b vector
 */
template <typename KernelHandle, class XType>
void sptrsv_solve(KernelHandle *handle, XType x, XType b) {
  using ExecutionSpace = typename KernelHandle::HandleExecSpace;
  auto my_exec_space   = ExecutionSpace();
  sptrsv_solve(my_exec_space, handle, x, b);
}

/**
 * @brief Supernodal sptrsv solve phase of x for linear system Ax=b
 *
 * @tparam ExecutionSpace This kernels execution space
 * @tparam KernelHandle A specialization of
 * KokkosKernels::Experimental::KokkosKernelsHandle
 * @tparam XType The x and b vector type
 * @param space The execution space instance this kernel will run on
 * @param handleL KernelHandle instance for lower triangular matrix
 * @param handleU KernelHandle instance for upper triangular matrix
 * @param x The x vector
 * @param b The b vector
 */
template <typename ExecutionSpace, typename KernelHandle, class XType>
void sptrsv_solve(ExecutionSpace &space, KernelHandle *handleL, KernelHandle *handleU, XType x, XType b) {
  // Lower-triangular solve
  sptrsv_solve(space, handleL, x, b);

  // copy the solution to rhs
  Kokkos::deep_copy(space, b, x);

  // uper-triangular solve
  sptrsv_solve(space, handleU, x, b);
}

/**
 * @brief Supernodal sptrsv solve phase of x for linear system Ax=b
 *
 * @tparam KernelHandle A specialization of
 * KokkosKernels::Experimental::KokkosKernelsHandle
 * @tparam XType The x and b vector type
 * @param handleL KernelHandle instance for lower triangular matrix
 * @param handleU KernelHandle instance for upper triangular matrix
 * @param x The x vector
 * @param b The b vector
 */
template <typename KernelHandle, class XType>
void sptrsv_solve(KernelHandle *handleL, KernelHandle *handleU, XType x, XType b) {
  using ExecutionSpace = typename KernelHandle::HandleExecSpace;
  auto my_exec_space   = ExecutionSpace();
  sptrsv_solve(my_exec_space, handleL, handleU, x, b);
}
#endif

template <class ExecutionSpace, typename KernelHandle, typename lno_row_view_t_, typename lno_nnz_view_t_,
          typename scalar_nnz_view_t_, class BType, class XType>
void sptrsv_solve_streams(const std::vector<ExecutionSpace> &execspace_v, const std::vector<KernelHandle *> &handle_v,
                          const std::vector<lno_row_view_t_> &rowmap_v, const std::vector<lno_nnz_view_t_> &entries_v,
                          const std::vector<scalar_nnz_view_t_> &values_v, const std::vector<BType> &b_v,
                          std::vector<XType> &x_v) {
  using size_type    = typename KernelHandle::size_type;
  using ordinal_type = typename KernelHandle::nnz_lno_t;
  using scalar_type  = typename KernelHandle::nnz_scalar_t;

  static_assert(Kokkos::is_execution_space<ExecutionSpace>::value, "ExecutionSpace is not valid");
  static_assert(Kokkos::SpaceAccessibility<ExecutionSpace, typename lno_row_view_t_::memory_space>::accessible,
                "sptrsv_solve_streams: ExecutionSpace cannot access data in "
                "lno_row_view_t_");
  static_assert(Kokkos::SpaceAccessibility<ExecutionSpace, typename lno_nnz_view_t_::memory_space>::accessible,
                "sptrsv_solve_streams: ExecutionSpace cannot access data in "
                "lno_nnz_view_t_");
  static_assert(Kokkos::SpaceAccessibility<ExecutionSpace, typename scalar_nnz_view_t_::memory_space>::accessible,
                "sptrsv_solve_streams: ExecutionSpace cannot access data in "
                "scalar_nnz_view_t_");
  static_assert(Kokkos::SpaceAccessibility<ExecutionSpace, typename BType::memory_space>::accessible,
                "sptrsv_solve_streams: ExecutionSpace cannot access data in BType");
  static_assert(Kokkos::SpaceAccessibility<ExecutionSpace, typename XType::memory_space>::accessible,
                "sptrsv_solve_streams: ExecutionSpace cannot access data in XType");

  static_assert(KOKKOSKERNELS_SPTRSV_SAME_TYPE(typename lno_row_view_t_::non_const_value_type, size_type),
                "sptrsv_solve_streams: A size_type must match KernelHandle "
                "size_type (const doesn't matter)");
  static_assert(KOKKOSKERNELS_SPTRSV_SAME_TYPE(typename lno_nnz_view_t_::non_const_value_type, ordinal_type),
                "sptrsv_solve_streams: A entry type must match KernelHandle entry type "
                "(aka nnz_lno_t, and const doesn't matter)");
  static_assert(KOKKOSKERNELS_SPTRSV_SAME_TYPE(typename scalar_nnz_view_t_::value_type, scalar_type),
                "sptrsv_solve_streams: A scalar type must match KernelHandle "
                "entry type (aka nnz_lno_t, and const doesn't matter)");

  static_assert(Kokkos::is_view<BType>::value, "sptrsv_solve_streams: b is not a Kokkos::View.");
  static_assert(Kokkos::is_view<XType>::value, "sptrsv_solve_streams: x is not a Kokkos::View.");
  static_assert((int)BType::rank == (int)XType::rank, "sptrsv_solve_streams: The ranks of b and x do not match.");
  static_assert(BType::rank == 1, "sptrsv_solve_streams: b and x must both either have rank 1.");
  static_assert(std::is_same<typename XType::value_type, typename XType::non_const_value_type>::value,
                "sptrsv_solve_streams: The output x must be nonconst.");
  static_assert(std::is_same<typename BType::device_type, typename XType::device_type>::value,
                "sptrsv_solve_streams: Views BType and XType have different "
                "device_types.");
  static_assert(std::is_same<ExecutionSpace, typename KernelHandle::SPTRSVHandleType::execution_space>::value,
                "sptrsv_solve_streams: KernelHandle's execution space is different from "
                "ExecutionSpace.");
  static_assert(std::is_same<typename BType::device_type::execution_space,
                             typename KernelHandle::SPTRSVHandleType::execution_space>::value,
                "sptrsv_solve_streams: KernelHandle and Views have different execution "
                "spaces.");
  static_assert(std::is_same<typename lno_row_view_t_::device_type, typename lno_nnz_view_t_::device_type>::value,
                "sptrsv_solve_streams: rowmap and entries have different device types.");
  static_assert(std::is_same<typename lno_row_view_t_::device_type, typename scalar_nnz_view_t_::device_type>::value,
                "sptrsv_solve_streams: rowmap and values have different device types.");

  // Check sizes of vectors
  if (execspace_v.size() != handle_v.size()) {
    std::ostringstream os;
    os << "KokkosSparse::Experimental::sptrsv_solve_streams: vector sizes "
          "must match -- execspace_v.size() "
       << execspace_v.size() << " vs. handle_v.size() " << handle_v.size();
    KokkosKernels::Impl::throw_runtime_exception(os.str());
  }

  if (execspace_v.size() != rowmap_v.size()) {
    std::ostringstream os;
    os << "KokkosSparse::Experimental::sptrsv_solve_streams: vector sizes "
          "must match -- execspace_v.size() "
       << execspace_v.size() << " vs. rowmap_v.size() " << rowmap_v.size();
    KokkosKernels::Impl::throw_runtime_exception(os.str());
  }

  if (execspace_v.size() != entries_v.size()) {
    std::ostringstream os;
    os << "KokkosSparse::Experimental::sptrsv_solve_streams: vector sizes "
          "must match -- execspace_v.size() "
       << execspace_v.size() << " vs. entries_v.size() " << entries_v.size();
    KokkosKernels::Impl::throw_runtime_exception(os.str());
  }

  if (execspace_v.size() != values_v.size()) {
    std::ostringstream os;
    os << "KokkosSparse::Experimental::sptrsv_solve_streams: vector sizes "
          "must match -- execspace_v.size() "
       << execspace_v.size() << " vs. values_v.size() " << values_v.size();
    KokkosKernels::Impl::throw_runtime_exception(os.str());
  }

  if (execspace_v.size() != b_v.size()) {
    std::ostringstream os;
    os << "KokkosSparse::Experimental::sptrsv_solve_streams: vector sizes "
          "must match -- execspace_v.size() "
       << execspace_v.size() << " vs. b_v.size() " << b_v.size();
    KokkosKernels::Impl::throw_runtime_exception(os.str());
  }

  if (execspace_v.size() != x_v.size()) {
    std::ostringstream os;
    os << "KokkosSparse::Experimental::sptrsv_solve_streams: vector sizes "
          "must match -- execspace_v.size() "
       << execspace_v.size() << " vs. x_v.size() " << x_v.size();
    KokkosKernels::Impl::throw_runtime_exception(os.str());
  }

  using c_size_t    = typename KernelHandle::const_size_type;
  using c_lno_t     = typename KernelHandle::const_nnz_lno_t;
  using c_scalar_t  = typename KernelHandle::const_nnz_scalar_t;
  using c_exec_t    = typename KernelHandle::HandleExecSpace;
  using c_temp_t    = typename KernelHandle::HandleTempMemorySpace;
  using c_persist_t = typename KernelHandle::HandlePersistentMemorySpace;

  using const_handle_type = typename KokkosKernels::Experimental::KokkosKernelsHandle<c_size_t, c_lno_t, c_scalar_t,
                                                                                      c_exec_t, c_temp_t, c_persist_t>;

  using RowMap_Internal = Kokkos::View<typename lno_row_view_t_::const_value_type *,
                                       typename KokkosKernels::Impl::GetUnifiedLayout<lno_row_view_t_>::array_layout,
                                       typename lno_row_view_t_::device_type,
                                       Kokkos::MemoryTraits<Kokkos::Unmanaged | Kokkos::RandomAccess> >;

  using Entries_Internal = Kokkos::View<typename lno_nnz_view_t_::const_value_type *,
                                        typename KokkosKernels::Impl::GetUnifiedLayout<lno_nnz_view_t_>::array_layout,
                                        typename lno_nnz_view_t_::device_type,
                                        Kokkos::MemoryTraits<Kokkos::Unmanaged | Kokkos::RandomAccess> >;

  using Values_Internal = Kokkos::View<typename scalar_nnz_view_t_::const_value_type *,
                                       typename KokkosKernels::Impl::GetUnifiedLayout<scalar_nnz_view_t_>::array_layout,
                                       typename scalar_nnz_view_t_::device_type,
                                       Kokkos::MemoryTraits<Kokkos::Unmanaged | Kokkos::RandomAccess> >;

  using BType_Internal =
      Kokkos::View<typename BType::const_value_type *,
                   typename KokkosKernels::Impl::GetUnifiedLayout<BType>::array_layout, typename BType::device_type,
                   Kokkos::MemoryTraits<Kokkos::Unmanaged | Kokkos::RandomAccess> >;

  using XType_Internal = Kokkos::View<typename XType::non_const_value_type *,
                                      typename KokkosKernels::Impl::GetUnifiedLayout<XType>::array_layout,
                                      typename XType::device_type, Kokkos::MemoryTraits<Kokkos::Unmanaged> >;

  std::vector<const_handle_type> handle_i_v(execspace_v.size());
  std::vector<RowMap_Internal> rowmap_i_v(execspace_v.size());
  std::vector<Entries_Internal> entries_i_v(execspace_v.size());
  std::vector<Values_Internal> values_i_v(execspace_v.size());
  std::vector<BType_Internal> b_i_v(execspace_v.size());
  std::vector<XType_Internal> x_i_v(execspace_v.size());

  for (int i = 0; i < static_cast<int>(execspace_v.size()); i++) {
    handle_i_v[i]  = const_handle_type(*(handle_v[i]));
    rowmap_i_v[i]  = rowmap_v[i];
    entries_i_v[i] = entries_v[i];
    values_i_v[i]  = values_v[i];
    b_i_v[i]       = b_v[i];
    x_i_v[i]       = x_v[i];
  }

  if (handle_v[0]->get_sptrsv_handle()->get_algorithm() ==
      KokkosSparse::Experimental::SPTRSVAlgorithm::SPTRSV_CUSPARSE) {
#ifdef KOKKOSKERNELS_ENABLE_TPL_CUSPARSE
    // NOTE: assume all streams use the same SPTRSV_CUSPARSE algo.
    KokkosSparse::Impl::sptrsvcuSPARSE_solve_streams<ExecutionSpace, const_handle_type, RowMap_Internal,
                                                     Entries_Internal, Values_Internal, BType_Internal, XType_Internal>(
        execspace_v, handle_i_v, rowmap_i_v, entries_i_v, values_i_v, b_i_v, x_i_v, false);
#else
    KokkosSparse::Impl::SPTRSV_SOLVE<ExecutionSpace, const_handle_type, RowMap_Internal, Entries_Internal,
                                     Values_Internal, BType_Internal, XType_Internal>::sptrsv_solve_streams(execspace_v,
                                                                                                            handle_i_v,
                                                                                                            rowmap_i_v,
                                                                                                            entries_i_v,
                                                                                                            values_i_v,
                                                                                                            b_i_v,
                                                                                                            x_i_v);
#endif
  } else {
    KokkosSparse::Impl::SPTRSV_SOLVE<ExecutionSpace, const_handle_type, RowMap_Internal, Entries_Internal,
                                     Values_Internal, BType_Internal, XType_Internal>::sptrsv_solve_streams(execspace_v,
                                                                                                            handle_i_v,
                                                                                                            rowmap_i_v,
                                                                                                            entries_i_v,
                                                                                                            values_i_v,
                                                                                                            b_i_v,
                                                                                                            x_i_v);
  }

}  // sptrsv_solve_streams

#if !defined(DOXY)
template <typename ExecutionSpace, typename KernelHandle, typename lno_row_view_t_, typename lno_nnz_view_t_>
[[deprecated(
    "sptrsv_symbolic was promoted out of Experimental, please use KokkosSparse::sptrsv_symbolic instead.")]] void
sptrsv_symbolic(const ExecutionSpace &space, KernelHandle *handle, lno_row_view_t_ rowmap, lno_nnz_view_t_ entries) {
  KokkosSparse::sptrsv_symbolic(space, handle, rowmap, entries);
}

template <typename KernelHandle, typename lno_row_view_t_, typename lno_nnz_view_t_>
[[deprecated(
    "sptrsv_symbolic was promoted out of Experimental, please use KokkosSparse::sptrsv_symbolic instead.")]] void
sptrsv_symbolic(KernelHandle *handle, lno_row_view_t_ rowmap, lno_nnz_view_t_ entries) {
  KokkosSparse::sptrsv_symbolic(handle, rowmap, entries);
}

template <typename ExecutionSpace, typename KernelHandle, typename lno_row_view_t_, typename lno_nnz_view_t_,
          typename scalar_nnz_view_t_>
[[deprecated(
    "sptrsv_symbolic was promoted out of Experimental, please use KokkosSparse::sptrsv_symbolic instead.")]] void
sptrsv_symbolic(ExecutionSpace &space, KernelHandle *handle, lno_row_view_t_ rowmap, lno_nnz_view_t_ entries,
                scalar_nnz_view_t_ values) {
  KokkosSparse::sptrsv_symbolic(space, handle, rowmap, entries, values);
}

template <typename KernelHandle, typename lno_row_view_t_, typename lno_nnz_view_t_, typename scalar_nnz_view_t_>
[[deprecated(
    "sptrsv_symbolic was promoted out of Experimental, please use KokkosSparse::sptrsv_symbolic instead.")]] void
sptrsv_symbolic(KernelHandle *handle, lno_row_view_t_ rowmap, lno_nnz_view_t_ entries, scalar_nnz_view_t_ values) {
  KokkosSparse::sptrsv_symbolic(handle, rowmap, entries, values);
}

template <typename ExecutionSpace, typename KernelHandle, typename lno_row_view_t_, typename lno_nnz_view_t_,
          typename scalar_nnz_view_t_, class BType, class XType>
[[deprecated("sptrsv_solve was promoted out of Experimental, please use KokkosSparse::sptrsv_symbolic instead.")]] void
sptrsv_solve(ExecutionSpace &space, KernelHandle *handle, lno_row_view_t_ rowmap, lno_nnz_view_t_ entries,
             scalar_nnz_view_t_ values, BType b, XType x) {
  KokkosSparse::sptrsv_solve(space, handle, rowmap, entries, values, b, x);
}

template <typename KernelHandle, typename lno_row_view_t_, typename lno_nnz_view_t_, typename scalar_nnz_view_t_,
          class BType, class XType>
[[deprecated("sptrsv_solve was promoted out of Experimental, please use KokkosSparse::sptrsv_symbolic instead.")]] void
sptrsv_solve(KernelHandle *handle, lno_row_view_t_ rowmap, lno_nnz_view_t_ entries, scalar_nnz_view_t_ values, BType b,
             XType x) {
  KokkosSparse::sptrsv_solve(handle, rowmap, entries, values, b, x);
}
#endif

}  // namespace Experimental
}  // namespace KokkosSparse

#undef KOKKOSKERNELS_SPTRSV_SAME_TYPE

#endif  // KOKKOSSPARSE_SPTRSV_HPP_<|MERGE_RESOLUTION|>--- conflicted
+++ resolved
@@ -34,10 +34,6 @@
 #include "KokkosSparse_sptrsv_cuSPARSE_impl.hpp"
 
 namespace KokkosSparse {
-<<<<<<< HEAD
-namespace Experimental {
-=======
->>>>>>> 80e303f8
 
 #define KOKKOSKERNELS_SPTRSV_SAME_TYPE(A, B) \
   std::is_same<typename std::remove_const<A>::type, typename std::remove_const<B>::type>::value
@@ -214,28 +210,16 @@
                                                                    false);
     } else {
       (void)values;
-<<<<<<< HEAD
-      KokkosSparse::Experimental::sptrsv_symbolic(space, handle, rowmap, entries);
-=======
       KokkosSparse::sptrsv_symbolic(space, handle, rowmap, entries);
->>>>>>> 80e303f8
     }
 
 #else  // We better go to the native implementation
     (void)values;
-<<<<<<< HEAD
-    KokkosSparse::Experimental::sptrsv_symbolic(space, handle, rowmap, entries);
-#endif
-  } else {
-    (void)values;
-    KokkosSparse::Experimental::sptrsv_symbolic(space, handle, rowmap, entries);
-=======
     KokkosSparse::sptrsv_symbolic(space, handle, rowmap, entries);
 #endif
   } else {
     (void)values;
     KokkosSparse::sptrsv_symbolic(space, handle, rowmap, entries);
->>>>>>> 80e303f8
   }
 #ifdef KK_TRISOLVE_TIMERS
   std::cout << "     + sptrsv_symbolic time = " << timer_sptrsv.seconds() << std::endl;
@@ -427,11 +411,8 @@
   sptrsv_solve(my_exec_space, handle, rowmap, entries, values, b, x);
 }
 
-<<<<<<< HEAD
-=======
 namespace Experimental {
 
->>>>>>> 80e303f8
 #if defined(KOKKOSKERNELS_ENABLE_SUPERNODAL_SPTRSV) || defined(DOXY)
 /**
  * @brief Supernodal sptrsv solve phase of x for linear system Ax=b
@@ -465,17 +446,10 @@
     Kokkos::deep_copy(space, x, b);
 
     // the fifth argument (i.e., first x) is not used
-<<<<<<< HEAD
-    sptrsv_solve(space, handle, row_map, entries, values, x, x);
-  } else {
-    // the fifth argument (i.e., first x) is not used
-    sptrsv_solve(space, handle, row_map, entries, values, b, b);
-=======
     KokkosSparse::sptrsv_solve(space, handle, row_map, entries, values, x, x);
   } else {
     // the fifth argument (i.e., first x) is not used
     KokkosSparse::sptrsv_solve(space, handle, row_map, entries, values, b, b);
->>>>>>> 80e303f8
 
     // apply backward pivoting
     Kokkos::deep_copy(space, x, b);
