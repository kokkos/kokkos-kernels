--- conflicted
+++ resolved
@@ -330,13 +330,7 @@
   typedef SizeType size_type;
 
   //! Type of a host-memory mirror of the sparse matrix.
-<<<<<<< HEAD
-  typedef BsrMatrix<ScalarType, OrdinalType, host_mirror_space, MemoryTraits,
-                    size_type>
-      HostMirror;
-=======
   typedef BsrMatrix<ScalarType, OrdinalType, host_mirror_space, MemoryTraits, size_type> HostMirror;
->>>>>>> 8e442f59
   //! Type of the graph structure of the sparse matrix.
   typedef Kokkos::StaticCrsGraph<ordinal_type, Kokkos::LayoutLeft, device_type, memory_traits, size_type>
       StaticCrsGraphType;
