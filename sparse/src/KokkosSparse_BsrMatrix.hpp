//@HEADER
// ************************************************************************
//
//                        Kokkos v. 4.0
//       Copyright (2022) National Technology & Engineering
//               Solutions of Sandia, LLC (NTESS).
//
// Under the terms of Contract DE-NA0003525 with NTESS,
// the U.S. Government retains certain rights in this software.
//
// Part of Kokkos, under the Apache License v2.0 with LLVM Exceptions.
// See https://kokkos.org/LICENSE for license information.
// SPDX-License-Identifier: Apache-2.0 WITH LLVM-exception
//
//@HEADER

/// \file KokkosSparse_BsrMatrix.hpp
/// \brief Local sparse matrix interface
///
/// This file provides KokkosSparse::Experimental::BsrMatrix.
/// This implements a local (no MPI) sparse matrix stored in block-by-block
/// compressed row sparse format.

#ifndef KOKKOSSPARSE_BSRMATRIX_HPP_
#define KOKKOSSPARSE_BSRMATRIX_HPP_

#include <set>
#include <sstream>
#include <stdexcept>
#include <type_traits>

#include "Kokkos_Core.hpp"
#include "Kokkos_ArithTraits.hpp"
#include "KokkosSparse_CrsMatrix.hpp"
#include "KokkosKernels_Error.hpp"
#include "KokkosKernels_default_types.hpp"

namespace KokkosSparse {

namespace Experimental {

template <class MatrixType>
struct BsrRowView {
  //! The type of the values in the row.
  typedef typename MatrixType::value_type value_type;
  //! The type of the column indices in the row.
  typedef typename MatrixType::ordinal_type ordinal_type;
  //! The type for returned block of values.
  typedef Kokkos::View<value_type**, Kokkos::LayoutRight, typename MatrixType::device_type, Kokkos::MemoryUnmanaged>
      block_values_type;

 private:
  //! Array of values in the row.
  value_type* values_;
  //! Array of (local) column indices in the row.
  ordinal_type* colidx_;
  /// \brief Stride between successive rows in a block.
  ///
  const ordinal_type blockDim_;

 public:
  /// \brief Constructor
  ///
  /// \param values [in] Array of the row's values.
  /// \param colidx [in] Array of the row's column indices.
  /// \param blockDim [in] (Constant) stride between block rows
  ///   within a block-row in the above arrays.
  /// \param count [in] Number of blocks in the desired block-row.
  //
  // Assumes values and colidx already offset to the correct location
  KOKKOS_INLINE_FUNCTION
  BsrRowView(value_type* const values, ordinal_type* const colidx, const ordinal_type& blockDim,
             const ordinal_type& count)
      : values_(values), colidx_(colidx), blockDim_(blockDim), length(count) {}

  /// \brief Constructor with offset into \c colidx array
  ///
  /// \param values [in] Array of the row's values.
  /// \param colidx [in] Array of the row's column indices.
  /// \param blockDim [in] (Constant) stride between rows in
  ///   within a block in the above arrays.
  /// \param count [in] Number of blocks in the desired block-row
  /// \param start [in] Offset into values and colidx of the desired block-row
  /// start.
  ///   Note: The offset into the values array for a block-row equals
  ///           num_blocks_prior_to_block-row*blockDim*blockDim
  ///
  /// \tparam OffsetType The type of \c start (see above).  Must be a
  ///   built-in integer type.  This may differ from ordinal_type.
  ///   For example, the matrix may have dimensions that fit in int,
  ///   but a number of entries that does not fit in int.
  template <class OffsetType>
  KOKKOS_INLINE_FUNCTION BsrRowView(const typename MatrixType::values_type& values,
                                    const typename MatrixType::index_type& colidx, const ordinal_type& blockDim,
                                    const ordinal_type& count, const OffsetType& start,
                                    const typename std::enable_if<std::is_integral<OffsetType>::value, int>::type& = 0)
      : values_(&values(start * blockDim * blockDim)), colidx_(&colidx(start)), blockDim_(blockDim), length(count) {}

  /// \brief Number of entries (i.e. blocks) in the row.
  ///
  /// This is a public const field rather than a public const method,
  /// in order to avoid possible overhead of a method call if the
  /// compiler is unable to inline that method call.
  ///
  /// We assume that rows contain no duplicate entries (i.e., entries
  /// with the same column index).  Thus, a row may have up to
  /// A.numCols() entries.  This means that the correct type of
  /// 'length' is ordinal_type.
  /// Here, length refers to the number of blocks in a block-row
  const ordinal_type length;

  /// /brief Return a pointer offset to local row i of block K of values_ array;
  ///        user responsible for indexing into this pointer correctly
  /// \param K [in] must be the LOCAL block index within this block-row
  /// \param i [in] must be the LOCAL row index offset within this block-row
  ///
  /// Output: pointer to values_ array at start of local row within block K
  ///
  /// Pointer interfaces are NOT guaranteed for backward compatibility
  /// This interface is intended for performant kernels, not common usage
  KOKKOS_INLINE_FUNCTION
  value_type* local_row_in_block(const ordinal_type& K, const ordinal_type& i) const {
    return (values_ + (K * blockDim_ * blockDim_ + i * blockDim_));
  }

  /// \brief Return the value at a specified block K of block-row
  ///        with local row and col offset (i,j)
  /// \param K [in] must be the LOCAL block index within this block-row
  /// \param i [in] must be the LOCAL row index offset within this block-row
  /// \param j [in] must be the LOCAL col index offset within this block-row
  ///
  /// Output: reference to value_type at the given (K, i, j) offset into values_
  KOKKOS_INLINE_FUNCTION
  value_type& local_block_value(const ordinal_type& K, const ordinal_type& i, const ordinal_type& j) const {
    return values_[K * blockDim_ * blockDim_ + i * blockDim_ + j];
  }

  /// \brief Return unmanaged 2D strided View wrapping local block K from this
  /// block-row
  /// \param K [in] must be the LOCAL block index within this
  /// block-row
  KOKKOS_INLINE_FUNCTION
  block_values_type block(const ordinal_type& K) const {
    return block_values_type(&(values_[K * blockDim_ * blockDim_]), Kokkos::LayoutRight(blockDim_, blockDim_));
  }

  /// \brief Return offset into colidx_ for the requested block idx
  ///        If none found, return Kokkos::ArithTraits::max
  /// \param idx_to_match [in] local block idx within block-row
  KOKKOS_INLINE_FUNCTION
  ordinal_type findRelBlockOffset(const ordinal_type idx_to_match, bool /*is_sorted*/ = false) const {
    ordinal_type offset = Kokkos::ArithTraits<ordinal_type>::max();
    for (ordinal_type blk_offset = 0; blk_offset < length; ++blk_offset) {
      ordinal_type idx = colidx_[blk_offset];
      if (idx == idx_to_match) {
        offset = blk_offset;
        break;
      }  // return relative offset
    }
    return offset;
  }
};

template <class MatrixType>
struct BsrRowViewConst {
  //! The type of the values in the row.
  typedef const typename MatrixType::non_const_value_type value_type;
  //! The type of the column indices in the row.
  typedef const typename MatrixType::non_const_ordinal_type ordinal_type;
  //! The type for returned block of values.
  typedef Kokkos::View<value_type**, Kokkos::LayoutRight, typename MatrixType::device_type, Kokkos::MemoryUnmanaged>
      block_values_type;

 private:
  //! Array of values in the row.
  value_type* values_;
  //! Array of (local) column indices in the row.
  ordinal_type* colidx_;
  /// \brief Stride between successive rows in a block
  const ordinal_type blockDim_;

 public:
  /// \brief Constructor
  ///
  /// \param values [in] Array of the row's values.
  /// \param colidx [in] Array of the row's column indices.
  /// \param blockDim [in] (Constant) stride between block rows
  ///   within a block-row in the above arrays.
  /// \param count [in] Number of entries in the row.
  //
  // Assumes values and colidx already offset to the correct location
  KOKKOS_INLINE_FUNCTION
  BsrRowViewConst(value_type* const values, ordinal_type* const colidx, const ordinal_type& blockDim,
                  const ordinal_type& count)
      : values_(values), colidx_(colidx), blockDim_(blockDim), length(count) {}

  /// \brief Constructor with offset into \c colidx array
  ///
  /// \param values [in] Array of the row's values.
  /// \param colidx [in] Array of the row's column indices.
  /// \param blockDim [in] The block dimensions.
  /// \param count [in] Number of entries in the row.
  /// \param start [in] Offset into values and colidx of the desired block-row
  /// start.
  ///   Note: The offset into the values array for a block-row equals
  ///           num_blocks_prior_to_block-row*blockDim*blockDim
  ///
  /// \tparam OffsetType The type of \c start (see above).  Must be a
  ///   built-in integer type.  This may differ from ordinal_type.
  ///   For example, the matrix may have dimensions that fit in int,
  ///   but a number of entries that does not fit in int.
  template <class OffsetType>
  KOKKOS_INLINE_FUNCTION BsrRowViewConst(
      const typename MatrixType::values_type& values, const typename MatrixType::index_type& colidx,
      const ordinal_type& blockDim, const ordinal_type& count, const OffsetType& start,
      const typename std::enable_if<std::is_integral<OffsetType>::value, int>::type& = 0)
      : values_(&values(start * blockDim * blockDim)), colidx_(&colidx(start)), blockDim_(blockDim), length(count) {}

  /// \brief Number of entries (i.e. blocks) in the row.
  ///
  /// This is a public const field rather than a public const method,
  /// in order to avoid possible overhead of a method call if the
  /// compiler is unable to inline that method call.
  ///
  /// We assume that rows contain no duplicate entries (i.e., entries
  /// with the same column index).  Thus, a row may have up to
  /// A.numCols() entries.  This means that the correct type of
  /// 'length' is ordinal_type.
  const ordinal_type length;

  /// /brief Return a pointer offset to local row i of block K of values_ array;
  ///        user responsible for indexing into this pointer correctly
  /// \param K [in] must be the LOCAL block index within this block-row
  /// \param i [in] must be the LOCAL row index offset within this block-row
  ///
  /// Output: pointer to values_ array at start of local row within block K
  ///
  /// Pointer interfaces are NOT guaranteed for backward compatibility
  /// This interface is intended for performant kernels, not common usage
  KOKKOS_INLINE_FUNCTION
  value_type* local_row_in_block(const ordinal_type& K, const ordinal_type& i) const {
    return (values_ + (K * blockDim_ * blockDim_ + i * blockDim_));
  }

  /// \brief Return the value at a specified block K with local row and col ids
  /// (i,j) \param K [in] must be the LOCAL block index within this block-row
  /// \param i [in] must be the LOCAL row index offset within this block-row
  /// \param j [in] must be the LOCAL col index offset within this block-row
  ///
  /// Output: reference to value_type at the given (K, i, j) offset into values_
  KOKKOS_INLINE_FUNCTION
  value_type& local_block_value(const ordinal_type& K, const ordinal_type& i, const ordinal_type& j) const {
    return values_[K * blockDim_ * blockDim_ + i * blockDim_ + j];
  }

  /// \brief Return the block column index for a specified block K
  ///
  /// \param K [in] must be the LOCAL block index within this block-row
  /// \return Block column index for "uncompressed" block row
  KOKKOS_INLINE_FUNCTION
  ordinal_type block_colidx(const ordinal_type K) const { return colidx_[K]; }

  /// \brief Return unmanaged 2D strided View wrapping local block K from this
  /// block-row \param K [in] must be the LOCAL block index within this
  /// block-row
  KOKKOS_INLINE_FUNCTION
  block_values_type block(const ordinal_type& K) const {
    return block_values_type(&(values_[K * blockDim_ * blockDim_]), Kokkos::LayoutRight(blockDim_, blockDim_));
  }

  /// \brief Return offset into colidx_ for the requested block idx
  ///        If none found, return Kokkos::ArithTraits::max
  /// \param idx_to_match [in] local block idx within block-row
  KOKKOS_INLINE_FUNCTION
  ordinal_type findRelBlockOffset(const ordinal_type& idx_to_match, bool /*is_sorted*/ = false) const {
    typedef typename std::remove_cv<ordinal_type>::type non_const_ordinal_type;
    non_const_ordinal_type offset = Kokkos::ArithTraits<non_const_ordinal_type>::max();
    for (non_const_ordinal_type blk_offset = 0; blk_offset < length; ++blk_offset) {
      ordinal_type idx = colidx_[blk_offset];
      if (idx == idx_to_match) {
        offset = blk_offset;
        break;
      }  // return relative offset
    }
    return offset;
  }
};

/// \class BsrMatrix
/// \brief Compressed sparse row implementation of a sparse matrix.
/// \tparam ScalarType The type of entries in the sparse matrix.
/// \tparam OrdinalType The type of column indices in the sparse matrix.
/// \tparam Device The Kokkos Device type.
/// \tparam MemoryTraits Traits describing how Kokkos manages and
///   accesses data.  The default parameter suffices for most users.
///
/// "Crs" stands for "compressed row sparse."  This is the phrase
/// Trilinos traditionally uses to describe compressed sparse row
/// storage for sparse matrices, as described, for example, in Saad
/// (2nd ed.).
template <class ScalarType, class OrdinalType, class Device, class MemoryTraits = void,
          class SizeType = KokkosKernels::default_size_type>
class BsrMatrix {
  static_assert(std::is_signed<OrdinalType>::value, "BsrMatrix requires that OrdinalType is a signed integer type.");
  static_assert(Kokkos::is_memory_traits_v<MemoryTraits> || std::is_void_v<MemoryTraits>,
                "BsrMatrix: MemoryTraits (4th template param) must be a Kokkos "
                "MemoryTraits or void");

 private:
  typedef typename Kokkos::ViewTraits<ScalarType*, Device, void, void>::host_mirror_space host_mirror_space;

 public:
  //! Type of the matrix's execution space.
  typedef typename Device::execution_space execution_space;
  //! Type of the matrix's memory space.
  typedef typename Device::memory_space memory_space;
  //! Type of the matrix's device type.
  typedef Kokkos::Device<execution_space, memory_space> device_type;

  //! Type of each value in the matrix.
  typedef ScalarType value_type;
  //! Type of each (column) index in the matrix.
  typedef OrdinalType ordinal_type;
  typedef MemoryTraits memory_traits;
  /// \brief Type of each entry of the "row map."
  ///
  /// The "row map" corresponds to the \c ptr array of row offsets in
  /// compressed sparse row (CSR) storage.
  typedef SizeType size_type;

  //! Type of a host-memory mirror of the sparse matrix.
  typedef BsrMatrix<ScalarType, OrdinalType, host_mirror_space, MemoryTraits, size_type> HostMirror;
  //! Type of the graph structure of the sparse matrix.
<<<<<<< HEAD
  typedef Kokkos::StaticCrsGraph<ordinal_type, Kokkos::LayoutLeft, device_type, memory_traits, size_type>
      StaticCrsGraphType;
  //! Type of the graph structure of the sparse matrix - consistent with Kokkos.
  typedef Kokkos::StaticCrsGraph<ordinal_type, Kokkos::LayoutLeft, device_type, memory_traits, size_type>
      staticcrsgraph_type;
=======
  typedef StaticCrsGraph<ordinal_type, Kokkos::LayoutLeft, device_type, memory_traits, size_type> StaticCrsGraphType;
  //! Type of the graph structure of the sparse matrix - consistent with Kokkos.
  typedef StaticCrsGraph<ordinal_type, Kokkos::LayoutLeft, device_type, memory_traits, size_type> staticcrsgraph_type;
>>>>>>> 80e303f8
  //! Type of column indices in the sparse matrix.
  typedef typename staticcrsgraph_type::entries_type index_type;
  //! Const version of the type of column indices in the sparse matrix.
  typedef typename index_type::const_value_type const_ordinal_type;
  //! Nonconst version of the type of column indices in the sparse matrix.
  typedef typename index_type::non_const_value_type non_const_ordinal_type;
  //! Type of the "row map" (which contains the offset for each row's data).
  typedef typename staticcrsgraph_type::row_map_type row_map_type;
  //! Const version of the type of row offsets in the sparse matrix.
  typedef typename row_map_type::const_value_type const_size_type;
  //! Nonconst version of the type of row offsets in the sparse matrix.
  typedef typename row_map_type::non_const_value_type non_const_size_type;
  //! Kokkos Array type of the entries (values) in the sparse matrix.
  typedef Kokkos::View<value_type*, Kokkos::LayoutRight, device_type, MemoryTraits> values_type;
  //! Const version of the type of the entries in the sparse matrix.
  typedef typename values_type::const_value_type const_value_type;
  //! Nonconst version of the type of the entries in the sparse matrix.
  typedef typename values_type::non_const_value_type non_const_value_type;

  //! block values are actually a 1-D view, however they are implicitly
  //! arranged in LayoutRight, e.g. consecutive entries in the values view
  //! are consecutive entries within a row inside a block
  using block_layout_type = Kokkos::LayoutRight;

  //! Type returned by \c unmanaged_block
  using block_type = Kokkos::View<value_type**, block_layout_type, device_type, Kokkos::MemoryUnmanaged>;

  //! Type returned by \c unmanaged_block_const
  using const_block_type = Kokkos::View<const value_type**, block_layout_type, device_type, Kokkos::MemoryUnmanaged>;

  /// \name Storage of the actual sparsity structure and values.
  ///
  /// BsrMatrix uses the compressed sparse row (CSR) storage format to
  /// store the sparse matrix.  CSR is also called "compressed row
  /// storage"; hence the name, which it inherits from Tpetra and from
  /// Epetra before it.
  //@{
  //! The graph (sparsity structure) of the sparse matrix.
  staticcrsgraph_type graph;
  //! The 1-D array of values of the sparse matrix.
  values_type values;
  //@}

  /// \brief Launch configuration that can be used by
  ///   overloads/specializations of MV_multiply().
  ///
  /// This is a hack and needs to be replaced by a general
  /// state mechanism.
  DeviceConfig dev_config;

  /// \brief Default constructor; constructs an empty sparse matrix.
  ///
  /// mfh: numCols and nnz should be properties of the graph, not the matrix.
  /// Then BsrMatrix needs methods to get these from the graph.
  BsrMatrix() : graph(), values(), dev_config(), numCols_(0), blockDim_(1) {}

  //! Copy constructor (shallow copy).
  template <typename SType, typename OType, class DType, class MTType, typename IType>
  explicit BsrMatrix(const BsrMatrix<SType, OType, DType, MTType, IType>& B)
      : graph(B.graph.entries, B.graph.row_map),
        values(B.values),
        dev_config(B.dev_config),
        numCols_(B.numCols()),
        blockDim_(B.blockDim()) {
    graph.row_block_offsets = B.graph.row_block_offsets;
    // MD: Changed the copy constructor of graph
    // as the constructor of StaticCrsGraph does not allow copy from non const
    // version.
  }

  /// \brief Construct with a graph that will be shared.
  ///
  /// \param[in] arg_label   The sparse matrix's label.
  /// \param[in] arg_graph   The graph between the blocks.
  /// \param[in] blockDimIn  The block size.
  ///
  /// Allocate the values array for subsequent fill.
  BsrMatrix(const std::string& arg_label, const staticcrsgraph_type& arg_graph, const OrdinalType& blockDimIn)
      : graph(arg_graph),
        values(arg_label, arg_graph.entries.extent(0) * blockDimIn * blockDimIn),
        numCols_(maximum_entry(arg_graph) + 1),
        blockDim_(blockDimIn) {
    if (blockDim_ < 1) {
      std::ostringstream os;
      os << "KokkosSparse::Experimental::BsrMatrix: Inappropriate block size: " << blockDim_;
      KokkosKernels::Impl::throw_runtime_exception(os.str());
    }
  }

  /// \brief Construct BsrMatrix from host data in COO format.
  ///
  /// The COO matrix must already have a block structure.
  /// Each entry k of the input sparse matrix has a value stored in val[k],
  /// row index in rows[k] and column index in cols[k].
  /// The COO data must be sorted by increasing row index
  ///
  /// This constructor is mainly useful for benchmarking or for
  /// reading the sparse matrix's data from a file.
  ///
  /// \param label [in] The sparse matrix's label.
  /// \param nrows [in] The number of rows.
  /// \param ncols [in] The number of columns.
  /// \param annz [in] The number of entries.
  /// \param vals [in] The entries.
  /// \param rows [in] The row indices. rows[k] is the row index of
  ///   val[k].
  /// \param cols [in] The column indices. cols[k] is the column
  ///   index of val[k].
  /// \param blockdim [in] The block size of the constructed BsrMatrix.
  /// \param pad [in] Ignored
  ///
  /// The \c pad argument is currently not used.
  BsrMatrix(const std::string& label, OrdinalType nrows, OrdinalType ncols, size_type annz, ScalarType* vals,
            OrdinalType* rows, OrdinalType* cols, OrdinalType blockdim, bool pad = false) {
    (void)pad;
    blockDim_ = blockdim;

    if (blockDim_ < 1) {
      std::ostringstream os;
      os << "KokkosSparse::Experimental::BsrMatrix: Inappropriate block size: " << blockDim_;
      KokkosKernels::Impl::throw_runtime_exception(os.str());
    }

    if (ncols % blockDim_) {
      std::ostringstream os;
      os << "BsrMatrix: " << ncols << " input CrsMatrix columns is not a multiple of block size " << blockDim_;
      KokkosKernels::Impl::throw_runtime_exception(os.str());
    }
    if (nrows % blockDim_) {
      std::ostringstream os;
      os << "BsrMatrix: " << nrows << " input CrsMatrix rows is not a multiple of block size " << blockDim_;
      KokkosKernels::Impl::throw_runtime_exception(os.str());
    }
    if (annz % (blockDim_ * blockDim_)) {
      throw std::runtime_error(
          "BsrMatrix:: annz should be a multiple of the number of entries in a "
          "block");
    }

    using Coord     = std::pair<OrdinalType, OrdinalType>;              // row, col
    using CoordComp = std::function<bool(const Coord&, const Coord&)>;  // type that can order Coords
    using Entry     = std::pair<Coord, ScalarType>;                     // (row, col), val
    using Blocks    = std::map<Coord, std::vector<Entry>,
                            CoordComp>;  // map a block to its non-zeros, sorted
                                            // by row, then col

    numCols_             = ncols / blockDim_;
    ordinal_type numRows = nrows / blockDim_;
    size_type numBlocks  = annz / (blockDim_ * blockDim_);

    // device data
    typename row_map_type::non_const_type row_map_device(
        Kokkos::view_alloc(Kokkos::WithoutInitializing, label + " row_map"), numRows + 1);
    index_type entries_device(label + " entries", numBlocks);
    values = values_type(label + " values", annz);

    // mirror views on host
    auto row_map_host = Kokkos::create_mirror_view(row_map_device);
    auto entries_host = Kokkos::create_mirror_view(entries_device);
    auto values_host  = Kokkos::create_mirror_view(values);

    auto coord_by_row_col = [](const Coord& a, const Coord& b) {
      const auto& arow = std::get<0>(a);
      const auto& brow = std::get<0>(b);
      const auto& acol = std::get<1>(a);
      const auto& bcol = std::get<1>(b);
      if (arow < brow) {
        return true;
      } else if (arow > brow) {
        return false;
      } else {
        return acol < bcol;
      }
    };

    auto entry_by_row_col = [coord_by_row_col](const Entry& a, const Entry& b) {
      return coord_by_row_col(std::get<0>(a), std::get<0>(b));
    };

    // organize all blocks and their entries
    Blocks blocks(coord_by_row_col);
    for (size_type i = 0; i < annz; ++i) {
      const ordinal_type row = rows[i];
      const ordinal_type col = cols[i];
      const ScalarType val   = vals[i];
      const Coord block      = Coord(row / blockDim_, col / blockDim_);
      const Entry entry(Coord(row, col), val);

      // add entry to the correct block
      auto it = blocks.find(block);
      if (it == blocks.end()) {
        std::vector<Entry> entries = {entry};
        entries.reserve(
            static_cast<typename std::common_type_t<typename std::vector<Entry>::size_type, ordinal_type>>(blockDim_) *
            blockDim_);
        blocks[block] = std::move(entries);  // new block with entry
      } else {
        it->second.push_back(entry);  // add entry to block
      }
    }

    // write block data out to BSR format
    ordinal_type row = 0;              // current row we're in
    size_t bi        = 0;              // how many blocks so far
    for (auto& kv : blocks) {          // iterating through blocks in row/col order
      const Coord& block = kv.first;   // block's position
      auto& entries      = kv.second;  // non-zeros in the block

      if (OrdinalType(entries.size()) != blockDim_ * blockDim_) {
        std::stringstream ss;
        ss << "BsrMatrix: block " << block.first << "," << block.second << " had only " << entries.size()
           << " non-zeros, expected " << blockDim_ * blockDim_;
        KokkosKernels::Impl::throw_runtime_exception(ss.str());
      }

      // update row-map if block is in a new row
      for (; row < block.first; ++row) {
        row_map_host(row + 1) = bi;  // `row` ends at bi
      }

      // record column of block
      entries_host(bi) = block.second;  // block's column

      // add contiguous entries of block sorted by row/col
      std::sort(entries.begin(), entries.end(), entry_by_row_col);
      for (size_type ei = 0; ei < size_type(entries.size()); ++ei) {
        values_host(bi * blockDim_ * blockDim_ + ei) = std::get<1>(entries[ei]);
      }

      // next block
      ++bi;
    }
    // complete row map if last blocks are empty
    for (; row < numRows + 1; ++row) {
      row_map_host(row) = bi;
    }

    // move graph data to the requested device
    Kokkos::deep_copy(row_map_device, row_map_host);
    Kokkos::deep_copy(entries_device, entries_host);
    Kokkos::deep_copy(values, values_host);

    graph = staticcrsgraph_type(entries_device, row_map_device);
  }

/// \brief Constructor that accepts a row map, column indices, and
///   values.
///
/// The matrix will store and use the row map, indices, and values
/// directly (by view, not by deep copy).
///
/// \param label
/// \param nrows [in] The number of rows.
/// \param ncols [in] The number of columns.
/// \param annz  [in] Filler for annz.
/// \param vals [in/out] The entries.
/// \param rows [in/out] The row map (containing the offsets to the
///   data in each row).
/// \param cols [in/out] The column indices.
/// \param blockDimIn [in] The block dimensions.
#if defined(DOXY)
  BsrMatrix([[maybe_unused]] const std::string& label,
#else
  // Work around https://gcc.gnu.org/bugzilla/show_bug.cgi?id=81429.
  BsrMatrix(const std::string& label [[maybe_unused]],
#endif
            const OrdinalType nrows, const OrdinalType ncols, [[maybe_unused]] const size_type annz,
            const values_type& vals, const row_map_type& rows, const index_type& cols, const OrdinalType blockDimIn)
      : graph(cols, rows), values(vals), numCols_(ncols), blockDim_(blockDimIn) {
    if (blockDim_ < 1) {
      std::ostringstream os;
      os << "KokkosSparse::Experimental::BsrMatrix: Inappropriate block size: " << blockDim_;
      KokkosKernels::Impl::throw_runtime_exception(os.str());
    }

    const ordinal_type actualNumRows = (rows.extent(0) != 0)
                                           ? static_cast<ordinal_type>(rows.extent(0) - static_cast<size_type>(1))
                                           : static_cast<ordinal_type>(0);
    if (nrows != actualNumRows) {
      std::ostringstream os;
      os << "Input argument nrows = " << nrows
         << " != the actual number of "
            "rows "
         << actualNumRows << " according to the 'rows' input argument.";
      throw std::invalid_argument(os.str());
    }
    // nnz returns graph.entries.extent(0) i.e. ptr[ nrows + 1 ] nnz entry
    // input annz is nnz of values, not comparable with block ptr 'nnz' i.e.
    // numBlocks
    if (blockDim_ <= 0) {
      std::ostringstream os;
      os << "Input argument blockDim = " << blockDim_ << " is not larger than 0.";
      throw std::invalid_argument(os.str());
    }
  }

  /// \brief Constructor that accepts a a static graph, and values.
  ///
  /// The matrix will store and use the row map, indices, and values
  /// directly (by view, not by deep copy).
  ///
  /// \param ncols [in]  The number of columns.
  /// \param vals [in]   The entries.
  /// \param graph_ [in] The graph between the blocks.
  /// \param blockDimIn [in]  The block dimensions.
  BsrMatrix(const std::string& /*label*/, const OrdinalType& ncols, const values_type& vals,
            const staticcrsgraph_type& graph_, const OrdinalType& blockDimIn)
      : graph(graph_), values(vals), numCols_(ncols), blockDim_(blockDimIn) {
    if (blockDim_ < 1) {
      std::ostringstream os;
      os << "KokkosSparse::Experimental::BsrMatrix: Inappropriate block size: " << blockDim_;
      KokkosKernels::Impl::throw_runtime_exception(os.str());
    }
  }

  /// \brief Constructor that accepts a CrsMatrix and block dimension,
  ///        assuming the provided CrsMatrix has appropriate block structure.
  template <typename SType, typename OType, class DType, class MTType, typename IType>
  BsrMatrix(const KokkosSparse::CrsMatrix<SType, OType, DType, MTType, IType>& crs_mtx, const OrdinalType blockDimIn) {
    typedef typename KokkosSparse::CrsMatrix<SType, OType, DType, MTType, IType> crs_matrix_type;
    typedef typename crs_matrix_type::staticcrsgraph_type crs_graph_type;
    typedef typename crs_graph_type::entries_type crs_graph_entries_type;
    typedef typename crs_graph_type::row_map_type crs_graph_row_map_type;

    blockDim_ = blockDimIn;
    if (blockDim_ < 1) {
      std::ostringstream os;
      os << "KokkosSparse::Experimental::BsrMatrix: Inappropriate block size: " << blockDim_;
      KokkosKernels::Impl::throw_runtime_exception(os.str());
    }

    assert((crs_mtx.numCols() % blockDim_ == 0) &&
           "BsrMatrix: input CrsMatrix columns is not a multiple of block size");
    assert((crs_mtx.numRows() % blockDim_ == 0) && "BsrMatrix: input CrsMatrix rows is not a multiple of block size");

    numCols_ = crs_mtx.numCols() / blockDim_;

    OrdinalType nbrows = crs_mtx.numRows() / blockDim_;  // actual number of block rows; add 1 for ptr length

    // block_rows will accumulate the number of blocks per row - this is NOT the
    // row_map with cum sum!!
    std::vector<OrdinalType> block_rows(nbrows, 0);

    typename crs_graph_row_map_type::HostMirror h_crs_row_map = Kokkos::create_mirror_view(crs_mtx.graph.row_map);
    Kokkos::deep_copy(h_crs_row_map, crs_mtx.graph.row_map);
    typename crs_graph_entries_type::HostMirror h_crs_entries = Kokkos::create_mirror_view(crs_mtx.graph.entries);
    Kokkos::deep_copy(h_crs_entries, crs_mtx.graph.entries);

    // determine size of block cols indices == number of blocks,
    // i.e. nnz for the block CRS graph
    OrdinalType numBlocks = 0;
    for (OrdinalType i = 0; i < crs_mtx.numRows(); i += blockDim_) {
      std::set<OrdinalType> col_set;
      for (auto ie = h_crs_row_map(i); ie < h_crs_row_map(i + blockDim_); ++ie) {
        col_set.insert(h_crs_entries(ie) / blockDim_);
      }
      numBlocks += col_set.size();                 // cum sum
      block_rows[i / blockDim_] = col_set.size();  // frequency counts
    }

    // create_staticcrsgraph takes the frequency of blocks per row
    // and returns the cum sum pointer row_map with nbrows+1 size, and total
    // numBlocks in the final entry
<<<<<<< HEAD
    graph = Kokkos::create_staticcrsgraph<staticcrsgraph_type>("blockgraph", block_rows);
=======
    graph                                       = create_staticcrsgraph<staticcrsgraph_type>("blockgraph", block_rows);
>>>>>>> 80e303f8
    typename row_map_type::HostMirror h_row_map = Kokkos::create_mirror_view(graph.row_map);
    Kokkos::deep_copy(h_row_map, graph.row_map);

    typename index_type::HostMirror h_entries = Kokkos::create_mirror_view(graph.entries);

    OrdinalType ientry = 0;
    for (OrdinalType ib = 0; ib < nbrows; ++ib) {
      auto ir_start = ib * blockDim_;
      auto ir_stop  = (ib + 1) * blockDim_;
      std::set<OrdinalType> col_set;
      for (auto jk = h_crs_row_map(ir_start); jk < h_crs_row_map(ir_stop); ++jk) {
        col_set.insert(h_crs_entries(jk) / blockDim_);
      }
      for (auto col_block : col_set) {
        h_entries(ientry++) = col_block;
      }
    }
    Kokkos::deep_copy(graph.entries, h_entries);

    // Copy the numerical values

    typename values_type::HostMirror h_crs_values = Kokkos::create_mirror_view(crs_mtx.values);
    Kokkos::deep_copy(h_crs_values, crs_mtx.values);

    typename values_type::HostMirror h_values = Kokkos::create_mirror_view(values);
    if (h_values.extent(0) < static_cast<size_t>(numBlocks) * blockDim_ * blockDim_) {
      Kokkos::resize(h_values, static_cast<size_t>(numBlocks) * blockDim_ * blockDim_);
      Kokkos::resize(values, static_cast<size_t>(numBlocks) * blockDim_ * blockDim_);
    }
    Kokkos::deep_copy(h_values, 0);

    for (OrdinalType ir = 0; ir < crs_mtx.numRows(); ++ir) {
      const auto iblock = ir / blockDim_;
      const auto ilocal = ir % blockDim_;
      for (auto jk = h_crs_row_map(ir); jk < h_crs_row_map(ir + 1); ++jk) {
        const auto jc     = h_crs_entries(jk);
        const auto jblock = jc / blockDim_;
        const auto jlocal = jc % blockDim_;
        for (auto jkb = h_row_map(iblock); jkb < h_row_map(iblock + 1); ++jkb) {
          if (h_entries(jkb) == jblock) {
            OrdinalType shift                             = jkb * blockDim_ * blockDim_;
            h_values(shift + ilocal * blockDim_ + jlocal) = h_crs_values(jk);
            break;
          }
        }
      }
    }
    Kokkos::deep_copy(values, h_values);
  }

  /// \brief Given an array of blocks, sum the values into corresponding
  ///        block in BsrMatrix
  /// \param rowi   [in] is a block-row index
  /// \param cols[] [in] are block colidxs within the block-row to be summed
  ///               into ncol entries
  /// \param ncol   [in] is number of blocks referenced in cols[] array
  /// \param vals[] [in] array containing 'block' of values
  ///        ncol*block_size*block_size entries
  ///        assume vals block is provided in 'LayoutRight' or 'Row Major'
  ///        format, that is e.g. 2x2 block [ a b ; c d ] provided as flattened
  ///        1d array as [a b c d] Assume that each block is stored contiguously
  ///        in vals: [a b; c d] [e f; g h] -> [a b c d e f g h] If so, then i
  ///        in [0, ncols) for cols[] maps to i*block_size*block_size in vals[]
  /// \param is_sorted [in]
  /// \param force_atomic [in]
  KOKKOS_INLINE_FUNCTION
  OrdinalType sumIntoValues(const OrdinalType rowi, const OrdinalType cols[], const OrdinalType ncol,
                            const ScalarType vals[], const bool is_sorted = false,
                            const bool force_atomic = false) const {
    return operateValues(BsrMatrix::valueOperation::ADD, rowi, cols, ncol, vals, is_sorted, force_atomic);
  }

  /// \brief Given an array of blocks, replace the values of corresponding
  ///        blocks in BsrMatrix
  /// \param rowi   [in]    is a block-row index
  /// \param cols[] [in] are block colidxs within the block-row to be summed
  /// into ncol entries
  /// \param ncol   [in] is number of blocks referenced in cols[] array
  /// \param vals[] [in] array containing 'block' of values
  ///               ncol*block_size*block_size entries
  ///               assume vals block is provided in 'LayoutRight' or 'Row
  ///               Major' format, that is e.g. 2x2 block [ a b ; c d ] provided
  ///               as flattened 1d array as [a b c d] Assume that each block is
  ///               stored contiguously in vals: [a b; c d] [e f; g h] -> [a b c
  ///               d e f g h] If so, then i in [0, ncols) for cols[] maps to
  ///               i*block_size*block_size in vals[]
  /// \param is_sorted [in]
  /// \param force_atomic [in]
  KOKKOS_INLINE_FUNCTION
  OrdinalType replaceValues(const OrdinalType rowi, const OrdinalType cols[], const OrdinalType ncol,
                            const ScalarType vals[], const bool is_sorted = false,
                            const bool force_atomic = false) const {
    return operateValues(BsrMatrix::valueOperation::ASSIGN, rowi, cols, ncol, vals, is_sorted, force_atomic);
  }

  //! Attempt to assign the input matrix to \c *this.
  // Are the CUDA sparse handles needed to be copied here??
  template <typename aScalarType, typename aOrdinalType, class aDevice, class aMemoryTraits, typename aSizeType>
  BsrMatrix& operator=(const BsrMatrix<aScalarType, aOrdinalType, aDevice, aMemoryTraits, aSizeType>& mtx) {
    numCols_   = mtx.numCols();
    blockDim_  = mtx.blockDim();
    graph      = mtx.graph;
    values     = mtx.values;
    dev_config = mtx.dev_config;
    return *this;
  }

  //! The number of rows in the sparse matrix.
  KOKKOS_INLINE_FUNCTION ordinal_type numRows() const { return graph.numRows(); }

  //! The number of columns in the sparse matrix.
  KOKKOS_INLINE_FUNCTION ordinal_type numCols() const { return numCols_; }

  //! The block dimension in the sparse block matrix.
  KOKKOS_INLINE_FUNCTION ordinal_type blockDim() const { return blockDim_; }

  //! The number of "point" (non-block) rows in the matrix.
  //  This is the dimension of the range of this matrix as a linear operator.
  KOKKOS_INLINE_FUNCTION ordinal_type numPointRows() const { return numRows() * blockDim(); }

  //! The number of "point" (non-block) columns in the matrix.
  //  This is the dimension of the domain of this matrix as a linear operator.
  KOKKOS_INLINE_FUNCTION ordinal_type numPointCols() const { return numCols() * blockDim(); }

  //! The number of stored entries in the sparse matrix.
  KOKKOS_INLINE_FUNCTION size_type nnz() const { return graph.entries.extent(0); }

  friend struct BsrRowView<BsrMatrix>;

  /// \brief Return a BsrRowView of block-row i of the matrix.
  ///
  /// If row i does not belong to the matrix, return an empty view.
  ///
  /// The returned object \c view implements the following interface:
  /// <ul>
  /// <li> \c view.length is the number of entries (i.e. blocks)
  ///      in the block row </li>
  /// <li> \c view.local_row_in_block_row(K, i) returns a nonconst pointer
  ///      to the values of the ith local row in the k-th block of the block-row
  ///      </li>
  /// <li> \c view.full_row_in_block_row(i) returns a nonconst pointer
  ///      to the values of the ith local row of the block-row </li>
  /// <li> \c view.local_block_value(K, i, j) returns a nonconst reference
  ///      to the value in the ith local row and jth local col
  ///      of the k-th block of the block-row </li>
  /// <li> \c view.block(K) returns an unmanaged 2D strided Kokkos::View
  ///      of the values of the k-th block of the block-row </li>
  /// </ul>
  ///
  /// Users should not rely on the return type of this method.  They
  /// should instead assign to 'auto'.
  ///
  KOKKOS_INLINE_FUNCTION
  BsrRowView<BsrMatrix> block_row(const ordinal_type i) const {
    const size_type start = graph.row_map(i);  // total num blocks prior to this block-row
    const auto count      = static_cast<ordinal_type>(graph.row_map(i + 1) - start);  // num blocks in this row

    if (count == 0) {
      return BsrRowView<BsrMatrix>(nullptr, nullptr, 1, 0);
    } else {
      return BsrRowView<BsrMatrix>(values, graph.entries, blockDim(), count, start);
    }
  }

  /// \brief Return a BsrRowViewConst of block-row i of the matrix.
  ///
  /// If row i does not belong to the matrix, return an empty view.
  ///
  /// The returned object \c view implements the following interface:
  /// <ul>
  /// <li> \c view.length is the number of entries (i.e. blocks)
  ///      in the block row </li>
  /// <li> \c view.local_row_in_block_row(K, i) returns a nonconst pointer
  ///      to the values of the ith local row in the k-th block of the block-row
  ///      </li>
  /// <li> \c view.full_row_in_block_row(i) returns a nonconst pointer
  ///      to the values of the ith local row of the block-row </li>
  /// <li> \c view.local_block_value(K, i, j) returns a nonconst reference
  ///      to the value in the ith local row and jth local col
  ///      of the k-th block of the block-row </li>
  /// <li> \c view.block(K) returns an unmanaged 2D strided Kokkos::View
  ///      of the values of the k-th block of the block-row </li>
  /// </ul>
  ///
  /// Users should not rely on the return type of this method.  They
  /// should instead assign to 'auto'.
  ///
  KOKKOS_INLINE_FUNCTION
  BsrRowViewConst<BsrMatrix> block_row_Const(const ordinal_type i) const {
    const size_type start = graph.row_map(i);  // total num blocks prior to this block-row
    const auto count      = static_cast<ordinal_type>(graph.row_map(i + 1) - start);  // num blocks in this row

    if (count == 0) {
      return BsrRowViewConst<BsrMatrix>(nullptr, nullptr, 1, 0);
    } else {
      return BsrRowViewConst<BsrMatrix>(values, graph.entries, blockDim(), count, start);
    }
  }

  /*! \brief return an unmanaged view of block i */
  KOKKOS_INLINE_FUNCTION
  block_type unmanaged_block(const size_type i) const {
    // cast up to the size_type to help avoid an overflow

    return block_type(&values(i * blockDim_ * blockDim_), blockDim_, blockDim_);
  }
  KOKKOS_INLINE_FUNCTION
  const_block_type unmanaged_block_const(const size_type i) const {
    // cast up to the size_type to help avoid an overflow
    return const_block_type(&values(i * blockDim_ * blockDim_), blockDim_, blockDim_);
  }

 protected:
  enum class valueOperation { ADD, ASSIGN };

  /// \brief Given an array of blocks, operate on the values of corresponding
  ///        blocks in BsrMatrix
  /// \param op
  /// \param rowi   [in]    is a block-row index
  /// \param ncol   [in] is number of blocks referenced in cols[] array
  /// \param cols[] [in] are block colidxs within the block-row to be op-ed
  /// into ncol entries
  /// \param vals[] [in] array containing 'block' of values
  ///               ncol*block_size*block_size entries
  ///               assume vals block is provided in 'LayoutRight' or 'Row
  ///               Major' format, that is e.g. 2x2 block [ a b ; c d ] provided
  ///               as flattened 1d array as [a b c d] Assume that each block is
  ///               stored contiguously in vals: [a b; c d] [e f; g h] -> [a b c
  ///               d e f g h] If so, then i in [0, ncols) for cols[] maps to
  ///               i*block_size*block_size in vals[]
  /// \param is_sorted [in]
  /// \param force_atomic [in]
  KOKKOS_INLINE_FUNCTION
  OrdinalType operateValues(const BsrMatrix::valueOperation op, const OrdinalType rowi, const OrdinalType cols[],
                            const OrdinalType ncol, const ScalarType vals[], const bool is_sorted = false,
                            const bool force_atomic = false) const {
    BsrRowView<BsrMatrix> row_view = this->block_row(rowi);
    const ordinal_type block_size  = this->blockDim();

    ordinal_type numValid = 0;  // number of valid local column indices

    for (ordinal_type i = 0; i < ncol; ++i) {
      // Find offset into values for block-row rowi and colidx cols[i]
      // cols[i] is the index to match
      // blk_offset is the offset for block colidx from bptr[rowi] to bptr[rowi
      // + 1] (not global offset) colidx_ and values_ are already offset to the
      // beginning of blockrow rowi
      auto blk_offset = row_view.findRelBlockOffset(cols[i], is_sorted);
      if (blk_offset != Kokkos::ArithTraits<ordinal_type>::max()) {
        ordinal_type offset_into_vals = i * block_size * block_size;  // stride == 1 assumed between elements
        for (ordinal_type lrow = 0; lrow < block_size; ++lrow) {
          auto local_row_values =
              row_view.local_row_in_block(blk_offset, lrow);  // pointer to start of specified local row
          // within this block
          switch (op) {
            case BsrMatrix::valueOperation::ADD: {
              for (ordinal_type lcol = 0; lcol < block_size; ++lcol) {
                if (force_atomic) {
                  Kokkos::atomic_add(&(local_row_values[lcol]), vals[offset_into_vals + lrow * block_size + lcol]);
                } else {
                  local_row_values[lcol] += vals[offset_into_vals + lrow * block_size + lcol];
                }
              }
              break;
            }
            case BsrMatrix::valueOperation::ASSIGN: {
              for (ordinal_type lcol = 0; lcol < block_size; ++lcol) {
                if (force_atomic) {
                  Kokkos::atomic_store(&(local_row_values[lcol]), vals[offset_into_vals + lrow * block_size + lcol]);
                } else {
                  local_row_values[lcol] = vals[offset_into_vals + lrow * block_size + lcol];
                }
              }
              break;
            }
          }
        }
        ++numValid;
      }
    }  // end for ncol
    return numValid;
  }

 private:
  ordinal_type numCols_  = 0;
  ordinal_type blockDim_ = 1;  // TODO Assuming square blocks for now
};

//----------------------------------------------------------------------------
/// \class is_bsr_matrix
/// \brief is_bsr_matrix<T>::value is true if T is a BsrMatrix<...>, false
/// otherwise
template <typename>
struct is_bsr_matrix : public std::false_type {};
template <typename... P>
struct is_bsr_matrix<BsrMatrix<P...>> : public std::true_type {};
template <typename... P>
struct is_bsr_matrix<const BsrMatrix<P...>> : public std::true_type {};

/// \brief Equivalent to is_bsr_matrix<T>::value.
template <typename T>
inline constexpr bool is_bsr_matrix_v = is_bsr_matrix<T>::value;
//----------------------------------------------------------------------------

}  // namespace Experimental
}  // namespace KokkosSparse
#endif  // KOKKOSSPARSE_BSRMATRIX_HPP_<|MERGE_RESOLUTION|>--- conflicted
+++ resolved
@@ -331,17 +331,9 @@
   //! Type of a host-memory mirror of the sparse matrix.
   typedef BsrMatrix<ScalarType, OrdinalType, host_mirror_space, MemoryTraits, size_type> HostMirror;
   //! Type of the graph structure of the sparse matrix.
-<<<<<<< HEAD
-  typedef Kokkos::StaticCrsGraph<ordinal_type, Kokkos::LayoutLeft, device_type, memory_traits, size_type>
-      StaticCrsGraphType;
-  //! Type of the graph structure of the sparse matrix - consistent with Kokkos.
-  typedef Kokkos::StaticCrsGraph<ordinal_type, Kokkos::LayoutLeft, device_type, memory_traits, size_type>
-      staticcrsgraph_type;
-=======
   typedef StaticCrsGraph<ordinal_type, Kokkos::LayoutLeft, device_type, memory_traits, size_type> StaticCrsGraphType;
   //! Type of the graph structure of the sparse matrix - consistent with Kokkos.
   typedef StaticCrsGraph<ordinal_type, Kokkos::LayoutLeft, device_type, memory_traits, size_type> staticcrsgraph_type;
->>>>>>> 80e303f8
   //! Type of column indices in the sparse matrix.
   typedef typename staticcrsgraph_type::entries_type index_type;
   //! Const version of the type of column indices in the sparse matrix.
@@ -705,11 +697,7 @@
     // create_staticcrsgraph takes the frequency of blocks per row
     // and returns the cum sum pointer row_map with nbrows+1 size, and total
     // numBlocks in the final entry
-<<<<<<< HEAD
-    graph = Kokkos::create_staticcrsgraph<staticcrsgraph_type>("blockgraph", block_rows);
-=======
     graph                                       = create_staticcrsgraph<staticcrsgraph_type>("blockgraph", block_rows);
->>>>>>> 80e303f8
     typename row_map_type::HostMirror h_row_map = Kokkos::create_mirror_view(graph.row_map);
     Kokkos::deep_copy(h_row_map, graph.row_map);
 
