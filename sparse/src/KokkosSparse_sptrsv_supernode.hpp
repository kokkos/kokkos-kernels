--- conflicted
+++ resolved
@@ -1358,14 +1358,9 @@
       char uplo_char = (lower ? 'L' : 'U');
       char diag_char = (unit_diag ? 'U' : 'N');
 
-<<<<<<< HEAD
-      // NOTE: we currently supports only default_layout = LayoutLeft
-      Kokkos::View<scalar_t **, default_layout, memory_space, Kokkos::MemoryUnmanaged> viewL(&hv(nnzD), nsrow, nscol);
-=======
       // NOTE: we currently supports only KokkosKernels::default_layout = LayoutLeft
       Kokkos::View<scalar_t **, KokkosKernels::default_layout, memory_space, Kokkos::MemoryUnmanaged> viewL(
           &hv(nnzD), nsrow, nscol);
->>>>>>> 5b116ec9
       auto Ljj = Kokkos::subview(viewL, range_type(0, nscol), Kokkos::ALL());
 
 #ifdef KOKKOS_SPTRSV_SUPERNODE_PROFILE
@@ -1409,11 +1404,7 @@
           Kokkos::deep_copy(dViewL, viewL);
 #endif
 
-<<<<<<< HEAD
-          // NOTE: we currently supports only default_layout = LayoutLeft
-=======
           // NOTE: we currently supports only KokkosKernels::default_layout = LayoutLeft
->>>>>>> 5b116ec9
           auto dViewLjj = Kokkos::subview(dViewL, range_type(0, nscol), Kokkos::ALL());
           auto dViewLij = Kokkos::subview(dViewL, range_type(nscol, nsrow), Kokkos::ALL());
 
@@ -1956,11 +1947,7 @@
   }
   // allocate for all the subgraphs
   row_map_view_t total_rowmap_view(Kokkos::view_alloc(Kokkos::WithoutInitializing, "rowmap_view"),
-<<<<<<< HEAD
-                                   2 * nlevels * (nrows + 1));
-=======
                                    static_cast<typename row_map_view_t::size_type>(2 * nlevels) * (nrows + 1));
->>>>>>> 5b116ec9
   cols_view_t total_column_view(Kokkos::view_alloc(Kokkos::WithoutInitializing, "colmap_view"), newNnz);
   values_view_t total_values_view(Kokkos::view_alloc(Kokkos::WithoutInitializing, "values_view"), newNnz);
   // create host-mirrors
