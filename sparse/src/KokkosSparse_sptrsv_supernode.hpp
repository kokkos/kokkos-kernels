//@HEADER
// ************************************************************************
//
//                        Kokkos v. 4.0
//       Copyright (2022) National Technology & Engineering
//               Solutions of Sandia, LLC (NTESS).
//
// Under the terms of Contract DE-NA0003525 with NTESS,
// the U.S. Government retains certain rights in this software.
//
// Part of Kokkos, under the Apache License v2.0 with LLVM Exceptions.
// See https://kokkos.org/LICENSE for license information.
// SPDX-License-Identifier: Apache-2.0 WITH LLVM-exception
//
//@HEADER

/// \file KokkosSparse_sptrsv.hpp
/// \brief Parallel sparse triangular solve
///
/// This file provides KokkosSparse::sptrsv.  This function performs a
/// local (no MPI) sparse triangular solve on matrices stored in
/// compressed row sparse ("Crs") format.

#ifndef KOKKOSSPARSE_SPTRSV_SUPERNODE_HPP_
#define KOKKOSSPARSE_SPTRSV_SUPERNODE_HPP_

#if defined(KOKKOSKERNELS_ENABLE_SUPERNODAL_SPTRSV)

#include "KokkosBlas3_trmm.hpp"
#include "KokkosLapack_trtri.hpp"

#include "KokkosBatched_Trtri_Decl.hpp"
#include "KokkosBatched_Trtri_Serial_Impl.hpp"

#include "KokkosBatched_Trmm_Decl.hpp"
#include "KokkosBatched_Trmm_Serial_Impl.hpp"

#include "KokkosSparse_SortCrs.hpp"
#include "KokkosSparse_sptrsv.hpp"

namespace KokkosSparse {
namespace Experimental {

template <typename ordinal_type>
class sort_indices {
 public:
  sort_indices(ordinal_type *rowinds) : rowinds_(rowinds) {}
  bool operator()(int i, int j) const { return rowinds_[i] < rowinds_[j]; }

 private:
  ordinal_type *rowinds_;  // rowindices
};

/* =========================================================================================
 */
template <typename host_graph_t, typename graph_t>
graph_t deep_copy_graph(host_graph_t &host_graph) {
  // load graph on host
  auto row_map = host_graph.row_map;
  auto entries = host_graph.entries;
  auto nrows   = host_graph.numRows();
  auto nnz     = row_map(nrows);

  // create graph on device
  using row_map_view_t = typename graph_t::row_map_type::non_const_type;
  using cols_view_t    = typename graph_t::entries_type::non_const_type;
  row_map_view_t rowmap_view("rowmap_view", nrows + 1);
  cols_view_t column_view("colmap_view", nnz);

  // copy graph to device
  Kokkos::deep_copy(rowmap_view, row_map);
  Kokkos::deep_copy(column_view, entries);
  graph_t static_graph(column_view, rowmap_view);
  return static_graph;
}

/* =========================================================================================
 */
template <typename graph_t, typename ptr_type, typename size_type, typename ordinal_type, typename KernelHandle>
graph_t read_supernodal_graphL(KernelHandle *kernelHandle, int n, int nsuper, int nnzA, bool ptr_by_column,
                               ptr_type *mb, size_type *nb, ordinal_type *rowind) {
  using row_map_view_t      = typename graph_t::row_map_type::non_const_type;
  using cols_view_t         = typename graph_t::entries_type::non_const_type;
  using integer_view_host_t = Kokkos::View<ordinal_type *, Kokkos::HostSpace>;

  // load parameters
  auto *handle = kernelHandle->get_sptrsv_handle();
  bool merge   = handle->get_merge_supernodes();

  row_map_view_t rowmap_view("rowmap_view", n + 1);
  cols_view_t column_view("colmap_view", nnzA);
  auto hr = Kokkos::create_mirror_view(rowmap_view);
  auto hc = Kokkos::create_mirror_view(column_view);

  // compute offset for each row
  int j               = 0;
  int max_nnz_per_row = 0;
  hr(j)               = 0;
  for (int s = 0; s < nsuper; s++) {
    int j1 = nb[s];
    int j2 = nb[s + 1];
    // number of columns in the s-th supernode column
    int nscol = j2 - j1;

    int i1, i2;
    if (ptr_by_column) {
      i1 = mb[j1];
      i2 = mb[j1 + 1];
    } else {
      i1 = mb[s];
      i2 = mb[s + 1];
    }
    // "total" number of rows in all the supernodes (diagonal+off-diagonal)
    int nsrow = i2 - i1;

    for (int jj = 0; jj < nscol; jj++) {
      hr(j + 1) = hr(j) + nsrow;
      j++;
    }
    if (nsrow > max_nnz_per_row) {
      max_nnz_per_row = nsrow;
    }
  }

  integer_view_host_t sorted_rowind_view("sorted_rowind", max_nnz_per_row + 1);
  ordinal_type *sorted_rowind = sorted_rowind_view.data();
  // store L in csr
  for (int s = 0; s < nsuper; s++) {
    int j1    = nb[s];
    int j2    = nb[s + 1];
    int nscol = j2 - j1;  // number of columns in the s-th supernode column

    int i1, i2;
    if (ptr_by_column) {
      i1 = mb[j1];
      i2 = mb[j1 + 1];
    } else {
      i1 = mb[s];
      i2 = mb[s + 1];
    }
    int nsrow = i2 - i1;         // "total" number of rows in all the supernodes
                                 // (diagonal+off-diagonal)
    int nsrow2 = nsrow - nscol;  // "total" number of rows in all the off-diagonal supernodes
    int ps2    = i1 + nscol;     // offset into rowind

    /* diagonal block */
    for (int ii = 0; ii < nscol; ii++) {
      // lower-triangular part
      for (int jj = 0; jj < ii; jj++) {
        hc(hr(j1 + jj)) = j1 + ii;
        hr(j1 + jj)++;
      }
      // diagonal
      hc(hr(j1 + ii)) = j1 + ii;
      hr(j1 + ii)++;
      // explicitly store zeros in upper-part
      for (int jj = ii + 1; jj < nscol; jj++) {
        hc(hr(j1 + jj)) = j1 + ii;
        hr(j1 + jj)++;
      }
    }

    /* off-diagonal blocks */
    if (merge) {
      // sort rowind (to merge supernodes)
      for (int ii = 0; ii < nsrow2; ii++) {
        sorted_rowind[ii] = ii;
      }
      std::sort(&(sorted_rowind[0]), &(sorted_rowind[nsrow2]), sort_indices<ordinal_type>(&rowind[ps2]));
    }
    for (int kk = 0; kk < nsrow2; kk++) {
      int ii = (merge ? sorted_rowind[kk] : kk);  // sorted rowind
      int i  = rowind[ps2 + ii];
      for (int jj = 0; jj < nscol; jj++) {
        hc(hr(j1 + jj)) = i;
        hr(j1 + jj)++;
      }
    }
  }

  // fix hr
  for (int i = n; i >= 1; i--) {
    hr(i) = hr(i - 1);
  }
  hr(0) = 0;

#ifdef KOKKOS_SPTRSV_SUPERNODE_PROFILE
  std::cout << "    * Matrix size = " << n << std::endl;
  std::cout << "    * Total nnz   = " << hr(n) << std::endl;
  std::cout << "    * nnz / n     = " << hr(n) / n << std::endl;
#endif

  // deepcopy
  Kokkos::deep_copy(rowmap_view, hr);
  Kokkos::deep_copy(column_view, hc);

  // create crs
  graph_t static_graph(column_view, rowmap_view);
  return static_graph;
}

/* =========================================================================================
 */
template <typename graph_t, typename ptr_type, typename size_type, typename ordinal_type, typename KernelHandle>
graph_t read_supernodal_graphLt(KernelHandle *kernelHandle, int n, int nsuper, bool ptr_by_column, ptr_type *mb,
                                size_type *nb, ordinal_type *rowind) {
  using row_map_view_t      = typename graph_t::row_map_type::non_const_type;
  using cols_view_t         = typename graph_t::entries_type::non_const_type;
  using integer_view_host_t = Kokkos::View<int *, Kokkos::HostSpace>;

  // load parameters
  auto *handle = kernelHandle->get_sptrsv_handle();
  bool merge   = handle->get_merge_supernodes();

  /* create a map from row id to supernode id */
  integer_view_host_t map("map", n);
  int supid = 0;
  for (int k = 0; k < nsuper; k++) {
    int j1 = nb[k];
    int j2 = nb[k + 1];
    for (int j = j1; j < j2; j++) {
      map(j) = supid;
    }
    supid++;
  }

  row_map_view_t rowmap_view("rowmap_view", n + 1);
  auto hr = Kokkos::create_mirror_view(rowmap_view);
  Kokkos::deep_copy(hr, 0);

  integer_view_host_t sup("sup", nsuper);
  integer_view_host_t check("check", nsuper);
  Kokkos::deep_copy(check, 0);

  // compute offset for each row
  int nnzA = 0;
  for (int s = 0; s < nsuper; s++) {
    int j1 = nb[s];
    int j2 = nb[s + 1];
    // number of columns in the s-th supernode column
    int nscol = j2 - j1;

    int i1, i2;
    if (ptr_by_column) {
      i1 = mb[j1];
      i2 = mb[j1 + 1];
    } else {
      i1 = mb[s];
      i2 = mb[s + 1];
    }

    // diagonal blocks
    for (int ii = j1; ii < j2; ii++) {
      hr(ii + 1) += nscol;
      nnzA += nscol;
    }

    // offdiagonal blocks
    int nsup   = 0;
    int ps2    = i1 + nscol;  // offset into rowind
    int nsrow  = i2 - i1;
    int nsrow2 = nsrow - nscol;
    for (int kk = 0; kk < nsrow2; kk++) {
      int irow = rowind[ps2 + kk];
      supid    = map(irow);
      if (check(supid) == 0) {
        for (int ii = nb[supid]; ii < nb[supid + 1]; ii++) {
          hr(ii + 1) += nscol;
          nnzA += nscol;
        }
        check(supid) = 1;
        sup(nsup)    = supid;
        nsup++;
      }
    }
    // reset check
    for (int i = 0; i < nsup; i++) {
      check(sup(i)) = 0;
    }
  }
  for (int i = 0; i < n; i++) {
    hr(i + 1) += hr(i);
  }
  cols_view_t column_view("colmap_view", nnzA);
  auto hc = Kokkos::create_mirror_view(column_view);

  // pointer to off-diagonals (diagonal comes first)
  integer_view_host_t off("off", 1 + n);
  for (int s = 0; s < nsuper; s++) {
    int i1 = nb[s];
    int i2 = nb[s + 1];
    // number of columns in the s-th supernode column
    int nscol = i2 - i1;
    for (int ii = i1; ii < i2; ii++) {
      off(ii) = hr(ii) + nscol;
    }
  }

  // store L in csr
  for (int s = 0; s < nsuper; s++) {
    int j1    = nb[s];
    int j2    = nb[s + 1];
    int nscol = j2 - j1;  // number of columns in the s-th supernode column

    int i1, i2;
    if (ptr_by_column) {
      i1 = mb[j1];
      i2 = mb[j1 + 1];
    } else {
      i1 = mb[s];
      i2 = mb[s + 1];
    }
    int nsrow = i2 - i1;         // "total" number of rows in all the supernodes
                                 // (diagonal+off-diagonal)
    int nsrow2 = nsrow - nscol;  // "total" number of rows in all the off-diagonal supernodes
    int ps2    = i1 + nscol;     // offset into rowind

    /* diagonal block */
    for (int ii = 0; ii < nscol; ii++) {
      // explicitly store zeros in upper-part
      for (int jj = 0; jj < nscol; jj++) {
        hc(hr(j1 + ii) + jj) = j1 + jj;
      }
    }

    /* off-diagonal blocks */
    int nsup = 0;
    for (int kk = 0; kk < nsrow2; kk++) {
      int irow = rowind[ps2 + kk];
      supid    = map(irow);
      if (check(supid) == 0) {
        for (int ii = nb[supid]; ii < nb[supid + 1]; ii++) {
          for (int jj = 0; jj < nscol; jj++) {
            hc(off(ii) + jj) = j1 + jj;
          }
          off(ii) += nscol;
        }
        check(supid) = 1;
        sup(nsup)    = supid;
        nsup++;
      }
    }
    // reset check
    for (int i = 0; i < nsup; i++) {
      check(sup(i)) = 0;
    }
  }

  if (merge) {
    // they should be sorted?
  }

#ifdef KOKKOS_SPTRSV_SUPERNODE_PROFILE
  std::cout << "    * Matrix size = " << n << std::endl;
  std::cout << "    * Total nnz   = " << hr(n) << std::endl;
  std::cout << "    * nnz / n     = " << hr(n) / n << std::endl;
#endif

  // deepcopy
  Kokkos::deep_copy(rowmap_view, hr);
  Kokkos::deep_copy(column_view, hc);

  // create crs
  graph_t static_graph(column_view, rowmap_view);
  return static_graph;
}

/* =========================================================================================
 */
template <typename input_graph_t, typename input_size_type>
void check_supernode_sizes(const char *title, int n, int nsuper, input_size_type *nb, input_graph_t &graph) {
  auto rowmap_view = graph.row_map;
  auto hr          = Kokkos::create_mirror_view(rowmap_view);
  Kokkos::deep_copy(hr, rowmap_view);

  int min_nsrow = 0, max_nsrow = 0, tot_nsrow = 0;
  int min_nscol = 0, max_nscol = 0, tot_nscol = 0;
  for (int s = 0; s < nsuper; s++) {
    int j1 = nb[s];
    int j2 = nb[s + 1];

    int nscol = j2 - j1;
    int nsrow = hr(j1 + 1) - hr(j1);

    if (s == 0) {
      min_nscol = max_nscol = tot_nscol = nscol;
      min_nsrow = max_nsrow = tot_nsrow = nsrow;
    } else {
      if (min_nsrow > nsrow) {
        min_nsrow = nsrow;
      }
      if (max_nsrow < nsrow) {
        max_nsrow = nsrow;
      }
      tot_nsrow += nsrow;

      if (min_nscol > nscol) {
        min_nscol = nscol;
      }
      if (max_nscol < nscol) {
        max_nscol = nscol;
      }
      tot_nscol += nscol;
    }
  }
  std::cout << std::endl << " ------------------------------------- " << std::endl << std::endl;
  std::cout << " " << title << std::endl;
  std::cout << "  + nsuper = " << nsuper << std::endl;
  std::cout << "  > nsrow: min = " << min_nsrow << ", max = " << max_nsrow << ", avg = " << tot_nsrow / nsuper
            << std::endl;
  std::cout << "  > nscol: min = " << min_nscol << ", max = " << max_nscol << ", avg = " << tot_nscol / nsuper
            << std::endl;
  std::cout << "    + Matrix size = " << n << std::endl;
  std::cout << "    + Total nnz   = " << hr(n) << std::endl;
  std::cout << "    + nnz / n     = " << hr(n) / n << std::endl;
}

/* =========================================================================================
 */
template <typename host_graph_t, typename graph_t, typename input_size_type>
host_graph_t generate_supernodal_graph(bool col_major, graph_t &graph, int nsuper, const input_size_type *nb) {
#ifdef KOKKOS_SPTRSV_SUPERNODE_PROFILE
  double time_seconds = 0.0;
  Kokkos::Timer timer;
#endif

  using size_type           = typename graph_t::size_type;
  using cols_view_host_t    = typename host_graph_t::entries_type::non_const_type;
  using row_map_view_host_t = typename host_graph_t::row_map_type::non_const_type;
  using integer_view_host_t = Kokkos::View<int *, Kokkos::HostSpace>;

  int n        = graph.numRows();
  auto row_map = graph.row_map;
  auto entries = graph.entries;

  auto row_map_host = Kokkos::create_mirror_view(row_map);
  auto entries_host = Kokkos::create_mirror_view(entries);
  Kokkos::deep_copy(row_map_host, row_map);
  Kokkos::deep_copy(entries_host, entries);

  // map col/row to supernode
  integer_view_host_t map("map", n);
  for (int s = 0; s < nsuper; s++) {
    for (int j = nb[s]; j < nb[s + 1]; j++) {
      map(j) = s;
    }
  }

  // count non-empty supernodal blocks
  row_map_view_host_t hr("rowmap_view", nsuper + 1);
  integer_view_host_t check("check", nsuper);
  integer_view_host_t idxs("idxs", nsuper);
  Kokkos::deep_copy(hr, 0);
  Kokkos::deep_copy(check, 0);

#ifdef KOKKOS_SPTRSV_SUPERNODE_PROFILE
  timer.reset();
#endif
  int nblocks = 0;
  for (int s = 0; s < nsuper; s++) {
    int j1 = nb[s];
    int j2 = j1 + 1;  // based on the first row

    size_type nidxs = 0;
    for (size_type i = row_map_host(j1); i < row_map_host(j2); i++) {
      int s2 = map(entries_host(i));
      // supernodal blocks may not be filled with zeros
      // so need to check by each row
      // (also rowids are not sorted)
      if (check(s2) == 0) {
        check(s2) = 1;
        nblocks++;
        // count blocks per row for col_major
        hr(s2 + 1)++;
        // keep track of non-zero block ids
        idxs(nidxs) = s2;
        nidxs++;
      }
    }
    // reset check
    // Kokkos::deep_copy (check, 0);
    for (size_type i = 0; i < nidxs; i++) {
      check(idxs(i)) = 0;
    }
  }

  cols_view_host_t hc("colmap_view", nblocks);
  if (col_major) {
    // convert to offset
    for (int s = 0; s < nsuper; s++) {
      hr(s + 1) += hr(s);
    }
  }
#ifdef KOKKOS_SPTRSV_SUPERNODE_PROFILE
  time_seconds = timer.seconds();
  std::cout << "   > Generate Supernodal Graph: count blocks   : " << time_seconds << std::endl;
  timer.reset();
#endif

  nblocks = 0;
  for (int s = 0; s < nsuper; s++) {
    int j1 = nb[s];
    int j2 = j1 + 1;  // based on the first row

    size_type nidxs = 0;
    for (size_type i = row_map_host(j1); i < row_map_host(j2); i++) {
      int s2 = map(entries_host(i));
      // supernodal blocks may not be filled with zeros
      // so need to check by each row
      // (also rowids are not sorted)
      if (check(s2) == 0) {
        check(s2) = 1;
        if (col_major) {
          hc(hr(s2)) = s;
          hr(s2)++;
        } else {
          hc(nblocks) = s2;
        }
        nblocks++;
        // keep track of non-zero block ids
        idxs(nidxs) = s2;
        nidxs++;
      }
    }
    if (!col_major) {
      hr(s + 1) = nblocks;
    }
    // reset check
    /*if (!col_major) {
      for (size_type s2 = hr(s); s2 < hr(s+1); s2++) {
        check (hc(s2)) = 0;
      }
    } else {
      // NOTE: nonzero supernodes in s-th col are not stored
      Kokkos::deep_copy (check, 0);
    }*/
    for (size_type i = 0; i < nidxs; i++) {
      check(idxs(i)) = 0;
    }
  }
  // fix hr
  if (col_major) {
    for (int s = nsuper; s > 0; s--) {
      hr(s) = hr(s - 1);
    }
    hr(0) = 0;
  }
#ifdef KOKKOS_SPTRSV_SUPERNODE_PROFILE
  time_seconds = timer.seconds();
  std::cout << "   > Generate Supernodal Graph: compress graph : " << time_seconds << " (col_major = " << col_major
            << ")" << std::endl;
  timer.reset();
#endif

  // sort column ids per row
  KokkosSparse::sort_crs_graph<Kokkos::HostSpace::execution_space, row_map_view_host_t, cols_view_host_t>(hr, hc);
#ifdef KOKKOS_SPTRSV_SUPERNODE_PROFILE
  time_seconds = timer.seconds();
  std::cout << "   > Generate Supernodal Graph: sort graph     : " << time_seconds << std::endl << std::endl;
#endif

  host_graph_t static_graph(hc, hr);
  return static_graph;
}

template <typename graph_t>
graph_t generate_supernodal_dag(int nsuper, graph_t &supL, graph_t &supU) {
  // graph_t is assumed to be on the host
  auto row_mapL = supL.row_map;
  auto entriesL = supL.entries;
  auto row_mapU = supU.row_map;
  auto entriesU = supU.entries;

  // compute dag
  int totedges         = 0;
  using size_type      = typename graph_t::size_type;
  using row_map_view_t = typename graph_t::row_map_type::non_const_type;
  using cols_view_t    = typename graph_t::entries_type::non_const_type;

  row_map_view_t colptr("rowind", nsuper + 1);
  cols_view_t rowind("colptr", row_mapL(nsuper));  // over-estimate
  cols_view_t edges("edges", nsuper);              // workspace
  cols_view_t check("edges", nsuper);              // workspace
  Kokkos::deep_copy(check, 0);
  colptr(0) = totedges;
  for (int s = 0; s < nsuper; s++) {
    // count # of edges (search for first matching nonzero)
    size_type nedges = 0;
    size_type k1     = 1 + row_mapL(s);  // skip diagonal
    size_type k2     = 1 + row_mapU(s);  // skip diagonal
    for (; k1 < row_mapL(s + 1); k1++) {
      // look for match
      while (k2 + 1 < row_mapU(s + 1) && entriesL(k1) > entriesU(k2)) {
        k2++;
      }
      if (k2 + 1 >= row_mapU(s + 1) || entriesL(k1) <= entriesU(k2)) {
        edges(nedges) = entriesL(k1);
        nedges++;
        if (entriesL(k1) == entriesU(k2)) {
#if 0
           // make sure entriesU(k2) rows include the sparsity structure of s?
           for (int k = row_mapL (entriesU (k2)); k < row_mapL (entriesU (k2) + 1); k++) {
             check (entriesL (k)) = 1;
           }
           for (int k = k1 + 1; k < row_mapL (s+1); k++) {
             if (check (entriesL (k)) != 1) {
               edges (nedges) = entriesL (k1);
               nedges ++;
             }
           }
           for (int k = row_mapL (entriesU (k2)); k < row_mapL (entriesU (k2) + 1); k++) {
             check (entriesL (k)) = 0;
           }
#endif
          break;
        }
      }
    }
    // store the edges
    for (size_type k = 0; k < nedges; k++) {
      rowind(totedges) = edges(k);
      totedges++;
    }
    colptr(s + 1) = totedges;
  }

  // compress dag into graph
  cols_view_t hc("colmap_view", totedges);
  for (size_type k = colptr(0); k < colptr(nsuper); k++) {
    hc(k) = rowind(k);
  }

  graph_t static_graph(hc, colptr);
  return static_graph;
}

/* =========================================================================================
 */
template <typename input_graph_t, typename input_size_type>
void merge_supernodal_graph(int *p_nsuper, input_size_type *nb, bool col_majorL, input_graph_t &graphL, bool col_majorU,
                            input_graph_t &graphU, int *etree) {
  int nsuper = *p_nsuper;

  // ---------------------------------------------------------------
  // looking for supernodes to merge (i.e., dense diagonal blocks)
  int nsuper2 = 0;
  auto supL   = generate_supernodal_graph<input_graph_t, input_graph_t>(!col_majorL, graphL, nsuper, nb);
  auto supU   = generate_supernodal_graph<input_graph_t, input_graph_t>(col_majorU, graphU, nsuper, nb);

  auto row_mapL = supL.row_map;
  auto entriesL = supL.entries;

  auto row_mapU = supU.row_map;
  auto entriesU = supU.entries;

  // map the first supernode
  using integer_view_host_t = Kokkos::View<int *, Kokkos::HostSpace>;
  integer_view_host_t map("map", nsuper);  // map old to new supernodes
  map(0) = 0;
  for (int s = 0; s < nsuper - 1; s++) {
    int s2      = s;
    bool merged = false;
    do {
      // check if L(s2+1:end, s2) and L(s2+1:end, s2+1)are the same
      bool mergedL = false;
      int k1       = row_mapL[s2 + 1] - row_mapL[s2];
      int k2       = row_mapL[s2 + 2] - row_mapL[s2 + 1];
      if (k1 == k2 + 1) {
        mergedL = true;
        for (int k = 0; k < k2 && mergedL; k++) {
          if (entriesL[row_mapL[s2] + k + 1] != entriesL[row_mapL[s2 + 1] + k]) {
            mergedL = false;
          }
        }
      }
      // check if U(s2+1:end, s2) and U(s2+1:end, s2+1) are the same
      bool mergedU = false;
      k1           = row_mapU[s2 + 1] - row_mapU[s2];
      k2           = row_mapU[s2 + 2] - row_mapU[s2 + 1];
      if (k1 == k2 + 1) {
        mergedU = true;
        for (int k = 0; k < k2 && mergedU; k++) {
          if (entriesU[row_mapU[s2] + k + 1] != entriesU[row_mapU[s2 + 1] + k]) {
            mergedU = false;
          }
        }
      }
      merged = (mergedL && mergedU);
      if (merged) {
        // printf( "  >> merge s2+1=%d(%dx%d, row=%d:%d) with s=%d(%dx%d) <\n",
        //              s2+1,nb[s2+2]-nb[s2+1],nb[s2+2]-nb[s2+1],
        //              nb[s2+1],nb[s2+2]-1, s,nb[s+1]-nb[s],nb[s+1]-nb[s]);
        map(s2 + 1) = nsuper2;
        s2++;
      } else {
        // printf( "  -- not merge s2+1=%d(%dx%d, row=%d:%d) with s=%d(%dx%d)
        // --\n",
        //           s2+1,nb[s2+2]-nb[s2+1],nb[s2+2]-nb[s2+1],nb[s2+1],nb[s2+2]-1,
        //           s,nb[s+1]-nb[s],nb[s+1]-nb[s]);
        map(s2 + 1) = nsuper2 + 1;
      }
    } while (merged && s2 < nsuper - 1);
    s = s2;
    nsuper2++;
  }
  nsuper2 = map(nsuper - 1) + 1;
  // printf( " nsuper2 = %d\n",nsuper2 );
  // printf( " map:\n" );
  // for (int s = 0; s < nsuper; s++) printf( "   %d %d\n",s,map (s) );

  // ----------------------------------------------------------
  // make sure each of the merged supernodes has the same parent in the etree
  int nsuper3 = 0;
  integer_view_host_t map2;
  if (etree != nullptr) {
    nsuper3 = 0;
    map2    = integer_view_host_t("map2", nsuper);  // map old to new supernodes
    for (int s2 = 0, s = 0; s2 < nsuper2; s2++) {
      // look for parent of the first supernode
      int s3 = s;
      while (etree[s3] != -1 && map(etree[s3]) == map(s3)) {
        s3++;
      }
      map2(s) = nsuper3;
      int p   = (etree[s3] == -1 ? -1 : map(etree[s3]));

      // go through the rest of the supernode in this merged supernode
      s++;
      while (s < nsuper && map(s) == s2) {
        int q = (etree[s3] == -1 ? -1 : map(etree[s3]));
        while (etree[s3] != -1 && map(etree[s3]) == map(s3)) {
          s3++;
          q = (etree[s3] == -1 ? -1 : map(etree[s3]));
        }

        if (q != p) {
          p = q;
          nsuper3++;
        }
        map2(s) = nsuper3;
        s++;
      }
      nsuper3++;
    }
  } else {
    nsuper3 = nsuper2;
    map2    = map;
  }
  // printf( " nsuper3 = %d\n",nsuper3 );
  // printf( " map:\n" );
  // for (int s = 0; s < nsuper; s++) printf( "   %d %d\n",s,map2 (s) );

  // ----------------------------------------------------------
  // construct new supernodes
  integer_view_host_t nb2("nb2", 1 + nsuper3);
  for (int s2 = 0, s = 0; s2 < nsuper3; s2++) {
    nb2(1 + s2) = 0;
    // merging supernodal rows
    while (s < nsuper && map2(s) == s2) {
      nb2(1 + s2) += (nb[s + 1] - nb[s]);
      s++;
    }
  }

  // copy back the new supernodes "offsets"
  nb2(0) = 0;
  for (int s = 0; s < nsuper3; s++) {
    nb2(s + 1) = nb2(s) + nb2(s + 1);
  }
  // copy nb
  for (int s = 0; s < nsuper3; s++) {
    nb[s + 1] = nb2(s + 1);
  }

  // ----------------------------------------------------------
  // construct new etree
  if (etree != nullptr) {
    integer_view_host_t etree2("etree2", nsuper3);
    for (int s = 0; s < nsuper; s++) {
      // etree
      int s2 = map2(s);
      int p  = (etree[s] == -1 ? -1 : map2(etree[s]));
      if (p != s2) {
        etree2(s2) = p;
      }
    }
    // copy etree
    for (int s = 0; s < nsuper3; s++) {
      etree[s] = etree2(s);
    }
  }

  *p_nsuper = nsuper3;
}

/* =========================================================================================
 */
template <typename output_graph_t, typename input_graph_t, typename input_size_type>
output_graph_t generate_merged_supernodal_graph(bool lower, int nsuper, const input_size_type *nb, int nsuper2,
                                                input_size_type *nb2, input_graph_t &graph, int *nnz) {
  using cols_view_t    = typename output_graph_t::entries_type::non_const_type;
  using row_map_view_t = typename output_graph_t::row_map_type::non_const_type;
  using size_type      = typename input_graph_t::size_type;

  // ----------------------------------------------------------
  // now let me find nsrow for the merged supernode
  auto row_map = graph.row_map;
  auto entries = graph.entries;
  int n        = graph.numRows();

  using integer_view_host_t = Kokkos::View<int *, Kokkos::HostSpace>;
  integer_view_host_t mb2("mb2", nsuper2);
  integer_view_host_t work1("work1", n);
  integer_view_host_t work2("work2", n + 1);
  Kokkos::deep_copy(work1, 0);

  int nnzS = 0;
  int nnzA = 0;
  integer_view_host_t rowind("rowind", row_map(n));  // over-estimate
  integer_view_host_t colptr("colptr", nsuper2 + 1);
  colptr(0) = nnzS;
  for (int s2 = 0, s = 0; s2 < nsuper2; s2++) {
    mb2(s2) = 0;
    // merging supernodal rows
    // NOTE: SuperLU may not fill zeros to fill the supernodes
    //       So, these rows may be just subset of the supernodal rows
    while (s < nsuper && nb[s + 1] <= nb2[s2 + 1]) {
      input_size_type j1 = nb[s];
      for (size_type k = row_map(j1); k < row_map(j1 + 1); k++) {
        // just taking union of rows
        if (work1(entries[k]) == 0) {
          work1(entries[k]) = 1;
          work2(mb2(s2))    = entries[k];
          mb2(s2)++;
        }
      }
      s++;
    }
    // sort such that diagonal come on the top
    std::sort(work2.data(), work2.data() + mb2(s2));

    // save nonzero row ids
    if (lower) {
      // lower in csc, diagonal come on top
      for (int k = 0; k < mb2(s2); k++) {
        rowind(nnzS)    = work2(k);
        work1(work2(k)) = 0;
        nnzS++;
      }
    } else {
      // upper in csc, diagonal block is on bottom right now, but move it to top
      int nd = nb2[s2 + 1] - nb2[s2];  // size of diagonal block
      // > diagonal block
      for (int k = mb2(s2) - nd; k < mb2(s2); k++) {
        rowind(nnzS)    = work2(k);
        work1(work2(k)) = 0;
        nnzS++;
      }
      // > offdiagonal blocks
      for (int k = 0; k < mb2(s2) - nd; k++) {
        rowind(nnzS)    = work2(k);
        work1(work2(k)) = 0;
        nnzS++;
      }
    }
    colptr(s2 + 1) = nnzS;
    nnzA += (nb2[s2 + 1] - nb2[s2]) * mb2(s2);
  }

  // ----------------------------------------------------------
  // now let's create crs graph
  row_map_view_t rowmap_view("rowmap_view", n + 1);
  cols_view_t column_view("colmap_view", nnzA);
  auto hr = Kokkos::create_mirror_view(rowmap_view);
  auto hc = Kokkos::create_mirror_view(column_view);

  nnzA  = 0;
  hr(0) = 0;
  for (int s2 = 0; s2 < nsuper2; s2++) {
    for (int j = nb2[s2]; j < nb2[s2 + 1]; j++) {
      for (int k = colptr(s2); k < colptr(s2 + 1); k++) {
        hc(nnzA) = rowind(k);
        nnzA++;
      }
      hr(j + 1) = nnzA;
    }
  }
  *nnz = nnzA;

  // deepcopy
  Kokkos::deep_copy(rowmap_view, hr);
  Kokkos::deep_copy(column_view, hc);

  // create crs
  output_graph_t static_graph(column_view, rowmap_view);
  return static_graph;
}

/* ~~~~~~~~~~~~~~~~~~~~~~~~~~~~~~~~~~~~~~~~~~~~~~~~~~~~~~~~~~~~~~~~~~~~~~~~~~~~~~~~~~~~~~~~~
 */
/* For symbolic analysis */
template <typename host_graph_t, typename KernelHandle>
void sptrsv_supernodal_symbolic(int nsuper, int *supercols, int *etree, host_graph_t graphL_host,
                                KernelHandle *kernelHandleL, host_graph_t graphU_host, KernelHandle *kernelHandleU) {
#ifdef KOKKOS_SPTRSV_SUPERNODE_PROFILE
  int nrows           = graphL_host.numRows();
  double time_seconds = 0.0;
  Kokkos::Timer timer;
  Kokkos::Timer tic;
  timer.reset();
#endif

  // ===================================================================
  // load sptrsv-handles
  auto *handleL = kernelHandleL->get_sptrsv_handle();
  auto *handleU = kernelHandleU->get_sptrsv_handle();

  // store arguments to handle
  handleL->set_graph_host(graphL_host);
  handleU->set_graph_host(graphU_host);
  handleL->set_supernodes(nsuper, supercols, etree);
  handleU->set_supernodes(nsuper, supercols, etree);

  // ===================================================================
  // load options
  bool col_majorL = handleL->is_column_major();
  bool col_majorU = handleU->is_column_major();
  bool merge      = handleL->get_merge_supernodes();
  bool UinCSC     = handleU->is_column_major();
  bool needEtree  = (handleL->get_algorithm() == SPTRSVAlgorithm::SUPERNODAL_SPMV ||
                    handleL->get_algorithm() == SPTRSVAlgorithm::SUPERNODAL_ETREE);
  if (needEtree && etree == nullptr) {
    std::cout << std::endl
              << " ** etree needs to be set before calling sptrsv_symbolic "
                 "with SuperLU **"
              << std::endl
              << std::endl;
    return;
  }

  // ===================================================================
  // > make a copy of supercols (merge needs both original and merged supercols)
  using integer_view_host_t = typename KernelHandle::SPTRSVHandleType::integer_view_host_t;
  integer_view_host_t supercols_view("supercols view", 1 + nsuper);
  int *supercols_merged = supercols_view.data();
  for (int i = 0; i <= nsuper; i++) {
    supercols_merged[i] = supercols[i];
  }
  if (merge) {
    // =================================================================
    // merge supernodes
    int nsuper_merged = nsuper;
#ifdef KOKKOS_SPTRSV_SUPERNODE_PROFILE
    tic.reset();
    check_supernode_sizes("Original L-structure", nrows, nsuper, supercols_merged, graphL_host);
    check_supernode_sizes("Original U-structure", nrows, nsuper, supercols_merged, graphU_host);
#endif
    // etree will be updated
    merge_supernodal_graph(&nsuper_merged, supercols_merged, col_majorL, graphL_host, col_majorU, graphU_host, etree);

// =================================================================
// generate merged graph for L-solve
#ifdef KOKKOS_SPTRSV_SUPERNODE_PROFILE
    int nnzL = graphL_host.row_map(nrows);
#endif
    int nnzL_merged;
    bool lower = true;
    handleL->set_original_graph_host(graphL_host);  // save graph before merge
    graphL_host = generate_merged_supernodal_graph<host_graph_t>(lower, nsuper, supercols, nsuper_merged,
                                                                 supercols_merged, graphL_host, &nnzL_merged);
#ifdef KOKKOS_SPTRSV_SUPERNODE_PROFILE
    time_seconds = tic.seconds();
    check_supernode_sizes("After Merge", nrows, nsuper_merged, supercols_merged, graphL_host);
    std::cout << " for L factor:" << std::endl;
    std::cout << "   Merge Supernodes Time: " << time_seconds << std::endl;
    std::cout << "   Number of nonzeros   : " << nnzL << " -> " << nnzL_merged << " : "
              << double(nnzL_merged) / double(nnzL) << "x" << std::endl;
#endif

// =================================================================
// generate merged graph for U-solve
#ifdef KOKKOS_SPTRSV_SUPERNODE_PROFILE
    tic.reset();
    int nnzU = graphU_host.row_map(nrows);
#endif
    int nnzU_merged;
    lower = (UinCSC ? false : true);
    handleU->set_original_graph_host(graphU_host);  // save graph before merge
    graphU_host = generate_merged_supernodal_graph<host_graph_t>(lower, nsuper, supercols, nsuper_merged,
                                                                 supercols_merged, graphU_host, &nnzU_merged);
#ifdef KOKKOS_SPTRSV_SUPERNODE_PROFILE
    time_seconds = tic.seconds();
    check_supernode_sizes("After Merge", nrows, nsuper_merged, supercols_merged, graphU_host);
    std::cout << " for U factor:" << std::endl;
    std::cout << "   Merge Supernodes Time: " << time_seconds << std::endl;
    std::cout << "   Number of nonzeros   : " << nnzU << " -> " << nnzU_merged << " : "
              << double(nnzU_merged) / double(nnzU) << "x" << std::endl;
#endif

    // update the number of supernodes
    nsuper = nsuper_merged;
  }
  // replace the supernodal info with the merged ones
  supercols = supercols_merged;

  // ===================================================================
  // copy graph to device
  using graph_t = typename KernelHandle::SPTRSVHandleType::graph_t;
  auto graphL   = deep_copy_graph<host_graph_t, graph_t>(graphL_host);
  auto graphU   = deep_copy_graph<host_graph_t, graph_t>(graphU_host);

  // ===================================================================
  // save the supernodal info in the handles for L/U solves
  handleL->set_supernodes(nsuper, supercols_view, etree);
  handleU->set_supernodes(nsuper, supercols_view, etree);
#ifdef KOKKOS_SPTRSV_SUPERNODE_PROFILE
  time_seconds = tic.seconds();
  std::cout << "   Deep-copy graph Time: " << time_seconds << std::endl;
  tic.reset();
#endif

  if (handleL->get_algorithm() == SPTRSVAlgorithm::SUPERNODAL_DAG ||
      handleL->get_algorithm() == SPTRSVAlgorithm::SUPERNODAL_SPMV_DAG) {
    // generate supernodal graphs for DAG scheduling
    auto supL = generate_supernodal_graph<host_graph_t>(!col_majorL, graphL_host, nsuper, supercols);
    auto supU = generate_supernodal_graph<host_graph_t>(col_majorU, graphU_host, nsuper, supercols);
#ifdef KOKKOS_SPTRSV_SUPERNODE_PROFILE
    time_seconds = tic.seconds();
    std::cout << "   Compute Supernodal Graph Time: " << time_seconds << std::endl;
    tic.reset();
#endif

    auto dagL = generate_supernodal_dag<host_graph_t>(nsuper, supL, supU);
    auto dagU = generate_supernodal_dag<host_graph_t>(nsuper, supU, supL);
    handleL->set_supernodal_dag(dagL);
    handleU->set_supernodal_dag(dagU);
#ifdef KOKKOS_SPTRSV_SUPERNODE_PROFILE
    time_seconds = tic.seconds();
    std::cout << "   Compute DAG Time: " << time_seconds << std::endl;
    tic.reset();
#endif
  }

  // ===================================================================
  // do symbolic for L solve on the host
  auto row_mapL = graphL.row_map;
  auto entriesL = graphL.entries;
#ifdef KOKKOS_SPTRSV_SUPERNODE_PROFILE
  tic.reset();
  std::cout << std::endl;
#endif
  sptrsv_symbolic(kernelHandleL, row_mapL, entriesL);
#ifdef KOKKOS_SPTRSV_SUPERNODE_PROFILE
  time_seconds = tic.seconds();
  std::cout << " > Lower-TRI: " << std::endl;
  std::cout << "   Symbolic Time: " << time_seconds << std::endl;
  tic.reset();
#endif

  // ===================================================================
  // do symbolic for U solve on the host
  auto row_mapU = graphU.row_map;
  auto entriesU = graphU.entries;
  sptrsv_symbolic(kernelHandleU, row_mapU, entriesU);
#ifdef KOKKOS_SPTRSV_SUPERNODE_PROFILE
  time_seconds = tic.seconds();
  std::cout << " > Upper-TRI: " << std::endl;
  std::cout << "   Symbolic Time: " << time_seconds << std::endl;
#endif

  // ===================================================================
  // save options
  handleL->set_merge_supernodes(merge);
  handleU->set_merge_supernodes(merge);

  // ===================================================================
  // save graphs
  handleL->set_graph(graphL);
  handleU->set_graph(graphU);
  // graph on host (merged)
  handleL->set_graph_host(graphL_host);
  handleU->set_graph_host(graphU_host);

  // ===================================================================
  handleL->set_symbolic_complete();
  handleU->set_symbolic_complete();
  handleL->set_etree(etree);
  handleU->set_etree(etree);
#ifdef KOKKOS_SPTRSV_SUPERNODE_PROFILE
  time_seconds = timer.seconds();
  std::cout << "   Total Symbolic Time: " << time_seconds << std::endl << std::endl;
  std::cout << "   Total nnz: " << graphL_host.row_map(nrows) << " + " << graphU_host.row_map(nrows) << std::endl;
#endif
}

/* ~~~~~~~~~~~~~~~~~~~~~~~~~~~~~~~~~~~~~~~~~~~~~~~~~~~~~~~~~~~~~~~~~~~~~~~~~~~~~~~~~~~~~~~~~
 */
/* Auxiliary functions for numeric computation */

/* =========================================================================================
 */
struct Tag_SupTrtriFunctor {};
struct Tag_SupTrtriTrmmFunctor {};

template <typename UploType, typename DiagType, typename integer_view_host_t, typename input_size_type,
          typename row_map_type, typename index_type, typename values_type>
struct TriSupernodalTrtriFunctor {
  integer_view_host_t supernode_ids;
  const input_size_type *nb;
  row_map_type hr;
  index_type hc;
  values_type hv;

  KOKKOS_INLINE_FUNCTION
  TriSupernodalTrtriFunctor(integer_view_host_t supernode_ids_, const input_size_type *nb_, row_map_type &hr_,
                            index_type &hc_, values_type &hv_)
      : supernode_ids(supernode_ids_), nb(nb_), hr(hr_), hc(hc_), hv(hv_) {}

  // functor: just invert diagonal
  KOKKOS_INLINE_FUNCTION
  void operator()(const Tag_SupTrtriFunctor &, const int i) const {
    using execution_space = typename values_type::execution_space;
    using memory_space    = typename execution_space::memory_space;
    using values_view_t   = typename values_type::non_const_type;
    using scalar_t        = typename values_view_t::value_type;

    using range_type    = Kokkos::pair<int, int>;
    using TrtriAlgoType = KokkosBatched::Algo::Trtri::Unblocked;

    int s     = supernode_ids(i);
    int j1    = nb[s];
    int nsrow = hr(j1 + 1) - hr(j1);
    int nscol = nb[s + 1] - nb[s];

    // invert diagonal
    auto nnzD = hr(j1);
    Kokkos::View<scalar_t **, Kokkos::LayoutLeft, memory_space, Kokkos::MemoryUnmanaged> viewL(&hv(nnzD), nsrow, nscol);
    auto Ljj = Kokkos::subview(viewL, range_type(0, nscol), Kokkos::ALL());
    KokkosBatched::SerialTrtri<UploType, DiagType, TrtriAlgoType>::invoke(Ljj);
  }

  // functor: invert diagonal + apply inverse to off-diagonal
  KOKKOS_INLINE_FUNCTION
  void operator()(const Tag_SupTrtriTrmmFunctor &, const int i) const {
    using execution_space = typename values_type::execution_space;
    using memory_space    = typename execution_space::memory_space;
    using values_view_t   = typename values_type::non_const_type;
    using scalar_t        = typename values_view_t::value_type;

    using range_type    = Kokkos::pair<int, int>;
    using TrtriAlgoType = KokkosBatched::Algo::Trtri::Unblocked;
    using Side          = KokkosBatched::Side;
    using Trans         = KokkosBatched::Trans;

    int s     = supernode_ids(i);
    int j1    = nb[s];
    int nsrow = hr(j1 + 1) - hr(j1);
    int nscol = nb[s + 1] - nb[s];

    // invert diagonal
    auto nnzD = hr(j1);
    Kokkos::View<scalar_t **, Kokkos::LayoutLeft, memory_space, Kokkos::MemoryUnmanaged> viewL(&hv(nnzD), nsrow, nscol);
    auto Ljj = Kokkos::subview(viewL, range_type(0, nscol), Kokkos::ALL());
    KokkosBatched::SerialTrtri<UploType, DiagType, TrtriAlgoType>::invoke(Ljj);

    // apply invse to off-diagonal
    // if (nsrow > nscol && invert_offdiag)
    {
      const scalar_t one(1.0);
      auto Lij = Kokkos::subview(viewL, range_type(nscol, nsrow), Kokkos::ALL());
      KokkosBatched::SerialTrmm<Side::Right, UploType, Trans::NoTranspose, DiagType, TrtriAlgoType>::invoke(one, Ljj,
                                                                                                            Lij);
    }
  }
};

/* =========================================================================================
 */
template <typename KernelHandle, typename input_size_type, typename row_map_type, typename index_type,
          typename values_type, typename integer_view_host_t>
void invert_supernodal_columns_batched(KernelHandle *kernelHandle, bool unit_diag, const input_size_type *nb,
                                       row_map_type &hr, index_type &hc, values_type &hv, int num_batches,
                                       integer_view_host_t supernode_ids) {
  using execution_space = typename values_type::execution_space;

  using Uplo = KokkosBatched::Uplo;
  using Diag = KokkosBatched::Diag;

  // load parameters
  auto *handle        = kernelHandle->get_sptrsv_handle();
  bool invert_diag    = handle->get_invert_diagonal();
  bool invert_offdiag = handle->get_invert_offdiagonal();

  // quick return
  if (!invert_diag && !invert_offdiag) return;

  if (num_batches > 0) {
    // lower is always in CSC, if UinCSC, then lower=false, else lower=true
    bool lower_tri = kernelHandle->is_sptrsv_lower_tri();
    bool lower     = ((lower_tri && handle->is_column_major()) || (!lower_tri && !handle->is_column_major()));

    if (lower) {
      if (unit_diag) {
        if (invert_offdiag) {
          using range_policy = Kokkos::RangePolicy<Tag_SupTrtriTrmmFunctor, execution_space>;
          TriSupernodalTrtriFunctor<Uplo::Lower, Diag::Unit, integer_view_host_t, input_size_type, row_map_type,
                                    index_type, values_type>
              sptrsv_tritri_functor(supernode_ids, nb, hr, hc, hv);
          Kokkos::parallel_for("TriSupernodalTrtriFunctor", range_policy(0, num_batches), sptrsv_tritri_functor);
        } else {
          using range_policy = Kokkos::RangePolicy<Tag_SupTrtriFunctor, execution_space>;
          TriSupernodalTrtriFunctor<Uplo::Lower, Diag::Unit, integer_view_host_t, input_size_type, row_map_type,
                                    index_type, values_type>
              sptrsv_tritri_functor(supernode_ids, nb, hr, hc, hv);
          Kokkos::parallel_for("TriSupernodalTrtriFunctor", range_policy(0, num_batches), sptrsv_tritri_functor);
        }
      } else {
        if (invert_offdiag) {
          using range_policy = Kokkos::RangePolicy<Tag_SupTrtriTrmmFunctor, execution_space>;
          TriSupernodalTrtriFunctor<Uplo::Lower, Diag::NonUnit, integer_view_host_t, input_size_type, row_map_type,
                                    index_type, values_type>
              sptrsv_tritri_functor(supernode_ids, nb, hr, hc, hv);
          Kokkos::parallel_for("TriSupernodalTrtriFunctor", range_policy(0, num_batches), sptrsv_tritri_functor);
        } else {
          using range_policy = Kokkos::RangePolicy<Tag_SupTrtriFunctor, execution_space>;
          TriSupernodalTrtriFunctor<Uplo::Lower, Diag::NonUnit, integer_view_host_t, input_size_type, row_map_type,
                                    index_type, values_type>
              sptrsv_tritri_functor(supernode_ids, nb, hr, hc, hv);
          Kokkos::parallel_for("TriSupernodalTrtriFunctor", range_policy(0, num_batches), sptrsv_tritri_functor);
        }
      }
    } else {
      if (unit_diag) {
        if (invert_offdiag) {
          using range_policy = Kokkos::RangePolicy<Tag_SupTrtriTrmmFunctor, execution_space>;
          TriSupernodalTrtriFunctor<Uplo::Upper, Diag::Unit, integer_view_host_t, input_size_type, row_map_type,
                                    index_type, values_type>
              sptrsv_tritri_functor(supernode_ids, nb, hr, hc, hv);
          Kokkos::parallel_for("TriSupernodalTrtriFunctor", range_policy(0, num_batches), sptrsv_tritri_functor);
        } else {
          using range_policy = Kokkos::RangePolicy<Tag_SupTrtriFunctor, execution_space>;
          TriSupernodalTrtriFunctor<Uplo::Upper, Diag::Unit, integer_view_host_t, input_size_type, row_map_type,
                                    index_type, values_type>
              sptrsv_tritri_functor(supernode_ids, nb, hr, hc, hv);
          Kokkos::parallel_for("TriSupernodalTrtriFunctor", range_policy(0, num_batches), sptrsv_tritri_functor);
        }
      } else {
        if (invert_offdiag) {
          using range_policy = Kokkos::RangePolicy<Tag_SupTrtriTrmmFunctor, execution_space>;
          TriSupernodalTrtriFunctor<Uplo::Upper, Diag::NonUnit, integer_view_host_t, input_size_type, row_map_type,
                                    index_type, values_type>
              sptrsv_tritri_functor(supernode_ids, nb, hr, hc, hv);
          Kokkos::parallel_for("TriSupernodalTrtriFunctor", range_policy(0, num_batches), sptrsv_tritri_functor);
        } else {
          using range_policy = Kokkos::RangePolicy<Tag_SupTrtriFunctor, execution_space>;
          TriSupernodalTrtriFunctor<Uplo::Upper, Diag::NonUnit, integer_view_host_t, input_size_type, row_map_type,
                                    index_type, values_type>
              sptrsv_tritri_functor(supernode_ids, nb, hr, hc, hv);
          Kokkos::parallel_for("TriSupernodalTrtriFunctor", range_policy(0, num_batches), sptrsv_tritri_functor);
        }
      }
    }
  }
}

/* =========================================================================================
 */
template <typename KernelHandle, typename input_size_type, typename row_map_type, typename index_type,
          typename values_type>
void invert_supernodal_columns(KernelHandle *kernelHandle, bool unit_diag, int nsuper, const input_size_type *nb,
                               row_map_type &hr, index_type &hc, values_type &hv) {
  using execution_space     = typename values_type::execution_space;
  using memory_space        = typename execution_space::memory_space;
  using values_view_t       = typename values_type::non_const_type;
  using scalar_t            = typename values_view_t::value_type;
  using range_type          = Kokkos::pair<int, int>;
  using integer_view_host_t = Kokkos::View<int *, Kokkos::HostSpace>;

  const scalar_t one(1.0);

  // load parameters
  auto *handle        = kernelHandle->get_sptrsv_handle();
  bool invert_diag    = handle->get_invert_diagonal();
  bool invert_offdiag = handle->get_invert_offdiagonal();

  // lower is always in CSC, if UinCSC, then lower=false, else lower=true
  bool lower_tri = kernelHandle->is_sptrsv_lower_tri();
  bool lower     = ((lower_tri && handle->is_column_major()) || (!lower_tri && !handle->is_column_major()));

  // quick return
  if (!invert_diag) return;

#ifdef KOKKOS_SPTRSV_SUPERNODE_PROFILE
  Kokkos::Timer timer;
  double time1 = 0.0;
  double time2 = 0.0;
  double time3 = 0.0;
#endif

  // ----------------------------------------------------------
  // now let's invert some blocks
  // > first go through all the supernode columns
  // > use KokkosBlas on large blocks, and keep track of small blocks
  // > to call batchedBlas on them
  int num_batches    = 0;
  int size_unblocked = handle->get_supernode_size_unblocked();
  integer_view_host_t supernode_ids("supernode_batch", nsuper);

  // ----------------------------------------------------------
  // If we are running KokkosKernels::trmm on device,
  // then we need to allocate a workspace on device
  using trmm_execution_space = typename KernelHandle::HandleExecSpace;
  using trmm_memory_space    = typename KernelHandle::HandlePersistentMemorySpace;
  using trmm_view_t          = Kokkos::View<scalar_t *, trmm_execution_space>;
#if !defined(KOKKOSKERNELS_ENABLE_TPL_CUBLAS)
  // use KokkosBlas::trmm only with CUBLAS (since deep-copy to host throws an
  // error)
  bool run_trmm_on_device = false;
#else
  bool run_trmm_on_device =
      (handle->get_trmm_on_device() && !std::is_same<trmm_execution_space, execution_space>::value);
#endif

  // figure out largest supernode
  int lwork = 0;
  trmm_view_t trmm_dwork("trmm_dwork", lwork);
  if (run_trmm_on_device) {
    for (int s2 = 0; s2 < nsuper; s2++) {
      int nscol = nb[s2 + 1] - nb[s2];
      if (nscol >= size_unblocked) {
        int j1    = nb[s2];
        int nsrow = hr(j1 + 1) - hr(j1);
        if (lwork < nsrow * nscol) {
          lwork = nsrow * nscol;
        }
      }
    }
    try {
      Kokkos::resize(trmm_dwork, lwork);
    } catch (...) {
      // something went wrong allocating device memory
      // so we'll just do trmm on host
      run_trmm_on_device = false;
    }
  }

  // ----------------------------------------------------------
  // now go through the supernode columns and invert "large" supernodes
  // using KokkosKernels::trtri (host) and KokkosKernels::trmm (host or device)
  for (int s2 = 0; s2 < nsuper; s2++) {
    int nscol = nb[s2 + 1] - nb[s2];

    if (nscol >= size_unblocked) {
      int j1    = nb[s2];
      int nsrow = hr(j1 + 1) - hr(j1);

      auto nnzD      = hr(j1);
      char uplo_char = (lower ? 'L' : 'U');
      char diag_char = (unit_diag ? 'U' : 'N');

      // NOTE: we currently supports only default_layout = LayoutLeft
      Kokkos::View<scalar_t **, default_layout, memory_space, Kokkos::MemoryUnmanaged> viewL(&hv(nnzD), nsrow, nscol);
      auto Ljj = Kokkos::subview(viewL, range_type(0, nscol), Kokkos::ALL());

#ifdef KOKKOS_SPTRSV_SUPERNODE_PROFILE
      timer.reset();
#endif
#if defined(KOKKOSKERNELS_ENABLE_TPL_MAGMA)
      if (run_trmm_on_device) {
        Kokkos::View<scalar_t **, Kokkos::LayoutLeft, trmm_memory_space, Kokkos::MemoryUnmanaged> dViewL(
            trmm_dwork.data(), nsrow, nscol);

        // deep-copy the whole supernode column to device
        Kokkos::deep_copy(dViewL, viewL);

        // call trtri on device
<<<<<<< HEAD
        auto dViewLjj =
            Kokkos::subview(dViewL, range_type(0, nscol), Kokkos::ALL());
=======
        auto dViewLjj = Kokkos::subview(dViewL, range_type(0, nscol), Kokkos::ALL());
>>>>>>> 8e442f59
        KokkosLapack::trtri(&uplo_char, &diag_char, dViewLjj);
      } else
#endif
      {
        // call trtri on host
        KokkosLapack::trtri(&uplo_char, &diag_char, Ljj);
      }
#ifdef KOKKOS_SPTRSV_SUPERNODE_PROFILE
      time1 += timer.seconds();
#endif

      if (nsrow > nscol && invert_offdiag) {
        char side_char = 'R';
        char tran_char = 'N';
        auto Lij       = Kokkos::subview(viewL, range_type(nscol, nsrow), Kokkos::ALL());

#ifdef KOKKOS_SPTRSV_SUPERNODE_PROFILE
        timer.reset();
#endif
        if (run_trmm_on_device) {
          Kokkos::View<scalar_t **, Kokkos::LayoutLeft, trmm_memory_space, Kokkos::MemoryUnmanaged> dViewL(
              trmm_dwork.data(), nsrow, nscol);

#if !defined(KOKKOSKERNELS_ENABLE_TPL_MAGMA)
          // deep-copy the whole supernode column to device
          Kokkos::deep_copy(dViewL, viewL);
#endif

          // NOTE: we currently supports only default_layout = LayoutLeft
          auto dViewLjj = Kokkos::subview(dViewL, range_type(0, nscol), Kokkos::ALL());
          auto dViewLij = Kokkos::subview(dViewL, range_type(nscol, nsrow), Kokkos::ALL());

          KokkosBlas::trmm(&side_char, &uplo_char, &tran_char, &diag_char, one, dViewLjj, dViewLij);

#if !defined(KOKKOSKERNELS_ENABLE_TPL_MAGMA)
          // deep-copy the whole panel back to host (since I cannot just
          // deep-copy Lij)
          Kokkos::deep_copy(viewL, dViewL);
#endif
        } else {
          KokkosBlas::trmm(&side_char, &uplo_char, &tran_char, &diag_char, one, Ljj, Lij);
        }
#ifdef KOKKOS_SPTRSV_SUPERNODE_PROFILE
        time2 += timer.seconds();
#endif
      }

#if defined(KOKKOSKERNELS_ENABLE_TPL_MAGMA)
      if (run_trmm_on_device) {
        // deep-copy the whole supernode column back to host
        Kokkos::View<scalar_t **, Kokkos::LayoutLeft, trmm_memory_space, Kokkos::MemoryUnmanaged> dViewL(
            trmm_dwork.data(), nsrow, nscol);
        Kokkos::deep_copy(viewL, dViewL);
      }
#endif
    } else {
      supernode_ids(num_batches) = s2;
      num_batches++;
    }
  }

// ----------------------------------------------------------
// now call batchedBLAS on "small" supernodes
#ifdef KOKKOS_SPTRSV_SUPERNODE_PROFILE
  timer.reset();
#endif
  invert_supernodal_columns_batched(kernelHandle, unit_diag, nb, hr, hc, hv, num_batches, supernode_ids);
#ifdef KOKKOS_SPTRSV_SUPERNODE_PROFILE
  time3 = timer.seconds();
#endif

  if (run_trmm_on_device) {
    // to make sure the data is deep-copied to host..
    Kokkos::fence();
  }
#ifdef KOKKOS_SPTRSV_SUPERNODE_PROFILE
  std::cout << "   invert_supernodes" << std::endl;
  std::cout << "   + num supernodes = " << nsuper << " num batchs = " << num_batches << std::endl;
  std::cout << "   > Time for inversion::trtri : " << time1 << std::endl;
  std::cout << "   > Time for inversion::trmm  : " << time2 << std::endl;
  std::cout << "   > Time for batchs           : " << time3 << std::endl;
#endif
}

/* =========================================================================================
 */
template <typename crsmat_t, typename input_crsmat_t, typename input_ptr_type, typename graph_t, typename KernelHandle>
crsmat_t read_merged_supernodes(KernelHandle *kernelHandle, int nsuper, const input_ptr_type *mb, bool unit_diag,
                                input_crsmat_t &L, graph_t &static_graph) {
  using values_view_t      = typename crsmat_t::values_type::non_const_type;
  using scalar_t           = typename values_view_t::value_type;
  using scalar_view_host_t = Kokkos::View<scalar_t *, Kokkos::HostSpace>;

  const scalar_t zero(0.0);

  // original matrix
  auto graphL   = L.graph;  // in_graph
  auto row_mapL = graphL.row_map;
  auto entriesL = graphL.entries;
  auto valuesL  = L.values;
#ifdef KOKKOS_SPTRSV_SUPERNODE_PROFILE
  Kokkos::Timer timer;
  Kokkos::Timer timer2;
  timer.reset();
  timer2.reset();
#endif

  // merged graph
  auto rowmap_view = static_graph.row_map;
  auto column_view = static_graph.entries;

  auto hr = Kokkos::create_mirror_view(rowmap_view);
  auto hc = Kokkos::create_mirror_view(column_view);
  Kokkos::deep_copy(hr, rowmap_view);
  Kokkos::deep_copy(hc, column_view);
#ifdef KOKKOS_SPTRSV_SUPERNODE_PROFILE
  double time_copy = timer2.seconds();
  timer2.reset();
#endif

  // ----------------------------------------------------------
  // now let's merge supernodes
  int n = graphL.numRows();
  scalar_view_host_t dwork("dwork", n);
  Kokkos::deep_copy(dwork, zero);

  auto nnzA = hr(n);
  values_view_t values_view("values_view", nnzA);
  auto hv = Kokkos::create_mirror_view(values_view);
#ifdef KOKKOS_SPTRSV_SUPERNODE_PROFILE
  double time_mirror = timer2.seconds();
  timer2.reset();
#endif

  for (int s2 = 0; s2 < nsuper; s2++) {
    for (int j = mb[s2]; j < mb[s2 + 1]; j++) {
      for (int k = row_mapL[j]; k < row_mapL[j + 1]; k++) {
        dwork(entriesL[k]) = valuesL[k];
      }
      for (int k = hr(j); k < hr(j + 1); k++) {
        hv(k) = dwork(hc(k));
      }
      for (int k = row_mapL[j]; k < row_mapL[j + 1]; k++) {
        dwork(entriesL[k]) = zero;
      }
    }
  }
#ifdef KOKKOS_SPTRSV_SUPERNODE_PROFILE
  double time_merge = timer2.seconds();
  timer2.reset();
#endif

  // invert blocks (TODO done on host for now)
  invert_supernodal_columns(kernelHandle, unit_diag, nsuper, mb, hr, hc, hv);
#ifdef KOKKOS_SPTRSV_SUPERNODE_PROFILE
  double time_invert = timer2.seconds();
  timer2.reset();
#endif
  // deepcopy
  Kokkos::deep_copy(values_view, hv);
#ifdef KOKKOS_SPTRSV_SUPERNODE_PROFILE
  time_copy += timer2.seconds();
#endif

#ifdef KOKKOS_SPTRSV_SUPERNODE_PROFILE
  double time = timer.seconds();
  std::cout << "   read_merged_supernodes" << std::endl;
  std::cout << "   > Time       : " << time << std::endl;
  std::cout << "    + copy   time : " << time_copy << std::endl;
  std::cout << "    + mirror time : " << time_mirror << std::endl;
  std::cout << "    + merge  time : " << time_merge << std::endl;
  std::cout << "    + invert time : " << time_invert << std::endl;
#endif

  // create crs
  crsmat_t crsmat("CrsMatrix", n, values_view, static_graph);

  return crsmat;
}

/* =========================================================================================
 */
template <typename crsmat_t, typename graph_t, typename scalar_t, typename input_size_type, typename input_ptr_type,
          typename size_type, typename ordinal_type, typename KernelHandle>
crsmat_t read_supernodal_values(KernelHandle *kernelHandle, int n, int nsuper, bool ptr_by_column,
                                const input_size_type *mb, const input_ptr_type *nb, const size_type *colptr,
                                ordinal_type *rowind, scalar_t *Lx, graph_t &static_graph) {
  using values_view_t       = typename crsmat_t::values_type::non_const_type;
  using integer_view_host_t = Kokkos::View<ordinal_type *, Kokkos::HostSpace>;

  const scalar_t zero(0.0);
  const scalar_t one(1.0);

  Kokkos::Timer timer;
  timer.reset();

  // load parameters
  auto *handle   = kernelHandle->get_sptrsv_handle();
  bool unit_diag = handle->is_unit_diagonal();
  bool merge     = handle->get_merge_supernodes();

  // lower is always in CSC, if UinCSC, then lower=false, else lower=true
  bool lower_tri = kernelHandle->is_sptrsv_lower_tri();
  bool lower     = ((lower_tri && handle->is_column_major()) || (!lower_tri && !handle->is_column_major()));

  // load graph
  auto rowmap_view = static_graph.row_map;
  auto column_view = static_graph.entries;
  auto hr          = Kokkos::create_mirror_view(rowmap_view);
  auto hc          = Kokkos::create_mirror_view(column_view);
  Kokkos::deep_copy(hr, rowmap_view);
  Kokkos::deep_copy(hc, column_view);

  // total nnz
  int nnzL = hr(n);
  values_view_t values_view("values_view", nnzL);
  auto hv = Kokkos::create_mirror_view(values_view);
  Kokkos::deep_copy(hv,
                    zero);  // seems to be needed (instead of zeroing out upper)

  // compute max nnz per row
  int max_nnz_per_row = 0;
  for (int s = 0; s < nsuper; s++) {
    int i1, i2;
    if (ptr_by_column) {
      int j1 = nb[s];

      i1 = mb[j1];
      i2 = mb[j1 + 1];
    } else {
      i1 = mb[s];
      i2 = mb[s + 1];
    }
    // "total" number of rows in all the supernodes (diagonal+off-diagonal)
    int nsrow = i2 - i1;
    if (nsrow > max_nnz_per_row) {
      max_nnz_per_row = nsrow;
    }
  }

  integer_view_host_t sorted_rowind("sorted_rowind", max_nnz_per_row + 1);
  // store L in csr
  for (int s = 0; s < nsuper; s++) {
    int j1    = nb[s];
    int j2    = nb[s + 1];
    int nscol = j2 - j1;  // number of columns in the s-th supernode column

    int i1, i2;
    if (ptr_by_column) {
      i1 = mb[j1];
      i2 = mb[j1 + 1];
    } else {
      i1 = mb[s];
      i2 = mb[s + 1];
    }
    int nsrow = i2 - i1;         // "total" number of rows in all the supernodes
                                 // (diagonal+off-diagonal)
    int nsrow2 = nsrow - nscol;  // "total" number of rows in all the off-diagonal supernodes
    int ps2    = i1 + nscol;     // offset into rowind

    int psx;  // offset into data,   Lx[s][s]
    if (ptr_by_column) {
      psx = colptr[j1];
    } else {
      psx = colptr[s];
    }

    /* diagonal block */
    // for each column (or row due to symmetry), the diagonal supernodal block
    // is stored (in ascending order of row indexes) first so that we can do
    // TRSM on the diagonal block
    for (int jj = 0; jj < nscol; jj++) {
      if (lower) {
        // shift for explicitly store zeros in upper-part
        hr(j1 + jj) += jj;
        // diagonal
        if (unit_diag) {
          hv(hr(j1 + jj)) = one;
        } else {
          hv(hr(j1 + jj)) = Lx[psx + (jj + jj * nsrow)];
        }
        hr(j1 + jj)++;
        // lower-triangular part
        for (int ii = jj + 1; ii < nscol; ii++) {
          hv(hr(j1 + jj)) = Lx[psx + (ii + jj * nsrow)];
          hr(j1 + jj)++;
        }
      } else {
        // upper-triangular part
        for (int ii = 0; ii < jj; ii++) {
          hv(hr(j1 + jj)) = Lx[psx + (ii + jj * nsrow)];
          hr(j1 + jj)++;
        }
        // diagonal
        if (unit_diag) {
          hv(hr(j1 + jj)) = one;
        } else {
          hv(hr(j1 + jj)) = Lx[psx + (jj + jj * nsrow)];
        }
        hr(j1 + jj)++;
        // shift for explicitly store zeros in lower-part
        hr(j1 + jj) += (nscol - jj - 1);
      }
    }
    /* off-diagonal blocks */
    if (merge) {
      // sort rowind (to merge supernodes)
      for (int ii = 0; ii < nsrow2; ii++) {
        sorted_rowind(ii) = ii;
      }
      std::sort(sorted_rowind.data(), sorted_rowind.data() + nsrow2, sort_indices<ordinal_type>(&rowind[ps2]));
    }
    for (int jj = 0; jj < nscol; jj++) {
      for (int kk = 0; kk < nsrow2; kk++) {
        int ii          = (merge ? sorted_rowind(kk) : kk);  // sorted rowind
        hv(hr(j1 + jj)) = Lx[psx + (nscol + ii + jj * nsrow)];
        hr(j1 + jj)++;
      }
    }
  }

  // fix hr
  for (int i = n; i >= 1; i--) {
    hr(i) = hr(i - 1);
  }
  hr(0) = 0;

#ifdef KOKKOS_SPTRSV_SUPERNODE_PROFILE
  std::cout << "    read_supernodal_values(" << (lower ? "lower)" : "upper)") << std::endl;
  std::cout << "    * Matrix size = " << n << std::endl;
  std::cout << "    * Total nnz   = " << hr(n) << std::endl;
  std::cout << "    * nnz / n     = " << hr(n) / n << std::endl;

  double time = timer.seconds();
  std::cout << "    > Time : " << time << std::endl;
#endif

  // invert blocks (TODO done on host for now)
  invert_supernodal_columns(kernelHandle, unit_diag, nsuper, nb, hr, hc, hv);
  // deepcopy
  Kokkos::deep_copy(values_view, hv);

  // create crs
  crsmat_t crsmat("CrsMatrix", n, values_view, static_graph);

  return crsmat;
}

/* =========================================================================================
 */
template <typename crsmat_t, typename graph_t, typename scalar_t, typename input_size_type, typename input_ptr_type,
          typename size_type, typename ordinal_type, typename KernelHandle>
crsmat_t read_supernodal_valuesLt(KernelHandle *kernelHandle, int n, int nsuper, bool ptr_by_column,
                                  const input_size_type *mb, const input_ptr_type *nb, const size_type *colptr,
                                  ordinal_type *rowind, scalar_t *Lx, graph_t &static_graph) {
  using values_view_t       = typename crsmat_t::values_type::non_const_type;
  using integer_view_host_t = Kokkos::View<int *, Kokkos::HostSpace>;

  const scalar_t zero(0.0);
  const scalar_t one(1.0);

  Kokkos::Timer timer;
  timer.reset();

  // load parameters
  auto *handle   = kernelHandle->get_sptrsv_handle();
  bool unit_diag = handle->is_unit_diagonal();

  // load graph
  auto rowmap_view = static_graph.row_map;
  auto column_view = static_graph.entries;
  auto hr          = Kokkos::create_mirror_view(rowmap_view);
  auto hc          = Kokkos::create_mirror_view(column_view);
  Kokkos::deep_copy(hr, rowmap_view);
  Kokkos::deep_copy(hc, column_view);

  // total nnz
  int nnzL = hr(n);
  values_view_t values_view("values_view", nnzL);
  auto hv = Kokkos::create_mirror_view(values_view);
  Kokkos::deep_copy(hv,
                    zero);  // seems to be needed (instead of zeroing out upper)

  /* create a map from row id to supernode id */
  integer_view_host_t map("map", n);
  int supid = 0;
  for (int k = 0; k < nsuper; k++) {
    int j1 = nb[k];
    int j2 = nb[k + 1];
    for (int j = j1; j < j2; j++) {
      map(j) = supid;
    }
    supid++;
  }

  // pointer to off-diagonals (diagonal comes first)
  integer_view_host_t off("off", n + 1);
  for (int s = 0; s < nsuper; s++) {
    int i1 = nb[s];
    int i2 = nb[s + 1];
    // number of columns in the s-th supernode column
    int nscol = i2 - i1;
    for (int ii = i1; ii < i2; ii++) {
      off(ii) = hr(ii) + nscol;
    }
  }

  // store L in csr
  integer_view_host_t sup("sup", nsuper);
  integer_view_host_t check("check", nsuper);
  Kokkos::deep_copy(check, 0);
  for (int s = 0; s < nsuper; s++) {
    int j1    = nb[s];
    int j2    = nb[s + 1];
    int nscol = j2 - j1;  // number of columns in the s-th supernode column

    int i1, i2;
    if (ptr_by_column) {
      i1 = mb[j1];
      i2 = mb[j1 + 1];
    } else {
      i1 = mb[s];
      i2 = mb[s + 1];
    }
    int nsrow = i2 - i1;         // "total" number of rows in all the supernodes
                                 // (diagonal+off-diagonal)
    int nsrow2 = nsrow - nscol;  // "total" number of rows in all the off-diagonal supernodes
    int ps2    = i1 + nscol;     // offset into rowind

    int psx;  // offset into data,   Lx[s][s]
    if (ptr_by_column) {
      psx = colptr[j1];
    } else {
      psx = colptr[s];
    }

    /* diagonal block */
    // for each column (or row due to symmetry), the diagonal supernodal block
    // is stored (in ascending order of row indexes) first so that we can do
    // TRSM on the diagonal block
    for (int ii = 0; ii < nscol; ii++) {
      // lower-triangular part
      for (int jj = 0; jj < ii; jj++) {
        hv(hr(j1 + ii) + jj) = Lx[psx + (ii + jj * nsrow)];
      }
      // diagonal
      if (unit_diag) {
        hv(hr(j1 + ii) + ii) = one;
      } else {
        hv(hr(j1 + ii) + ii) = Lx[psx + (ii + ii * nsrow)];
      }
    }
    /* off-diagonal blocks */
    int nsup = 0;
    for (int jj = 0; jj < nscol; jj++) {
      for (int kk = 0; kk < nsrow2; kk++) {
        int irow = rowind[ps2 + kk];

        hv(off(irow) + jj) = Lx[psx + (nscol + kk + jj * nsrow)];

        supid = map(irow);
        if (check(supid) == 0) {
          check(supid) = 1;
          sup(nsup)    = supid;
          nsup++;
        }
      }
    }
    // shift pointers, and reset check
    for (int i = 0; i < nsup; i++) {
      supid = sup(i);
      for (int ii = nb[supid]; ii < nb[supid + 1]; ii++) {
        off(ii) += nscol;
      }
      check(supid) = 0;
    }
  }

#ifdef KOKKOS_SPTRSV_SUPERNODE_PROFILE
  std::cout << "    read_supernodal_valuesLt" << std::endl;
  std::cout << "    * Matrix size = " << n << std::endl;
  std::cout << "    * Total nnz   = " << hr(n) << std::endl;
  std::cout << "    * nnz / n     = " << hr(n) / n << std::endl;

  double time = timer.seconds();
  std::cout << "    > Time : " << time << std::endl;
#endif

  // invert blocks (TODO done on host for now)
  invert_supernodal_columns(kernelHandle, unit_diag, nsuper, nb, hr, hc, hv);
  // deepcopy
  Kokkos::deep_copy(values_view, hv);

  // create crs
  crsmat_t crsmat("CrsMatrix", n, values_view, static_graph);

  return crsmat;
}

/* =========================================================================================
 */
template <typename crsmat_t, typename KernelHandle, typename host_crsmat_t>
void split_crsmat(KernelHandle *kernelHandleL, host_crsmat_t superluL) {
  using graph_t        = typename crsmat_t::StaticCrsGraphType;
  using row_map_view_t = typename graph_t::row_map_type::non_const_type;
  using cols_view_t    = typename graph_t::entries_type::non_const_type;
  using values_view_t  = typename crsmat_t::values_type::non_const_type;

  using row_map_view_host_t = typename row_map_view_t::HostMirror;
  using cols_view_host_t    = typename cols_view_t::HostMirror;
  using values_view_host_t  = typename values_view_t::HostMirror;

  using scalar_t  = typename KernelHandle::nnz_scalar_t;
  using size_type = typename KernelHandle::size_type;

  const scalar_t zero(0.0);

  // get sparse-triangular solve handle
  auto *handleL = kernelHandleL->get_sptrsv_handle();

#ifdef KOKKOS_SPTRSV_SUPERNODE_PROFILE
  Kokkos::Timer timer;
  Kokkos::Timer timer2;
  double time1 = 0.0;
  double time2 = 0.0;
  double time3 = 0.0;
  double time4 = 0.0;
#endif
  // ===================================================================
  // number of supernodes per level
  auto nodes_per_level  = handleL->get_nodes_per_level();
  auto hnodes_per_level = Kokkos::create_mirror_view(nodes_per_level);
  Kokkos::deep_copy(hnodes_per_level, nodes_per_level);

  // id of supernodes at each level
  auto nodes_grouped_by_level      = handleL->get_nodes_grouped_by_level();
  auto nodes_grouped_by_level_host = Kokkos::create_mirror_view(nodes_grouped_by_level);
  Kokkos::deep_copy(nodes_grouped_by_level_host, nodes_grouped_by_level);

  // load graphs
  auto graphL = handleL->get_graph_host();

  // crsgraph for L
  int nrows     = graphL.numRows();
  auto row_mapL = graphL.row_map;
  auto entriesL = graphL.entries;

  auto values  = superluL.values;
  auto valuesL = Kokkos::create_mirror_view(values);
  Kokkos::deep_copy(valuesL, values);

  int node_count = 0;  // number of supernodes processed
  int nlevels    = handleL->get_num_levels();

  bool invert_offdiag       = handleL->get_invert_offdiagonal();
  const int *supercols_host = handleL->get_supercols_host();

#ifdef KOKKOS_SPTRSV_SUPERNODE_PROFILE
  timer.reset();
#endif
  // count total nnz
  int newNnz = 0;
  for (int j = 0; j < nrows; j++) {
    for (size_type k = row_mapL(j); k < row_mapL(j + 1); k++) {
      if (valuesL(k) != zero) {
        newNnz++;
      }
    }
  }
  // allocate for all the subgraphs
  row_map_view_t total_rowmap_view(Kokkos::view_alloc(Kokkos::WithoutInitializing, "rowmap_view"),
                                   2 * nlevels * (nrows + 1));
  cols_view_t total_column_view(Kokkos::view_alloc(Kokkos::WithoutInitializing, "colmap_view"), newNnz);
  values_view_t total_values_view(Kokkos::view_alloc(Kokkos::WithoutInitializing, "values_view"), newNnz);
  // create host-mirrors
  row_map_view_host_t total_hr = Kokkos::create_mirror_view(total_rowmap_view);
  cols_view_host_t total_hc    = Kokkos::create_mirror_view(total_column_view);
  values_view_host_t total_hv  = Kokkos::create_mirror_view(total_values_view);
#ifdef KOKKOS_SPTRSV_SUPERNODE_PROFILE
  time4 = timer.seconds();
#endif

// form crsgraph for each submatrix at each level
#ifdef KOKKOS_SPTRSV_SUPERNODE_PROFILE
  int oldNnz = row_mapL(nrows);
#endif
  newNnz = 0;
  std::vector<crsmat_t> sub_crsmats(nlevels);
  std::vector<crsmat_t> diag_blocks(nlevels);
  int offset_view = 0;
  for (int lvl = 0; lvl < nlevels; ++lvl) {
// > count nnz
#ifdef KOKKOS_SPTRSV_SUPERNODE_PROFILE
    timer.reset();
#endif
    int nnzL      = 0;
    int nnzD      = 0;
    int lvl_nodes = hnodes_per_level(lvl);  // number of supernodes at this level
    for (int league_rank = 0; league_rank < lvl_nodes; league_rank++) {
      auto s = nodes_grouped_by_level_host(node_count + league_rank);

      // supernodal column size
      int j1    = supercols_host[s];
      int j2    = supercols_host[s + 1];
      int nscol = j2 - j1;  // number of columns in the s-th supernode column
      for (int j = j1; j < j2; j++) {
        for (size_type k = row_mapL(j); k < row_mapL(j + 1); k++) {
          if (valuesL(k) != zero) {
            if (invert_offdiag || k >= row_mapL(j) + nscol) {
              nnzL++;
            } else {
              nnzD++;
            }
          }
        }
      }
    }

#ifdef KOKKOS_SPTRSV_SUPERNODE_PROFILE
    timer2.reset();
#endif
    // create subviews for the subgraph
    using range_type  = Kokkos::pair<int, int>;
    int offset_rowmap = lvl * 2 * (nrows + 1);
    row_map_view_t rowmap_view =
        Kokkos::subview(total_rowmap_view, range_type(offset_rowmap, offset_rowmap + (nrows + 1)));
    cols_view_t column_view   = Kokkos::subview(total_column_view, range_type(offset_view, offset_view + nnzL));
    values_view_t values_view = Kokkos::subview(total_values_view, range_type(offset_view, offset_view + nnzL));

    row_map_view_host_t hr = Kokkos::subview(total_hr, range_type(offset_rowmap, offset_rowmap + (nrows + 1)));
    cols_view_host_t hc    = Kokkos::subview(total_hc, range_type(offset_view, offset_view + nnzL));
    values_view_host_t hv  = Kokkos::subview(total_hv, range_type(offset_view, offset_view + nnzL));
    offset_view += nnzL;

    // create subviews for the subgraph, just for diagonal blocks
    offset_rowmap += nrows + 1;
    row_map_view_t rowmapD_view =
        Kokkos::subview(total_rowmap_view, range_type(offset_rowmap, offset_rowmap + (nrows + 1)));
    cols_view_t columnD_view   = Kokkos::subview(total_column_view, range_type(offset_view, offset_view + nnzD));
    values_view_t valuesD_view = Kokkos::subview(total_values_view, range_type(offset_view, offset_view + nnzD));

    row_map_view_host_t hrD = Kokkos::subview(total_hr, range_type(offset_rowmap, offset_rowmap + (nrows + 1)));
    cols_view_host_t hcD    = Kokkos::subview(total_hc, range_type(offset_view, offset_view + nnzD));
    values_view_host_t hvD  = Kokkos::subview(total_hv, range_type(offset_view, offset_view + nnzD));
    offset_view += nnzD;
#ifdef KOKKOS_SPTRSV_SUPERNODE_PROFILE
    time3 += timer2.seconds();
#endif

    // create subgraph
    hr(0)  = 0;
    hrD(0) = 0;
    if (handleL->transpose_spmv()) {  // NOTE: it always transpose, for now
      // >> store submatrix with transpose (CSR -> CSC or CSC -> CSR) <<
      // count nnz / row
      for (int j = 0; j <= nrows; j++) {
        hr(j)  = 0;
        hrD(j) = 0;
      }
      nnzL = 0;
      nnzD = 0;
      for (int league_rank = 0; league_rank < lvl_nodes; league_rank++) {
        auto s    = nodes_grouped_by_level_host(node_count + league_rank);
        int j1    = supercols_host[s];      // start of this supernode
        int j2    = supercols_host[s + 1];  // start of next supernode
        int nscol = j2 - j1;                // number of columns in the s-th supernode column
        for (int j = j1; j < j2; j++) {
          for (size_type k = row_mapL(j); k < row_mapL(j + 1); k++) {
            if (valuesL(k) != zero) {
              if (invert_offdiag || k >= row_mapL(j) + nscol) {
                hr(1 + entriesL(k))++;
                nnzL++;
              } else {
                hrD(1 + entriesL(k))++;
                nnzD++;
              }
            }
          }
        }
      }
      for (int j = 0; j < nrows; j++) {
        hr(j + 1) += hr(j);
        hrD(j + 1) += hrD(j);
      }
      // insert nzs
      for (int league_rank = 0; league_rank < lvl_nodes; league_rank++) {
        auto s = nodes_grouped_by_level_host(node_count + league_rank);

        // start/end column id for this supernodal column at this level
        // (these column ids are sorted in ascending order at each level)
        int j1    = supercols_host[s];      // start of this supernode
        int j2    = supercols_host[s + 1];  // start of next supernode
        int nscol = j2 - j1;                // number of columns in the s-th supernode column
        for (int j = j1; j < j2; j++) {
          // diagonals
          for (size_type k = row_mapL(j); k < row_mapL(j) + nscol; k++) {
            // remove zeros
            if (valuesL(k) != zero) {
              if (invert_offdiag) {
                hc(hr(entriesL(k))) = j;
                hv(hr(entriesL(k))) = valuesL(k);
                hr(entriesL(k))++;
              } else {
                hcD(hrD(entriesL(k))) = j;
                hvD(hrD(entriesL(k))) = valuesL(k);
                hrD(entriesL(k))++;
              }
            }
          }

          // off-diagonals
          for (size_type k = row_mapL(j) + nscol; k < row_mapL(j + 1); k++) {
            // remove zeros, and minus for updating off-diagonal elements with
            // Spmv
            if (valuesL(k) != zero) {
              hc(hr(entriesL(k))) = j;
              hv(hr(entriesL(k))) = -valuesL(k);
              hr(entriesL(k))++;
            }
          }
        }
      }
      // fix pointers
      for (int j = nrows; j > 0; j--) {
        hr(j)  = hr(j - 1);
        hrD(j) = hrD(j - 1);
      }
      hr(0)  = 0;
      hrD(0) = 0;
    } else {
      // >> store submatrix without transpose (CSC -> CSC or CSR -> CSR) <<
      nnzL   = 0;
      nnzD   = 0;
      int j0 = 0;  // end of previous supernode at this level (not including
                   // this column)
      for (int league_rank = 0; league_rank < lvl_nodes; league_rank++) {
        auto s = nodes_grouped_by_level_host(node_count + league_rank);

        // start/end column id for this supernodal column at this level
        // (these column ids are sorted in ascending order at each level)
        int j1    = supercols_host[s];      // start of this supernode
        int j2    = supercols_host[s + 1];  // start of next supernode
        int nscol = j2 - j1;                // number of columns in the s-th supernode column

        // insert empty columns for the columns skipped (between the previous
        // and this supernodes)
        for (int j = j0 + 1; j <= j1; j++) {
          hr(j)  = hr(j - 1);
          hrD(j) = hrD(j - 1);
        }

        // insert the columns in this supernode
        for (int j = j1; j < j2; j++) {
          // diagonals
          for (size_type k = row_mapL(j); k < row_mapL(j) + nscol; k++) {
            // remove zeros
            if (valuesL(k) != zero) {
              if (invert_offdiag) {
                hc(nnzL) = entriesL(k);
                hv(nnzL) = valuesL(k);
                nnzL++;
              } else {
                hcD(nnzD) = entriesL(k);
                hvD(nnzD) = valuesL(k);
                nnzD++;
              }
            }
          }

          // off-diagonals
          for (size_type k = row_mapL(j) + nscol; k < row_mapL(j + 1); k++) {
            // remove zeros, and minus for updating off-diagonal elements with
            // Spmv
            if (valuesL(k) != zero) {
              hc(nnzL) = entriesL(k);
              hv(nnzL) = -valuesL(k);
              nnzL++;
            }
          }
          hr(j + 1)  = nnzL;
          hrD(j + 1) = nnzD;
        }
        j0 = j2;  // update the last column of the processed supernode (not
                  // including this column)
      }

      // insert empty columns at the end
      for (int j = j0 + 1; j <= nrows; j++) {
        hr(j)  = hr(j - 1);
        hrD(j) = hrD(j - 1);
      }
    }
    newNnz += nnzL + nnzD;
#ifdef KOKKOS_SPTRSV_SUPERNODE_PROFILE
    time1 += timer.seconds();
    timer.reset();
#endif

    // create crs-graph
    graph_t sub_graph(column_view, rowmap_view);
    sub_crsmats[lvl] = crsmat_t("CrsMatrix", nrows, values_view, sub_graph);
    if (!invert_offdiag) {
      graph_t diag_graph(columnD_view, rowmapD_view);
      diag_blocks[lvl] = crsmat_t("DiagMatrix", nrows, valuesD_view, diag_graph);
    }
#ifdef KOKKOS_SPTRSV_SUPERNODE_PROFILE
    // std::cout << "   > split nnz(" << lvl << ") = " << nnzL+nnzD <<
    // std::endl;
    time2 += timer.seconds();
#endif

    // update the number of supernodes processed
    node_count += lvl_nodes;
  }
// deep-copy all the subviews
#ifdef KOKKOS_SPTRSV_SUPERNODE_PROFILE
  timer.reset();
#endif
  Kokkos::deep_copy(total_rowmap_view, total_hr);
  Kokkos::deep_copy(total_column_view, total_hc);
  Kokkos::deep_copy(total_values_view, total_hv);
#ifdef KOKKOS_SPTRSV_SUPERNODE_PROFILE
  time2 += timer.seconds();
#endif
  handleL->set_submatrices(sub_crsmats);
  if (!invert_offdiag) {
    handleL->set_diagblocks(diag_blocks);
  }
#ifdef KOKKOS_SPTRSV_SUPERNODE_PROFILE
  std::cout << "   split_crsmat" << std::endl;
  std::cout << "   > Time to split to submatrices       : " << time1 << std::endl;
  std::cout << "      + allocate submatrices            : " << time4 << std::endl;
  std::cout << "      + create subviews                 : " << time3 << std::endl;
  std::cout << "   > Time to copy submatrices to device : " << time2 << std::endl;
  std::cout << "   > Total NNZ                          : " << oldNnz << " -> " << newNnz << std::endl << std::endl;
#endif
}

/* ~~~~~~~~~~~~~~~~~~~~~~~~~~~~~~~~~~~~~~~~~~~~~~~~~~~~~~~~~~~~~~~~~~~~~~~~~~~~~~~~~~~~~~~~~
 */
/* For numeric computation */
template <typename crsmat_input_t, typename KernelHandle>
void sptrsv_compute(KernelHandle *kernelHandleL, crsmat_input_t L) {
  // ===================================================================
  // load sptrsv-handles
  auto *handleL = kernelHandleL->get_sptrsv_handle();
  if (!(handleL->is_symbolic_complete())) {
    std::cout << std::endl
              << " ** needs to call sptrsv_symbolic before calling sptrsv_numeric **" << std::endl
              << std::endl;
    return;
  }
  bool merged = handleL->get_merge_supernodes();
  if (merged) {
    // TODO: follow what's done in sptrsv_compute in superlu
    std::cout << std::endl << " ** merge is not supported through this interface, yet **" << std::endl << std::endl;
    return;
  }

  // ===================================================================
  // load supernodes
  int nsuper           = handleL->get_num_supernodes();
  const int *supercols = handleL->get_supercols_host();

  // ==============================================
  // load crsGraph
  // auto graph = handleL->get_original_graph_host (); // graph stored in handle
  // (before merge)
  auto graph      = handleL->get_graph();       // graph stored in handle (before merge)
  auto graph_host = handleL->get_graph_host();  // graph stored in handle (before merge)
  auto row_map    = graph_host.row_map;
  auto entries    = graph_host.entries;
  auto nrows      = graph_host.numRows();

  // from input CrsMatrix
  auto values = L.values;  // numerical values from input (host), output will be
                           // stored in handle

  // ==============================================
  // read numerical values of L from Cholmod
  using crsmat_t     = typename KernelHandle::SPTRSVHandleType::crsmat_t;
  bool ptr_by_column = true;
  auto crsmatL       = read_supernodal_values<crsmat_t>(kernelHandleL, nrows, nsuper, ptr_by_column, row_map.data(),
                                                  supercols, row_map.data(), entries.data(), values.data(), graph);

  // ===================================================================
  bool useSpMV = (handleL->get_algorithm() == SPTRSVAlgorithm::SUPERNODAL_SPMV ||
                  handleL->get_algorithm() == SPTRSVAlgorithm::SUPERNODAL_SPMV_DAG);
  if (useSpMV) {
    // ----------------------------------------------------
    // split the matrix into submatrices for spmv at each level
    split_crsmat<crsmat_t>(kernelHandleL, crsmatL);
  }

  // ==============================================
  // save crsmat
  handleL->set_crsmat(crsmatL);

  // ===================================================================
  handleL->set_numeric_complete();
}

}  // namespace Experimental
}  // namespace KokkosSparse

#endif  // KOKKOSKERNELS_ENABLE_SUPERNODAL_SPTRSV
#endif  // KOKKOSSPARSE_SPTRSV_SUPERNODE_HPP_<|MERGE_RESOLUTION|>--- conflicted
+++ resolved
@@ -1374,12 +1374,7 @@
         Kokkos::deep_copy(dViewL, viewL);
 
         // call trtri on device
-<<<<<<< HEAD
-        auto dViewLjj =
-            Kokkos::subview(dViewL, range_type(0, nscol), Kokkos::ALL());
-=======
         auto dViewLjj = Kokkos::subview(dViewL, range_type(0, nscol), Kokkos::ALL());
->>>>>>> 8e442f59
         KokkosLapack::trtri(&uplo_char, &diag_char, dViewLjj);
       } else
 #endif
