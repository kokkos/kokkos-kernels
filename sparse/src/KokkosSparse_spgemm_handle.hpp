--- conflicted
+++ resolved
@@ -205,19 +205,11 @@
       // Get singleton cusparse handle from default controls
       cusparseHandle = kkControls.getCusparseHandle();
 
-<<<<<<< HEAD
-      KOKKOS_CUSPARSE_SAFE_CALL(cusparseCreateMatDescr(&generalDescr));
-      KOKKOS_CUSPARSE_SAFE_CALL(cusparseSetMatType(generalDescr, CUSPARSE_MATRIX_TYPE_GENERAL));
-      KOKKOS_CUSPARSE_SAFE_CALL(cusparseSetMatIndexBase(generalDescr, CUSPARSE_INDEX_BASE_ZERO));
-    }
-    ~cuSparseSpgemmHandleType() { KOKKOS_CUSPARSE_SAFE_CALL(cusparseDestroyMatDescr(generalDescr)); }
-=======
       KOKKOSSPARSE_IMPL_CUSPARSE_SAFE_CALL(cusparseCreateMatDescr(&generalDescr));
       KOKKOSSPARSE_IMPL_CUSPARSE_SAFE_CALL(cusparseSetMatType(generalDescr, CUSPARSE_MATRIX_TYPE_GENERAL));
       KOKKOSSPARSE_IMPL_CUSPARSE_SAFE_CALL(cusparseSetMatIndexBase(generalDescr, CUSPARSE_INDEX_BASE_ZERO));
     }
     ~cuSparseSpgemmHandleType() { KOKKOSSPARSE_IMPL_CUSPARSE_SAFE_CALL(cusparseDestroyMatDescr(generalDescr)); }
->>>>>>> 80e303f8
   };
 #endif
 #endif
