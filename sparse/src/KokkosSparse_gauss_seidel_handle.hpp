--- conflicted
+++ resolved
@@ -29,30 +29,12 @@
 
 enum GSAlgorithm { GS_DEFAULT, GS_PERMUTED, GS_TEAM, GS_CLUSTER, GS_TWOSTAGE };
 enum GSDirection { GS_FORWARD, GS_BACKWARD, GS_SYMMETRIC };
-<<<<<<< HEAD
-enum struct ClusteringAlgorithm {
-  CLUSTER_DEFAULT,
-  CLUSTER_MIS2,
-  CLUSTER_BALLOON,
-  NUM_CLUSTERING_ALGORITHMS
-};
-=======
 enum struct ClusteringAlgorithm { CLUSTER_DEFAULT, CLUSTER_MIS2, CLUSTER_BALLOON, NUM_CLUSTERING_ALGORITHMS };
 
 static constexpr ClusteringAlgorithm CLUSTER_DEFAULT           = ClusteringAlgorithm::CLUSTER_DEFAULT;
 static constexpr ClusteringAlgorithm CLUSTER_MIS2              = ClusteringAlgorithm::CLUSTER_MIS2;
 static constexpr ClusteringAlgorithm CLUSTER_BALLOON           = ClusteringAlgorithm::CLUSTER_BALLOON;
 static constexpr ClusteringAlgorithm NUM_CLUSTERING_ALGORITHMS = ClusteringAlgorithm::NUM_CLUSTERING_ALGORITHMS;
->>>>>>> 8e442f59
-
-static constexpr ClusteringAlgorithm CLUSTER_DEFAULT =
-    ClusteringAlgorithm::CLUSTER_DEFAULT;
-static constexpr ClusteringAlgorithm CLUSTER_MIS2 =
-    ClusteringAlgorithm::CLUSTER_MIS2;
-static constexpr ClusteringAlgorithm CLUSTER_BALLOON =
-    ClusteringAlgorithm::CLUSTER_BALLOON;
-static constexpr ClusteringAlgorithm NUM_CLUSTERING_ALGORITHMS =
-    ClusteringAlgorithm::NUM_CLUSTERING_ALGORITHMS;
 
 inline const char *getClusterAlgoName(ClusteringAlgorithm ca) {
   switch (ca) {
