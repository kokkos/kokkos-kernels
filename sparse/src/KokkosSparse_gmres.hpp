/*
//@HEADER
// ************************************************************************
//
//                        Kokkos v. 4.0
//       Copyright (2022) National Technology & Engineering
//               Solutions of Sandia, LLC (NTESS).
//
// Under the terms of Contract DE-NA0003525 with NTESS,
// the U.S. Government retains certain rights in this software.
//
// Part of Kokkos, under the Apache License v2.0 with LLVM Exceptions.
// See https://kokkos.org/LICENSE for license information.
// SPDX-License-Identifier: Apache-2.0 WITH LLVM-exception
//
//@HEADER
*/

/// \file KokkosSparse_gmres.hpp
/// \brief GMRES Ax = b solver
///
/// This file provides KokkosSparse::gmres.  This function performs a
/// local (no MPI) solve of Ax = b for sparse A. It is expected that A is in
/// compressed row sparse ("Crs") format.
///
/// This algorithm is described in the paper:
/// GMRES - A Generalized Minimal Residual Algorithm for Solving Nonsymmetric
/// Linear Systems - Saad, Schultz
///
/// For more info, see example/gmres/README.md

#ifndef KOKKOSSPARSE_GMRES_HPP_
#define KOKKOSSPARSE_GMRES_HPP_

#include <type_traits>

#include "KokkosKernels_helpers.hpp"
#include "KokkosKernels_Error.hpp"
#include "KokkosSparse_gmres_spec.hpp"
#include "KokkosSparse_Preconditioner.hpp"

namespace KokkosSparse {
namespace Experimental {

#define KOKKOSKERNELS_GMRES_SAME_TYPE(A, B) \
  std::is_same<typename std::remove_const<A>::type, typename std::remove_const<B>::type>::value

/// @brief
/// @tparam KernelHandle
/// @tparam AMatrix
/// @tparam BType
/// @tparam XType
/// @param handle
/// @param A
/// @param B
/// @param X
/// @param precond
template <typename KernelHandle, typename AMatrix, typename BType, typename XType>
void gmres(KernelHandle* handle, AMatrix& A, BType& B, XType& X, Preconditioner<AMatrix>* precond = nullptr) {
  using scalar_type  = typename KernelHandle::nnz_scalar_t;
  using size_type    = typename KernelHandle::size_type;
  using ordinal_type = typename KernelHandle::nnz_lno_t;

  static_assert(KOKKOSKERNELS_GMRES_SAME_TYPE(typename BType::value_type, scalar_type),
                "gmres: B scalar type must match KernelHandle entry "
                "type (aka nnz_scalar_t, and const doesn't matter)");

  static_assert(KOKKOSKERNELS_GMRES_SAME_TYPE(typename XType::value_type, scalar_type),
                "gmres: X scalar type must match KernelHandle entry "
                "type (aka nnz_scalar_t, and const doesn't matter)");

  static_assert(KOKKOSKERNELS_GMRES_SAME_TYPE(typename AMatrix::value_type, scalar_type),
                "gmres: A scalar type must match KernelHandle entry "
                "type (aka nnz_scalar_t, and const doesn't matter)");

  static_assert(KOKKOSKERNELS_GMRES_SAME_TYPE(typename AMatrix::ordinal_type, ordinal_type),
                "gmres: A ordinal type must match KernelHandle entry "
                "type (aka nnz_lno_t, and const doesn't matter)");

  static_assert(KOKKOSKERNELS_GMRES_SAME_TYPE(typename AMatrix::size_type, size_type),
                "gmres: A size type must match KernelHandle entry "
                "type (aka size_type, and const doesn't matter)");

<<<<<<< HEAD
  static_assert(KokkosSparse::is_crs_matrix<AMatrix>::value ||
                    KokkosSparse::Experimental::is_bsr_matrix<AMatrix>::value,
                "gmres: A is not a CRS or BSR matrix.");
  static_assert(Kokkos::is_view<BType>::value,
                "gmres: B is not a Kokkos::View.");
  static_assert(Kokkos::is_view<XType>::value,
                "gmres: X is not a Kokkos::View.");
=======
  static_assert(
      KokkosSparse::is_crs_matrix<AMatrix>::value || KokkosSparse::Experimental::is_bsr_matrix<AMatrix>::value,
      "gmres: A is not a CRS or BSR matrix.");
  static_assert(Kokkos::is_view<BType>::value, "gmres: B is not a Kokkos::View.");
  static_assert(Kokkos::is_view<XType>::value, "gmres: X is not a Kokkos::View.");
>>>>>>> 8e442f59

  static_assert(BType::rank == 1, "gmres: B must have rank 1");
  static_assert(XType::rank == 1, "gmres: X must have rank 1");

  static_assert(std::is_same<typename XType::value_type, typename XType::non_const_value_type>::value,
                "gmres: The output X must be nonconst.");

  static_assert(std::is_same<typename XType::device_type, typename BType::device_type>::value,
                "gmres: X and B have different device types.");

  static_assert(std::is_same<typename AMatrix::device_type, typename BType::device_type>::value,
                "gmres: A and B have different device types.");

  using c_size_t   = typename KernelHandle::const_size_type;
  using c_lno_t    = typename KernelHandle::const_nnz_lno_t;
  using c_scalar_t = typename KernelHandle::const_nnz_scalar_t;

  using c_exec_t    = typename KernelHandle::HandleExecSpace;
  using c_temp_t    = typename KernelHandle::HandleTempMemorySpace;
  using c_persist_t = typename KernelHandle::HandlePersistentMemorySpace;

<<<<<<< HEAD
  if ((X.extent(0) != B.extent(0)) ||
      (static_cast<size_t>(A.numPointCols()) !=
       static_cast<size_t>(X.extent(0))) ||
      (static_cast<size_t>(A.numPointRows()) !=
       static_cast<size_t>(B.extent(0)))) {
=======
  if ((X.extent(0) != B.extent(0)) || (static_cast<size_t>(A.numPointCols()) != static_cast<size_t>(X.extent(0))) ||
      (static_cast<size_t>(A.numPointRows()) != static_cast<size_t>(B.extent(0)))) {
>>>>>>> 8e442f59
    std::ostringstream os;
    os << "KokkosSparse::gmres: Dimensions do not match: "
       << ", A: " << A.numRows() << " x " << A.numCols() << ", x: " << X.extent(0) << ", b: " << B.extent(0);
    KokkosKernels::Impl::throw_runtime_exception(os.str());
  }

  using const_handle_type = typename KokkosKernels::Experimental::KokkosKernelsHandle<c_size_t, c_lno_t, c_scalar_t,
                                                                                      c_exec_t, c_temp_t, c_persist_t>;

  const_handle_type tmp_handle(*handle);

<<<<<<< HEAD
  using AMatrix_Bsr_Internal = KokkosSparse::Experimental::BsrMatrix<
      typename AMatrix::const_value_type, typename AMatrix::const_ordinal_type,
      typename AMatrix::device_type, Kokkos::MemoryTraits<Kokkos::Unmanaged>,
      typename AMatrix::const_size_type>;

  using AMatrix_Internal = std::conditional_t<
      KokkosSparse::is_crs_matrix<AMatrix>::value,
      KokkosSparse::CrsMatrix<typename AMatrix::const_value_type,
                              typename AMatrix::const_ordinal_type,
                              typename AMatrix::device_type,
                              Kokkos::MemoryTraits<Kokkos::Unmanaged>,
                              typename AMatrix::const_size_type>,
      AMatrix_Bsr_Internal>;

  using B_Internal = Kokkos::View<
      typename BType::const_value_type*,
      typename KokkosKernels::Impl::GetUnifiedLayout<BType>::array_layout,
      typename BType::device_type,
      Kokkos::MemoryTraits<Kokkos::Unmanaged | Kokkos::RandomAccess> >;
=======
  using AMatrix_Bsr_Internal =
      KokkosSparse::Experimental::BsrMatrix<typename AMatrix::const_value_type, typename AMatrix::const_ordinal_type,
                                            typename AMatrix::device_type, Kokkos::MemoryTraits<Kokkos::Unmanaged>,
                                            typename AMatrix::const_size_type>;

  using AMatrix_Internal = std::conditional_t<
      KokkosSparse::is_crs_matrix<AMatrix>::value,
      KokkosSparse::CrsMatrix<typename AMatrix::const_value_type, typename AMatrix::const_ordinal_type,
                              typename AMatrix::device_type, Kokkos::MemoryTraits<Kokkos::Unmanaged>,
                              typename AMatrix::const_size_type>,
      AMatrix_Bsr_Internal>;

  using B_Internal =
      Kokkos::View<typename BType::const_value_type*,
                   typename KokkosKernels::Impl::GetUnifiedLayout<BType>::array_layout, typename BType::device_type,
                   Kokkos::MemoryTraits<Kokkos::Unmanaged | Kokkos::RandomAccess> >;
>>>>>>> 8e442f59

  using X_Internal =
      Kokkos::View<typename XType::non_const_value_type*,
                   typename KokkosKernels::Impl::GetUnifiedLayout<XType>::array_layout, typename XType::device_type,
                   Kokkos::MemoryTraits<Kokkos::Unmanaged | Kokkos::RandomAccess> >;

  using Precond_Internal = Preconditioner<AMatrix_Internal>;

  AMatrix_Internal A_i(A);
  B_Internal b_i = B;
  X_Internal x_i = X;

  Precond_Internal* precond_i = reinterpret_cast<Precond_Internal*>(precond);

  KokkosSparse::Impl::GMRES<const_handle_type, typename AMatrix_Internal::value_type,
                            typename AMatrix_Internal::ordinal_type, typename AMatrix_Internal::device_type,
                            typename AMatrix_Internal::memory_traits, typename AMatrix_Internal::size_type, B_Internal,
                            X_Internal>::gmres(&tmp_handle, A_i, b_i, x_i, precond_i);

}  // gmres

}  // namespace Experimental
}  // namespace KokkosSparse

#undef KOKKOSKERNELS_GMRES_SAME_TYPE

#endif  // KOKKOSSPARSE_GMRES_HPP_<|MERGE_RESOLUTION|>--- conflicted
+++ resolved
@@ -81,21 +81,11 @@
                 "gmres: A size type must match KernelHandle entry "
                 "type (aka size_type, and const doesn't matter)");
 
-<<<<<<< HEAD
-  static_assert(KokkosSparse::is_crs_matrix<AMatrix>::value ||
-                    KokkosSparse::Experimental::is_bsr_matrix<AMatrix>::value,
-                "gmres: A is not a CRS or BSR matrix.");
-  static_assert(Kokkos::is_view<BType>::value,
-                "gmres: B is not a Kokkos::View.");
-  static_assert(Kokkos::is_view<XType>::value,
-                "gmres: X is not a Kokkos::View.");
-=======
   static_assert(
       KokkosSparse::is_crs_matrix<AMatrix>::value || KokkosSparse::Experimental::is_bsr_matrix<AMatrix>::value,
       "gmres: A is not a CRS or BSR matrix.");
   static_assert(Kokkos::is_view<BType>::value, "gmres: B is not a Kokkos::View.");
   static_assert(Kokkos::is_view<XType>::value, "gmres: X is not a Kokkos::View.");
->>>>>>> 8e442f59
 
   static_assert(BType::rank == 1, "gmres: B must have rank 1");
   static_assert(XType::rank == 1, "gmres: X must have rank 1");
@@ -117,16 +107,8 @@
   using c_temp_t    = typename KernelHandle::HandleTempMemorySpace;
   using c_persist_t = typename KernelHandle::HandlePersistentMemorySpace;
 
-<<<<<<< HEAD
-  if ((X.extent(0) != B.extent(0)) ||
-      (static_cast<size_t>(A.numPointCols()) !=
-       static_cast<size_t>(X.extent(0))) ||
-      (static_cast<size_t>(A.numPointRows()) !=
-       static_cast<size_t>(B.extent(0)))) {
-=======
   if ((X.extent(0) != B.extent(0)) || (static_cast<size_t>(A.numPointCols()) != static_cast<size_t>(X.extent(0))) ||
       (static_cast<size_t>(A.numPointRows()) != static_cast<size_t>(B.extent(0)))) {
->>>>>>> 8e442f59
     std::ostringstream os;
     os << "KokkosSparse::gmres: Dimensions do not match: "
        << ", A: " << A.numRows() << " x " << A.numCols() << ", x: " << X.extent(0) << ", b: " << B.extent(0);
@@ -138,27 +120,6 @@
 
   const_handle_type tmp_handle(*handle);
 
-<<<<<<< HEAD
-  using AMatrix_Bsr_Internal = KokkosSparse::Experimental::BsrMatrix<
-      typename AMatrix::const_value_type, typename AMatrix::const_ordinal_type,
-      typename AMatrix::device_type, Kokkos::MemoryTraits<Kokkos::Unmanaged>,
-      typename AMatrix::const_size_type>;
-
-  using AMatrix_Internal = std::conditional_t<
-      KokkosSparse::is_crs_matrix<AMatrix>::value,
-      KokkosSparse::CrsMatrix<typename AMatrix::const_value_type,
-                              typename AMatrix::const_ordinal_type,
-                              typename AMatrix::device_type,
-                              Kokkos::MemoryTraits<Kokkos::Unmanaged>,
-                              typename AMatrix::const_size_type>,
-      AMatrix_Bsr_Internal>;
-
-  using B_Internal = Kokkos::View<
-      typename BType::const_value_type*,
-      typename KokkosKernels::Impl::GetUnifiedLayout<BType>::array_layout,
-      typename BType::device_type,
-      Kokkos::MemoryTraits<Kokkos::Unmanaged | Kokkos::RandomAccess> >;
-=======
   using AMatrix_Bsr_Internal =
       KokkosSparse::Experimental::BsrMatrix<typename AMatrix::const_value_type, typename AMatrix::const_ordinal_type,
                                             typename AMatrix::device_type, Kokkos::MemoryTraits<Kokkos::Unmanaged>,
@@ -175,7 +136,6 @@
       Kokkos::View<typename BType::const_value_type*,
                    typename KokkosKernels::Impl::GetUnifiedLayout<BType>::array_layout, typename BType::device_type,
                    Kokkos::MemoryTraits<Kokkos::Unmanaged | Kokkos::RandomAccess> >;
->>>>>>> 8e442f59
 
   using X_Internal =
       Kokkos::View<typename XType::non_const_value_type*,
