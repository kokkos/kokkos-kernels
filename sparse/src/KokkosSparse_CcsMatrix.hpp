//@HEADER
// ************************************************************************
//
//                        Kokkos v. 4.0
//       Copyright (2022) National Technology & Engineering
//               Solutions of Sandia, LLC (NTESS).
//
// Under the terms of Contract DE-NA0003525 with NTESS,
// the U.S. Government retains certain rights in this software.
//
// Part of Kokkos, under the Apache License v2.0 with LLVM Exceptions.
// See https://kokkos.org/LICENSE for license information.
// SPDX-License-Identifier: Apache-2.0 WITH LLVM-exception
//
//@HEADER

/// \file KokkosSparse_CcsMatrix.hpp
/// \brief Local sparse matrix interface
///
/// This file provides KokkosSparse::CcsMatrix.  This implements a
/// local (no MPI) sparse matrix stored in compressed column sparse
/// ("Ccs") format.

#ifndef KOKKOSSPARSE_CCSMATRIX_HPP_
#define KOKKOSSPARSE_CCSMATRIX_HPP_

#include "Kokkos_Core.hpp"
#include <sstream>
#include <stdexcept>
#include <type_traits>
#include "KokkosSparse_findRelOffset.hpp"
#include "KokkosKernels_default_types.hpp"
#include "KokkosKernels_Macros.hpp"

namespace Kokkos {
/// \class StaticCcsGraph
/// \brief Compressed column storage array copied from Kokkos::StaticCrsGraph.
///
/// \tparam DataType The type of stored entries.  If a StaticCcsGraph is
///   used as the graph of a sparse matrix, then this is usually an
///   integer type, the type of the column indices in the sparse
///   matrix.
///
/// \tparam Arg1Type The second template parameter, corresponding
///   either to the Device type (if there are no more template
///   parameters) or to the Layout type (if there is at least one more
///   template parameter).
///
/// \tparam Arg2Type The third template parameter, which if provided
///   corresponds to the Device type.
///
/// \tparam Arg3Type The third template parameter, which if provided
///   corresponds to the MemoryTraits.
///
/// \tparam SizeType The type of col offsets.  Usually the default
///   parameter suffices.  However, setting a nondefault value is
///   necessary in some cases, for example, if you want to have a
///   sparse matrices with dimensions (and therefore column indices)
///   that fit in \c int, but want to store more than <tt>INT_MAX</tt>
///   entries in the sparse matrix.
///
/// A col has a range of entries:
/// <ul>
/// <li> <tt> col_map[i0] <= entry < col_map[i0+1] </tt> </li>
/// <li> <tt> 0 <= i1 < col_map[i0+1] - col_map[i0] </tt> </li>
/// <li> <tt> entries( entry ,            i2 , i3 , ... ); </tt> </li>
/// <li> <tt> entries( col_map[i0] + i1 , i2 , i3 , ... ); </tt> </li>
/// </ul>
template <class DataType, class Arg1Type, class Arg2Type = void, class Arg3Type = void,
          typename SizeType = typename ViewTraits<DataType*, Arg1Type, Arg2Type, Arg3Type>::size_type>
class StaticCcsGraph {
 private:
  using traits = ViewTraits<DataType*, Arg1Type, Arg2Type, Arg3Type>;

 public:
  using data_type       = DataType;
  using array_layout    = typename traits::array_layout;
  using execution_space = typename traits::execution_space;
  using device_type     = typename traits::device_type;
  using memory_traits   = typename traits::memory_traits;
  using size_type       = SizeType;

  using col_map_type   = View<const size_type*, array_layout, device_type, memory_traits>;
  using entries_type   = View<data_type*, array_layout, device_type, memory_traits>;
  using row_block_type = View<const size_type*, array_layout, device_type, memory_traits>;

  entries_type entries;
  col_map_type col_map;

  //! Construct an empty view.
  KOKKOS_INLINE_FUNCTION
  StaticCcsGraph() : entries(), col_map() {}

  //! Copy constructor (shallow copy).
  KOKKOS_INLINE_FUNCTION
  StaticCcsGraph(const StaticCcsGraph& rhs) : entries(rhs.entries), col_map(rhs.col_map) {}

  template <class EntriesType, class ColMapType>
  KOKKOS_INLINE_FUNCTION StaticCcsGraph(const EntriesType& entries_, const ColMapType& col_map_)
      : entries(entries_), col_map(col_map_) {}

  /**  \brief  Return number of columns in the graph
   */
  KOKKOS_INLINE_FUNCTION
  size_type numCols() const {
    return (col_map.extent(0) != 0) ? col_map.extent(0) - static_cast<size_type>(1) : static_cast<size_type>(0);
  }
};
}  // namespace Kokkos

namespace KokkosSparse {
/// \class CcsMatrix
/// \brief Compressed sparse column implementation of a sparse matrix.
/// \tparam ScalarType The type of entries in the sparse matrix.
/// \tparam OrdinalType The type of column indices in the sparse matrix.
/// \tparam Device The Kokkos Device type.
/// \tparam MemoryTraits Traits describing how Kokkos manages and
///   accesses data.  The default parameter suffices for most users.
///
/// "Ccs" stands for "compressed column sparse."
template <class ScalarType, class OrdinalType, class Device, class MemoryTraits = void,
          class SizeType = typename Kokkos::ViewTraits<OrdinalType*, Device, void, void>::size_type>
class CcsMatrix {
  static_assert(std::is_signed<OrdinalType>::value, "CcsMatrix requires that OrdinalType is a signed integer type.");

 public:
  //! Type of the matrix's execution space.
  typedef typename Device::execution_space execution_space;
  //! Type of the matrix's memory space.
  typedef typename Device::memory_space memory_space;
  //! Canonical device type
  typedef Kokkos::Device<execution_space, memory_space> device_type;
  typedef MemoryTraits memory_traits;

  /// \brief Type of each entry of the "column map."
  ///
  /// The "column map" corresponds to the \c ptr array of column offsets in
  /// compressed sparse column (CCS) storage.
  typedef SizeType size_type;
  //! Type of each value in the matrix.
  typedef ScalarType value_type;
  //! Type of each (column) index in the matrix.
  typedef OrdinalType ordinal_type;
  //! Type of the graph structure of the sparse matrix - consistent with Kokkos.
<<<<<<< HEAD
  typedef Kokkos::StaticCcsGraph<ordinal_type, default_layout, device_type, memory_traits, size_type>
=======
  typedef Kokkos::StaticCcsGraph<ordinal_type, KokkosKernels::default_layout, device_type, memory_traits, size_type>
>>>>>>> 5b116ec9
      staticccsgraph_type;
  //! Type of the "column map" (which contains the offset for each column's
  //! data).
  typedef typename staticccsgraph_type::col_map_type col_map_type;
  typedef Kokkos::View<value_type*, Kokkos::LayoutRight, device_type, MemoryTraits> values_type;
  //! Type of column indices in the sparse matrix.
  typedef typename staticccsgraph_type::entries_type index_type;

  /// \name Storage of the actual sparsity structure and values.
  ///
  /// CcsMatrix uses the compressed sparse column (CCS) storage format to
  /// store the sparse matrix.
  //@{
  //! The graph (sparsity structure) of the sparse matrix.
  staticccsgraph_type graph;
  //! The 1-D array of values of the sparse matrix.
  values_type values;
  //@}

 private:
  /// \brief The number of rows in the CCS matrix
  ordinal_type numRows_;

 public:
  /// \brief Default constructor; constructs an empty sparse matrix.
  KOKKOS_INLINE_FUNCTION
  CcsMatrix() : numRows_(0) {}

  // clang-format off
  /// \brief Constructor that accepts a column map, row indices, and
  ///   values.
  ///
  /// The matrix will store and use the column map, indices, and values
  /// directly (by view, not by deep copy).
  ///
  /// \param nrows [in] The number of rows.
  /// \param ncols [in] The number of columns.
  /// \param annz [in] The number of entries.
  /// \param vals [in] The entries.
  /// \param colmap [in] The column map (containing the offsets to the data in
  /// each column).
  /// \param rows [in] The row indices.
  // clang-format on
  CcsMatrix(const std::string& /* label */, const OrdinalType nrows, const OrdinalType ncols, const size_type annz,
            const values_type& vals, const col_map_type& colmap, const index_type& rows)
      : graph(rows, colmap), values(vals), numRows_(nrows) {
    const ordinal_type actualNumRows = (colmap.extent(0) != 0)
                                           ? static_cast<ordinal_type>(colmap.extent(0) - static_cast<size_type>(1))
                                           : static_cast<ordinal_type>(0);
    if (ncols != actualNumRows) {
      std::ostringstream os;
      os << "Input argument ncols = " << ncols
         << " != the actual number of "
            "rows "
         << actualNumRows << " according to the 'rows' input argument.";
      throw std::invalid_argument(os.str());
    }
    if (annz != nnz()) {
      std::ostringstream os;
      os << "Input argument annz = " << annz << " != this->nnz () = " << nnz() << ".";
      throw std::invalid_argument(os.str());
    }
  }

  //! The number of rows in the sparse matrix.
  KOKKOS_INLINE_FUNCTION ordinal_type numCols() const { return graph.numCols(); }

  //! The number of columns in the sparse matrix.
  KOKKOS_INLINE_FUNCTION ordinal_type numRows() const { return numRows_; }

  //! The number of "point" (non-block) rows in the matrix. Since Ccs is not
  //! blocked, this is just the number of regular rows.
  KOKKOS_INLINE_FUNCTION ordinal_type numPointRows() const { return numRows(); }

  //! The number of "point" (non-block) columns in the matrix. Since Ccs is not
  //! blocked, this is just the number of regular columns.
  KOKKOS_INLINE_FUNCTION ordinal_type numPointCols() const { return numCols(); }

  //! The number of stored entries in the sparse matrix.
  KOKKOS_INLINE_FUNCTION size_type nnz() const { return graph.entries.extent(0); }
};

/// \class is_ccs_matrix
/// \brief is_ccs_matrix<T>::value is true if T is a CcsMatrix<...>, false
/// otherwise
template <typename>
struct is_ccs_matrix : public std::false_type {};
template <typename... P>
struct is_ccs_matrix<CcsMatrix<P...>> : public std::true_type {};
template <typename... P>
struct is_ccs_matrix<const CcsMatrix<P...>> : public std::true_type {};

}  // namespace KokkosSparse
#endif  // KOKKOSSPARSE_CCSMATRIX_HPP_<|MERGE_RESOLUTION|>--- conflicted
+++ resolved
@@ -142,11 +142,7 @@
   //! Type of each (column) index in the matrix.
   typedef OrdinalType ordinal_type;
   //! Type of the graph structure of the sparse matrix - consistent with Kokkos.
-<<<<<<< HEAD
-  typedef Kokkos::StaticCcsGraph<ordinal_type, default_layout, device_type, memory_traits, size_type>
-=======
   typedef Kokkos::StaticCcsGraph<ordinal_type, KokkosKernels::default_layout, device_type, memory_traits, size_type>
->>>>>>> 5b116ec9
       staticccsgraph_type;
   //! Type of the "column map" (which contains the offset for each column's
   //! data).
