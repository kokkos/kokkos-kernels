//@HEADER
// ************************************************************************
//
//                        Kokkos v. 4.0
//       Copyright (2022) National Technology & Engineering
//               Solutions of Sandia, LLC (NTESS).
//
// Under the terms of Contract DE-NA0003525 with NTESS,
// the U.S. Government retains certain rights in this software.
//
// Part of Kokkos, under the Apache License v2.0 with LLVM Exceptions.
// See https://kokkos.org/LICENSE for license information.
// SPDX-License-Identifier: Apache-2.0 WITH LLVM-exception
//
//@HEADER

#ifndef KOKKOSKERNELS_SPARSEUTILS_CUSPARSE_HPP
#define KOKKOSKERNELS_SPARSEUTILS_CUSPARSE_HPP

#ifdef KOKKOSKERNELS_ENABLE_TPL_CUSPARSE
#include "cuda.h"
#include "cuda_runtime.h"
#include "cusparse.h"

namespace KokkosSparse {
namespace Impl {

inline void cusparse_internal_error_throw(cusparseStatus_t cusparseStatus, const char* name, const char* file,
                                          const int line) {
  std::ostringstream out;
#if defined(CUSPARSE_VERSION) && (10300 <= CUSPARSE_VERSION)
  out << name << " error( " << cusparseGetErrorName(cusparseStatus) << "): " << cusparseGetErrorString(cusparseStatus);
#else
  out << name << " error( ";
  switch (cusparseStatus) {
    case CUSPARSE_STATUS_NOT_INITIALIZED:
      out << "CUSPARSE_STATUS_NOT_INITIALIZED): cusparse handle was not "
             "created correctly.";
      break;
    case CUSPARSE_STATUS_ALLOC_FAILED:
      out << "CUSPARSE_STATUS_ALLOC_FAILED): you might tried to allocate too "
             "much memory";
      break;
    case CUSPARSE_STATUS_INVALID_VALUE: out << "CUSPARSE_STATUS_INVALID_VALUE)"; break;
    case CUSPARSE_STATUS_ARCH_MISMATCH: out << "CUSPARSE_STATUS_ARCH_MISMATCH)"; break;
    case CUSPARSE_STATUS_MAPPING_ERROR: out << "CUSPARSE_STATUS_MAPPING_ERROR)"; break;
    case CUSPARSE_STATUS_EXECUTION_FAILED: out << "CUSPARSE_STATUS_EXECUTION_FAILED)"; break;
    case CUSPARSE_STATUS_INTERNAL_ERROR: out << "CUSPARSE_STATUS_INTERNAL_ERROR)"; break;
    case CUSPARSE_STATUS_MATRIX_TYPE_NOT_SUPPORTED: out << "CUSPARSE_STATUS_MATRIX_TYPE_NOT_SUPPORTED)"; break;
    case CUSPARSE_STATUS_ZERO_PIVOT: out << "CUSPARSE_STATUS_ZERO_PIVOT)"; break;
    default: out << "unrecognized error code): this is bad!"; break;
  }
#endif  // CUSPARSE_VERSION
  if (file) {
    out << " " << file << ":" << line;
  }
  throw std::runtime_error(out.str());
}

inline void cusparse_internal_safe_call(cusparseStatus_t cusparseStatus, const char* name, const char* file = nullptr,
                                        const int line = 0) {
  if (CUSPARSE_STATUS_SUCCESS != cusparseStatus) {
    cusparse_internal_error_throw(cusparseStatus, name, file, line);
  }
}

<<<<<<< HEAD
// The macro below defines is the public interface for the safe cusparse calls.
// The functions themselves are protected by impl namespace.
#define KOKKOS_CUSPARSE_SAFE_CALL(call) KokkosSparse::Impl::cusparse_internal_safe_call(call, #call, __FILE__, __LINE__)
=======
#define KOKKOSSPARSE_IMPL_CUSPARSE_SAFE_CALL(call) \
  KokkosSparse::Impl::cusparse_internal_safe_call(call, #call, __FILE__, __LINE__)

// Deprecated public interface for the cuSparse safe calls
#if defined(KOKKOS_COMPILER_MSVC)
#define KOKKOS_CUSPARSE_SAFE_CALL(call)                                                                          \
  (__pragma(message("warning: KOKKOS_CUSPARSE_SAFE_CALL is deprecated and will be removed in a future version")) \
       KOKKOSPARSE_IMPL_CUSPARSE_SAFE_CALL(call))
#elif defined(KOKKOS_COMPILER_GNU) || defined(KOKKOS_COMPILER_CLANG)
#define KOKKOS_CUSPARSE_SAFE_CALL(call)                                                             \
  (__extension__({                                                                                  \
    _Pragma("\"KOKKOS_CUSPARSE_SAFE_CALL is deprecated and will be removed in a future version\""); \
    KOKKOSPARSE_IMPL_CUSPARSE_SAFE_CALL(call);                                                      \
  }))
#else
#define KOKKOS_CUSPARSE_SAFE_CALL(call) KOKKOSPARSE_IMPL_CUSPARSE_SAFE_CALL(call)  // no good way to deprecate?
#endif
>>>>>>> 80e303f8

template <typename T>
cudaDataType cuda_data_type_from() {
  // Note:  compile-time failure is disabled to allow for packages such as
  // Ifpack2 to more easily support scalar types that cuSPARSE may not.

  // compile-time failure with a nice message if called on an unsupported type
  // static_assert(!std::is_same<T, T>::value,
  //               "cuSparse TPL does not support scalar type");
  // static_assert(false, ...) is allowed to error even if the code is not
  // instantiated. obfuscate the predicate Despite this function being
  // uncompilable, the compiler may decide that a return statement is missing,
  // so throw to silence that
  throw std::logic_error("unreachable throw after static_assert");
}

/* If half_t is not float, need to define a conversion for both
   otherwise, conversion for half_t IS conversion for float
*/
#if defined(KOKKOS_HALF_T_IS_FLOAT) && !KOKKOS_HALF_T_IS_FLOAT
template <>
inline cudaDataType cuda_data_type_from<Kokkos::Experimental::half_t>() {
  return CUDA_R_16F;  // Kokkos half_t is a half
}
#endif
// half_t is defined to be float, so this works for both half_t and float when
// half_t is float
template <>
inline cudaDataType cuda_data_type_from<float>() {
  return CUDA_R_32F;  // Kokkos half_t is a float
}
template <>
inline cudaDataType cuda_data_type_from<double>() {
  return CUDA_R_64F;
}
template <>
inline cudaDataType cuda_data_type_from<Kokkos::complex<float>>() {
  return CUDA_C_32F;
}
template <>
inline cudaDataType cuda_data_type_from<Kokkos::complex<double>>() {
  return CUDA_C_64F;
}

#if defined(CUSPARSE_VERSION) && (10300 <= CUSPARSE_VERSION)

template <typename T>
cusparseIndexType_t cusparse_index_type_t_from() {
#define AS_STR_LITERAL_IMPL_(x) #x
#define AS_STR_LITERAL(x) AS_STR_LITERAL_IMPL_(x)
  static_assert(!std::is_same<T, T>::value,
                "cuSparse " AS_STR_LITERAL(CUSPARSE_VERSION) " TPL does not support index type");
  // static_assert(false, ...) is allowed to error even if the code is not
  // instantiated. obfuscate the predicate Despite this function being
  // uncompilable, the compiler may decide that a return statement is missing,
  // so throw to silence that
  throw std::logic_error("unreachable throw after static_assert");
#undef AS_STR_LITERAL_IMPL_
#undef AS_STR_LITERAL
}

template <>
inline cusparseIndexType_t cusparse_index_type_t_from<int>() {
  return CUSPARSE_INDEX_32I;
}
template <>
inline cusparseIndexType_t cusparse_index_type_t_from<int64_t>() {
  return CUSPARSE_INDEX_64I;
}
// Currently no CUSPARSE_INDEX_64U but this will work most of the time
template <>
inline cusparseIndexType_t cusparse_index_type_t_from<size_t>() {
  return CUSPARSE_INDEX_64I;
}
template <>
inline cusparseIndexType_t cusparse_index_type_t_from<unsigned short>() {
  return CUSPARSE_INDEX_16U;
}
#endif

// Set the stream on the given cuSPARSE handle when this object
// is constructed, and reset to the default stream when this object is
// destructed.
struct TemporarySetCusparseStream {
  TemporarySetCusparseStream(cusparseHandle_t handle_, const Kokkos::Cuda& exec_) : handle(handle_) {
<<<<<<< HEAD
    KOKKOS_CUSPARSE_SAFE_CALL(cusparseSetStream(handle, exec_.cuda_stream()));
  }

  ~TemporarySetCusparseStream() { KOKKOS_CUSPARSE_SAFE_CALL(cusparseSetStream(handle, NULL)); }
=======
    KOKKOSSPARSE_IMPL_CUSPARSE_SAFE_CALL(cusparseSetStream(handle, exec_.cuda_stream()));
  }

  ~TemporarySetCusparseStream() { KOKKOSSPARSE_IMPL_CUSPARSE_SAFE_CALL(cusparseSetStream(handle, NULL)); }
>>>>>>> 80e303f8

  cusparseHandle_t handle;
};

}  // namespace Impl

}  // namespace KokkosSparse

#endif  // KOKKOSKERNELS_ENABLE_TPL_CUSPARSE
#endif  // KOKKOSKERNELS_SPARSEUTILS_CUSPARSE_HPP<|MERGE_RESOLUTION|>--- conflicted
+++ resolved
@@ -64,11 +64,6 @@
   }
 }
 
-<<<<<<< HEAD
-// The macro below defines is the public interface for the safe cusparse calls.
-// The functions themselves are protected by impl namespace.
-#define KOKKOS_CUSPARSE_SAFE_CALL(call) KokkosSparse::Impl::cusparse_internal_safe_call(call, #call, __FILE__, __LINE__)
-=======
 #define KOKKOSSPARSE_IMPL_CUSPARSE_SAFE_CALL(call) \
   KokkosSparse::Impl::cusparse_internal_safe_call(call, #call, __FILE__, __LINE__)
 
@@ -86,7 +81,6 @@
 #else
 #define KOKKOS_CUSPARSE_SAFE_CALL(call) KOKKOSPARSE_IMPL_CUSPARSE_SAFE_CALL(call)  // no good way to deprecate?
 #endif
->>>>>>> 80e303f8
 
 template <typename T>
 cudaDataType cuda_data_type_from() {
@@ -172,17 +166,10 @@
 // destructed.
 struct TemporarySetCusparseStream {
   TemporarySetCusparseStream(cusparseHandle_t handle_, const Kokkos::Cuda& exec_) : handle(handle_) {
-<<<<<<< HEAD
-    KOKKOS_CUSPARSE_SAFE_CALL(cusparseSetStream(handle, exec_.cuda_stream()));
-  }
-
-  ~TemporarySetCusparseStream() { KOKKOS_CUSPARSE_SAFE_CALL(cusparseSetStream(handle, NULL)); }
-=======
     KOKKOSSPARSE_IMPL_CUSPARSE_SAFE_CALL(cusparseSetStream(handle, exec_.cuda_stream()));
   }
 
   ~TemporarySetCusparseStream() { KOKKOSSPARSE_IMPL_CUSPARSE_SAFE_CALL(cusparseSetStream(handle, NULL)); }
->>>>>>> 80e303f8
 
   cusparseHandle_t handle;
 };
