//@HEADER
// ************************************************************************
//
//                        Kokkos v. 4.0
//       Copyright (2022) National Technology & Engineering
//               Solutions of Sandia, LLC (NTESS).
//
// Under the terms of Contract DE-NA0003525 with NTESS,
// the U.S. Government retains certain rights in this software.
//
// Part of Kokkos, under the Apache License v2.0 with LLVM Exceptions.
// See https://kokkos.org/LICENSE for license information.
// SPDX-License-Identifier: Apache-2.0 WITH LLVM-exception
//
// ************************************************************************
//@HEADER

/// @file KokkosSparse_LUPrec.hpp

#ifndef KK_LU_PREC_HPP
#define KK_LU_PREC_HPP

#include <KokkosSparse_Preconditioner.hpp>
#include <Kokkos_Core.hpp>
#include <KokkosSparse_spmv.hpp>
#include <KokkosSparse_sptrsv.hpp>
#include <KokkosSparse_trsv.hpp>

namespace KokkosSparse {
namespace Experimental {

/// \class LUPrec
/// \brief  This class is for applying LU preconditioning.
///         It takes L and U and the apply method returns U^inv L^inv x
/// \tparam CRS the CRS type of L and U
///
/// Preconditioner provides the following methods
///   - initialize() Does nothing; members initialized upon object construction.
///   - isInitialized() returns true
///   - compute() Does nothing; members initialized upon object construction.
///   - isComputed() returns true
///
template <class CRS, class KernelHandle>
class LUPrec : public KokkosSparse::Experimental::Preconditioner<CRS> {
 public:
  using ScalarType = typename std::remove_const<typename CRS::value_type>::type;
  using size_type  = typename CRS::size_type;
  using EXSP       = typename CRS::execution_space;
  using MEMSP      = typename CRS::memory_space;
  using DEVICE     = typename Kokkos::Device<EXSP, MEMSP>;
  using karith     = typename Kokkos::ArithTraits<ScalarType>;
  using View1d     = typename Kokkos::View<ScalarType *, DEVICE>;

 private:
  // trsm takes host views
  CRS _L, _U;
  View1d _tmp, _tmp2;
  mutable KernelHandle _khL;
  mutable KernelHandle _khU;

 public:
  //! Constructor:
  template <class CRSArg>
  LUPrec(const CRSArg &L, const CRSArg &U, const size_type block_size = 0)
      : _L(L), _U(U), _tmp("LUPrec::_tmp", L.numPointRows()), _tmp2("LUPrec::_tmp", L.numPointRows()), _khL(), _khU() {
    KK_REQUIRE_MSG(L.numPointRows() == U.numPointRows(), "LUPrec: L.numRows() != U.numRows()");

    _khL.create_sptrsv_handle(SPTRSVAlgorithm::SEQLVLSCHD_TP1, L.numRows(), true, block_size);
    _khU.create_sptrsv_handle(SPTRSVAlgorithm::SEQLVLSCHD_TP1, U.numRows(), false, block_size);
  }

  //! Destructor.
  virtual ~LUPrec() {
    _khL.destroy_sptrsv_handle();
    _khU.destroy_sptrsv_handle();
  }

  ///// \brief Apply the preconditioner to X, putting the result in Y.
  /////
  ///// \tparam XViewType Input vector, as a 1-D Kokkos::View
  ///// \tparam YViewType Output vector, as a nonconst 1-D Kokkos::View
  /////
  ///// \param transM [in] Not used.
  ///// \param alpha [in] Not used
  ///// \param beta [in] Not used.
  /////
  ///// It takes L and U and the stores U^inv L^inv X in Y
  //
  virtual void apply(const Kokkos::View<const ScalarType *, DEVICE> &X, const Kokkos::View<ScalarType *, DEVICE> &Y,
                     const char transM[] = "N", ScalarType alpha = karith::one(),
                     ScalarType beta = karith::zero()) const {
    KK_REQUIRE_MSG(transM[0] == NoTranspose[0], "LUPrec::apply only supports 'N' for transM");

<<<<<<< HEAD
    sptrsv_symbolic(&_khL, _L.graph.row_map, _L.graph.entries);
    sptrsv_solve(&_khL, _L.graph.row_map, _L.graph.entries, _L.values, X, _tmp);

    sptrsv_symbolic(&_khU, _U.graph.row_map, _U.graph.entries);
    sptrsv_solve(&_khU, _U.graph.row_map, _U.graph.entries, _U.values, _tmp, _tmp2);
=======
    KokkosSparse::sptrsv_symbolic(&_khL, _L.graph.row_map, _L.graph.entries);
    KokkosSparse::sptrsv_solve(&_khL, _L.graph.row_map, _L.graph.entries, _L.values, X, _tmp);

    KokkosSparse::sptrsv_symbolic(&_khU, _U.graph.row_map, _U.graph.entries);
    KokkosSparse::sptrsv_solve(&_khU, _U.graph.row_map, _U.graph.entries, _U.values, _tmp, _tmp2);
>>>>>>> 80e303f8

    KokkosBlas::axpby(alpha, _tmp2, beta, Y);
  }
  //@}

  //! Set this preconditioner's parameters.
  void setParameters() {}

  void initialize() {}

  //! True if the preconditioner has been successfully initialized, else false.
  bool isInitialized() const { return true; }

  void compute() {}

  //! True if the preconditioner has been successfully computed, else false.
  bool isComputed() const { return true; }

  //! True if the preconditioner implements a transpose operator apply.
  bool hasTransposeApply() const { return true; }
};

}  // namespace Experimental
}  // End namespace KokkosSparse

#endif<|MERGE_RESOLUTION|>--- conflicted
+++ resolved
@@ -91,19 +91,11 @@
                      ScalarType beta = karith::zero()) const {
     KK_REQUIRE_MSG(transM[0] == NoTranspose[0], "LUPrec::apply only supports 'N' for transM");
 
-<<<<<<< HEAD
-    sptrsv_symbolic(&_khL, _L.graph.row_map, _L.graph.entries);
-    sptrsv_solve(&_khL, _L.graph.row_map, _L.graph.entries, _L.values, X, _tmp);
-
-    sptrsv_symbolic(&_khU, _U.graph.row_map, _U.graph.entries);
-    sptrsv_solve(&_khU, _U.graph.row_map, _U.graph.entries, _U.values, _tmp, _tmp2);
-=======
     KokkosSparse::sptrsv_symbolic(&_khL, _L.graph.row_map, _L.graph.entries);
     KokkosSparse::sptrsv_solve(&_khL, _L.graph.row_map, _L.graph.entries, _L.values, X, _tmp);
 
     KokkosSparse::sptrsv_symbolic(&_khU, _U.graph.row_map, _U.graph.entries);
     KokkosSparse::sptrsv_solve(&_khU, _U.graph.row_map, _U.graph.entries, _U.values, _tmp, _tmp2);
->>>>>>> 80e303f8
 
     KokkosBlas::axpby(alpha, _tmp2, beta, Y);
   }
