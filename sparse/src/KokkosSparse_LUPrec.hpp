//@HEADER
// ************************************************************************
//
//                        Kokkos v. 4.0
//       Copyright (2022) National Technology & Engineering
//               Solutions of Sandia, LLC (NTESS).
//
// Under the terms of Contract DE-NA0003525 with NTESS,
// the U.S. Government retains certain rights in this software.
//
// Part of Kokkos, under the Apache License v2.0 with LLVM Exceptions.
// See https://kokkos.org/LICENSE for license information.
// SPDX-License-Identifier: Apache-2.0 WITH LLVM-exception
//
// ************************************************************************
//@HEADER

/// @file KokkosSparse_LUPrec.hpp

#ifndef KK_LU_PREC_HPP
#define KK_LU_PREC_HPP

#include <KokkosSparse_Preconditioner.hpp>
#include <Kokkos_Core.hpp>
#include <KokkosSparse_spmv.hpp>
#include <KokkosSparse_sptrsv.hpp>
#include <KokkosSparse_trsv.hpp>

namespace KokkosSparse {
namespace Experimental {

/// \class LUPrec
/// \brief  This class is for applying LU preconditioning.
///         It takes L and U and the apply method returns U^inv L^inv x
/// \tparam CRS the CRS type of L and U
///
/// Preconditioner provides the following methods
///   - initialize() Does nothing; members initialized upon object construction.
///   - isInitialized() returns true
///   - compute() Does nothing; members initialized upon object construction.
///   - isComputed() returns true
///
template <class CRS, class KernelHandle>
class LUPrec : public KokkosSparse::Experimental::Preconditioner<CRS> {
 public:
  using ScalarType = typename std::remove_const<typename CRS::value_type>::type;
  using size_type  = typename CRS::size_type;
  using EXSP       = typename CRS::execution_space;
  using MEMSP      = typename CRS::memory_space;
  using DEVICE     = typename Kokkos::Device<EXSP, MEMSP>;
  using karith     = typename Kokkos::ArithTraits<ScalarType>;
  using View1d     = typename Kokkos::View<ScalarType *, DEVICE>;

 private:
  // trsm takes host views
  CRS _L, _U;
  View1d _tmp, _tmp2;
  mutable KernelHandle _khL;
  mutable KernelHandle _khU;

 public:
  //! Constructor:
  template <class CRSArg>
<<<<<<< HEAD
  LUPrec(const CRSArg &L, const CRSArg &U)
      : _L(L),
        _U(U),
        _tmp("LUPrec::_tmp", L.numPointRows()),
        _tmp2("LUPrec::_tmp", L.numPointRows()),
        _khL(),
        _khU() {
    KK_REQUIRE_MSG(L.numPointRows() == U.numPointRows(),
                   "LUPrec: L.numRows() != U.numRows()");

    _khL.create_sptrsv_handle(SPTRSVAlgorithm::SEQLVLSCHD_TP1, L.numRows(),
                              true);
    _khU.create_sptrsv_handle(SPTRSVAlgorithm::SEQLVLSCHD_TP1, U.numRows(),
                              false);
=======
  LUPrec(const CRSArg &L, const CRSArg &U, const size_type block_size = 0)
      : _L(L), _U(U), _tmp("LUPrec::_tmp", L.numPointRows()), _tmp2("LUPrec::_tmp", L.numPointRows()), _khL(), _khU() {
    KK_REQUIRE_MSG(L.numPointRows() == U.numPointRows(), "LUPrec: L.numRows() != U.numRows()");

    _khL.create_sptrsv_handle(SPTRSVAlgorithm::SEQLVLSCHD_TP1, L.numRows(), true, block_size);
    _khU.create_sptrsv_handle(SPTRSVAlgorithm::SEQLVLSCHD_TP1, U.numRows(), false, block_size);
>>>>>>> 8e442f59
  }

  //! Destructor.
  virtual ~LUPrec() {
    _khL.destroy_sptrsv_handle();
    _khU.destroy_sptrsv_handle();
  }

<<<<<<< HEAD
  template <
      typename Matrix,
      typename std::enable_if<is_crs_matrix<Matrix>::value>::type * = nullptr>
  void apply_impl(const Kokkos::View<const ScalarType *, DEVICE> &X,
                  const Kokkos::View<ScalarType *, DEVICE> &Y,
                  const char transM[] = "N", ScalarType alpha = karith::one(),
                  ScalarType beta = karith::zero()) const {
    // tmp = trsv(L, x); //Apply L^inv to x
    // y = trsv(U, tmp); //Apply U^inv to tmp

    KK_REQUIRE_MSG(transM[0] == NoTranspose[0],
                   "LUPrec::apply only supports 'N' for transM");
=======
  ///// \brief Apply the preconditioner to X, putting the result in Y.
  /////
  ///// \tparam XViewType Input vector, as a 1-D Kokkos::View
  ///// \tparam YViewType Output vector, as a nonconst 1-D Kokkos::View
  /////
  ///// \param transM [in] Not used.
  ///// \param alpha [in] Not used
  ///// \param beta [in] Not used.
  /////
  ///// It takes L and U and the stores U^inv L^inv X in Y
  //
  virtual void apply(const Kokkos::View<const ScalarType *, DEVICE> &X, const Kokkos::View<ScalarType *, DEVICE> &Y,
                     const char transM[] = "N", ScalarType alpha = karith::one(),
                     ScalarType beta = karith::zero()) const {
    KK_REQUIRE_MSG(transM[0] == NoTranspose[0], "LUPrec::apply only supports 'N' for transM");
>>>>>>> 8e442f59

    sptrsv_symbolic(&_khL, _L.graph.row_map, _L.graph.entries);
    sptrsv_solve(&_khL, _L.graph.row_map, _L.graph.entries, _L.values, X, _tmp);

    sptrsv_symbolic(&_khU, _U.graph.row_map, _U.graph.entries);
    sptrsv_solve(&_khU, _U.graph.row_map, _U.graph.entries, _U.values, _tmp, _tmp2);

    KokkosBlas::axpby(alpha, _tmp2, beta, Y);
  }

  template <
      typename Matrix,
      typename std::enable_if<is_bsr_matrix<Matrix>::value>::type * = nullptr>
  void apply_impl(const Kokkos::View<const ScalarType *, DEVICE> &X,
                  const Kokkos::View<ScalarType *, DEVICE> &Y,
                  const char transM[] = "N", ScalarType alpha = karith::one(),
                  ScalarType beta = karith::zero()) const {
    // tmp = trsv(L, x); //Apply L^inv to x
    // y = trsv(U, tmp); //Apply U^inv to tmp

    KK_REQUIRE_MSG(transM[0] == NoTranspose[0],
                   "LUPrec::apply only supports 'N' for transM");

#if defined(KOKKOSKERNELS_INST_LAYOUTLEFT)
    using Layout = Kokkos::LayoutLeft;
#else
    using Layout = Kokkos::LayoutRight;
#endif

    // trsv is implemented for MV so we need to convert our views
    using UView2d = typename Kokkos::View<
        ScalarType **, Layout, DEVICE,
        Kokkos::MemoryTraits<Kokkos::Unmanaged | Kokkos::RandomAccess> >;
    using UView2dc = typename Kokkos::View<
        const ScalarType **, Layout, DEVICE,
        Kokkos::MemoryTraits<Kokkos::Unmanaged | Kokkos::RandomAccess> >;
    UView2dc X2d(X.data(), X.extent(0), 1);
    UView2d Y2d(Y.data(), Y.extent(0), 1),
        tmp2d(_tmp.data(), _tmp.extent(0), 1),
        tmp22d(_tmp2.data(), _tmp2.extent(0), 1);

    KokkosSparse::trsv("L", "N", "N", _L, X2d, tmp2d);
    KokkosSparse::trsv("U", "N", "N", _U, tmp2d, tmp22d);

    KokkosBlas::axpby(alpha, _tmp2, beta, Y);
  }

  ///// \brief Apply the preconditioner to X, putting the result in Y.
  /////
  ///// \tparam XViewType Input vector, as a 1-D Kokkos::View
  ///// \tparam YViewType Output vector, as a nonconst 1-D Kokkos::View
  /////
  ///// \param transM [in] Not used.
  ///// \param alpha [in] Not used
  ///// \param beta [in] Not used.
  /////
  ///// It takes L and U and the stores U^inv L^inv X in Y
  //
  virtual void apply(const Kokkos::View<const ScalarType *, DEVICE> &X,
                     const Kokkos::View<ScalarType *, DEVICE> &Y,
                     const char transM[] = "N",
                     ScalarType alpha    = karith::one(),
                     ScalarType beta     = karith::zero()) const {
    apply_impl<CRS>(X, Y, transM, alpha, beta);
  }
  //@}

  //! Set this preconditioner's parameters.
  void setParameters() {}

  void initialize() {}

  //! True if the preconditioner has been successfully initialized, else false.
  bool isInitialized() const { return true; }

  void compute() {}

  //! True if the preconditioner has been successfully computed, else false.
  bool isComputed() const { return true; }

  //! True if the preconditioner implements a transpose operator apply.
  bool hasTransposeApply() const { return true; }
};

}  // namespace Experimental
}  // End namespace KokkosSparse

#endif<|MERGE_RESOLUTION|>--- conflicted
+++ resolved
@@ -61,29 +61,12 @@
  public:
   //! Constructor:
   template <class CRSArg>
-<<<<<<< HEAD
-  LUPrec(const CRSArg &L, const CRSArg &U)
-      : _L(L),
-        _U(U),
-        _tmp("LUPrec::_tmp", L.numPointRows()),
-        _tmp2("LUPrec::_tmp", L.numPointRows()),
-        _khL(),
-        _khU() {
-    KK_REQUIRE_MSG(L.numPointRows() == U.numPointRows(),
-                   "LUPrec: L.numRows() != U.numRows()");
-
-    _khL.create_sptrsv_handle(SPTRSVAlgorithm::SEQLVLSCHD_TP1, L.numRows(),
-                              true);
-    _khU.create_sptrsv_handle(SPTRSVAlgorithm::SEQLVLSCHD_TP1, U.numRows(),
-                              false);
-=======
   LUPrec(const CRSArg &L, const CRSArg &U, const size_type block_size = 0)
       : _L(L), _U(U), _tmp("LUPrec::_tmp", L.numPointRows()), _tmp2("LUPrec::_tmp", L.numPointRows()), _khL(), _khU() {
     KK_REQUIRE_MSG(L.numPointRows() == U.numPointRows(), "LUPrec: L.numRows() != U.numRows()");
 
     _khL.create_sptrsv_handle(SPTRSVAlgorithm::SEQLVLSCHD_TP1, L.numRows(), true, block_size);
     _khU.create_sptrsv_handle(SPTRSVAlgorithm::SEQLVLSCHD_TP1, U.numRows(), false, block_size);
->>>>>>> 8e442f59
   }
 
   //! Destructor.
@@ -92,20 +75,6 @@
     _khU.destroy_sptrsv_handle();
   }
 
-<<<<<<< HEAD
-  template <
-      typename Matrix,
-      typename std::enable_if<is_crs_matrix<Matrix>::value>::type * = nullptr>
-  void apply_impl(const Kokkos::View<const ScalarType *, DEVICE> &X,
-                  const Kokkos::View<ScalarType *, DEVICE> &Y,
-                  const char transM[] = "N", ScalarType alpha = karith::one(),
-                  ScalarType beta = karith::zero()) const {
-    // tmp = trsv(L, x); //Apply L^inv to x
-    // y = trsv(U, tmp); //Apply U^inv to tmp
-
-    KK_REQUIRE_MSG(transM[0] == NoTranspose[0],
-                   "LUPrec::apply only supports 'N' for transM");
-=======
   ///// \brief Apply the preconditioner to X, putting the result in Y.
   /////
   ///// \tparam XViewType Input vector, as a 1-D Kokkos::View
@@ -121,7 +90,6 @@
                      const char transM[] = "N", ScalarType alpha = karith::one(),
                      ScalarType beta = karith::zero()) const {
     KK_REQUIRE_MSG(transM[0] == NoTranspose[0], "LUPrec::apply only supports 'N' for transM");
->>>>>>> 8e442f59
 
     sptrsv_symbolic(&_khL, _L.graph.row_map, _L.graph.entries);
     sptrsv_solve(&_khL, _L.graph.row_map, _L.graph.entries, _L.values, X, _tmp);
@@ -130,62 +98,6 @@
     sptrsv_solve(&_khU, _U.graph.row_map, _U.graph.entries, _U.values, _tmp, _tmp2);
 
     KokkosBlas::axpby(alpha, _tmp2, beta, Y);
-  }
-
-  template <
-      typename Matrix,
-      typename std::enable_if<is_bsr_matrix<Matrix>::value>::type * = nullptr>
-  void apply_impl(const Kokkos::View<const ScalarType *, DEVICE> &X,
-                  const Kokkos::View<ScalarType *, DEVICE> &Y,
-                  const char transM[] = "N", ScalarType alpha = karith::one(),
-                  ScalarType beta = karith::zero()) const {
-    // tmp = trsv(L, x); //Apply L^inv to x
-    // y = trsv(U, tmp); //Apply U^inv to tmp
-
-    KK_REQUIRE_MSG(transM[0] == NoTranspose[0],
-                   "LUPrec::apply only supports 'N' for transM");
-
-#if defined(KOKKOSKERNELS_INST_LAYOUTLEFT)
-    using Layout = Kokkos::LayoutLeft;
-#else
-    using Layout = Kokkos::LayoutRight;
-#endif
-
-    // trsv is implemented for MV so we need to convert our views
-    using UView2d = typename Kokkos::View<
-        ScalarType **, Layout, DEVICE,
-        Kokkos::MemoryTraits<Kokkos::Unmanaged | Kokkos::RandomAccess> >;
-    using UView2dc = typename Kokkos::View<
-        const ScalarType **, Layout, DEVICE,
-        Kokkos::MemoryTraits<Kokkos::Unmanaged | Kokkos::RandomAccess> >;
-    UView2dc X2d(X.data(), X.extent(0), 1);
-    UView2d Y2d(Y.data(), Y.extent(0), 1),
-        tmp2d(_tmp.data(), _tmp.extent(0), 1),
-        tmp22d(_tmp2.data(), _tmp2.extent(0), 1);
-
-    KokkosSparse::trsv("L", "N", "N", _L, X2d, tmp2d);
-    KokkosSparse::trsv("U", "N", "N", _U, tmp2d, tmp22d);
-
-    KokkosBlas::axpby(alpha, _tmp2, beta, Y);
-  }
-
-  ///// \brief Apply the preconditioner to X, putting the result in Y.
-  /////
-  ///// \tparam XViewType Input vector, as a 1-D Kokkos::View
-  ///// \tparam YViewType Output vector, as a nonconst 1-D Kokkos::View
-  /////
-  ///// \param transM [in] Not used.
-  ///// \param alpha [in] Not used
-  ///// \param beta [in] Not used.
-  /////
-  ///// It takes L and U and the stores U^inv L^inv X in Y
-  //
-  virtual void apply(const Kokkos::View<const ScalarType *, DEVICE> &X,
-                     const Kokkos::View<ScalarType *, DEVICE> &Y,
-                     const char transM[] = "N",
-                     ScalarType alpha    = karith::one(),
-                     ScalarType beta     = karith::zero()) const {
-    apply_impl<CRS>(X, Y, transM, alpha, beta);
   }
   //@}
 
