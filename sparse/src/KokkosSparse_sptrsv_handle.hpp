--- conflicted
+++ resolved
@@ -147,13 +147,10 @@
       KOKKOSSPARSE_IMPL_CUSPARSE_SAFE_CALL(cusparseDestroySpMat(matDescr));
       KOKKOSSPARSE_IMPL_CUSPARSE_SAFE_CALL(cusparseSpSV_destroyDescr(spsvDescr));
       KOKKOSSPARSE_IMPL_CUSPARSE_SAFE_CALL(cusparseDestroy(handle));
-<<<<<<< HEAD
-=======
       KOKKOSSPARSE_IMPL_CUSPARSE_SAFE_CALL(cusparseDestroyDnVec(vecBDescr_dummy));
       KOKKOSSPARSE_IMPL_CUSPARSE_SAFE_CALL(cusparseDestroyDnVec(vecXDescr_dummy));
       KOKKOSSPARSE_IMPL_CUSPARSE_SAFE_CALL(cusparseDestroyDnVec(vecBDescr));
       KOKKOSSPARSE_IMPL_CUSPARSE_SAFE_CALL(cusparseDestroyDnVec(vecXDescr));
->>>>>>> 156f70d4
     }
   };
 #else  // CUDA_VERSION < 11030
