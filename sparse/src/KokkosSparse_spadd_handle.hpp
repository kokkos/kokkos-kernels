--- conflicted
+++ resolved
@@ -38,16 +38,7 @@
     void* workspace;
     cusparseMatDescr_t descrA, descrB, descrC;
 
-<<<<<<< HEAD
-    SpaddCusparseData()
-        : nbytes(0),
-          workspace(nullptr),
-          descrA(nullptr),
-          descrB(nullptr),
-          descrC(nullptr) {}
-=======
     SpaddCusparseData() : nbytes(0), workspace(nullptr), descrA(nullptr), descrB(nullptr), descrC(nullptr) {}
->>>>>>> 8e442f59
 
     ~SpaddCusparseData() {
       Kokkos::kokkos_free<MemorySpace>(workspace);
