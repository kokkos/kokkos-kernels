//@HEADER
// ************************************************************************
//
//                        Kokkos v. 4.0
//       Copyright (2022) National Technology & Engineering
//               Solutions of Sandia, LLC (NTESS).
//
// Under the terms of Contract DE-NA0003525 with NTESS,
// the U.S. Government retains certain rights in this software.
//
// Part of Kokkos, under the Apache License v2.0 with LLVM Exceptions.
// See https://kokkos.org/LICENSE for license information.
// SPDX-License-Identifier: Apache-2.0 WITH LLVM-exception
//
//@HEADER

/// \file KokkosSparse_trsv.hpp
/// \brief Local sparse triangular solve
///
/// This file provides KokkosSparse::trsv.  This function performs a
/// local (no MPI) sparse triangular solve on matrices stored in
/// compressed row sparse ("Crs") format.

#ifndef KOKKOSSPARSE_TRSV_HPP_
#define KOKKOSSPARSE_TRSV_HPP_

#include <type_traits>

#include "KokkosSparse_trsv_spec.hpp"
#include "KokkosKernels_Error.hpp"

namespace KokkosSparse {

/// \brief Solve the triangular sparse linear system Op(A) x = b.
///
/// \tparam AMatrix KokkosSparse::CrsMatrix specialization.
/// \tparam BMV The type of the input (right-hand side) (multi)vector.
/// \tparam XMV The type of the output (left-hand side) (multi)vector.
///
/// \param uplo [in] "U" (for upper triangular) or "L" (for lower
///   triangular).
/// \param trans [in] "C" (for conjugate transpose), "T" (for
///   transpose), or "N" (for no transpose).
/// \param diag [in] "U" (for implicit unit diagonal) or "N" (for
///   not).
/// \param A [in] The input matrix A; must be upper triangular or
///   lower triangular.
/// \param b [in] The input (right-hand side) (multi)vector.
/// \param x [in] The output (left-hand side) (multi)vector.
template <class AMatrix, class BMV, class XMV>
void trsv(const char uplo[], const char trans[], const char diag[], const AMatrix& A, const BMV& b, const XMV& x) {
  // FIXME (mfh 23 Apr 2015) Need to implement rank-1 version of this function.
  static_assert(BMV::rank == 2,
                "KokkosBlas::trsv: Rank-1 version of this "
                "function has not yet been implemented.");

  static_assert(Kokkos::is_view<BMV>::value, "KokkosBlas::trsv: b is not a Kokkos::View.");
  static_assert(Kokkos::is_view<XMV>::value, "KokkosBlas::trsv: x is not a Kokkos::View.");
  static_assert((int)BMV::rank == (int)XMV::rank, "KokkosBlas::trsv: The ranks of b and x do not match.");
  static_assert(BMV::rank == 1 || BMV::rank == 2, "KokkosBlas::trsv: b and x must both either have rank 1, or rank 2.");
  static_assert(std::is_same<typename XMV::value_type, typename XMV::non_const_value_type>::value,
                "KokkosBlas::trsv: The output x must be nonconst.");

<<<<<<< HEAD
  static_assert(KokkosSparse::is_crs_matrix<AMatrix>::value ||
                    KokkosSparse::Experimental::is_bsr_matrix<AMatrix>::value,
                "KokkosBlas::trsv: A is not a CRS or BSR matrix.");
=======
  static_assert(
      KokkosSparse::is_crs_matrix<AMatrix>::value || KokkosSparse::Experimental::is_bsr_matrix<AMatrix>::value,
      "KokkosBlas::trsv: A is not a CRS or BSR matrix.");
>>>>>>> 8e442f59

  // The following three code lines have been moved up by Massimiliano Lupo
  // Pasini
  typedef typename BMV::size_type size_type;
  const size_type numRows = static_cast<size_type>(A.numPointRows());
  const size_type numCols = static_cast<size_type>(A.numPointCols());
  const size_type zero    = static_cast<size_type>(0);

  if (zero != numRows && uplo[0] != 'U' && uplo[0] != 'u' && uplo[0] != 'L' && uplo[0] != 'l') {
    std::ostringstream os;
    os << "Invalid uplo[0] = \'" << uplo << "\'";
    KokkosKernels::Impl::throw_runtime_exception(os.str());
  }
  if (zero != numRows && trans[0] != 'C' && trans[0] != 'c' && trans[0] != 'T' && trans[0] != 't' && trans[0] != 'N' &&
      trans[0] != 'n') {
    std::ostringstream os;
    os << "Invalid trans[0] = \'" << trans << "\'";
    KokkosKernels::Impl::throw_runtime_exception(os.str());
  }
  if (zero != numRows && diag[0] != 'U' && diag[0] != 'u' && diag[0] != 'N' && diag[0] != 'n') {
    std::ostringstream os;
    os << "Invalid diag[0] = \'" << diag << "\'";
    KokkosKernels::Impl::throw_runtime_exception(os.str());
  }

  /*  typedef typename BMV::size_type size_type;
    const size_type numRows = static_cast<size_type> (A.numRows ());
    const size_type numCols = static_cast<size_type> (A.numCols ());*/

  const bool transpose = trans[0] != 'N' && trans[0] != 'n';
  if (!transpose && (numCols != x.extent(0) || numRows != b.extent(0))) {
    std::ostringstream os;
    os << "Dimensions do not match (non-transpose case).  "
       << "A is " << numRows << " x " << numCols << ", x is " << x.extent(0) << " x " << x.extent(1) << ", and b is "
       << b.extent(0) << " x " << b.extent(1);
    KokkosKernels::Impl::throw_runtime_exception(os.str());
  }
  if (transpose && (numRows != x.extent(0) || numCols != b.extent(0))) {
    std::ostringstream os;
    os << "Dimensions do not match (transpose or conjugate transpose case).  "
       << "A is " << numRows << " x " << numCols << ", x is " << x.extent(0) << " x " << x.extent(1) << ", and b is "
       << b.extent(0) << " x " << b.extent(1);
    KokkosKernels::Impl::throw_runtime_exception(os.str());
  }

<<<<<<< HEAD
  using AMatrix_Bsr_Internal = KokkosSparse::Experimental::BsrMatrix<
      typename AMatrix::const_value_type, typename AMatrix::const_ordinal_type,
      typename AMatrix::device_type, Kokkos::MemoryTraits<Kokkos::Unmanaged>,
      typename AMatrix::const_size_type>;

  using AMatrix_Internal = std::conditional_t<
      KokkosSparse::is_crs_matrix<AMatrix>::value,
      KokkosSparse::CrsMatrix<typename AMatrix::const_value_type,
                              typename AMatrix::const_ordinal_type,
                              typename AMatrix::device_type,
                              Kokkos::MemoryTraits<Kokkos::Unmanaged>,
=======
  using AMatrix_Bsr_Internal =
      KokkosSparse::Experimental::BsrMatrix<typename AMatrix::const_value_type, typename AMatrix::const_ordinal_type,
                                            typename AMatrix::device_type, Kokkos::MemoryTraits<Kokkos::Unmanaged>,
                                            typename AMatrix::const_size_type>;

  using AMatrix_Internal = std::conditional_t<
      KokkosSparse::is_crs_matrix<AMatrix>::value,
      KokkosSparse::CrsMatrix<typename AMatrix::const_value_type, typename AMatrix::const_ordinal_type,
                              typename AMatrix::device_type, Kokkos::MemoryTraits<Kokkos::Unmanaged>,
>>>>>>> 8e442f59
                              typename AMatrix::const_size_type>,
      AMatrix_Bsr_Internal>;

  AMatrix_Internal A_i(A);

  typedef Kokkos::View<typename BMV::const_value_type**, typename BMV::array_layout, typename BMV::device_type,
                       Kokkos::MemoryTraits<Kokkos::Unmanaged | Kokkos::RandomAccess> >
      BMV_Internal;

  typedef Kokkos::View<typename XMV::non_const_value_type**, typename XMV::array_layout, typename XMV::device_type,
                       Kokkos::MemoryTraits<Kokkos::Unmanaged> >
      XMV_Internal;

  BMV_Internal b_i = b;
  XMV_Internal x_i = x;

  KokkosSparse::Impl::TRSV<AMatrix_Internal, BMV_Internal, XMV_Internal>::trsv(uplo, trans, diag, A_i, b_i, x_i);
}

}  // namespace KokkosSparse

#endif  // KOKKOS_SPARSE_TRSV_HPP_<|MERGE_RESOLUTION|>--- conflicted
+++ resolved
@@ -61,15 +61,9 @@
   static_assert(std::is_same<typename XMV::value_type, typename XMV::non_const_value_type>::value,
                 "KokkosBlas::trsv: The output x must be nonconst.");
 
-<<<<<<< HEAD
-  static_assert(KokkosSparse::is_crs_matrix<AMatrix>::value ||
-                    KokkosSparse::Experimental::is_bsr_matrix<AMatrix>::value,
-                "KokkosBlas::trsv: A is not a CRS or BSR matrix.");
-=======
   static_assert(
       KokkosSparse::is_crs_matrix<AMatrix>::value || KokkosSparse::Experimental::is_bsr_matrix<AMatrix>::value,
       "KokkosBlas::trsv: A is not a CRS or BSR matrix.");
->>>>>>> 8e442f59
 
   // The following three code lines have been moved up by Massimiliano Lupo
   // Pasini
@@ -115,19 +109,6 @@
     KokkosKernels::Impl::throw_runtime_exception(os.str());
   }
 
-<<<<<<< HEAD
-  using AMatrix_Bsr_Internal = KokkosSparse::Experimental::BsrMatrix<
-      typename AMatrix::const_value_type, typename AMatrix::const_ordinal_type,
-      typename AMatrix::device_type, Kokkos::MemoryTraits<Kokkos::Unmanaged>,
-      typename AMatrix::const_size_type>;
-
-  using AMatrix_Internal = std::conditional_t<
-      KokkosSparse::is_crs_matrix<AMatrix>::value,
-      KokkosSparse::CrsMatrix<typename AMatrix::const_value_type,
-                              typename AMatrix::const_ordinal_type,
-                              typename AMatrix::device_type,
-                              Kokkos::MemoryTraits<Kokkos::Unmanaged>,
-=======
   using AMatrix_Bsr_Internal =
       KokkosSparse::Experimental::BsrMatrix<typename AMatrix::const_value_type, typename AMatrix::const_ordinal_type,
                                             typename AMatrix::device_type, Kokkos::MemoryTraits<Kokkos::Unmanaged>,
@@ -137,7 +118,6 @@
       KokkosSparse::is_crs_matrix<AMatrix>::value,
       KokkosSparse::CrsMatrix<typename AMatrix::const_value_type, typename AMatrix::const_ordinal_type,
                               typename AMatrix::device_type, Kokkos::MemoryTraits<Kokkos::Unmanaged>,
->>>>>>> 8e442f59
                               typename AMatrix::const_size_type>,
       AMatrix_Bsr_Internal>;
 
