--- conflicted
+++ resolved
@@ -119,13 +119,8 @@
     m = A.numRows();
     n = A.numCols();
   } else {
-<<<<<<< HEAD
-    m = A.numRows() * A.blockDim();
-    n = A.numCols() * A.blockDim();
-=======
     m = static_cast<size_t>(A.numRows()) * A.blockDim();
     n = static_cast<size_t>(A.numCols()) * A.blockDim();
->>>>>>> 5b116ec9
   }
 
   if ((mode[0] == NoTranspose[0]) || (mode[0] == Conjugate[0])) {
