--- conflicted
+++ resolved
@@ -747,24 +747,12 @@
     }
   }
 
-<<<<<<< HEAD
-  typedef KokkosSparse::CrsMatrix<typename AMatrix::const_value_type, typename AMatrix::const_ordinal_type,
-                                  typename AMatrix::device_type, Kokkos::MemoryTraits<Kokkos::Unmanaged>,
-                                  typename AMatrix::const_size_type>
-      AMatrix_Internal;
-
-  AMatrix_Internal A_i = A;
-
-  // Call single-vector version if appropriate
-  if (x.extent(1) == 1) {
-=======
   // Call single-vector version if appropriate
   if (x.extent(1) == 1) {
     typedef KokkosSparse::CrsMatrix<typename AMatrix::const_value_type, typename AMatrix::const_ordinal_type,
                                     typename AMatrix::device_type, Kokkos::MemoryTraits<Kokkos::Unmanaged>,
                                     typename AMatrix::const_size_type>
         AMatrix_Internal;
->>>>>>> 156f70d4
     typedef Kokkos::View<typename XVector::const_value_type*, typename YVector::array_layout,
                          typename XVector::device_type, Kokkos::MemoryTraits<Kokkos::Unmanaged | Kokkos::RandomAccess>>
         XVector_SubInternal;
@@ -779,11 +767,7 @@
     // spmv_struct (mode, alpha, A, x_i, beta, y_i);
     if (Impl::SPMV2D1D_STRUCT<AlphaType, AMatrix_Internal, XVector_SubInternal, BetaType, YVector_SubInternal,
                               typename XVector_SubInternal::array_layout>::spmv2d1d_struct(space, mode, stencil_type,
-<<<<<<< HEAD
-                                                                                           structure, alpha, A, x_i,
-=======
                                                                                            structure, alpha, A_i, x_i,
->>>>>>> 156f70d4
                                                                                            beta, y_i)) {
       return;
     }
