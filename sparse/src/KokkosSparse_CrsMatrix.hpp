//@HEADER
// ************************************************************************
//
//                        Kokkos v. 4.0
//       Copyright (2022) National Technology & Engineering
//               Solutions of Sandia, LLC (NTESS).
//
// Under the terms of Contract DE-NA0003525 with NTESS,
// the U.S. Government retains certain rights in this software.
//
// Part of Kokkos, under the Apache License v2.0 with LLVM Exceptions.
// See https://kokkos.org/LICENSE for license information.
// SPDX-License-Identifier: Apache-2.0 WITH LLVM-exception
//
//@HEADER

/// \file KokkosSparse_CrsMatrix.hpp
/// \brief Local sparse matrix interface
///
/// This file provides KokkosSparse::CrsMatrix.  This implements a
/// local (no MPI) sparse matrix stored in compressed row sparse
/// ("Crs") format.

#ifndef KOKKOSSPARSE_CRSMATRIX_HPP_
#define KOKKOSSPARSE_CRSMATRIX_HPP_

#include "Kokkos_Core.hpp"
#include <sstream>
#include <stdexcept>
#include <type_traits>
#include "KokkosSparse_findRelOffset.hpp"
#include "KokkosSparse_StaticCrsGraph.hpp"
#include "KokkosKernels_default_types.hpp"
#include "KokkosKernels_Macros.hpp"

namespace KokkosSparse {
//! String that tells sparse kernels to use the transpose of the matrix.
static char KOKKOSKERNELS_UNUSED_ATTRIBUTE Transpose[] = "T";
/// \brief String that tells sparse kernels to use the conjugate (NOT
///   transpose) of the matrix.
static char KOKKOSKERNELS_UNUSED_ATTRIBUTE Conjugate[] = "C";
/// \brief String that tells sparse kernels to use the conjugate
///   transpose of the matrix.
static char KOKKOSKERNELS_UNUSED_ATTRIBUTE ConjugateTranspose[] = "H";
/// \brief String that tells sparse kernels not to use the transpose
///   or conjugate of the matrix.
static char KOKKOSKERNELS_UNUSED_ATTRIBUTE NoTranspose[] = "N";

template <class DeviceType>
inline int RowsPerThread(const int NNZPerRow) {
  if (NNZPerRow == 0) return 1;
  int result = 2;
  while (result * NNZPerRow <= 2048) {
    result *= 2;
  }
  return result / 2;
}
#ifdef KOKKOS_ENABLE_CUDA
template <>
inline int RowsPerThread<Kokkos::Cuda>(const int /*NNZPerRow*/) {
  return 1;
}
#endif
#ifdef KOKKOS_ENABLE_HIP
template <>
inline int RowsPerThread<Kokkos::HIP>(const int /*NNZPerRow*/) {
  return 1;
}
#endif

// A simple struct for storing a kernel launch configuration.
// This is currently used by CrsMatrix to allow the user to have some control
// over how kernels are launched, however it is currently only exercised by
// Stokhos.  This is a simpler case of "state" needed by TPLs, and at this point
// is just a hack until we figure out how to support state in a general,
// extensible way.
struct DeviceConfig {
  struct Dim3 {
    size_t x, y, z;
    KOKKOS_INLINE_FUNCTION
    Dim3(const size_t x_, const size_t y_ = 1, const size_t z_ = 1) : x(x_), y(y_), z(z_) {}
  };

  Dim3 block_dim;
  size_t num_blocks;
  size_t num_threads_per_block;

  KOKKOS_INLINE_FUNCTION
  DeviceConfig(const size_t num_blocks_ = 0, const size_t threads_per_block_x_ = 0,
               const size_t threads_per_block_y_ = 0, const size_t threads_per_block_z_ = 1)
      : block_dim(threads_per_block_x_, threads_per_block_y_, threads_per_block_z_),
        num_blocks(num_blocks_),
        num_threads_per_block(block_dim.x * block_dim.y * block_dim.z) {}
};

/// \class SparseRowView
/// \brief View of a row of a sparse matrix.
/// \tparam MatrixType Sparse matrix type, such as (but not limited to)
/// CrsMatrix.
///
/// This class provides a generic view of a row of a sparse matrix.
/// We intended this class to view a row of a CrsMatrix, but
/// MatrixType need not necessarily be CrsMatrix.
///
/// The row view is suited for computational kernels like sparse
/// matrix-vector multiply, as well as for modifying entries in the
/// sparse matrix.  Whether the view is const or not, depends on
/// whether MatrixType is a const or nonconst view of the matrix.  If
/// you always want a const view, use SparseRowViewConst (see below).
///
/// Here is an example loop over the entries in the row:
/// \code
/// typedef typename SparseRowView<MatrixType>::value_type value_type;
/// typedef typename SparseRowView<MatrixType>::ordinal_type ordinal_type;
///
/// SparseRowView<MatrixType> A_i = ...;
/// const ordinal_type numEntries = A_i.length;
/// for (ordinal_type k = 0; k < numEntries; ++k) {
///   value_type A_ij = A_i.value (k);
///   ordinal_type j = A_i.colidx (k);
///   // ... do something with A_ij and j ...
/// }
/// \endcode
///
/// MatrixType must provide the \c value_type and \c ordinal_type
/// typedefs.  In addition, it must make sense to use SparseRowView to
/// view a row of MatrixType.  In particular, the values and column
/// indices of a row must be accessible using the <tt>values</tt>
/// resp. <tt>colidx</tt> arrays given to the constructor of this
/// class, with a constant <tt>stride</tt> between successive entries.
/// The stride is one for the compressed sparse row storage format (as
/// is used by CrsMatrix), but may be greater than one for other
/// sparse matrix storage formats (e.g., ELLPACK or jagged diagonal).
template <class MatrixType>
struct SparseRowView {
  //! The type of the values in the row.
  typedef typename MatrixType::value_type value_type;
  //! The type of the column indices in the row.
  typedef typename MatrixType::ordinal_type ordinal_type;

 private:
  //! Array of values in the row.
  value_type* values_;
  //! Array of (local) column indices in the row.
  ordinal_type* colidx_;
  /// \brief Stride between successive entries in the row.
  ///
  /// For compressed sparse row (CSR) storage, this is always one.
  /// This might be greater than one for storage formats like ELLPACK
  /// or Jagged Diagonal.  Nevertheless, the stride can never be
  /// greater than the number of rows or columns in the matrix.  Thus,
  /// \c ordinal_type is the correct type.
  const ordinal_type stride_;

 public:
  /// \brief Constructor
  ///
  /// \param values   [in] Array of the row's values.
  /// \param colidx__ [in] Array of the row's column indices.
  /// \param stride   [in] (Constant) stride between matrix entries in
  ///   each of the above arrays.
  /// \param count    [in] Number of entries in the row.
  KOKKOS_INLINE_FUNCTION
  SparseRowView(value_type* const values, ordinal_type* const colidx__, const ordinal_type& stride,
                const ordinal_type& count)
      : values_(values), colidx_(colidx__), stride_(stride), length(count) {}

  /// \brief Constructor with offset into \c colidx array
  /// \tparam OffsetType The type of \c idx (see above).  Must be a
  ///   built-in integer type.  This may differ from ordinal_type.
  ///   For example, the matrix may have dimensions that fit in int,
  ///   but a number of entries that does not fit in int.
  ///
  /// \param values   [in] Array of the row's values.
  /// \param colidx__ [in] Array of the row's column indices.
  /// \param stride   [in] (Constant) stride between matrix entries in
  ///                 each of the above arrays.
  /// \param count    [in] Number of entries in the row.
  /// \param idx      [in] Start offset into \c colidx array
  template <class OffsetType>
  KOKKOS_INLINE_FUNCTION SparseRowView(
      const typename MatrixType::values_type& values, const typename MatrixType::index_type& colidx__,
      const ordinal_type& stride, const ordinal_type& count, const OffsetType& idx,
      const typename std::enable_if<std::is_integral<OffsetType>::value, int>::type& = 0)
      : values_(&values(idx)), colidx_(&colidx__(idx)), stride_(stride), length(count) {}

  /// \brief Number of entries in the row.
  ///
  /// This is a public const field rather than a public const method,
  /// in order to avoid possible overhead of a method call if the
  /// compiler is unable to inline that method call.
  ///
  /// We assume that rows contain no duplicate entries (i.e., entries
  /// with the same column index).  Thus, a row may have up to
  /// A.numCols() entries.  This means that the correct type of
  /// 'length' is ordinal_type.
  const ordinal_type length;

  /// \brief Reference to the value of entry i in this row of the sparse matrix.
  ///
  /// "Entry i" is not necessarily the entry with column index i, nor
  /// does i necessarily correspond to the (local) row index.
  KOKKOS_INLINE_FUNCTION
  value_type& value(const ordinal_type& i) const { return values_[i * stride_]; }

  /// \brief Reference to the column index of entry i in this row of the sparse
  /// matrix.
  ///
  /// "Entry i" is not necessarily the entry with column index i, nor
  /// does i necessarily correspond to the (local) row index.
  KOKKOS_INLINE_FUNCTION
  ordinal_type& colidx(const ordinal_type& i) const { return colidx_[i * stride_]; }
};

/// \class SparseRowViewConst
/// \brief Const view of a row of a sparse matrix.
/// \tparam MatrixType Sparse matrix type, such as (but not limited to)
/// CrsMatrix.
///
/// This class is like SparseRowView, except that it provides a const
/// view.  This class exists in order to let users get a const view of
/// a row of a nonconst matrix.
template <class MatrixType>
struct SparseRowViewConst {
  //! The type of the values in the row.
  typedef const typename MatrixType::non_const_value_type value_type;
  //! The type of the column indices in the row.
  typedef const typename MatrixType::non_const_ordinal_type ordinal_type;

 private:
  //! Array of values in the row.
  value_type* values_;
  //! Array of (local) column indices in the row.
  ordinal_type* colidx_;
  /// \brief Stride between successive entries in the row.
  ///
  /// For compressed sparse row (CSR) storage, this is always one.
  /// This might be greater than one for storage formats like ELLPACK
  /// or Jagged Diagonal.  Nevertheless, the stride can never be
  /// greater than the number of rows or columns in the matrix.  Thus,
  /// \c ordinal_type is the correct type.
  const ordinal_type stride_;

 public:
  /// \brief Constructor
  ///
  /// \param values   [in] Array of the row's values.
  /// \param colidx__ [in] Array of the row's column indices.
  /// \param stride   [in] (Constant) stride between matrix entries in
  ///                 each of the above arrays.
  /// \param count    [in] Number of entries in the row.
  KOKKOS_INLINE_FUNCTION
  SparseRowViewConst(value_type* const values, ordinal_type* const colidx__, const ordinal_type& stride,
                     const ordinal_type& count)
      : values_(values), colidx_(colidx__), stride_(stride), length(count) {}

  /// \brief Constructor with offset into \c colidx array
  ///
  /// \tparam OffsetType The type of \c idx (see above).  Must be a
  ///   built-in integer type.  This may differ from ordinal_type.
  ///   For example, the matrix may have dimensions that fit in int,
  ///   but a number of entries that does not fit in int.
  /// \param values   [in] Array of the row's values.
  /// \param colidx__ [in] Array of the row's column indices.
  /// \param stride   [in] (Constant) stride between matrix entries in
  ///                 each of the above arrays.
  /// \param count    [in] Number of entries in the row.
  /// \param idx      [in] Start offset into \c colidx array
  template <class OffsetType>
  KOKKOS_INLINE_FUNCTION SparseRowViewConst(
      const typename MatrixType::values_type& values, const typename MatrixType::index_type& colidx__,
      const ordinal_type& stride, const ordinal_type& count, const OffsetType& idx,
      const typename std::enable_if<std::is_integral<OffsetType>::value, int>::type& = 0)
      : values_(&values(idx)), colidx_(&colidx__(idx)), stride_(stride), length(count) {}

  /// \brief Number of entries in the row.
  ///
  /// This is a public const field rather than a public const method,
  /// in order to avoid possible overhead of a method call if the
  /// compiler is unable to inline that method call.
  ///
  /// We assume that rows contain no duplicate entries (i.e., entries
  /// with the same column index).  Thus, a row may have up to
  /// A.numCols() entries.  This means that the correct type of
  /// 'length' is ordinal_type.
  const ordinal_type length;

  /// \brief (Const) reference to the value of entry i in this row of
  ///   the sparse matrix.
  ///
  /// "Entry i" is not necessarily the entry with column index i, nor
  /// does i necessarily correspond to the (local) row index.
  KOKKOS_INLINE_FUNCTION
  value_type& value(const ordinal_type& i) const { return values_[i * stride_]; }

  /// \brief (Const) reference to the column index of entry i in this
  ///   row of the sparse matrix.
  ///
  /// "Entry i" is not necessarily the entry with column index i, nor
  /// does i necessarily correspond to the (local) row index.
  KOKKOS_INLINE_FUNCTION
  ordinal_type& colidx(const ordinal_type& i) const { return colidx_[i * stride_]; }
};

/// \class CrsMatrix
/// \brief Compressed sparse row implementation of a sparse matrix.
/// \tparam ScalarType The type of entries in the sparse matrix.
/// \tparam OrdinalType The type of column indices in the sparse matrix.
/// \tparam Device The Kokkos Device type.
/// \tparam MemoryTraits Traits describing how Kokkos manages and
///   accesses data.  The default parameter suffices for most users.
///
/// "Crs" stands for "compressed row sparse."  This is the phrase
/// Trilinos traditionally uses to describe compressed sparse row
/// storage for sparse matrices, as described, for example, in Saad
/// (2nd ed.).
template <class ScalarType, class OrdinalType, class Device, class MemoryTraits = void,
          class SizeType = KokkosKernels::default_size_type>
class CrsMatrix {
  static_assert(std::is_signed<OrdinalType>::value, "CrsMatrix requires that OrdinalType is a signed integer type.");

 private:
  typedef typename Kokkos::ViewTraits<ScalarType*, Device, void, MemoryTraits>::host_mirror_space host_mirror_space;

 public:
  //! Type of the matrix's execution space.
  typedef typename Device::execution_space execution_space;
  //! Type of the matrix's memory space.
  typedef typename Device::memory_space memory_space;
  //! Canonical device type
  typedef Kokkos::Device<execution_space, memory_space> device_type;

  //! Type of each value in the matrix.
  typedef ScalarType value_type;
  //! Type of each (column) index in the matrix.
  typedef OrdinalType ordinal_type;
  typedef MemoryTraits memory_traits;
  /// \brief Type of each entry of the "row map."
  ///
  /// The "row map" corresponds to the \c ptr array of row offsets in
  /// compressed sparse row (CSR) storage.
  typedef SizeType size_type;

  //! Type of a host-memory mirror of the sparse matrix.
  typedef CrsMatrix<ScalarType, OrdinalType, host_mirror_space, MemoryTraits, SizeType> HostMirror;
  //! Type of the graph structure of the sparse matrix.
<<<<<<< HEAD
  typedef Kokkos::StaticCrsGraph<ordinal_type, KokkosKernels::default_layout, device_type, memory_traits, size_type>
      StaticCrsGraphType;
  //! Type of the graph structure of the sparse matrix - consistent with Kokkos.
  typedef Kokkos::StaticCrsGraph<ordinal_type, KokkosKernels::default_layout, device_type, memory_traits, size_type>
=======
  typedef StaticCrsGraph<ordinal_type, KokkosKernels::default_layout, device_type, memory_traits, size_type>
      StaticCrsGraphType;
  //! Type of the graph structure of the sparse matrix - consistent with Kokkos.
  typedef StaticCrsGraph<ordinal_type, KokkosKernels::default_layout, device_type, memory_traits, size_type>
>>>>>>> 80e303f8
      staticcrsgraph_type;
  //! Type of column indices in the sparse matrix.
  typedef typename staticcrsgraph_type::entries_type index_type;
  //! Const version of the type of column indices in the sparse matrix.
  typedef typename index_type::const_value_type const_ordinal_type;
  //! Nonconst version of the type of column indices in the sparse matrix.
  typedef typename index_type::non_const_value_type non_const_ordinal_type;
  //! Type of the "row map" (which contains the offset for each row's data).
  typedef typename staticcrsgraph_type::row_map_type row_map_type;
  //! Const version of the type of row offsets in the sparse matrix.
  typedef typename row_map_type::const_value_type const_size_type;
  //! Nonconst version of the type of row offsets in the sparse matrix.
  typedef typename row_map_type::non_const_value_type non_const_size_type;
  //! Kokkos Array type of the entries (values) in the sparse matrix.
  typedef Kokkos::View<value_type*, Kokkos::LayoutRight, device_type, MemoryTraits> values_type;
  //! Const version of the type of the entries in the sparse matrix.
  typedef typename values_type::const_value_type const_value_type;
  //! Nonconst version of the type of the entries in the sparse matrix.
  typedef typename values_type::non_const_value_type non_const_value_type;

  typedef CrsMatrix<const_value_type, ordinal_type, device_type, memory_traits, size_type> const_type;

  /// \name Storage of the actual sparsity structure and values.
  ///
  /// CrsMatrix uses the compressed sparse row (CSR) storage format to
  /// store the sparse matrix.  CSR is also called "compressed row
  /// storage"; hence the name, which it inherits from Tpetra and from
  /// Epetra before it.
  //@{
  //! The graph (sparsity structure) of the sparse matrix.
  staticcrsgraph_type graph;
  //! The 1-D array of values of the sparse matrix.
  values_type values;
  //@}

 private:
  /// \brief The number of distinct column indices used by the matrix
  ///
  /// This value might not be exact but rather an upper bound of the
  /// number of distinct column indices used by the matrix.
  /// It provides multiple sparse algorithms to allocate appropriate
  /// amount of temporary work space or to allocate memory for the
  /// output of the kernel.
  ordinal_type numCols_;

 public:
  /// \brief Launch configuration that can be used by
  ///   overloads/specializations of MV_multiply().
  ///
  /// This is a hack and needs to be replaced by a general
  /// state mechanism.
  DeviceConfig dev_config;

  /// \brief Default constructor; constructs an empty sparse matrix.
  ///
  /// FIXME (mfh 09 Aug 2013) numCols and nnz should be properties of
  /// the graph, not the matrix.  Then CrsMatrix needs methods to get
  /// these from the graph.
  KOKKOS_INLINE_FUNCTION
  CrsMatrix() : numCols_(0) {}

  //! Copy constructor (shallow copy).
  template <typename InScalar, typename InOrdinal, class InDevice, class InMemTraits, typename InSizeType>
  KOKKOS_INLINE_FUNCTION CrsMatrix(const CrsMatrix<InScalar, InOrdinal, InDevice, InMemTraits, InSizeType>& B)
      : graph(B.graph.entries, B.graph.row_map), values(B.values), numCols_(B.numCols()), dev_config(B.dev_config) {
    graph.row_block_offsets = B.graph.row_block_offsets;
    // TODO: MD 07/2017: Changed the copy constructor of graph
    // as the constructor of StaticCrsGraph does not allow copy from non const
    // version.
  }

  //! Deep copy constructor (can cross spaces)
  template <typename InScalar, typename InOrdinal, typename InDevice, typename InMemTraits, typename InSizeType>
  CrsMatrix(const std::string&, const CrsMatrix<InScalar, InOrdinal, InDevice, InMemTraits, InSizeType>& mat_) {
    typename row_map_type::non_const_type rowmap(Kokkos::view_alloc(Kokkos::WithoutInitializing, "rowmap"),
                                                 mat_.graph.row_map.extent(0));
    index_type cols(Kokkos::view_alloc(Kokkos::WithoutInitializing, "cols"), mat_.nnz());
    values = values_type(Kokkos::view_alloc(Kokkos::WithoutInitializing, "values"), mat_.nnz());
    Kokkos::deep_copy(rowmap, mat_.graph.row_map);
    Kokkos::deep_copy(cols, mat_.graph.entries);
    Kokkos::deep_copy(values, mat_.values);

    numCols_ = mat_.numCols();
    graph    = StaticCrsGraphType(cols, rowmap);
  }

  /// \brief Construct with a graph that will be shared.
  ///
<<<<<<< HEAD
  /// Allocate the values array for subsquent fill.
=======
  /// Allocate the values array for subsequent fill.
>>>>>>> 80e303f8
  template <typename InOrdinal, typename InLayout, typename InDevice, typename InMemTraits, typename InSizeType>
  [[deprecated(
      "Use the constructor that accepts ncols as input "
      "instead.")]] CrsMatrix(const std::string& label,
<<<<<<< HEAD
                              const Kokkos::StaticCrsGraph<InOrdinal, InLayout, InDevice, InMemTraits, InSizeType>&
                                  graph_)
=======
                              const StaticCrsGraph<InOrdinal, InLayout, InDevice, InMemTraits, InSizeType>& graph_)
>>>>>>> 80e303f8
      : graph(graph_.entries, graph_.row_map),
        values(label, graph_.entries.extent(0)),
        numCols_(maximum_entry(graph_) + 1) {}

  /// \brief Constructor that accepts a a static graph, and numCols.
  ///
  /// The matrix will store and use the row map, indices
  /// (by view, not by deep copy) and allocate the values view.
  ///
  /// \param label  [in] The sparse matrix's label.
  /// \param graph_ [in] The graph for storing the rowmap and col ids.
  /// \param ncols  [in] The number of columns.
  template <typename InOrdinal, typename InLayout, typename InDevice, typename InMemTraits, typename InSizeType>
  CrsMatrix(const std::string& label,
<<<<<<< HEAD
            const Kokkos::StaticCrsGraph<InOrdinal, InLayout, InDevice, InMemTraits, InSizeType>& graph_,
=======
            const StaticCrsGraph<InOrdinal, InLayout, InDevice, InMemTraits, InSizeType>& graph_,
>>>>>>> 80e303f8
            const OrdinalType& ncols)
      : graph(graph_.entries, graph_.row_map), values(label, graph_.entries.extent(0)), numCols_(ncols) {}

  /// \brief Constructor that accepts a a static graph, and values.
  ///
  /// The matrix will store and use the row map, indices, and values
  /// directly (by view, not by deep copy).
  ///
  /// \param ncols [in] The number of columns.
  /// \param vals [in/out] The entries.
  /// \param graph_ The graph for storing the rowmap and col ids.
  template <typename InOrdinal, typename InLayout, typename InDevice, typename InMemTraits, typename InSizeType>
  CrsMatrix(const std::string&, const OrdinalType& ncols, const values_type& vals,
<<<<<<< HEAD
            const Kokkos::StaticCrsGraph<InOrdinal, InLayout, InDevice, InMemTraits, InSizeType>& graph_)
=======
            const StaticCrsGraph<InOrdinal, InLayout, InDevice, InMemTraits, InSizeType>& graph_)
>>>>>>> 80e303f8
      : graph(graph_.entries, graph_.row_map), values(vals), numCols_(ncols) {}

  /// \brief Constructor that copies raw arrays of host data in
  ///   3-array CRS (compressed row storage) format.
  ///
  /// On input, the entries must be sorted by row. \c rowmap determines where
  /// each row begins and ends. For each entry k (0 <= k < annz), \c cols[k]
  /// gives the adjacent column, and \c val[k] gives the corresponding matrix
  /// value.
  ///
  /// This constructor is mainly useful for benchmarking or for
  /// reading the sparse matrix's data from a file.
  ///
  /// \param nrows [in] The number of rows.
  /// \param ncols [in] The number of columns.
  /// \param annz [in] The number of entries.
  /// \param val [in] The values.
  /// \param rowmap [in] The row offsets. The values/columns in row k begin at
  /// index
  ///   \c rowmap[k] and end at \c rowmap[k+1]-1 (inclusive). This means the
  ///   array must have length \c nrows+1.
  /// \param cols [in] The column indices. \c cols[k] is the column
  ///   index of entry k, with a corresponding value of \c val[k] .
  CrsMatrix(const std::string& /*label*/, OrdinalType nrows, OrdinalType ncols, size_type annz, ScalarType* val,
            OrdinalType* rowmap, OrdinalType* cols) {
    using Kokkos::Unmanaged;
    using HostRowmap       = Kokkos::View<SizeType*, Kokkos::HostSpace>;
    using UnmanagedRowmap  = Kokkos::View<const SizeType*, Kokkos::HostSpace, Kokkos::MemoryTraits<Unmanaged>>;
    using UnmanagedEntries = Kokkos::View<const OrdinalType*, Kokkos::HostSpace, Kokkos::MemoryTraits<Unmanaged>>;
    using UnmanagedValues  = Kokkos::View<const ScalarType*, Kokkos::HostSpace, Kokkos::MemoryTraits<Unmanaged>>;
    // Allocate device rowmap, entries, values views
    typename row_map_type::non_const_type rowmapDevice(Kokkos::view_alloc(Kokkos::WithoutInitializing, "rowmap"),
                                                       nrows + 1);
    index_type entriesDevice(Kokkos::view_alloc(Kokkos::WithoutInitializing, "entries"), annz);
    // given rowmap in ordinal_type, so may need to convert to size_type
    // explicitly
    HostRowmap rowmapConverted;
    UnmanagedRowmap rowmapRaw;
    if (!std::is_same<OrdinalType, SizeType>::value) {
      rowmapConverted = HostRowmap(Kokkos::view_alloc(Kokkos::WithoutInitializing, "rowmap raw"), nrows + 1);
      for (OrdinalType i = 0; i <= nrows; i++) rowmapConverted(i) = rowmap[i];
      rowmapRaw = rowmapConverted;
    } else {
      rowmapRaw = UnmanagedRowmap((const SizeType*)rowmap, nrows + 1);
    }
    Kokkos::deep_copy(rowmapDevice, rowmapRaw);
    UnmanagedEntries entriesRaw(cols, annz);
    Kokkos::deep_copy(entriesDevice, entriesRaw);
    // Construct graph and populate all members
    this->numCols_ = ncols;
    this->graph    = StaticCrsGraphType(entriesDevice, rowmapDevice);
    this->values   = values_type(Kokkos::view_alloc(Kokkos::WithoutInitializing, "values"), annz);
    UnmanagedValues valuesRaw(val, annz);
    Kokkos::deep_copy(this->values, valuesRaw);
  }

  /// \brief Constructor that accepts a row map, column indices, and
  ///   values.
  ///
  /// The matrix will store and use the row map, indices, and values
  /// directly (by view, not by deep copy).
  ///
  /// \param nrows [in] The number of rows.
  /// \param ncols [in] The number of columns.
  /// \param annz [in] The number of entries.
  /// \param vals [in] The entries.
  /// \param rowmap [in] The row map (containing the offsets to the
  ///   data in each row).
  /// \param cols [in] The column indices.
  CrsMatrix(const std::string& /* label */, const OrdinalType nrows, const OrdinalType ncols, const size_type annz,
            const values_type& vals, const row_map_type& rowmap, const index_type& cols)
      : graph(cols, rowmap), values(vals), numCols_(ncols) {
    const ordinal_type actualNumRows = (rowmap.extent(0) != 0)
                                           ? static_cast<ordinal_type>(rowmap.extent(0) - static_cast<size_type>(1))
                                           : static_cast<ordinal_type>(0);
    if (nrows != actualNumRows) {
      std::ostringstream os;
      os << "Input argument nrows = " << nrows
         << " != the actual number of "
            "rows "
         << actualNumRows << " according to the 'rows' input argument.";
      throw std::invalid_argument(os.str());
    }
    if (annz != nnz()) {
      std::ostringstream os;
      os << "Input argument annz = " << annz << " != this->nnz () = " << nnz() << ".";
      throw std::invalid_argument(os.str());
    }
  }

  KOKKOS_INLINE_FUNCTION
  OrdinalType sumIntoValues(const OrdinalType rowi, const OrdinalType cols[], const OrdinalType ncol,
                            const ScalarType vals[], const bool is_sorted = false,
                            const bool force_atomic = false) const {
    SparseRowView<CrsMatrix> row_view = this->row(rowi);
    const ordinal_type length         = row_view.length;

    ordinal_type hint     = 0;  // Guess for offset of current column index in row
    ordinal_type numValid = 0;  // number of valid local column indices

    for (ordinal_type i = 0; i < ncol; ++i) {
      // NOTE (mfh 19 Sep 2017) This assumes that row_view stores
      // column indices contiguously.  It does, but one could imagine
      // changing that at some point.
      const ordinal_type offset = findRelOffset(&(row_view.colidx(0)), length, cols[i], hint, is_sorted);
      if (offset != length) {
        if (force_atomic) {
          Kokkos::atomic_add(&(row_view.value(offset)), vals[i]);
        } else {
          row_view.value(offset) += vals[i];
        }
        ++numValid;
        // If the hint is out of range, findRelOffset will ignore it.
        // Thus, while it's harmless to have a hint out of range, it
        // may slow down searches for subsequent valid input column
        // indices.
        hint = offset + 1;
      }
    }
    return numValid;
  }

  KOKKOS_INLINE_FUNCTION
  OrdinalType replaceValues(const OrdinalType rowi, const OrdinalType cols[], const OrdinalType ncol,
                            const ScalarType vals[], const bool is_sorted = false,
                            const bool force_atomic = false) const {
    SparseRowView<CrsMatrix> row_view = this->row(rowi);
    const ordinal_type length         = row_view.length;

    ordinal_type hint     = 0;  // Guess for offset of current column index in row
    ordinal_type numValid = 0;  // number of valid local column indices

    for (ordinal_type i = 0; i < ncol; ++i) {
      // NOTE (mfh 19 Sep 2017) This assumes that row_view stores
      // column indices contiguously.  It does, but one could imagine
      // changing that at some point.
      const ordinal_type offset = findRelOffset(&(row_view.colidx(0)), length, cols[i], hint, is_sorted);
      if (offset != length) {
        if (force_atomic) {
          Kokkos::atomic_store(&(row_view.value(offset)), vals[i]);
        } else {
          row_view.value(offset) = vals[i];
        }
        ++numValid;
        // If the hint is out of range, findRelOffset will ignore it.
        // Thus, while it's harmless to have a hint out of range, it
        // may slow down searches for subsequent valid input column
        // indices.
        hint = offset + 1;
      }
    }
    return numValid;
  }

  //! Attempt to assign the input matrix to \c *this.
  template <typename aScalarType, typename aOrdinalType, class aDevice, class aMemoryTraits, typename aSizeType>
  CrsMatrix& operator=(const CrsMatrix<aScalarType, aOrdinalType, aDevice, aMemoryTraits, aSizeType>& mtx) {
    numCols_   = mtx.numCols();
    graph      = mtx.graph;
    values     = mtx.values;
    dev_config = mtx.dev_config;
    return *this;
  }

  //! The number of rows in the sparse matrix.
  KOKKOS_INLINE_FUNCTION ordinal_type numRows() const { return graph.numRows(); }

  //! The number of columns in the sparse matrix.
  KOKKOS_INLINE_FUNCTION ordinal_type numCols() const { return numCols_; }

  //! The number of "point" (non-block) rows in the matrix. Since Crs is not
  //! blocked, this is just the number of regular rows.
  KOKKOS_INLINE_FUNCTION ordinal_type numPointRows() const { return numRows(); }

  //! The number of "point" (non-block) columns in the matrix. Since Crs is not
  //! blocked, this is just the number of regular columns.
  KOKKOS_INLINE_FUNCTION ordinal_type numPointCols() const { return numCols(); }

  //! The number of stored entries in the sparse matrix.
  KOKKOS_INLINE_FUNCTION size_type nnz() const { return graph.entries.extent(0); }

  friend struct SparseRowView<CrsMatrix>;

  /// \brief Return a view of row i of the matrix.
  ///
  /// If row i does not belong to the matrix, return an empty view.
  ///
  /// The returned object \c view implements the following interface:
  /// <ul>
  /// <li> \c view.length is the number of entries in the row </li>
  /// <li> \c view.value(k) returns a nonconst reference
  ///      to the value of the k-th entry in the row </li>
  /// <li> \c view.colidx(k) returns a nonconst reference to
  ///      the column index of the k-th entry in the row </li>
  /// </ul>
  /// k is not a column index; it just counts from 0 to
  /// <tt>view.length - 1</tt>.
  ///
  /// Users should not rely on the return type of this method.  They
  /// should instead assign to 'auto'.  That allows compile-time
  /// polymorphism for different kinds of sparse matrix formats (e.g.,
  /// ELLPACK or Jagged Diagonal) that we may wish to support in the
  /// future.
  ///
  /// Both row() and rowConst() used to take a "SizeType" template
  /// parameter, which was the type to use for row offsets.  This is
  /// unnecessary, because the CrsMatrix specialization already has
  /// the row offset type available, via the <tt>size_type</tt>
  /// typedef.  Our sparse matrix-vector multiply implementation for
  /// CrsMatrix safely uses <tt>ordinal_type</tt> rather than
  /// <tt>size_type</tt> to iterate over all the entries in a row of
  /// the sparse matrix.  Since <tt>ordinal_type</tt> may be smaller
  /// than <tt>size_type</tt>, compilers may generate more efficient
  /// code.  The row() and rowConst() methods first compute the
  /// difference of consecutive row offsets as <tt>size_type</tt>, and
  /// then cast to <tt>ordinal_type</tt>.  If you want to do this
  /// yourself, here is an example:
  ///
  /// \code
  /// for (ordinal_type lclRow = 0; lclRow < A.numRows (); ++lclRow) {
  ///   const ordinal_type numEnt =
  ///     static_cast<ordinal_type> (A.graph.row_map(i+1) - A.graph.row_map(i));
  ///   for (ordinal_type k = 0; k < numEnt; ++k) {
  ///     // etc.
  ///   }
  /// }
  /// \endcode
  KOKKOS_INLINE_FUNCTION
  SparseRowView<CrsMatrix> row(const ordinal_type i) const {
    const size_type start = graph.row_map(i);
    // count is guaranteed to fit in ordinal_type, as long as no row
    // has duplicate entries.
    const ordinal_type count = static_cast<ordinal_type>(graph.row_map(i + 1) - start);

    if (count == 0) {
      return SparseRowView<CrsMatrix>(NULL, NULL, 1, 0);
    } else {
      return SparseRowView<CrsMatrix>(values, graph.entries, 1, count, start);
    }
  }

  /// \brief Return a const view of row i of the matrix.
  ///
  /// If row i does not belong to the matrix, return an empty view.
  ///
  /// The returned object \c view implements the following interface:
  /// <ul>
  /// <li> \c view.length is the number of entries in the row </li>
  /// <li> \c view.value(k) returns a const reference to
  ///      the value of the k-th entry in the row </li>
  /// <li> \c view.colidx(k) returns a const reference to the
  ///      column index of the k-th entry in the row </li>
  /// </ul>
  /// k is not a column index; it just counts from 0 to
  /// <tt>view.length - 1</tt>.
  ///
  /// Users should not rely on the return type of this method.  They
  /// should instead assign to 'auto'.  That allows compile-time
  /// polymorphism for different kinds of sparse matrix formats (e.g.,
  /// ELLPACK or Jagged Diagonal) that we may wish to support in the
  /// future.
  ///
  /// Both row() and rowConst() used to take a "SizeType" template
  /// parameter, which was the type to use for row offsets.  This is
  /// unnecessary, because the CrsMatrix specialization already has
  /// the row offset type available, via the <tt>size_type</tt>
  /// typedef.  Our sparse matrix-vector multiply implementation for
  /// CrsMatrix safely uses <tt>ordinal_type</tt> rather than
  /// <tt>size_type</tt> to iterate over all the entries in a row of
  /// the sparse matrix.  Since <tt>ordinal_type</tt> may be smaller
  /// than <tt>size_type</tt>, compilers may generate more efficient
  /// code.  The row() and rowConst() methods first compute the
  /// difference of consecutive row offsets as <tt>size_type</tt>, and
  /// then cast to <tt>ordinal_type</tt>.  If you want to do this
  /// yourself, here is an example:
  ///
  /// \code
  /// for (ordinal_type lclRow = 0; lclRow < A.numRows (); ++lclRow) {
  ///   const ordinal_type numEnt =
  ///     static_cast<ordinal_type> (A.graph.row_map(i+1) - A.graph.row_map(i));
  ///   for (ordinal_type k = 0; k < numEnt; ++k) {
  ///     // etc.
  ///   }
  /// }
  /// \endcode
  KOKKOS_INLINE_FUNCTION
  SparseRowViewConst<CrsMatrix> rowConst(const ordinal_type i) const {
    const size_type start = graph.row_map(i);
    // count is guaranteed to fit in ordinal_type, as long as no row
    // has duplicate entries.
    const ordinal_type count = static_cast<ordinal_type>(graph.row_map(i + 1) - start);

    if (count == 0) {
      return SparseRowViewConst<CrsMatrix>(NULL, NULL, 1, 0);
    } else {
      return SparseRowViewConst<CrsMatrix>(values, graph.entries, 1, count, start);
    }
  }
};

/// \class is_crs_matrix
/// \brief is_crs_matrix<T>::value is true if T is a CrsMatrix<...>, false
/// otherwise
template <typename>
struct is_crs_matrix : public std::false_type {};
template <typename... P>
struct is_crs_matrix<CrsMatrix<P...>> : public std::true_type {};
template <typename... P>
struct is_crs_matrix<const CrsMatrix<P...>> : public std::true_type {};

/// \brief Equivalent to is_crs_matrix<T>::value.
template <typename T>
inline constexpr bool is_crs_matrix_v = is_crs_matrix<T>::value;

}  // namespace KokkosSparse
#endif  // KOKKOSSPARSE_CRSMATRIX_HPP_<|MERGE_RESOLUTION|>--- conflicted
+++ resolved
@@ -344,17 +344,10 @@
   //! Type of a host-memory mirror of the sparse matrix.
   typedef CrsMatrix<ScalarType, OrdinalType, host_mirror_space, MemoryTraits, SizeType> HostMirror;
   //! Type of the graph structure of the sparse matrix.
-<<<<<<< HEAD
-  typedef Kokkos::StaticCrsGraph<ordinal_type, KokkosKernels::default_layout, device_type, memory_traits, size_type>
-      StaticCrsGraphType;
-  //! Type of the graph structure of the sparse matrix - consistent with Kokkos.
-  typedef Kokkos::StaticCrsGraph<ordinal_type, KokkosKernels::default_layout, device_type, memory_traits, size_type>
-=======
   typedef StaticCrsGraph<ordinal_type, KokkosKernels::default_layout, device_type, memory_traits, size_type>
       StaticCrsGraphType;
   //! Type of the graph structure of the sparse matrix - consistent with Kokkos.
   typedef StaticCrsGraph<ordinal_type, KokkosKernels::default_layout, device_type, memory_traits, size_type>
->>>>>>> 80e303f8
       staticcrsgraph_type;
   //! Type of column indices in the sparse matrix.
   typedef typename staticcrsgraph_type::entries_type index_type;
@@ -443,21 +436,12 @@
 
   /// \brief Construct with a graph that will be shared.
   ///
-<<<<<<< HEAD
-  /// Allocate the values array for subsquent fill.
-=======
   /// Allocate the values array for subsequent fill.
->>>>>>> 80e303f8
   template <typename InOrdinal, typename InLayout, typename InDevice, typename InMemTraits, typename InSizeType>
   [[deprecated(
       "Use the constructor that accepts ncols as input "
       "instead.")]] CrsMatrix(const std::string& label,
-<<<<<<< HEAD
-                              const Kokkos::StaticCrsGraph<InOrdinal, InLayout, InDevice, InMemTraits, InSizeType>&
-                                  graph_)
-=======
                               const StaticCrsGraph<InOrdinal, InLayout, InDevice, InMemTraits, InSizeType>& graph_)
->>>>>>> 80e303f8
       : graph(graph_.entries, graph_.row_map),
         values(label, graph_.entries.extent(0)),
         numCols_(maximum_entry(graph_) + 1) {}
@@ -472,11 +456,7 @@
   /// \param ncols  [in] The number of columns.
   template <typename InOrdinal, typename InLayout, typename InDevice, typename InMemTraits, typename InSizeType>
   CrsMatrix(const std::string& label,
-<<<<<<< HEAD
-            const Kokkos::StaticCrsGraph<InOrdinal, InLayout, InDevice, InMemTraits, InSizeType>& graph_,
-=======
             const StaticCrsGraph<InOrdinal, InLayout, InDevice, InMemTraits, InSizeType>& graph_,
->>>>>>> 80e303f8
             const OrdinalType& ncols)
       : graph(graph_.entries, graph_.row_map), values(label, graph_.entries.extent(0)), numCols_(ncols) {}
 
@@ -490,11 +470,7 @@
   /// \param graph_ The graph for storing the rowmap and col ids.
   template <typename InOrdinal, typename InLayout, typename InDevice, typename InMemTraits, typename InSizeType>
   CrsMatrix(const std::string&, const OrdinalType& ncols, const values_type& vals,
-<<<<<<< HEAD
-            const Kokkos::StaticCrsGraph<InOrdinal, InLayout, InDevice, InMemTraits, InSizeType>& graph_)
-=======
             const StaticCrsGraph<InOrdinal, InLayout, InDevice, InMemTraits, InSizeType>& graph_)
->>>>>>> 80e303f8
       : graph(graph_.entries, graph_.row_map), values(vals), numCols_(ncols) {}
 
   /// \brief Constructor that copies raw arrays of host data in
