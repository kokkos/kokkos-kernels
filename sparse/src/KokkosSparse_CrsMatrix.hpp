//@HEADER
// ************************************************************************
//
//                        Kokkos v. 4.0
//       Copyright (2022) National Technology & Engineering
//               Solutions of Sandia, LLC (NTESS).
//
// Under the terms of Contract DE-NA0003525 with NTESS,
// the U.S. Government retains certain rights in this software.
//
// Part of Kokkos, under the Apache License v2.0 with LLVM Exceptions.
// See https://kokkos.org/LICENSE for license information.
// SPDX-License-Identifier: Apache-2.0 WITH LLVM-exception
//
//@HEADER

/// \file KokkosSparse_CrsMatrix.hpp
/// \brief Local sparse matrix interface
///
/// This file provides KokkosSparse::CrsMatrix.  This implements a
/// local (no MPI) sparse matrix stored in compressed row sparse
/// ("Crs") format.

#ifndef KOKKOSSPARSE_CRSMATRIX_HPP_
#define KOKKOSSPARSE_CRSMATRIX_HPP_

#include "Kokkos_Core.hpp"
#include <sstream>
#include <stdexcept>
#include <type_traits>
#include "KokkosSparse_findRelOffset.hpp"
#include "KokkosSparse_StaticCrsGraph.hpp"
#include "KokkosKernels_default_types.hpp"
#include "KokkosKernels_Macros.hpp"

namespace KokkosSparse {
//! String that tells sparse kernels to use the transpose of the matrix.
static char KOKKOSKERNELS_UNUSED_ATTRIBUTE Transpose[] = "T";
/// \brief String that tells sparse kernels to use the conjugate (NOT
///   transpose) of the matrix.
static char KOKKOSKERNELS_UNUSED_ATTRIBUTE Conjugate[] = "C";
/// \brief String that tells sparse kernels to use the conjugate
///   transpose of the matrix.
static char KOKKOSKERNELS_UNUSED_ATTRIBUTE ConjugateTranspose[] = "H";
/// \brief String that tells sparse kernels not to use the transpose
///   or conjugate of the matrix.
static char KOKKOSKERNELS_UNUSED_ATTRIBUTE NoTranspose[] = "N";

template <class DeviceType>
inline int RowsPerThread(const int NNZPerRow) {
  if (NNZPerRow == 0) return 1;
  int result = 2;
  while (result * NNZPerRow <= 2048) {
    result *= 2;
  }
  return result / 2;
}
#ifdef KOKKOS_ENABLE_CUDA
template <>
inline int RowsPerThread<Kokkos::Cuda>(const int /*NNZPerRow*/) {
  return 1;
}
#endif
#ifdef KOKKOS_ENABLE_HIP
template <>
inline int RowsPerThread<Kokkos::HIP>(const int /*NNZPerRow*/) {
  return 1;
}
#endif

// A simple struct for storing a kernel launch configuration.
// This is currently used by CrsMatrix to allow the user to have some control
// over how kernels are launched, however it is currently only exercised by
// Stokhos.  This is a simpler case of "state" needed by TPLs, and at this point
// is just a hack until we figure out how to support state in a general,
// extensible way.
struct DeviceConfig {
  struct Dim3 {
    size_t x, y, z;
    KOKKOS_INLINE_FUNCTION
    Dim3(const size_t x_, const size_t y_ = 1, const size_t z_ = 1) : x(x_), y(y_), z(z_) {}
  };

  Dim3 block_dim;
  size_t num_blocks;
  size_t num_threads_per_block;

  KOKKOS_INLINE_FUNCTION
  DeviceConfig(const size_t num_blocks_ = 0, const size_t threads_per_block_x_ = 0,
               const size_t threads_per_block_y_ = 0, const size_t threads_per_block_z_ = 1)
      : block_dim(threads_per_block_x_, threads_per_block_y_, threads_per_block_z_),
        num_blocks(num_blocks_),
        num_threads_per_block(block_dim.x * block_dim.y * block_dim.z) {}
};

/// \class SparseRowView
/// \brief View of a row of a sparse matrix.
/// \tparam MatrixType Sparse matrix type, such as (but not limited to)
/// CrsMatrix.
///
/// This class provides a generic view of a row of a sparse matrix.
/// We intended this class to view a row of a CrsMatrix, but
/// MatrixType need not necessarily be CrsMatrix.
///
/// The row view is suited for computational kernels like sparse
/// matrix-vector multiply, as well as for modifying entries in the
/// sparse matrix.  Whether the view is const or not, depends on
/// whether MatrixType is a const or nonconst view of the matrix.  If
/// you always want a const view, use SparseRowViewConst (see below).
///
/// Here is an example loop over the entries in the row:
/// \code
/// typedef typename SparseRowView<MatrixType>::value_type value_type;
/// typedef typename SparseRowView<MatrixType>::ordinal_type ordinal_type;
///
/// SparseRowView<MatrixType> A_i = ...;
/// const ordinal_type numEntries = A_i.length;
/// for (ordinal_type k = 0; k < numEntries; ++k) {
///   value_type A_ij = A_i.value (k);
///   ordinal_type j = A_i.colidx (k);
///   // ... do something with A_ij and j ...
/// }
/// \endcode
///
/// MatrixType must provide the \c value_type and \c ordinal_type
/// typedefs.  In addition, it must make sense to use SparseRowView to
/// view a row of MatrixType.  In particular, the values and column
/// indices of a row must be accessible using the <tt>values</tt>
/// resp. <tt>colidx</tt> arrays given to the constructor of this
/// class, with a constant <tt>stride</tt> between successive entries.
/// The stride is one for the compressed sparse row storage format (as
/// is used by CrsMatrix), but may be greater than one for other
/// sparse matrix storage formats (e.g., ELLPACK or jagged diagonal).
template <class MatrixType>
struct SparseRowView {
  //! The type of the values in the row.
  typedef typename MatrixType::value_type value_type;
  //! The type of the column indices in the row.
  typedef typename MatrixType::ordinal_type ordinal_type;

 private:
  //! Array of values in the row.
  value_type* values_;
  //! Array of (local) column indices in the row.
  ordinal_type* colidx_;
  /// \brief Stride between successive entries in the row.
  ///
  /// For compressed sparse row (CSR) storage, this is always one.
  /// This might be greater than one for storage formats like ELLPACK
  /// or Jagged Diagonal.  Nevertheless, the stride can never be
  /// greater than the number of rows or columns in the matrix.  Thus,
  /// \c ordinal_type is the correct type.
  const ordinal_type stride_;

 public:
  /// \brief Constructor
  ///
  /// \param values   [in] Array of the row's values.
  /// \param colidx [in] Array of the row's column indices.
  /// \param stride   [in] (Constant) stride between matrix entries in
  ///   each of the above arrays.
  /// \param count    [in] Number of entries in the row.
  KOKKOS_INLINE_FUNCTION
<<<<<<< HEAD
  SparseRowView(value_type* const values, ordinal_type* const colidx__, const ordinal_type& stride,
                const ordinal_type& count)
      : values_(values), colidx_(colidx__), stride_(stride), length(count) {}
=======
  SparseRowView(value_type* const values, ordinal_type* const colidx, const ordinal_type& stride,
                const ordinal_type& count)
      : values_(values), colidx_(colidx), stride_(stride), length(count) {}
>>>>>>> 156f70d4

  /// \brief Constructor with offset into \c colidx array
  /// \tparam OffsetType The type of \c idx (see above).  Must be a
  ///   built-in integer type.  This may differ from ordinal_type.
  ///   For example, the matrix may have dimensions that fit in int,
  ///   but a number of entries that does not fit in int.
  ///
  /// \param values   [in] Array of the row's values.
  /// \param colidx [in] Array of the row's column indices.
  /// \param stride   [in] (Constant) stride between matrix entries in
  ///                 each of the above arrays.
  /// \param count    [in] Number of entries in the row.
  /// \param idx      [in] Start offset into \c colidx array
  template <class OffsetType>
  KOKKOS_INLINE_FUNCTION SparseRowView(
<<<<<<< HEAD
      const typename MatrixType::values_type& values, const typename MatrixType::index_type& colidx__,
      const ordinal_type& stride, const ordinal_type& count, const OffsetType& idx,
      const typename std::enable_if<std::is_integral<OffsetType>::value, int>::type& = 0)
      : values_(&values(idx)), colidx_(&colidx__(idx)), stride_(stride), length(count) {}
=======
      const typename MatrixType::values_type& values, const typename MatrixType::index_type& colidx,
      const ordinal_type& stride, const ordinal_type& count, const OffsetType& idx,
      const typename std::enable_if<std::is_integral<OffsetType>::value, int>::type& = 0)
      : values_(&values(idx)), colidx_(&colidx(idx)), stride_(stride), length(count) {}
>>>>>>> 156f70d4

  /// \brief Number of entries in the row.
  ///
  /// This is a public const field rather than a public const method,
  /// in order to avoid possible overhead of a method call if the
  /// compiler is unable to inline that method call.
  ///
  /// We assume that rows contain no duplicate entries (i.e., entries
  /// with the same column index).  Thus, a row may have up to
  /// A.numCols() entries.  This means that the correct type of
  /// 'length' is ordinal_type.
  const ordinal_type length;

  /// \brief Reference to the value of entry i in this row of the sparse matrix.
  ///
  /// "Entry i" is not necessarily the entry with column index i, nor
  /// does i necessarily correspond to the (local) row index.
  KOKKOS_INLINE_FUNCTION
  value_type& value(const ordinal_type& i) const { return values_[i * stride_]; }

  /// \brief Reference to the column index of entry i in this row of the sparse
  /// matrix.
  ///
  /// "Entry i" is not necessarily the entry with column index i, nor
  /// does i necessarily correspond to the (local) row index.
  KOKKOS_INLINE_FUNCTION
  ordinal_type& colidx(const ordinal_type& i) const { return colidx_[i * stride_]; }
};

/// \class SparseRowViewConst
/// \brief Const view of a row of a sparse matrix.
/// \tparam MatrixType Sparse matrix type, such as (but not limited to)
/// CrsMatrix.
///
/// This class is like SparseRowView, except that it provides a const
/// view.  This class exists in order to let users get a const view of
/// a row of a nonconst matrix.
template <class MatrixType>
struct SparseRowViewConst {
  //! The type of the values in the row.
  typedef const typename MatrixType::non_const_value_type value_type;
  //! The type of the column indices in the row.
  typedef const typename MatrixType::non_const_ordinal_type ordinal_type;

 private:
  //! Array of values in the row.
  value_type* values_;
  //! Array of (local) column indices in the row.
  ordinal_type* colidx_;
  /// \brief Stride between successive entries in the row.
  ///
  /// For compressed sparse row (CSR) storage, this is always one.
  /// This might be greater than one for storage formats like ELLPACK
  /// or Jagged Diagonal.  Nevertheless, the stride can never be
  /// greater than the number of rows or columns in the matrix.  Thus,
  /// \c ordinal_type is the correct type.
  const ordinal_type stride_;

 public:
  /// \brief Constructor
  ///
  /// \param values   [in] Array of the row's values.
  /// \param colidx [in] Array of the row's column indices.
  /// \param stride   [in] (Constant) stride between matrix entries in
  ///                 each of the above arrays.
  /// \param count    [in] Number of entries in the row.
  KOKKOS_INLINE_FUNCTION
<<<<<<< HEAD
  SparseRowViewConst(value_type* const values, ordinal_type* const colidx__, const ordinal_type& stride,
                     const ordinal_type& count)
      : values_(values), colidx_(colidx__), stride_(stride), length(count) {}
=======
  SparseRowViewConst(value_type* const values, ordinal_type* const colidx, const ordinal_type& stride,
                     const ordinal_type& count)
      : values_(values), colidx_(colidx), stride_(stride), length(count) {}
>>>>>>> 156f70d4

  /// \brief Constructor with offset into \c colidx array
  ///
  /// \tparam OffsetType The type of \c idx (see above).  Must be a
  ///   built-in integer type.  This may differ from ordinal_type.
  ///   For example, the matrix may have dimensions that fit in int,
  ///   but a number of entries that does not fit in int.
  /// \param values   [in] Array of the row's values.
  /// \param colidx [in] Array of the row's column indices.
  /// \param stride   [in] (Constant) stride between matrix entries in
  ///                 each of the above arrays.
  /// \param count    [in] Number of entries in the row.
  /// \param idx      [in] Start offset into \c colidx array
  template <class OffsetType>
  KOKKOS_INLINE_FUNCTION SparseRowViewConst(
<<<<<<< HEAD
      const typename MatrixType::values_type& values, const typename MatrixType::index_type& colidx__,
      const ordinal_type& stride, const ordinal_type& count, const OffsetType& idx,
      const typename std::enable_if<std::is_integral<OffsetType>::value, int>::type& = 0)
      : values_(&values(idx)), colidx_(&colidx__(idx)), stride_(stride), length(count) {}
=======
      const typename MatrixType::values_type& values, const typename MatrixType::index_type& colidx,
      const ordinal_type& stride, const ordinal_type& count, const OffsetType& idx,
      const typename std::enable_if<std::is_integral<OffsetType>::value, int>::type& = 0)
      : values_(&values(idx)), colidx_(&colidx(idx)), stride_(stride), length(count) {}
>>>>>>> 156f70d4

  /// \brief Number of entries in the row.
  ///
  /// This is a public const field rather than a public const method,
  /// in order to avoid possible overhead of a method call if the
  /// compiler is unable to inline that method call.
  ///
  /// We assume that rows contain no duplicate entries (i.e., entries
  /// with the same column index).  Thus, a row may have up to
  /// A.numCols() entries.  This means that the correct type of
  /// 'length' is ordinal_type.
  const ordinal_type length;

  /// \brief (Const) reference to the value of entry i in this row of
  ///   the sparse matrix.
  ///
  /// "Entry i" is not necessarily the entry with column index i, nor
  /// does i necessarily correspond to the (local) row index.
  KOKKOS_INLINE_FUNCTION
  value_type& value(const ordinal_type& i) const { return values_[i * stride_]; }

  /// \brief (Const) reference to the column index of entry i in this
  ///   row of the sparse matrix.
  ///
  /// "Entry i" is not necessarily the entry with column index i, nor
  /// does i necessarily correspond to the (local) row index.
  KOKKOS_INLINE_FUNCTION
  ordinal_type& colidx(const ordinal_type& i) const { return colidx_[i * stride_]; }
};

/// \class CrsMatrix
/// \brief Compressed sparse row implementation of a sparse matrix.
/// \tparam ScalarType The type of entries in the sparse matrix.
/// \tparam OrdinalType The type of column indices in the sparse matrix.
/// \tparam Device The Kokkos Device type.
/// \tparam MemoryTraits Traits describing how Kokkos manages and
///   accesses data.  The default parameter suffices for most users.
///
/// "Crs" stands for "compressed row sparse."  This is the phrase
/// Trilinos traditionally uses to describe compressed sparse row
/// storage for sparse matrices, as described, for example, in Saad
/// (2nd ed.).
template <class ScalarType, class OrdinalType, class Device, class MemoryTraits = void,
          class SizeType = KokkosKernels::default_size_type>
class CrsMatrix {
  static_assert(std::is_signed<OrdinalType>::value, "CrsMatrix requires that OrdinalType is a signed integer type.");

 private:
  typedef typename Kokkos::ViewTraits<ScalarType*, Device, void, MemoryTraits>::host_mirror_space host_mirror_space;

 public:
  //! Type of the matrix's execution space.
  typedef typename Device::execution_space execution_space;
  //! Type of the matrix's memory space.
  typedef typename Device::memory_space memory_space;
  //! Canonical device type
  typedef Kokkos::Device<execution_space, memory_space> device_type;

  //! Type of each value in the matrix.
  typedef ScalarType value_type;
  //! Type of each (column) index in the matrix.
  typedef OrdinalType ordinal_type;
  typedef MemoryTraits memory_traits;
  /// \brief Type of each entry of the "row map."
  ///
  /// The "row map" corresponds to the \c ptr array of row offsets in
  /// compressed sparse row (CSR) storage.
  typedef SizeType size_type;

  //! Type of a host-memory mirror of the sparse matrix.
  typedef CrsMatrix<ScalarType, OrdinalType, host_mirror_space, MemoryTraits, SizeType> HostMirror;
  //! Type of the graph structure of the sparse matrix.
  typedef StaticCrsGraph<ordinal_type, KokkosKernels::default_layout, device_type, memory_traits, size_type>
      StaticCrsGraphType;
  //! Type of the graph structure of the sparse matrix - consistent with Kokkos.
  typedef StaticCrsGraph<ordinal_type, KokkosKernels::default_layout, device_type, memory_traits, size_type>
      staticcrsgraph_type;
  //! Type of column indices in the sparse matrix.
  typedef typename staticcrsgraph_type::entries_type index_type;
  //! Const version of the type of column indices in the sparse matrix.
  typedef typename index_type::const_value_type const_ordinal_type;
  //! Nonconst version of the type of column indices in the sparse matrix.
  typedef typename index_type::non_const_value_type non_const_ordinal_type;
  //! Type of the "row map" (which contains the offset for each row's data).
  typedef typename staticcrsgraph_type::row_map_type row_map_type;
  //! Const version of the type of row offsets in the sparse matrix.
  typedef typename row_map_type::const_value_type const_size_type;
  //! Nonconst version of the type of row offsets in the sparse matrix.
  typedef typename row_map_type::non_const_value_type non_const_size_type;
  //! Kokkos Array type of the entries (values) in the sparse matrix.
  typedef Kokkos::View<value_type*, Kokkos::LayoutRight, device_type, MemoryTraits> values_type;
  //! Const version of the type of the entries in the sparse matrix.
  typedef typename values_type::const_value_type const_value_type;
  //! Nonconst version of the type of the entries in the sparse matrix.
  typedef typename values_type::non_const_value_type non_const_value_type;

  typedef CrsMatrix<const_value_type, ordinal_type, device_type, memory_traits, size_type> const_type;

  /// \name Storage of the actual sparsity structure and values.
  ///
  /// CrsMatrix uses the compressed sparse row (CSR) storage format to
  /// store the sparse matrix.  CSR is also called "compressed row
  /// storage"; hence the name, which it inherits from Tpetra and from
  /// Epetra before it.
  //@{
  //! The graph (sparsity structure) of the sparse matrix.
  staticcrsgraph_type graph;
  //! The 1-D array of values of the sparse matrix.
  values_type values;
  //@}

 private:
  /// \brief The number of distinct column indices used by the matrix
  ///
  /// This value might not be exact but rather an upper bound of the
  /// number of distinct column indices used by the matrix.
  /// It provides multiple sparse algorithms to allocate appropriate
  /// amount of temporary work space or to allocate memory for the
  /// output of the kernel.
  ordinal_type numCols_;

 public:
  /// \brief Launch configuration that can be used by
  ///   overloads/specializations of MV_multiply().
  ///
  /// This is a hack and needs to be replaced by a general
  /// state mechanism.
  DeviceConfig dev_config;

  /// \brief Default constructor; constructs an empty sparse matrix.
  ///
  /// FIXME (mfh 09 Aug 2013) numCols and nnz should be properties of
  /// the graph, not the matrix.  Then CrsMatrix needs methods to get
  /// these from the graph.
  KOKKOS_INLINE_FUNCTION
  CrsMatrix() : numCols_(0) {}

  //! Copy constructor (shallow copy).
  template <typename InScalar, typename InOrdinal, class InDevice, class InMemTraits, typename InSizeType>
  KOKKOS_INLINE_FUNCTION CrsMatrix(const CrsMatrix<InScalar, InOrdinal, InDevice, InMemTraits, InSizeType>& B)
<<<<<<< HEAD
      : graph(B.graph.entries, B.graph.row_map), values(B.values), numCols_(B.numCols()), dev_config(B.dev_config) {
=======
      :
#ifdef KOKKOS_ENABLE_DEPRECATED_CODE_4
        graph(B.graph.entries, B.graph.row_map),
#else
        graph(B.graph),
#endif
        values(B.values),
        numCols_(B.numCols()),
        dev_config(B.dev_config) {
#ifdef KOKKOS_ENABLE_DEPRECATED_CODE_4
>>>>>>> 156f70d4
    graph.row_block_offsets = B.graph.row_block_offsets;
#endif
  }

  //! Deep copy constructor (can cross spaces)
  template <typename InScalar, typename InOrdinal, typename InDevice, typename InMemTraits, typename InSizeType>
  CrsMatrix(const std::string&, const CrsMatrix<InScalar, InOrdinal, InDevice, InMemTraits, InSizeType>& mat_) {
    typename row_map_type::non_const_type rowmap(Kokkos::view_alloc(Kokkos::WithoutInitializing, "rowmap"),
                                                 mat_.graph.row_map.extent(0));
    index_type cols(Kokkos::view_alloc(Kokkos::WithoutInitializing, "cols"), mat_.nnz());
    values = values_type(Kokkos::view_alloc(Kokkos::WithoutInitializing, "values"), mat_.nnz());
    Kokkos::deep_copy(rowmap, mat_.graph.row_map);
    Kokkos::deep_copy(cols, mat_.graph.entries);
    Kokkos::deep_copy(values, mat_.values);

    numCols_ = mat_.numCols();
    graph    = StaticCrsGraphType(cols, rowmap);
  }

  /// \brief Construct with a graph that will be shared.
  ///
  /// Allocate the values array for subsequent fill.
  template <typename InOrdinal, typename InLayout, typename InDevice, typename InMemTraits, typename InSizeType>
  [[deprecated(
      "Use the constructor that accepts ncols as input "
      "instead.")]] CrsMatrix(const std::string& label,
                              const StaticCrsGraph<InOrdinal, InLayout, InDevice, InMemTraits, InSizeType>& graph_)
      : graph(graph_.entries, graph_.row_map),
        values(label, graph_.entries.extent(0)),
        numCols_(maximum_entry(graph_) + 1) {}

  /// \brief Constructor that accepts a a static graph, and numCols.
  ///
  /// The matrix will store and use the row map, indices
  /// (by view, not by deep copy) and allocate the values view.
  ///
  /// \param label  [in] The sparse matrix's label.
  /// \param graph_ [in] The graph for storing the rowmap and col ids.
  /// \param ncols  [in] The number of columns.
  template <typename InOrdinal, typename InLayout, typename InDevice, typename InMemTraits, typename InSizeType>
  CrsMatrix(const std::string& label,
            const StaticCrsGraph<InOrdinal, InLayout, InDevice, InMemTraits, InSizeType>& graph_,
            const OrdinalType& ncols)
<<<<<<< HEAD
      : graph(graph_.entries, graph_.row_map), values(label, graph_.entries.extent(0)), numCols_(ncols) {}
=======
      :
#ifdef KOKKOS_ENABLE_DEPRECATED_CODE_4
        graph(graph_.entries, graph_.row_map),
#else
        graph(graph_),
#endif
        values(label, graph_.entries.extent(0)),
        numCols_(ncols) {
  }
>>>>>>> 156f70d4

  /// \brief Constructor that accepts a a static graph, and values.
  ///
  /// The matrix will store and use the row map, indices, and values
  /// directly (by view, not by deep copy).
  ///
  /// \param ncols [in] The number of columns.
  /// \param vals [in/out] The entries.
  /// \param graph_ The graph for storing the rowmap and col ids.
  template <typename InOrdinal, typename InLayout, typename InDevice, typename InMemTraits, typename InSizeType>
  CrsMatrix(const std::string&, const OrdinalType& ncols, const values_type& vals,
            const StaticCrsGraph<InOrdinal, InLayout, InDevice, InMemTraits, InSizeType>& graph_)
<<<<<<< HEAD
      : graph(graph_.entries, graph_.row_map), values(vals), numCols_(ncols) {}
=======
      :
#ifdef KOKKOS_ENABLE_DEPRECATED_CODE_4
        graph(graph_.entries, graph_.row_map),
#else
        graph(graph_),
#endif

        values(vals),
        numCols_(ncols) {
  }
>>>>>>> 156f70d4

  /// \brief Constructor that copies raw arrays of host data in
  ///   3-array CRS (compressed row storage) format.
  ///
  /// On input, the entries must be sorted by row. \c rowmap determines where
  /// each row begins and ends. For each entry k (0 <= k < annz), \c cols[k]
  /// gives the adjacent column, and \c val[k] gives the corresponding matrix
  /// value.
  ///
  /// This constructor is mainly useful for benchmarking or for
  /// reading the sparse matrix's data from a file.
  ///
  /// \param nrows [in] The number of rows.
  /// \param ncols [in] The number of columns.
  /// \param annz [in] The number of entries.
  /// \param val [in] The values.
  /// \param rowmap [in] The row offsets. The values/columns in row k begin at
  /// index
  ///   \c rowmap[k] and end at \c rowmap[k+1]-1 (inclusive). This means the
  ///   array must have length \c nrows+1.
  /// \param cols [in] The column indices. \c cols[k] is the column
  ///   index of entry k, with a corresponding value of \c val[k] .
  CrsMatrix(const std::string& /*label*/, OrdinalType nrows, OrdinalType ncols, size_type annz, ScalarType* val,
            OrdinalType* rowmap, OrdinalType* cols) {
    using Kokkos::Unmanaged;
    using HostRowmap       = Kokkos::View<SizeType*, Kokkos::HostSpace>;
    using UnmanagedRowmap  = Kokkos::View<const SizeType*, Kokkos::HostSpace, Kokkos::MemoryTraits<Unmanaged>>;
    using UnmanagedEntries = Kokkos::View<const OrdinalType*, Kokkos::HostSpace, Kokkos::MemoryTraits<Unmanaged>>;
    using UnmanagedValues  = Kokkos::View<const ScalarType*, Kokkos::HostSpace, Kokkos::MemoryTraits<Unmanaged>>;
    // Allocate device rowmap, entries, values views
    typename row_map_type::non_const_type rowmapDevice(Kokkos::view_alloc(Kokkos::WithoutInitializing, "rowmap"),
                                                       nrows + 1);
    index_type entriesDevice(Kokkos::view_alloc(Kokkos::WithoutInitializing, "entries"), annz);
    // given rowmap in ordinal_type, so may need to convert to size_type
    // explicitly
    HostRowmap rowmapConverted;
    UnmanagedRowmap rowmapRaw;
    if (!std::is_same<OrdinalType, SizeType>::value) {
      rowmapConverted = HostRowmap(Kokkos::view_alloc(Kokkos::WithoutInitializing, "rowmap raw"), nrows + 1);
      for (OrdinalType i = 0; i <= nrows; i++) rowmapConverted(i) = rowmap[i];
      rowmapRaw = rowmapConverted;
    } else {
      rowmapRaw = UnmanagedRowmap((const SizeType*)rowmap, nrows + 1);
    }
    Kokkos::deep_copy(rowmapDevice, rowmapRaw);
    UnmanagedEntries entriesRaw(cols, annz);
    Kokkos::deep_copy(entriesDevice, entriesRaw);
    // Construct graph and populate all members
    this->numCols_ = ncols;
    this->graph    = StaticCrsGraphType(entriesDevice, rowmapDevice);
    this->values   = values_type(Kokkos::view_alloc(Kokkos::WithoutInitializing, "values"), annz);
    UnmanagedValues valuesRaw(val, annz);
    Kokkos::deep_copy(this->values, valuesRaw);
  }

  /// \brief Constructor that accepts a row map, column indices, and
  ///   values.
  ///
  /// The matrix will store and use the row map, indices, and values
  /// directly (by view, not by deep copy).
  ///
  /// \param nrows [in] The number of rows.
  /// \param ncols [in] The number of columns.
  /// \param annz [in] The number of entries.
  /// \param vals [in] The entries.
  /// \param rowmap [in] The row map (containing the offsets to the
  ///   data in each row).
  /// \param cols [in] The column indices.
  CrsMatrix(const std::string& /* label */, const OrdinalType nrows, const OrdinalType ncols, const size_type annz,
            const values_type& vals, const row_map_type& rowmap, const index_type& cols)
      : graph(cols, rowmap), values(vals), numCols_(ncols) {
    const ordinal_type actualNumRows = (rowmap.extent(0) != 0)
                                           ? static_cast<ordinal_type>(rowmap.extent(0) - static_cast<size_type>(1))
                                           : static_cast<ordinal_type>(0);
    if (nrows != actualNumRows) {
      std::ostringstream os;
      os << "Input argument nrows = " << nrows
         << " != the actual number of "
            "rows "
         << actualNumRows << " according to the 'rows' input argument.";
      throw std::invalid_argument(os.str());
    }
    if (annz != nnz()) {
      std::ostringstream os;
      os << "Input argument annz = " << annz << " != this->nnz () = " << nnz() << ".";
      throw std::invalid_argument(os.str());
    }
  }

  KOKKOS_INLINE_FUNCTION
  OrdinalType sumIntoValues(const OrdinalType rowi, const OrdinalType cols[], const OrdinalType ncol,
                            const ScalarType vals[], const bool is_sorted = false,
                            const bool force_atomic = false) const {
    SparseRowView<CrsMatrix> row_view = this->row(rowi);
    const ordinal_type length         = row_view.length;

    ordinal_type hint     = 0;  // Guess for offset of current column index in row
    ordinal_type numValid = 0;  // number of valid local column indices

    for (ordinal_type i = 0; i < ncol; ++i) {
      // NOTE (mfh 19 Sep 2017) This assumes that row_view stores
      // column indices contiguously.  It does, but one could imagine
      // changing that at some point.
      const ordinal_type offset = findRelOffset(&(row_view.colidx(0)), length, cols[i], hint, is_sorted);
      if (offset != length) {
        if (force_atomic) {
          Kokkos::atomic_add(&(row_view.value(offset)), vals[i]);
        } else {
          row_view.value(offset) += vals[i];
        }
        ++numValid;
        // If the hint is out of range, findRelOffset will ignore it.
        // Thus, while it's harmless to have a hint out of range, it
        // may slow down searches for subsequent valid input column
        // indices.
        hint = offset + 1;
      }
    }
    return numValid;
  }

  KOKKOS_INLINE_FUNCTION
  OrdinalType replaceValues(const OrdinalType rowi, const OrdinalType cols[], const OrdinalType ncol,
                            const ScalarType vals[], const bool is_sorted = false,
                            const bool force_atomic = false) const {
    SparseRowView<CrsMatrix> row_view = this->row(rowi);
    const ordinal_type length         = row_view.length;

    ordinal_type hint     = 0;  // Guess for offset of current column index in row
    ordinal_type numValid = 0;  // number of valid local column indices

    for (ordinal_type i = 0; i < ncol; ++i) {
      // NOTE (mfh 19 Sep 2017) This assumes that row_view stores
      // column indices contiguously.  It does, but one could imagine
      // changing that at some point.
      const ordinal_type offset = findRelOffset(&(row_view.colidx(0)), length, cols[i], hint, is_sorted);
      if (offset != length) {
        if (force_atomic) {
          Kokkos::atomic_store(&(row_view.value(offset)), vals[i]);
        } else {
          row_view.value(offset) = vals[i];
        }
        ++numValid;
        // If the hint is out of range, findRelOffset will ignore it.
        // Thus, while it's harmless to have a hint out of range, it
        // may slow down searches for subsequent valid input column
        // indices.
        hint = offset + 1;
      }
    }
    return numValid;
  }

  //! Attempt to assign the input matrix to \c *this.
  template <typename aScalarType, typename aOrdinalType, class aDevice, class aMemoryTraits, typename aSizeType>
  CrsMatrix& operator=(const CrsMatrix<aScalarType, aOrdinalType, aDevice, aMemoryTraits, aSizeType>& mtx) {
    numCols_   = mtx.numCols();
    graph      = mtx.graph;
    values     = mtx.values;
    dev_config = mtx.dev_config;
    return *this;
  }

  //! The number of rows in the sparse matrix.
  KOKKOS_INLINE_FUNCTION ordinal_type numRows() const { return graph.numRows(); }

  //! The number of columns in the sparse matrix.
  KOKKOS_INLINE_FUNCTION ordinal_type numCols() const { return numCols_; }

  //! The number of "point" (non-block) rows in the matrix. Since Crs is not
  //! blocked, this is just the number of regular rows.
  KOKKOS_INLINE_FUNCTION ordinal_type numPointRows() const { return numRows(); }

  //! The number of "point" (non-block) columns in the matrix. Since Crs is not
  //! blocked, this is just the number of regular columns.
  KOKKOS_INLINE_FUNCTION ordinal_type numPointCols() const { return numCols(); }

  //! The number of stored entries in the sparse matrix.
  KOKKOS_INLINE_FUNCTION size_type nnz() const { return graph.entries.extent(0); }

  friend struct SparseRowView<CrsMatrix>;

  /// \brief Return a view of row i of the matrix.
  ///
  /// If row i does not belong to the matrix, return an empty view.
  ///
  /// The returned object \c view implements the following interface:
  /// <ul>
  /// <li> \c view.length is the number of entries in the row </li>
  /// <li> \c view.value(k) returns a nonconst reference
  ///      to the value of the k-th entry in the row </li>
  /// <li> \c view.colidx(k) returns a nonconst reference to
  ///      the column index of the k-th entry in the row </li>
  /// </ul>
  /// k is not a column index; it just counts from 0 to
  /// <tt>view.length - 1</tt>.
  ///
  /// Users should not rely on the return type of this method.  They
  /// should instead assign to 'auto'.  That allows compile-time
  /// polymorphism for different kinds of sparse matrix formats (e.g.,
  /// ELLPACK or Jagged Diagonal) that we may wish to support in the
  /// future.
  ///
  /// Both row() and rowConst() used to take a "SizeType" template
  /// parameter, which was the type to use for row offsets.  This is
  /// unnecessary, because the CrsMatrix specialization already has
  /// the row offset type available, via the <tt>size_type</tt>
  /// typedef.  Our sparse matrix-vector multiply implementation for
  /// CrsMatrix safely uses <tt>ordinal_type</tt> rather than
  /// <tt>size_type</tt> to iterate over all the entries in a row of
  /// the sparse matrix.  Since <tt>ordinal_type</tt> may be smaller
  /// than <tt>size_type</tt>, compilers may generate more efficient
  /// code.  The row() and rowConst() methods first compute the
  /// difference of consecutive row offsets as <tt>size_type</tt>, and
  /// then cast to <tt>ordinal_type</tt>.  If you want to do this
  /// yourself, here is an example:
  ///
  /// \code
  /// for (ordinal_type lclRow = 0; lclRow < A.numRows (); ++lclRow) {
  ///   const ordinal_type numEnt =
  ///     static_cast<ordinal_type> (A.graph.row_map(i+1) - A.graph.row_map(i));
  ///   for (ordinal_type k = 0; k < numEnt; ++k) {
  ///     // etc.
  ///   }
  /// }
  /// \endcode
  KOKKOS_INLINE_FUNCTION
  SparseRowView<CrsMatrix> row(const ordinal_type i) const {
    const size_type start = graph.row_map(i);
    // count is guaranteed to fit in ordinal_type, as long as no row
    // has duplicate entries.
    const ordinal_type count = static_cast<ordinal_type>(graph.row_map(i + 1) - start);

    if (count == 0) {
      return SparseRowView<CrsMatrix>(NULL, NULL, 1, 0);
    } else {
      return SparseRowView<CrsMatrix>(values, graph.entries, 1, count, start);
    }
  }

  /// \brief Return a const view of row i of the matrix.
  ///
  /// If row i does not belong to the matrix, return an empty view.
  ///
  /// The returned object \c view implements the following interface:
  /// <ul>
  /// <li> \c view.length is the number of entries in the row </li>
  /// <li> \c view.value(k) returns a const reference to
  ///      the value of the k-th entry in the row </li>
  /// <li> \c view.colidx(k) returns a const reference to the
  ///      column index of the k-th entry in the row </li>
  /// </ul>
  /// k is not a column index; it just counts from 0 to
  /// <tt>view.length - 1</tt>.
  ///
  /// Users should not rely on the return type of this method.  They
  /// should instead assign to 'auto'.  That allows compile-time
  /// polymorphism for different kinds of sparse matrix formats (e.g.,
  /// ELLPACK or Jagged Diagonal) that we may wish to support in the
  /// future.
  ///
  /// Both row() and rowConst() used to take a "SizeType" template
  /// parameter, which was the type to use for row offsets.  This is
  /// unnecessary, because the CrsMatrix specialization already has
  /// the row offset type available, via the <tt>size_type</tt>
  /// typedef.  Our sparse matrix-vector multiply implementation for
  /// CrsMatrix safely uses <tt>ordinal_type</tt> rather than
  /// <tt>size_type</tt> to iterate over all the entries in a row of
  /// the sparse matrix.  Since <tt>ordinal_type</tt> may be smaller
  /// than <tt>size_type</tt>, compilers may generate more efficient
  /// code.  The row() and rowConst() methods first compute the
  /// difference of consecutive row offsets as <tt>size_type</tt>, and
  /// then cast to <tt>ordinal_type</tt>.  If you want to do this
  /// yourself, here is an example:
  ///
  /// \code
  /// for (ordinal_type lclRow = 0; lclRow < A.numRows (); ++lclRow) {
  ///   const ordinal_type numEnt =
  ///     static_cast<ordinal_type> (A.graph.row_map(i+1) - A.graph.row_map(i));
  ///   for (ordinal_type k = 0; k < numEnt; ++k) {
  ///     // etc.
  ///   }
  /// }
  /// \endcode
  KOKKOS_INLINE_FUNCTION
  SparseRowViewConst<CrsMatrix> rowConst(const ordinal_type i) const {
    const size_type start = graph.row_map(i);
    // count is guaranteed to fit in ordinal_type, as long as no row
    // has duplicate entries.
    const ordinal_type count = static_cast<ordinal_type>(graph.row_map(i + 1) - start);

    if (count == 0) {
      return SparseRowViewConst<CrsMatrix>(NULL, NULL, 1, 0);
    } else {
      return SparseRowViewConst<CrsMatrix>(values, graph.entries, 1, count, start);
    }
  }
};

/// \class is_crs_matrix
/// \brief is_crs_matrix<T>::value is true if T is a CrsMatrix<...>, false
/// otherwise
template <typename>
struct is_crs_matrix : public std::false_type {};
template <typename... P>
struct is_crs_matrix<CrsMatrix<P...>> : public std::true_type {};
template <typename... P>
struct is_crs_matrix<const CrsMatrix<P...>> : public std::true_type {};

/// \brief Equivalent to is_crs_matrix<T>::value.
template <typename T>
inline constexpr bool is_crs_matrix_v = is_crs_matrix<T>::value;

}  // namespace KokkosSparse
#endif  // KOKKOSSPARSE_CRSMATRIX_HPP_<|MERGE_RESOLUTION|>--- conflicted
+++ resolved
@@ -161,15 +161,9 @@
   ///   each of the above arrays.
   /// \param count    [in] Number of entries in the row.
   KOKKOS_INLINE_FUNCTION
-<<<<<<< HEAD
-  SparseRowView(value_type* const values, ordinal_type* const colidx__, const ordinal_type& stride,
-                const ordinal_type& count)
-      : values_(values), colidx_(colidx__), stride_(stride), length(count) {}
-=======
   SparseRowView(value_type* const values, ordinal_type* const colidx, const ordinal_type& stride,
                 const ordinal_type& count)
       : values_(values), colidx_(colidx), stride_(stride), length(count) {}
->>>>>>> 156f70d4
 
   /// \brief Constructor with offset into \c colidx array
   /// \tparam OffsetType The type of \c idx (see above).  Must be a
@@ -185,17 +179,10 @@
   /// \param idx      [in] Start offset into \c colidx array
   template <class OffsetType>
   KOKKOS_INLINE_FUNCTION SparseRowView(
-<<<<<<< HEAD
-      const typename MatrixType::values_type& values, const typename MatrixType::index_type& colidx__,
-      const ordinal_type& stride, const ordinal_type& count, const OffsetType& idx,
-      const typename std::enable_if<std::is_integral<OffsetType>::value, int>::type& = 0)
-      : values_(&values(idx)), colidx_(&colidx__(idx)), stride_(stride), length(count) {}
-=======
       const typename MatrixType::values_type& values, const typename MatrixType::index_type& colidx,
       const ordinal_type& stride, const ordinal_type& count, const OffsetType& idx,
       const typename std::enable_if<std::is_integral<OffsetType>::value, int>::type& = 0)
       : values_(&values(idx)), colidx_(&colidx(idx)), stride_(stride), length(count) {}
->>>>>>> 156f70d4
 
   /// \brief Number of entries in the row.
   ///
@@ -263,15 +250,9 @@
   ///                 each of the above arrays.
   /// \param count    [in] Number of entries in the row.
   KOKKOS_INLINE_FUNCTION
-<<<<<<< HEAD
-  SparseRowViewConst(value_type* const values, ordinal_type* const colidx__, const ordinal_type& stride,
-                     const ordinal_type& count)
-      : values_(values), colidx_(colidx__), stride_(stride), length(count) {}
-=======
   SparseRowViewConst(value_type* const values, ordinal_type* const colidx, const ordinal_type& stride,
                      const ordinal_type& count)
       : values_(values), colidx_(colidx), stride_(stride), length(count) {}
->>>>>>> 156f70d4
 
   /// \brief Constructor with offset into \c colidx array
   ///
@@ -287,17 +268,10 @@
   /// \param idx      [in] Start offset into \c colidx array
   template <class OffsetType>
   KOKKOS_INLINE_FUNCTION SparseRowViewConst(
-<<<<<<< HEAD
-      const typename MatrixType::values_type& values, const typename MatrixType::index_type& colidx__,
-      const ordinal_type& stride, const ordinal_type& count, const OffsetType& idx,
-      const typename std::enable_if<std::is_integral<OffsetType>::value, int>::type& = 0)
-      : values_(&values(idx)), colidx_(&colidx__(idx)), stride_(stride), length(count) {}
-=======
       const typename MatrixType::values_type& values, const typename MatrixType::index_type& colidx,
       const ordinal_type& stride, const ordinal_type& count, const OffsetType& idx,
       const typename std::enable_if<std::is_integral<OffsetType>::value, int>::type& = 0)
       : values_(&values(idx)), colidx_(&colidx(idx)), stride_(stride), length(count) {}
->>>>>>> 156f70d4
 
   /// \brief Number of entries in the row.
   ///
@@ -438,9 +412,6 @@
   //! Copy constructor (shallow copy).
   template <typename InScalar, typename InOrdinal, class InDevice, class InMemTraits, typename InSizeType>
   KOKKOS_INLINE_FUNCTION CrsMatrix(const CrsMatrix<InScalar, InOrdinal, InDevice, InMemTraits, InSizeType>& B)
-<<<<<<< HEAD
-      : graph(B.graph.entries, B.graph.row_map), values(B.values), numCols_(B.numCols()), dev_config(B.dev_config) {
-=======
       :
 #ifdef KOKKOS_ENABLE_DEPRECATED_CODE_4
         graph(B.graph.entries, B.graph.row_map),
@@ -451,7 +422,6 @@
         numCols_(B.numCols()),
         dev_config(B.dev_config) {
 #ifdef KOKKOS_ENABLE_DEPRECATED_CODE_4
->>>>>>> 156f70d4
     graph.row_block_offsets = B.graph.row_block_offsets;
 #endif
   }
@@ -495,9 +465,6 @@
   CrsMatrix(const std::string& label,
             const StaticCrsGraph<InOrdinal, InLayout, InDevice, InMemTraits, InSizeType>& graph_,
             const OrdinalType& ncols)
-<<<<<<< HEAD
-      : graph(graph_.entries, graph_.row_map), values(label, graph_.entries.extent(0)), numCols_(ncols) {}
-=======
       :
 #ifdef KOKKOS_ENABLE_DEPRECATED_CODE_4
         graph(graph_.entries, graph_.row_map),
@@ -507,7 +474,6 @@
         values(label, graph_.entries.extent(0)),
         numCols_(ncols) {
   }
->>>>>>> 156f70d4
 
   /// \brief Constructor that accepts a a static graph, and values.
   ///
@@ -520,9 +486,6 @@
   template <typename InOrdinal, typename InLayout, typename InDevice, typename InMemTraits, typename InSizeType>
   CrsMatrix(const std::string&, const OrdinalType& ncols, const values_type& vals,
             const StaticCrsGraph<InOrdinal, InLayout, InDevice, InMemTraits, InSizeType>& graph_)
-<<<<<<< HEAD
-      : graph(graph_.entries, graph_.row_map), values(vals), numCols_(ncols) {}
-=======
       :
 #ifdef KOKKOS_ENABLE_DEPRECATED_CODE_4
         graph(graph_.entries, graph_.row_map),
@@ -533,7 +496,6 @@
         values(vals),
         numCols_(ncols) {
   }
->>>>>>> 156f70d4
 
   /// \brief Constructor that copies raw arrays of host data in
   ///   3-array CRS (compressed row storage) format.
