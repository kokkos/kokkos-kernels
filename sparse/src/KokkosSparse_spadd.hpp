--- conflicted
+++ resolved
@@ -28,19 +28,6 @@
 
 // Symbolic: count entries in each row in C to produce rowmap
 // kernel handle has information about whether it is sorted add or not.
-<<<<<<< HEAD
-template <typename ExecSpace, typename KernelHandle, typename alno_row_view_t_,
-          typename alno_nnz_view_t_, typename blno_row_view_t_,
-          typename blno_nnz_view_t_, typename clno_row_view_t_>
-void spadd_symbolic(
-    const ExecSpace &exec, KernelHandle *handle,
-    typename KernelHandle::const_nnz_lno_t m,  // same type as column indices
-    typename KernelHandle::const_nnz_lno_t n, const alno_row_view_t_ a_rowmap,
-    const alno_nnz_view_t_ a_entries, const blno_row_view_t_ b_rowmap,
-    const blno_nnz_view_t_ b_entries,
-    clno_row_view_t_ c_rowmap)  // c_rowmap must already be allocated (doesn't
-                                // need to be initialized)
-=======
 template <typename ExecSpace, typename KernelHandle, typename alno_row_view_t_, typename alno_nnz_view_t_,
           typename blno_row_view_t_, typename blno_nnz_view_t_, typename clno_row_view_t_>
 void spadd_symbolic(const ExecSpace &exec, KernelHandle *handle,
@@ -49,7 +36,6 @@
                     const alno_nnz_view_t_ a_entries, const blno_row_view_t_ b_rowmap, const blno_nnz_view_t_ b_entries,
                     clno_row_view_t_ c_rowmap)  // c_rowmap must already be allocated (doesn't
                                                 // need to be initialized)
->>>>>>> 8e442f59
 {
   typedef typename KernelHandle::HandleTempMemorySpace MemSpace;
   typedef typename KernelHandle::HandlePersistentMemorySpace PersistentMemSpace;
@@ -65,31 +51,6 @@
   ConstKernelHandle tmp_handle(*handle);
 
   typedef Kokkos::View<typename alno_row_view_t_::const_value_type *,
-<<<<<<< HEAD
-                       typename KokkosKernels::Impl::GetUnifiedLayout<
-                           alno_row_view_t_>::array_layout,
-                       DeviceType, Kokkos::MemoryTraits<Kokkos::Unmanaged>>
-      Internal_a_rowmap;
-  typedef Kokkos::View<typename alno_nnz_view_t_::const_value_type *,
-                       typename KokkosKernels::Impl::GetUnifiedLayout<
-                           alno_nnz_view_t_>::array_layout,
-                       DeviceType, Kokkos::MemoryTraits<Kokkos::Unmanaged>>
-      Internal_a_entries;
-  typedef Kokkos::View<typename blno_row_view_t_::const_value_type *,
-                       typename KokkosKernels::Impl::GetUnifiedLayout<
-                           blno_row_view_t_>::array_layout,
-                       DeviceType, Kokkos::MemoryTraits<Kokkos::Unmanaged>>
-      Internal_b_rowmap;
-  typedef Kokkos::View<typename blno_nnz_view_t_::const_value_type *,
-                       typename KokkosKernels::Impl::GetUnifiedLayout<
-                           blno_nnz_view_t_>::array_layout,
-                       DeviceType, Kokkos::MemoryTraits<Kokkos::Unmanaged>>
-      Internal_b_entries;
-  typedef Kokkos::View<typename clno_row_view_t_::value_type *,
-                       typename KokkosKernels::Impl::GetUnifiedLayout<
-                           clno_row_view_t_>::array_layout,
-                       DeviceType, Kokkos::MemoryTraits<Kokkos::Unmanaged>>
-=======
                        typename KokkosKernels::Impl::GetUnifiedLayout<alno_row_view_t_>::array_layout, DeviceType,
                        Kokkos::MemoryTraits<Kokkos::Unmanaged>>
       Internal_a_rowmap;
@@ -108,61 +69,11 @@
   typedef Kokkos::View<typename clno_row_view_t_::value_type *,
                        typename KokkosKernels::Impl::GetUnifiedLayout<clno_row_view_t_>::array_layout, DeviceType,
                        Kokkos::MemoryTraits<Kokkos::Unmanaged>>
->>>>>>> 8e442f59
       Internal_c_rowmap;
 
   auto addHandle   = handle->get_spadd_handle();
   bool useFallback = !addHandle->is_input_strict_crs();
   if (useFallback) {
-<<<<<<< HEAD
-    KokkosSparse::Impl::SPADD_SYMBOLIC<
-        ExecSpace, ConstKernelHandle, Internal_a_rowmap, Internal_a_entries,
-        Internal_b_rowmap, Internal_b_entries, Internal_c_rowmap, false>::
-        spadd_symbolic(
-            exec, &tmp_handle, m, n,
-            Internal_a_rowmap(a_rowmap.data(), a_rowmap.extent(0)),
-            Internal_a_entries(a_entries.data(), a_entries.extent(0)),
-            Internal_b_rowmap(b_rowmap.data(), b_rowmap.extent(0)),
-            Internal_b_entries(b_entries.data(), b_entries.extent(0)),
-            Internal_c_rowmap(c_rowmap.data(), c_rowmap.extent(0)));
-  } else {
-    KokkosSparse::Impl::SPADD_SYMBOLIC<
-        ExecSpace, ConstKernelHandle, Internal_a_rowmap, Internal_a_entries,
-        Internal_b_rowmap, Internal_b_entries, Internal_c_rowmap>::
-        spadd_symbolic(
-            exec, &tmp_handle, m, n,
-            Internal_a_rowmap(a_rowmap.data(), a_rowmap.extent(0)),
-            Internal_a_entries(a_entries.data(), a_entries.extent(0)),
-            Internal_b_rowmap(b_rowmap.data(), b_rowmap.extent(0)),
-            Internal_b_entries(b_entries.data(), b_entries.extent(0)),
-            Internal_c_rowmap(c_rowmap.data(), c_rowmap.extent(0)));
-  }
-}
-
-// one without an execution space arg
-template <typename KernelHandle, typename... Args>
-void spadd_symbolic(KernelHandle *handle, Args... args) {
-  spadd_symbolic(typename KernelHandle::HandleExecSpace{}, handle, args...);
-}
-
-template <typename ExecSpace, typename KernelHandle, typename alno_row_view_t_,
-          typename alno_nnz_view_t_, typename ascalar_t_,
-          typename ascalar_nnz_view_t_, typename blno_row_view_t_,
-          typename blno_nnz_view_t_, typename bscalar_t_,
-          typename bscalar_nnz_view_t_, typename clno_row_view_t_,
-          typename clno_nnz_view_t_, typename cscalar_nnz_view_t_>
-void spadd_numeric(const ExecSpace &exec, KernelHandle *handle,
-                   typename KernelHandle::const_nnz_lno_t m,
-                   typename KernelHandle::const_nnz_lno_t n,
-                   const alno_row_view_t_ a_rowmap,
-                   const alno_nnz_view_t_ a_entries,
-                   const ascalar_nnz_view_t_ a_values, const ascalar_t_ alpha,
-                   const blno_row_view_t_ b_rowmap,
-                   const blno_nnz_view_t_ b_entries,
-                   const bscalar_nnz_view_t_ b_values, const bscalar_t_ beta,
-                   const clno_row_view_t_ c_rowmap, clno_nnz_view_t_ c_entries,
-                   cscalar_nnz_view_t_ c_values) {
-=======
     KokkosSparse::Impl::SPADD_SYMBOLIC<ExecSpace, ConstKernelHandle, Internal_a_rowmap, Internal_a_entries,
                                        Internal_b_rowmap, Internal_b_entries, Internal_c_rowmap,
                                        false>::spadd_symbolic(exec, &tmp_handle, m, n,
@@ -199,7 +110,6 @@
                    const blno_row_view_t_ b_rowmap, const blno_nnz_view_t_ b_entries,
                    const bscalar_nnz_view_t_ b_values, const bscalar_t_ beta, const clno_row_view_t_ c_rowmap,
                    clno_nnz_view_t_ c_entries, cscalar_nnz_view_t_ c_values) {
->>>>>>> 8e442f59
   typedef typename KernelHandle::HandleTempMemorySpace MemSpace;
   typedef typename KernelHandle::HandlePersistentMemorySpace PersistentMemSpace;
   typedef typename Kokkos::Device<ExecSpace, MemSpace> DeviceType;
@@ -214,51 +124,6 @@
   ConstKernelHandle tmp_handle(*handle);  // handle->exec_space is also copied
 
   typedef Kokkos::View<typename alno_row_view_t_::const_value_type *,
-<<<<<<< HEAD
-                       typename KokkosKernels::Impl::GetUnifiedLayout<
-                           alno_row_view_t_>::array_layout,
-                       DeviceType, Kokkos::MemoryTraits<Kokkos::Unmanaged>>
-      Internal_a_rowmap;
-  typedef Kokkos::View<typename alno_nnz_view_t_::const_value_type *,
-                       typename KokkosKernels::Impl::GetUnifiedLayout<
-                           alno_nnz_view_t_>::array_layout,
-                       DeviceType, Kokkos::MemoryTraits<Kokkos::Unmanaged>>
-      Internal_a_entries;
-  typedef Kokkos::View<typename ascalar_nnz_view_t_::const_value_type *,
-                       typename KokkosKernels::Impl::GetUnifiedLayout<
-                           ascalar_nnz_view_t_>::array_layout,
-                       DeviceType, Kokkos::MemoryTraits<Kokkos::Unmanaged>>
-      Internal_a_values;
-  typedef Kokkos::View<typename blno_row_view_t_::const_value_type *,
-                       typename KokkosKernels::Impl::GetUnifiedLayout<
-                           blno_row_view_t_>::array_layout,
-                       DeviceType, Kokkos::MemoryTraits<Kokkos::Unmanaged>>
-      Internal_b_rowmap;
-  typedef Kokkos::View<typename blno_nnz_view_t_::const_value_type *,
-                       typename KokkosKernels::Impl::GetUnifiedLayout<
-                           blno_nnz_view_t_>::array_layout,
-                       DeviceType, Kokkos::MemoryTraits<Kokkos::Unmanaged>>
-      Internal_b_entries;
-  typedef Kokkos::View<typename bscalar_nnz_view_t_::const_value_type *,
-                       typename KokkosKernels::Impl::GetUnifiedLayout<
-                           bscalar_nnz_view_t_>::array_layout,
-                       DeviceType, Kokkos::MemoryTraits<Kokkos::Unmanaged>>
-      Internal_b_values;
-  typedef Kokkos::View<typename clno_row_view_t_::const_value_type *,
-                       typename KokkosKernels::Impl::GetUnifiedLayout<
-                           clno_row_view_t_>::array_layout,
-                       DeviceType, Kokkos::MemoryTraits<Kokkos::Unmanaged>>
-      Internal_c_rowmap;
-  typedef Kokkos::View<typename clno_nnz_view_t_::value_type *,
-                       typename KokkosKernels::Impl::GetUnifiedLayout<
-                           clno_nnz_view_t_>::array_layout,
-                       DeviceType, Kokkos::MemoryTraits<Kokkos::Unmanaged>>
-      Internal_c_entries;
-  typedef Kokkos::View<typename cscalar_nnz_view_t_::value_type *,
-                       typename KokkosKernels::Impl::GetUnifiedLayout<
-                           cscalar_nnz_view_t_>::array_layout,
-                       DeviceType, Kokkos::MemoryTraits<Kokkos::Unmanaged>>
-=======
                        typename KokkosKernels::Impl::GetUnifiedLayout<alno_row_view_t_>::array_layout, DeviceType,
                        Kokkos::MemoryTraits<Kokkos::Unmanaged>>
       Internal_a_rowmap;
@@ -293,47 +158,11 @@
   typedef Kokkos::View<typename cscalar_nnz_view_t_::value_type *,
                        typename KokkosKernels::Impl::GetUnifiedLayout<cscalar_nnz_view_t_>::array_layout, DeviceType,
                        Kokkos::MemoryTraits<Kokkos::Unmanaged>>
->>>>>>> 8e442f59
       Internal_c_values;
 
   auto addHandle   = handle->get_spadd_handle();
   bool useFallback = !addHandle->is_input_strict_crs();
   if (useFallback) {
-<<<<<<< HEAD
-    KokkosSparse::Impl::SPADD_NUMERIC<
-        ExecSpace, ConstKernelHandle, Internal_a_rowmap, Internal_a_entries,
-        Internal_a_values, Internal_b_rowmap, Internal_b_entries,
-        Internal_b_values, Internal_c_rowmap, Internal_c_entries,
-        Internal_c_values, false>::
-        spadd_numeric(exec, &tmp_handle, m, n, alpha,
-                      Internal_a_rowmap(a_rowmap.data(), a_rowmap.extent(0)),
-                      Internal_a_entries(a_entries.data(), a_entries.extent(0)),
-                      Internal_a_values(a_values.data(), a_values.extent(0)),
-                      beta,
-                      Internal_b_rowmap(b_rowmap.data(), b_rowmap.extent(0)),
-                      Internal_b_entries(b_entries.data(), b_entries.extent(0)),
-                      Internal_b_values(b_values.data(), b_values.extent(0)),
-                      Internal_c_rowmap(c_rowmap.data(), c_rowmap.extent(0)),
-                      Internal_c_entries(c_entries.data(), c_entries.extent(0)),
-                      Internal_c_values(c_values.data(), c_values.extent(0)));
-  } else {
-    KokkosSparse::Impl::SPADD_NUMERIC<
-        ExecSpace, ConstKernelHandle, Internal_a_rowmap, Internal_a_entries,
-        Internal_a_values, Internal_b_rowmap, Internal_b_entries,
-        Internal_b_values, Internal_c_rowmap, Internal_c_entries,
-        Internal_c_values>::
-        spadd_numeric(exec, &tmp_handle, m, n, alpha,
-                      Internal_a_rowmap(a_rowmap.data(), a_rowmap.extent(0)),
-                      Internal_a_entries(a_entries.data(), a_entries.extent(0)),
-                      Internal_a_values(a_values.data(), a_values.extent(0)),
-                      beta,
-                      Internal_b_rowmap(b_rowmap.data(), b_rowmap.extent(0)),
-                      Internal_b_entries(b_entries.data(), b_entries.extent(0)),
-                      Internal_b_values(b_values.data(), b_values.extent(0)),
-                      Internal_c_rowmap(c_rowmap.data(), c_rowmap.extent(0)),
-                      Internal_c_entries(c_entries.data(), c_entries.extent(0)),
-                      Internal_c_values(c_values.data(), c_values.extent(0)));
-=======
     KokkosSparse::Impl::SPADD_NUMERIC<ExecSpace, ConstKernelHandle, Internal_a_rowmap, Internal_a_entries,
                                       Internal_a_values, Internal_b_rowmap, Internal_b_entries, Internal_b_values,
                                       Internal_c_rowmap, Internal_c_entries, Internal_c_values,
@@ -362,7 +191,6 @@
                                           Internal_c_rowmap(c_rowmap.data(), c_rowmap.extent(0)),
                                           Internal_c_entries(c_entries.data(), c_entries.extent(0)),
                                           Internal_c_values(c_values.data(), c_values.extent(0)));
->>>>>>> 8e442f59
   }
 }
 
@@ -375,15 +203,8 @@
 
 // Symbolic: count entries in each row in C to produce rowmap
 // kernel handle has information about whether it is sorted add or not.
-<<<<<<< HEAD
-template <typename ExecSpace, typename KernelHandle, typename AMatrix,
-          typename BMatrix, typename CMatrix>
-void spadd_symbolic(const ExecSpace &exec, KernelHandle *handle,
-                    const AMatrix &A, const BMatrix &B, CMatrix &C) {
-=======
 template <typename ExecSpace, typename KernelHandle, typename AMatrix, typename BMatrix, typename CMatrix>
 void spadd_symbolic(const ExecSpace &exec, KernelHandle *handle, const AMatrix &A, const BMatrix &B, CMatrix &C) {
->>>>>>> 8e442f59
   using row_map_type = typename CMatrix::row_map_type::non_const_type;
   using entries_type = typename CMatrix::index_type::non_const_type;
   using values_type  = typename CMatrix::values_type::non_const_type;
@@ -391,13 +212,7 @@
   auto addHandle = handle->get_spadd_handle();
 
   // Create the row_map of C, no need to initialize it
-<<<<<<< HEAD
-  row_map_type row_mapC(
-      Kokkos::view_alloc(exec, Kokkos::WithoutInitializing, "row map"),
-      A.numRows() + 1);
-=======
   row_map_type row_mapC(Kokkos::view_alloc(exec, Kokkos::WithoutInitializing, "row map"), A.numRows() + 1);
->>>>>>> 8e442f59
 
   // Shortcuts for special cases as they cause errors in some TPL
   // implementations (e.g., cusparse and hipsparse)
@@ -408,53 +223,27 @@
     Kokkos::deep_copy(exec, row_mapC, A.graph.row_map);
     addHandle->set_c_nnz(A.graph.entries.extent(0));
   } else {
-<<<<<<< HEAD
-    KokkosSparse::Experimental::spadd_symbolic(
-        exec, handle, A.numRows(), A.numCols(), A.graph.row_map,
-        A.graph.entries, B.graph.row_map, B.graph.entries, row_mapC);
-=======
     KokkosSparse::Experimental::spadd_symbolic(exec, handle, A.numRows(), A.numCols(), A.graph.row_map, A.graph.entries,
                                                B.graph.row_map, B.graph.entries, row_mapC);
->>>>>>> 8e442f59
   }
 
   // Now create and allocate the entries and values
   // views so we can build a graph and then matrix C
   // and subsequently construct C.
-<<<<<<< HEAD
-  entries_type entriesC(
-      Kokkos::view_alloc(exec, Kokkos::WithoutInitializing, "entries"),
-      addHandle->get_c_nnz());
-  // Finally since we already have the number of nnz handy
-  // we can go ahead and allocate C's values and set them.
-  values_type valuesC(
-      Kokkos::view_alloc(exec, Kokkos::WithoutInitializing, "values"),
-      addHandle->get_c_nnz());
-=======
   entries_type entriesC(Kokkos::view_alloc(exec, Kokkos::WithoutInitializing, "entries"), addHandle->get_c_nnz());
   // Finally since we already have the number of nnz handy
   // we can go ahead and allocate C's values and set them.
   values_type valuesC(Kokkos::view_alloc(exec, Kokkos::WithoutInitializing, "values"), addHandle->get_c_nnz());
->>>>>>> 8e442f59
 
   C = CMatrix("matrix", A.numRows(), A.numCols(), addHandle->get_c_nnz(), valuesC, row_mapC, entriesC);
 }
 
 // Numeric: fill the column indices and values
 // kernel handle has information about whether it is sorted add or not.
-<<<<<<< HEAD
-template <typename ExecSpace, typename KernelHandle, typename AScalar,
-          typename AMatrix, typename BScalar, typename BMatrix,
-          typename CMatrix>
-void spadd_numeric(const ExecSpace &exec, KernelHandle *handle,
-                   const AScalar alpha, const AMatrix &A, const BScalar beta,
-                   const BMatrix &B, CMatrix &C) {
-=======
 template <typename ExecSpace, typename KernelHandle, typename AScalar, typename AMatrix, typename BScalar,
           typename BMatrix, typename CMatrix>
 void spadd_numeric(const ExecSpace &exec, KernelHandle *handle, const AScalar alpha, const AMatrix &A,
                    const BScalar beta, const BMatrix &B, CMatrix &C) {
->>>>>>> 8e442f59
   if (!A.nnz()) {
     Kokkos::deep_copy(exec, C.graph.entries, B.graph.entries);
     KokkosBlas::scal(exec, C.values, beta, B.values);
@@ -462,35 +251,13 @@
     Kokkos::deep_copy(exec, C.graph.entries, A.graph.entries);
     KokkosBlas::scal(exec, C.values, alpha, A.values);
   } else {
-<<<<<<< HEAD
-    KokkosSparse::Experimental::spadd_numeric(
-        exec, handle, A.numRows(), A.numCols(), A.graph.row_map,
-        A.graph.entries, A.values, alpha, B.graph.row_map, B.graph.entries,
-        B.values, beta, C.graph.row_map, C.graph.entries, C.values);
-=======
     KokkosSparse::Experimental::spadd_numeric(exec, handle, A.numRows(), A.numCols(), A.graph.row_map, A.graph.entries,
                                               A.values, alpha, B.graph.row_map, B.graph.entries, B.values, beta,
                                               C.graph.row_map, C.graph.entries, C.values);
->>>>>>> 8e442f59
   }
 }
 
 // One without an explicit execution space argument
-<<<<<<< HEAD
-template <typename KernelHandle, typename AMatrix, typename BMatrix,
-          typename CMatrix>
-void spadd_symbolic(KernelHandle *handle, const AMatrix &A, const BMatrix &B,
-                    CMatrix &C) {
-  spadd_symbolic(typename AMatrix::execution_space{}, handle, A, B, C);
-}
-
-template <typename KernelHandle, typename AScalar, typename AMatrix,
-          typename BScalar, typename BMatrix, typename CMatrix>
-void spadd_numeric(KernelHandle *handle, const AScalar alpha, const AMatrix &A,
-                   const BScalar beta, const BMatrix &B, CMatrix &C) {
-  spadd_numeric(typename AMatrix::execution_space{}, handle, alpha, A, beta, B,
-                C);
-=======
 template <typename KernelHandle, typename AMatrix, typename BMatrix, typename CMatrix>
 void spadd_symbolic(KernelHandle *handle, const AMatrix &A, const BMatrix &B, CMatrix &C) {
   spadd_symbolic(typename AMatrix::execution_space{}, handle, A, B, C);
@@ -501,7 +268,6 @@
 void spadd_numeric(KernelHandle *handle, const AScalar alpha, const AMatrix &A, const BScalar beta, const BMatrix &B,
                    CMatrix &C) {
   spadd_numeric(typename AMatrix::execution_space{}, handle, alpha, A, beta, B, C);
->>>>>>> 8e442f59
 }
 
 }  // namespace KokkosSparse
