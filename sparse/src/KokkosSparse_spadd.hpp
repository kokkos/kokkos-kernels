--- conflicted
+++ resolved
@@ -91,7 +91,6 @@
                                            Internal_b_entries(b_entries.data(), b_entries.extent(0)),
                                            Internal_c_rowmap(c_rowmap.data(), c_rowmap.extent(0)));
   }
-<<<<<<< HEAD
 }
 
 // one without an execution space arg
@@ -100,16 +99,6 @@
   spadd_symbolic(typename KernelHandle::HandleExecSpace{}, handle, args...);
 }
 
-=======
-}
-
-// one without an execution space arg
-template <typename KernelHandle, typename... Args>
-void spadd_symbolic(KernelHandle *handle, Args... args) {
-  spadd_symbolic(typename KernelHandle::HandleExecSpace{}, handle, args...);
-}
-
->>>>>>> 80e303f8
 template <typename ExecSpace, typename KernelHandle, typename alno_row_view_t_, typename alno_nnz_view_t_,
           typename ascalar_t_, typename ascalar_nnz_view_t_, typename blno_row_view_t_, typename blno_nnz_view_t_,
           typename bscalar_t_, typename bscalar_nnz_view_t_, typename clno_row_view_t_, typename clno_nnz_view_t_,
@@ -232,13 +221,8 @@
     Kokkos::deep_copy(exec, row_mapC, A.graph.row_map);
     addHandle->set_c_nnz(A.graph.entries.extent(0));
   } else {
-<<<<<<< HEAD
-    KokkosSparse::Experimental::spadd_symbolic(exec, handle, A.numRows(), A.numCols(), A.graph.row_map, A.graph.entries,
-                                               B.graph.row_map, B.graph.entries, row_mapC);
-=======
     KokkosSparse::spadd_symbolic(exec, handle, A.numRows(), A.numCols(), A.graph.row_map, A.graph.entries,
                                  B.graph.row_map, B.graph.entries, row_mapC);
->>>>>>> 80e303f8
   }
 
   // Now create and allocate the entries and values
@@ -265,15 +249,9 @@
     Kokkos::deep_copy(exec, C.graph.entries, A.graph.entries);
     KokkosBlas::scal(exec, C.values, alpha, A.values);
   } else {
-<<<<<<< HEAD
-    KokkosSparse::Experimental::spadd_numeric(exec, handle, A.numRows(), A.numCols(), A.graph.row_map, A.graph.entries,
-                                              A.values, alpha, B.graph.row_map, B.graph.entries, B.values, beta,
-                                              C.graph.row_map, C.graph.entries, C.values);
-=======
     KokkosSparse::spadd_numeric(exec, handle, A.numRows(), A.numCols(), A.graph.row_map, A.graph.entries, A.values,
                                 alpha, B.graph.row_map, B.graph.entries, B.values, beta, C.graph.row_map,
                                 C.graph.entries, C.values);
->>>>>>> 80e303f8
   }
 }
 
@@ -288,8 +266,6 @@
 void spadd_numeric(KernelHandle *handle, const AScalar alpha, const AMatrix &A, const BScalar beta, const BMatrix &B,
                    CMatrix &C) {
   spadd_numeric(typename AMatrix::execution_space{}, handle, alpha, A, beta, B, C);
-<<<<<<< HEAD
-=======
 }
 
 // Pre-promotion namespace being deprecated for move
@@ -312,7 +288,6 @@
 [[deprecated("spadd_symbolic was promoted out of Experimental, please use KokkosSparse::spadd_symbolic instead.")]] void
 spadd_symbolic(KernelHandle *handle, Args... args) {
   KokkosSparse::spadd_symbolic(typename KernelHandle::HandleExecSpace{}, handle, args...);
->>>>>>> 80e303f8
 }
 
 template <typename ExecSpace, typename KernelHandle, typename alno_row_view_t_, typename alno_nnz_view_t_,
