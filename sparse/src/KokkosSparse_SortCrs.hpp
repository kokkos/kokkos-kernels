//@HEADER
// ************************************************************************
//
//                        Kokkos v. 4.0
//       Copyright (2022) National Technology & Engineering
//               Solutions of Sandia, LLC (NTESS).
//
// Under the terms of Contract DE-NA0003525 with NTESS,
// the U.S. Government retains certain rights in this software.
//
// Part of Kokkos, under the Apache License v2.0 with LLVM Exceptions.
// See https://kokkos.org/LICENSE for license information.
// SPDX-License-Identifier: Apache-2.0 WITH LLVM-exception
//
//@HEADER
#ifndef KOKKOSSPARSE_SORTCRS_HPP
#define KOKKOSSPARSE_SORTCRS_HPP

#include "KokkosSparse_sort_crs_impl.hpp"
#include "KokkosSparse_Utils.hpp"

namespace KokkosSparse {

// ----------------------------------
// CRS matrix/graph sorting utilities
// ----------------------------------

// The sort_crs* functions sort the adjacent column list for each row into
// ascending order. Each version either takes an execution space instance as a
// parameter, or uses the default instance.

// sort_and_merge_matrix produces a new matrix which is equivalent to A but is
// sorted and has no duplicated entries: each (i, j) is unique. Values for
// duplicated entries are summed. Each version either takes an execution space
// instance as a parameter, or uses the default instance. If there are no
// duplicated entries in A, A is sorted and returned (instead of a newly
// allocated matrix).

// Sort a CRS matrix: within each row, sort entries ascending by column.
// At the same time, permute the values.
template <typename execution_space, typename rowmap_t, typename entries_t, typename values_t>
void sort_crs_matrix(const execution_space& exec, const rowmap_t& rowmap, const entries_t& entries,
                     const values_t& values,
                     typename entries_t::non_const_value_type numCols =
                         Kokkos::ArithTraits<typename entries_t::non_const_value_type>::max()) {
  static_assert(Kokkos::SpaceAccessibility<execution_space, typename rowmap_t::memory_space>::accessible,
                "sort_crs_matrix: rowmap_t is not accessible from the given execution "
                "space");
  static_assert(Kokkos::SpaceAccessibility<execution_space, typename entries_t::memory_space>::accessible,
                "sort_crs_matrix: entries_t is not accessible from the given execution "
                "space");
  static_assert(Kokkos::SpaceAccessibility<execution_space, typename entries_t::memory_space>::accessible,
                "sort_crs_matrix: values_t is not accessible from the given execution "
                "space");
  static_assert(!std::is_const_v<typename entries_t::value_type>,
                "sort_crs_matrix: entries_t must not be const-valued");
  static_assert(!std::is_const_v<typename values_t::value_type>, "sort_crs_matrix: value_t must not be const-valued");
  using Ordinal = typename entries_t::non_const_value_type;
  // This early return condition covers having 0 or 1 entries,
  // which is also implied by having 0 rows or 0 columns.
  // If only 1 entry, the matrix is already sorted.
  if (entries.extent(0) <= size_t(1)) {
    return;
  }
  Ordinal numRows = rowmap.extent(0) ? rowmap.extent(0) - 1 : 0;
  if constexpr (!KokkosKernels::Impl::is_gpu_exec_space_v<execution_space>) {
    // On CPUs, use a sequential radix sort within each row.
    Kokkos::parallel_for("sort_crs_matrix[CPU,radix]",
                         Kokkos::RangePolicy<execution_space, Kokkos::Schedule<Kokkos::Dynamic>>(exec, 0, numRows),
                         Impl::MatrixRadixSortFunctor<rowmap_t, entries_t, values_t>(rowmap, entries, values));
  } else {
    // On GPUs:
    //   If the matrix is highly imbalanced, or has long rows AND the dimensions
    //   are not too large to do one large bulk sort, do that. Otherwise, sort
    //   using one Kokkos thread per row.
    Ordinal avgDeg = (entries.extent(0) + numRows - 1) / numRows;
#ifndef KK_DISABLE_BULK_SORT_BY_KEY
    Ordinal maxDeg   = KokkosSparse::Impl::graph_max_degree(exec, rowmap);
    bool useBulkSort = false;
    if (KokkosSparse::Impl::useBulkSortHeuristic<execution_space>(avgDeg, maxDeg)) {
      // Calculate the true number of columns if user didn't pass it in
      if (numCols == Kokkos::ArithTraits<Ordinal>::max()) {
        KokkosKernels::Impl::kk_view_reduce_max(exec, entries.extent(0), entries, numCols);
        numCols++;
      }
      uint64_t maxBulkKey = (uint64_t)numRows * (uint64_t)numCols;
      useBulkSort         = maxBulkKey / numRows == (uint64_t)numCols;
    }
    if (useBulkSort) {
      auto permutation = KokkosSparse::Impl::computeEntryPermutation(exec, rowmap, entries, numCols);
      // Permutations cannot be done in-place
      Kokkos::View<typename values_t::value_type*, execution_space> origValues(
          Kokkos::view_alloc(Kokkos::WithoutInitializing, "origValues"), values.extent(0));
      Kokkos::View<typename entries_t::value_type*, execution_space> origEntries(
          Kokkos::view_alloc(Kokkos::WithoutInitializing, "origEntries"), entries.extent(0));
      Kokkos::deep_copy(exec, origValues, values);
      Kokkos::deep_copy(exec, origEntries, entries);
      KokkosSparse::Impl::applyPermutation(exec, permutation, origEntries, entries);
      KokkosSparse::Impl::applyPermutation(exec, permutation, origValues, values);
    } else
#else
    (void)numCols;
#endif
    {
      using TeamPol = Kokkos::TeamPolicy<execution_space>;
      // Can't use bulk sort approach as matrix dimensions are too large.
      // Fall back to parallel thread-level sort within each row.
      Ordinal vectorLength = 1;
      while (vectorLength < avgDeg / 2) {
        vectorLength *= 2;
      }
      if (vectorLength > TeamPol ::vector_length_max()) vectorLength = TeamPol ::vector_length_max();
      Impl::MatrixThreadSortFunctor<TeamPol, Ordinal, rowmap_t, entries_t, values_t> funct(numRows, rowmap, entries,
                                                                                           values);
      Ordinal teamSize = TeamPol(exec, 1, 1, vectorLength).team_size_recommended(funct, Kokkos::ParallelForTag());
      Kokkos::parallel_for("sort_crs_matrix[GPU,bitonic]",
                           TeamPol(exec, (numRows + teamSize - 1) / teamSize, teamSize, vectorLength), funct);
    }
  }
}

template <typename execution_space, typename rowmap_t, typename entries_t, typename values_t>
void sort_crs_matrix(const rowmap_t& rowmap, const entries_t& entries, const values_t& values,
                     typename entries_t::const_value_type numCols =
                         Kokkos::ArithTraits<typename entries_t::non_const_value_type>::max()) {
  sort_crs_matrix(execution_space(), rowmap, entries, values, numCols);
}

template <typename rowmap_t, typename entries_t, typename values_t>
void sort_crs_matrix(const rowmap_t& rowmap, const entries_t& entries, const values_t& values,
                     typename entries_t::const_value_type numCols =
                         Kokkos::ArithTraits<typename entries_t::non_const_value_type>::max()) {
  sort_crs_matrix(typename entries_t::execution_space(), rowmap, entries, values, numCols);
}

template <typename crsMat_t>
void sort_crs_matrix(const typename crsMat_t::execution_space& exec, const crsMat_t& A) {
  sort_crs_matrix(exec, A.graph.row_map, A.graph.entries, A.values, A.numCols());
}

template <typename crsMat_t>
void sort_crs_matrix(const crsMat_t& A) {
  sort_crs_matrix(typename crsMat_t::execution_space(), A.graph.row_map, A.graph.entries, A.values, A.numCols());
}

// Sort a BRS matrix: within each row, sort entries ascending by column and
// permute the values accordingly.
template <typename execution_space, typename rowmap_t, typename entries_t, typename values_t,
          typename Ordinal = typename entries_t::non_const_value_type>
void sort_bsr_matrix(const execution_space& exec, Ordinal blockSize, const rowmap_t& rowmap, const entries_t& entries,
                     const values_t& values,
                     typename entries_t::non_const_value_type numCols =
                         Kokkos::ArithTraits<typename entries_t::non_const_value_type>::max()) {
  static_assert(std::is_same_v<Ordinal, typename entries_t::non_const_value_type>,
                "sort_bsr_matrix: Ordinal type must match nonconst value type of "
                "entries_t (default template parameter)");
  if (entries.extent(0) <= size_t(1)) {
    return;
  }
  Ordinal numRows = rowmap.extent(0) ? rowmap.extent(0) - 1 : 0;
  if (numCols == Kokkos::ArithTraits<Ordinal>::max()) {
    KokkosKernels::Impl::kk_view_reduce_max(exec, entries.extent(0), entries, numCols);
    numCols++;
  }
  uint64_t maxBulkKey = (uint64_t)numRows * (uint64_t)numCols;
  if (maxBulkKey / numRows != (uint64_t)numCols)
    throw std::invalid_argument(
        "sort_bsr_matrix: implementation requires that numRows * numCols is "
        "representable in uint64_t");
#ifdef KK_DISABLE_BULK_SORT_BY_KEY
  using TeamPol = Kokkos::TeamPolicy<execution_space>;
  using Offset  = typename rowmap_t::non_const_value_type;
  // Temporary workaround: do not use Kokkos::Experimental::sort_by_key, instead
  // sort bulk keys one row at a time
  auto keys = Impl::generateBulkCrsKeys(exec, rowmap, entries, numCols);
  Kokkos::View<Offset*, execution_space> permutation(Kokkos::view_alloc(Kokkos::WithoutInitializing, "permutation"),
                                                     entries.extent(0));
  KokkosKernels::Impl::sequential_fill(exec, permutation);
  Ordinal vectorLength = 1;
  Ordinal avgDeg       = (entries.extent(0) + numRows - 1) / numRows;
  while (vectorLength < avgDeg / 2) {
    vectorLength *= 2;
  }
  if (vectorLength > TeamPol ::vector_length_max()) vectorLength = TeamPol ::vector_length_max();
  Impl::MatrixThreadSortFunctor<TeamPol, Ordinal, rowmap_t, decltype(keys), decltype(permutation)> funct(
      numRows, rowmap, keys, permutation);
  Ordinal teamSize = TeamPol(exec, 1, 1, vectorLength).team_size_recommended(funct, Kokkos::ParallelForTag());
  Kokkos::parallel_for("sort_bulk_keys_by_row[GPU,bitonic]",
                       TeamPol(exec, (numRows + teamSize - 1) / teamSize, teamSize, vectorLength), funct);
#else
  auto permutation = KokkosSparse::Impl::computeEntryPermutation(exec, rowmap, entries, numCols);
#endif
  // Permutations cannot be done in-place
  Kokkos::View<typename values_t::value_type*, execution_space> origValues(
      Kokkos::view_alloc(Kokkos::WithoutInitializing, "origValues"), values.extent(0));
  Kokkos::View<typename entries_t::value_type*, execution_space> origEntries(
      Kokkos::view_alloc(Kokkos::WithoutInitializing, "origEntries"), entries.extent(0));
  Kokkos::deep_copy(exec, origValues, values);
  Kokkos::deep_copy(exec, origEntries, entries);
  KokkosSparse::Impl::applyPermutation(exec, permutation, origEntries, entries);
  KokkosSparse::Impl::applyPermutationBlockValues(exec, permutation, origValues, values, blockSize);
}

template <typename execution_space, typename rowmap_t, typename entries_t, typename values_t, typename Ordinal>
void sort_bsr_matrix(Ordinal blockdim, const rowmap_t& rowmap, const entries_t& entries, const values_t& values,
                     Ordinal numCols = Kokkos::ArithTraits<Ordinal>::max()) {
  sort_bsr_matrix(execution_space(), blockdim, rowmap, entries, values, numCols);
}

// Sort a BSR matrix (like CRS but single values are replaced with contignous
// blocks)
template <typename bsrMat_t>
void sort_bsr_matrix(const typename bsrMat_t::execution_space& exec, const bsrMat_t& A) {
  // NOTE: unlike rowmap, entries and values are non-const, so we can sort them
  // directly
  sort_bsr_matrix<typename bsrMat_t::execution_space, typename bsrMat_t::row_map_type,
                  typename bsrMat_t::index_type::non_const_type, typename bsrMat_t::values_type::non_const_type>(
      exec, A.blockDim(), A.graph.row_map, A.graph.entries, A.values, A.numCols());
}

template <typename bsrMat_t>
void sort_bsr_matrix(const bsrMat_t& A) {
  sort_bsr_matrix(typename bsrMat_t::execution_space(), A);
}

// Sort a CRS graph: within each row, sort entries ascending by column.
template <typename execution_space, typename rowmap_t, typename entries_t>
void sort_crs_graph(const execution_space& exec, const rowmap_t& rowmap, const entries_t& entries,
                    typename entries_t::non_const_value_type numCols =
                        Kokkos::ArithTraits<typename entries_t::non_const_value_type>::max()) {
  using Ordinal = typename entries_t::non_const_value_type;
  static_assert(Kokkos::SpaceAccessibility<execution_space, typename rowmap_t::memory_space>::accessible,
                "sort_crs_graph: rowmap_t is not accessible from the given execution "
                "space");
  static_assert(Kokkos::SpaceAccessibility<execution_space, typename entries_t::memory_space>::accessible,
                "sort_crs_graph: entries_t is not accessible from the given execution "
                "space");
  static_assert(!std::is_const_v<typename entries_t::value_type>, "sort_crs_graph: entries_t must not be const-valued");
  Ordinal numRows = rowmap.extent(0) ? rowmap.extent(0) - 1 : 0;
  if (entries.extent(0) <= size_t(1)) {
    return;
  }
  if constexpr (!KokkosKernels::Impl::is_gpu_exec_space_v<execution_space>) {
    // If on CPU, sort each row independently. Don't need to know numCols for
    // this.
    Kokkos::parallel_for("sort_crs_graph[CPU,radix]",
                         Kokkos::RangePolicy<execution_space, Kokkos::Schedule<Kokkos::Dynamic>>(exec, 0, numRows),
                         Impl::GraphRadixSortFunctor<rowmap_t, entries_t>(rowmap, entries));
  } else {
    // On GPUs:
    //   If the graph is highly imbalanced AND the dimensions are not too large
    //   to do one large bulk sort, do that. Otherwise, sort using one Kokkos
    //   thread per row.
    Ordinal avgDeg = (entries.extent(0) + numRows - 1) / numRows;
#ifndef KK_DISABLE_BULK_SORT_BY_KEY
    Ordinal maxDeg   = KokkosSparse::Impl::graph_max_degree(exec, rowmap);
    bool useBulkSort = false;
    if (KokkosSparse::Impl::useBulkSortHeuristic<execution_space>(avgDeg, maxDeg)) {
      // Calculate the true number of columns if user didn't pass it in
      if (numCols == Kokkos::ArithTraits<Ordinal>::max()) {
        KokkosKernels::Impl::kk_view_reduce_max(exec, entries.extent(0), entries, numCols);
        numCols++;
      }
      uint64_t maxBulkKey = (uint64_t)numRows * (uint64_t)numCols;
      useBulkSort         = maxBulkKey / numRows == (uint64_t)numCols;
    }
    if (useBulkSort) {
      auto keys = KokkosSparse::Impl::generateBulkCrsKeys(exec, rowmap, entries, numCols);
      Kokkos::Experimental::sort_by_key(exec, keys, entries);
    } else
#else
    (void)numCols;
#endif
    {
      using TeamPol = Kokkos::TeamPolicy<execution_space>;
      // Fall back to thread-level sort within each row
      Ordinal vectorLength = 1;
      while (vectorLength < avgDeg / 2) {
        vectorLength *= 2;
      }
      if (vectorLength > TeamPol ::vector_length_max()) vectorLength = TeamPol ::vector_length_max();

      Impl::GraphThreadSortFunctor<TeamPol, Ordinal, rowmap_t, entries_t> funct(numRows, rowmap, entries);
      Ordinal teamSize = TeamPol(exec, 1, 1, vectorLength).team_size_recommended(funct, Kokkos::ParallelForTag());
      Kokkos::parallel_for("sort_crs_graph[GPU,bitonic]",
                           TeamPol(exec, (numRows + teamSize - 1) / teamSize, teamSize, vectorLength), funct);
    }
  }
}

template <typename execution_space, typename rowmap_t, typename entries_t>
void sort_crs_graph(const rowmap_t& rowmap, const entries_t& entries) {
  sort_crs_graph(execution_space(), rowmap, entries);
}

template <typename rowmap_t, typename entries_t>
typename std::enable_if_t<Kokkos::is_view_v<rowmap_t>> sort_crs_graph(
    const rowmap_t& rowmap, const entries_t& entries,
    typename entries_t::const_value_type& numCols =
        Kokkos::ArithTraits<typename entries_t::non_const_value_type>::max()) {
  sort_crs_graph(typename entries_t::execution_space(), rowmap, entries, numCols);
}

template <typename execution_space, typename crsGraph_t>
typename std::enable_if_t<Kokkos::is_execution_space_v<execution_space>> sort_crs_graph(
    const execution_space& exec, const crsGraph_t& G,
    typename crsGraph_t::entries_type::const_value_type& numCols =
        Kokkos::ArithTraits<typename crsGraph_t::entries_type::non_const_value_type>::max()) {
  sort_crs_graph(exec, G.row_map, G.entries, numCols);
}

template <typename crsGraph_t>
void sort_crs_graph(const crsGraph_t& G,
                    typename crsGraph_t::entries_type::const_value_type& numCols =
                        Kokkos::ArithTraits<typename crsGraph_t::entries_type::non_const_value_type>::max()) {
  sort_crs_graph(typename crsGraph_t::execution_space(), G, numCols);
}

template <typename exec_space, typename rowmap_t, typename entries_t, typename values_t>
void sort_and_merge_matrix(const exec_space& exec, const typename rowmap_t::const_type& rowmap_in,
                           const entries_t& entries_in, const values_t& values_in, rowmap_t& rowmap_out,
                           entries_t& entries_out, values_t& values_out,
                           typename entries_t::const_value_type& numCols =
                               Kokkos::ArithTraits<typename entries_t::non_const_value_type>::max()) {
  using nc_rowmap_t = typename rowmap_t::non_const_type;
  using Offset      = typename nc_rowmap_t::value_type;
  using Ordinal     = typename entries_t::value_type;
  using range_t     = Kokkos::RangePolicy<exec_space>;
  static_assert(Kokkos::SpaceAccessibility<exec_space, typename rowmap_t::memory_space>::accessible,
                "sort_and_merge_matrix: rowmap_t is not accessible from the given "
                "execution space");
  static_assert(Kokkos::SpaceAccessibility<exec_space, typename entries_t::memory_space>::accessible,
                "sort_and_merge_matrix: entries_t is not accessible from the given "
                "execution space");
  static_assert(Kokkos::SpaceAccessibility<exec_space, typename entries_t::memory_space>::accessible,
                "sort_and_merge_matrix: values_t is not accessible from the given "
                "execution space");
  static_assert(!std::is_const_v<typename entries_t::value_type>,
                "sort_and_merge_matrix: entries_t must not be const-valued");
  static_assert(!std::is_const_v<typename values_t::value_type>,
                "sort_and_merge_matrix: value_t must not be const-valued");

  Ordinal numRows = rowmap_in.extent(0) ? Ordinal(rowmap_in.extent(0) - 1) : Ordinal(0);
  Offset nnz      = entries_in.extent(0);

  if (numRows == 0) {
    rowmap_out  = typename rowmap_t::non_const_type("SortedMerged rowmap", rowmap_in.extent(0));
    entries_out = entries_t();
    values_out  = values_t();
    return;
  }

  sort_crs_matrix(exec, rowmap_in, entries_in, values_in, numCols);

  // Count entries per row into a new rowmap, in terms of merges that can be
  // done
  nc_rowmap_t nc_rowmap_out(Kokkos::view_alloc(exec, Kokkos::WithoutInitializing, "SortedMerged rowmap"), numRows + 1);
  Offset numCompressedEntries = 0;
  Kokkos::parallel_reduce("KokkosSparse::Impl::MergedRowmapFunctor", range_t(exec, 0, numRows),
                          Impl::MergedRowmapFunctor<nc_rowmap_t, entries_t>(nc_rowmap_out, rowmap_in, entries_in),
                          numCompressedEntries);
  if (nnz == numCompressedEntries) {
    // No merges to do, so just return A. Save the time of allocating and
    // filling a copy.
    if constexpr (std::is_const_v<typename rowmap_t::value_type>) {
      rowmap_out = rowmap_in;
    } else {
      // rowmap_t is non-const, so we can't directly assign rowmap_in to
      // rowmap_out. Forced to deep copy it to maintain const-correctness.
      Kokkos::deep_copy(exec, nc_rowmap_out, rowmap_in);
      rowmap_out = nc_rowmap_out;
    }
    entries_out = entries_in;
    values_out  = values_in;
    return;
  }
  // Have to do the compression. Create a _shallow_ copy of the input
  // to preserve it, in case the input and output views are identical
  // references.
  auto rowmap_orig  = rowmap_in;
  auto entries_orig = entries_in;
  auto values_orig  = values_in;
  // Prefix sum to get rowmap
  KokkosKernels::Impl::kk_exclusive_parallel_prefix_sum<exec_space>(exec, numRows + 1, nc_rowmap_out);
  rowmap_out = nc_rowmap_out;
  entries_out =
      entries_t(Kokkos::view_alloc(exec, Kokkos::WithoutInitializing, "SortedMerged entries"), numCompressedEntries);
  values_out =
      values_t(Kokkos::view_alloc(exec, Kokkos::WithoutInitializing, "SortedMerged values"), numCompressedEntries);
  // Compute merged entries and values
  Kokkos::parallel_for("KokkosSparse::Impl::MatrixMergedEntriesFunctor", range_t(exec, 0, numRows),
                       Impl::MatrixMergedEntriesFunctor<rowmap_t, entries_t, values_t>(
                           rowmap_orig, entries_orig, values_orig, rowmap_out, entries_out, values_out));
}

// Sort the rows of matrix, and merge duplicate entries.
template <typename crsMat_t>
crsMat_t sort_and_merge_matrix(const typename crsMat_t::execution_space& exec, const crsMat_t& A) {
  using rowmap_t  = typename crsMat_t::row_map_type;
  using entries_t = typename crsMat_t::index_type;
  using values_t  = typename crsMat_t::values_type;

  rowmap_t rowmap_out;
  entries_t entries_out;
  values_t values_out;

  sort_and_merge_matrix(exec, A.graph.row_map, A.graph.entries, A.values, rowmap_out, entries_out, values_out,
                        A.numCols());

  return crsMat_t("SortedMerged", A.numRows(), A.numCols(), values_out.extent(0), values_out, rowmap_out, entries_out);
}

template <typename crsMat_t>
crsMat_t sort_and_merge_matrix(const crsMat_t& A) {
  return sort_and_merge_matrix(typename crsMat_t::execution_space(), A);
}

template <typename exec_space, typename rowmap_t, typename entries_t, typename values_t>
void sort_and_merge_matrix(const typename rowmap_t::const_type& rowmap_in, const entries_t& entries_in,
                           const values_t& values_in, rowmap_t& rowmap_out, entries_t& entries_out,
                           values_t& values_out,
                           typename entries_t::const_value_type& numCols =
                               Kokkos::ArithTraits<typename entries_t::non_const_value_type>::max()) {
  sort_and_merge_matrix(exec_space(), rowmap_in, entries_in, values_in, rowmap_out, entries_out, values_out, numCols);
}

template <typename rowmap_t, typename entries_t, typename values_t>
void sort_and_merge_matrix(const typename rowmap_t::const_type& rowmap_in, const entries_t& entries_in,
                           const values_t& values_in, rowmap_t& rowmap_out, entries_t& entries_out,
                           values_t& values_out,
                           typename entries_t::const_value_type& numCols =
                               Kokkos::ArithTraits<typename entries_t::non_const_value_type>::max()) {
  sort_and_merge_matrix(typename entries_t::execution_space(), rowmap_in, entries_in, values_in, rowmap_out,
                        entries_out, values_out, numCols);
}

template <typename exec_space, typename rowmap_t, typename entries_t>
void sort_and_merge_graph(const exec_space& exec, const typename rowmap_t::const_type& rowmap_in,
                          const entries_t& entries_in, rowmap_t& rowmap_out, entries_t& entries_out,
                          typename entries_t::const_value_type& numCols =
                              Kokkos::ArithTraits<typename entries_t::non_const_value_type>::max()) {
  using Offset      = typename rowmap_t::non_const_value_type;
  using Ordinal     = typename entries_t::value_type;
  using range_t     = Kokkos::RangePolicy<exec_space>;
  using nc_rowmap_t = typename rowmap_t::non_const_type;
  static_assert(Kokkos::SpaceAccessibility<exec_space, typename rowmap_t::memory_space>::accessible,
                "sort_and_merge_graph: rowmap_t is not accessible from the given "
                "execution space");
  static_assert(Kokkos::SpaceAccessibility<exec_space, typename entries_t::memory_space>::accessible,
                "sort_and_merge_graph: entries_t is not accessible from the given "
                "execution space");
  static_assert(!std::is_const_v<typename entries_t::value_type>,
                "sort_and_merge_graph: entries_t must not be const-valued");

  Ordinal numRows = rowmap_in.extent(0) ? rowmap_in.extent(0) - 1 : 0;
  if (numRows == 0) {
    rowmap_out  = typename rowmap_t::non_const_type("SortedMerged rowmap", rowmap_in.extent(0));
    entries_out = entries_t();
    return;
  }
  // Sort in place
  sort_crs_graph(exec, rowmap_in, entries_in, numCols);
  // Count entries per row into a new rowmap, in terms of merges that can be
  // done
  nc_rowmap_t nc_rowmap_out(Kokkos::view_alloc(exec, Kokkos::WithoutInitializing, "SortedMerged rowmap"), numRows + 1);
  Offset numCompressedEntries = 0;
  Kokkos::parallel_reduce("KokkosSparse::Impl::MergedRowmapFunctor", range_t(exec, 0, numRows),
                          Impl::MergedRowmapFunctor<rowmap_t, entries_t>(nc_rowmap_out, rowmap_in, entries_in),
                          numCompressedEntries);
  if (entries_in.extent(0) == size_t(numCompressedEntries)) {
    // No merges to perform, so the output rowmap is unchanged and we can just
    // return the now-sorted entries_in.
    if constexpr (std::is_const_v<typename rowmap_t::value_type>) {
      rowmap_out = rowmap_in;
    } else {
      // rowmap_t is non-const, so we can't directly assign rowmap_in to
      // rowmap_out. Forced to deep copy it to maintain const-correctness.
      Kokkos::deep_copy(exec, nc_rowmap_out, rowmap_in);
      rowmap_out = nc_rowmap_out;
    }
    entries_out = entries_in;
    return;
  }
  // Have to do the compression. Create a _shallow_ copy of the input
  // to preserve it, in case the input and output views are identical
  // references.
  auto rowmap_orig  = rowmap_in;
  auto entries_orig = entries_in;
  // Prefix sum to get rowmap.
  // In the case where the output rowmap is the same as the input, we could just
  // assign "rowmap_out = rowmap_in" except that would break const-correctness.
  // Can skip filling the entries, however.
  KokkosKernels::Impl::kk_exclusive_parallel_prefix_sum<exec_space>(exec, numRows + 1, nc_rowmap_out);
  rowmap_out = nc_rowmap_out;
  entries_out =
      entries_t(Kokkos::view_alloc(exec, Kokkos::WithoutInitializing, "SortedMerged entries"), numCompressedEntries);
  // Compute merged entries and values
  Kokkos::parallel_for(
      "KokkosSparse::Impl::GraphMergedEntriesFunctor", range_t(exec, 0, numRows),
      Impl::GraphMergedEntriesFunctor<rowmap_t, entries_t>(rowmap_orig, entries_orig, rowmap_out, entries_out));
}

template <typename exec_space, typename rowmap_t, typename entries_t>
void sort_and_merge_graph(const typename rowmap_t::const_type& rowmap_in, const entries_t& entries_in,
                          rowmap_t& rowmap_out, entries_t& entries_out,
                          typename entries_t::const_value_type& numCols =
                              Kokkos::ArithTraits<typename entries_t::non_const_value_type>::max()) {
  return sort_and_merge_graph(exec_space(), rowmap_in, entries_in, rowmap_out, entries_out, numCols);
}

template <typename rowmap_t, typename entries_t>
void sort_and_merge_graph(const typename rowmap_t::const_type& rowmap_in, const entries_t& entries_in,
                          rowmap_t& rowmap_out, entries_t& entries_out,
                          typename entries_t::const_value_type& numCols =
                              Kokkos::ArithTraits<typename entries_t::non_const_value_type>::max()) {
  return sort_and_merge_graph(typename entries_t::execution_space(), rowmap_in, entries_in, rowmap_out, entries_out,
                              numCols);
}

template <typename crsGraph_t>
crsGraph_t sort_and_merge_graph(
    const typename crsGraph_t::execution_space& exec, const crsGraph_t& G,
    typename crsGraph_t::entries_type::const_value_type& numCols =
        Kokkos::ArithTraits<typename crsGraph_t::entries_type::non_const_value_type>::max()) {
  using rowmap_t  = typename crsGraph_t::row_map_type::non_const_type;
  using entries_t = typename crsGraph_t::entries_type;
  static_assert(!std::is_const<typename entries_t::value_type>::value,
                "sort_and_merge_graph requires StaticCrsGraph entries to be non-const.");
  rowmap_t mergedRowmap;
  entries_t mergedEntries;
  sort_and_merge_graph(exec, G.row_map, G.entries, mergedRowmap, mergedEntries, numCols);
  return crsGraph_t(mergedEntries, mergedRowmap);
}

template <typename crsGraph_t>
crsGraph_t sort_and_merge_graph(
    const crsGraph_t& G, typename crsGraph_t::entries_type::const_value_type& numCols =
                             Kokkos::ArithTraits<typename crsGraph_t::entries_type::non_const_value_type>::max()) {
  return sort_and_merge_graph(typename crsGraph_t::execution_space(), G, numCols);
}

}  // namespace KokkosSparse

<<<<<<< HEAD
#endif  // _KOKKOSSPARSE_SORTCRS_HPP
=======
#endif  // KOKKOSSPARSE_SORTCRS_HPP
>>>>>>> 156f70d4
<|MERGE_RESOLUTION|>--- conflicted
+++ resolved
@@ -541,8 +541,4 @@
 
 }  // namespace KokkosSparse
 
-<<<<<<< HEAD
-#endif  // _KOKKOSSPARSE_SORTCRS_HPP
-=======
-#endif  // KOKKOSSPARSE_SORTCRS_HPP
->>>>>>> 156f70d4
+#endif  // KOKKOSSPARSE_SORTCRS_HPP