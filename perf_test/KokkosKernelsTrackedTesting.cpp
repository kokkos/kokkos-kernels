--- conflicted
+++ resolved
@@ -8,30 +8,10 @@
 #include <Kokkos_Core.hpp>
 // For RPS version of BLAS Level-1 Tests
 #include "blas/blas1/tracked_testing.hpp"
-<<<<<<< HEAD
 #include "blas/blas2/tracked_testing.hpp"
-=======
->>>>>>> a6347d65
-
 int main(int argc, char* argv[]) {
   {
     // argument parsing for setting input data at runtime
-<<<<<<< HEAD
-    std::string inputDataPath;
-    if (argc == 1) {
-      //    print_help();
-      std::cout << "Please provide input data directory: --input-data "
-                   "/PATH/TO/KOKKOS-KERNELS/INPUT/DATA"
-                << std::endl;
-      return 0;
-    }
-
-    for (int i = 0; i < argc; i++) {
-      // if((strcmp(argv[i],"-v")==0)) {numVecs=atoi(argv[++i]); continue;}
-      if ((strcmp(argv[i], "--input-data") == 0)) {
-        i++;
-
-=======
 
     std::string inputDataPath;
     if (argc == 1) {
@@ -47,7 +27,6 @@
       if ((strcmp(argv[i], "--input-data") == 0)) {
         i++;
 
->>>>>>> a6347d65
         if (i == argc) {
           std::cerr << "Must pass desired input data after '--input-data'";
           exit(1);
@@ -73,11 +52,8 @@
 
     // All BLAS tests (Dot, Team Dot)
     test::blas::build_blas_executor(exec, argc, argv, run_params);
-<<<<<<< HEAD
 
     test::blas2::build_blas2_executor(exec, argc, argv, run_params);
-=======
->>>>>>> a6347d65
 
     exec.setupSuite();
 
