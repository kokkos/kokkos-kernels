if (KokkosKernels_ENABLE_PERFTESTS)
    KOKKOSKERNELS_INCLUDE_DIRECTORIES(${CMAKE_CURRENT_BINARY_DIR})
    KOKKOSKERNELS_INCLUDE_DIRECTORIES(${CMAKE_CURRENT_SOURCE_DIR})

    KOKKOSKERNELS_INCLUDE_DIRECTORIES(${CMAKE_CURRENT_SOURCE_DIR}/../test_common)

    #At some point, we may wish to make this into real "performance
    #tests, " in the sense that they can pass or fail.  At that point, use
    #"CATEGORIES PERFORMANCE" to mark them as such.For now, we just
    #build the executables for manual use, but don't run the tests.  They
    #build correctly with or without MPI, but only run them with a single
    #MPI process.

    KOKKOSKERNELS_INCLUDE_DIRECTORIES(sparse)

    if(KokkosKernels_ENABLE_TESTS_AND_PERFSUITE)
        #Add RPS implementations of KK perf tests here
        KOKKOSKERNELS_ADD_EXECUTABLE(
            tracked_testing
            SOURCES KokkosKernelsTrackedTesting.cpp
            sparse/KokkosSparse_spmv_test.cpp
            blas/blas2/KokkosBlas2_gemv_tracked_perf_test.cpp
            blas/blas1/KokkosBlas_dot_tracked_perf_test.cpp
            blas/blas1/KokkosBlas_team_dot_tracked_perf_test.cpp
            blas/blas3/KokkosBlas3_gemm_tracked_perf_test.cpp
            PerfTestUtilities.cpp
            sparse/spmv/OpenMPSmartStatic_SPMV.cpp
            #sparse / KokkosSparse_spgemm_test.cpp
            )
    endif()

    ADD_COMPONENT_SUBDIRECTORY(batched)
    ADD_COMPONENT_SUBDIRECTORY(graph)
    ADD_COMPONENT_SUBDIRECTORY(sparse)
    ADD_COMPONENT_SUBDIRECTORY(blas)
<<<<<<< HEAD
    ADD_COMPONENT_SUBDIRECTORY(ode)
    ADD_COMPONENT_SUBDIRECTORY(lapack)
=======
>>>>>>> 156f70d4
    ADD_SUBDIRECTORY(performance)
    #ADD_SUBDIRECTORY(common)

endif()<|MERGE_RESOLUTION|>--- conflicted
+++ resolved
@@ -33,11 +33,6 @@
     ADD_COMPONENT_SUBDIRECTORY(graph)
     ADD_COMPONENT_SUBDIRECTORY(sparse)
     ADD_COMPONENT_SUBDIRECTORY(blas)
-<<<<<<< HEAD
-    ADD_COMPONENT_SUBDIRECTORY(ode)
-    ADD_COMPONENT_SUBDIRECTORY(lapack)
-=======
->>>>>>> 156f70d4
     ADD_SUBDIRECTORY(performance)
     #ADD_SUBDIRECTORY(common)
 
