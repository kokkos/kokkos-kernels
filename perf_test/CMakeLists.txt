KOKKOSKERNELS_INCLUDE_DIRECTORIES(${CMAKE_CURRENT_BINARY_DIR})
KOKKOSKERNELS_INCLUDE_DIRECTORIES(${CMAKE_CURRENT_SOURCE_DIR})

KOKKOSKERNELS_INCLUDE_DIRECTORIES(${CMAKE_CURRENT_SOURCE_DIR}/../test_common)

# At some point, we may wish to make this into real "performance
# tests," in the sense that they can pass or fail.  At that point, use
# "CATEGORIES PERFORMANCE" to mark them as such.  For now, we just
# build the executables for manual use, but don't run the tests.  They
# build correctly with or without MPI, but only run them with a single
# MPI process.

SET(GTEST_SOURCE_DIR ${PACKAGE_SOURCE_DIR}/tpls/gtest)

KOKKOSKERNELS_ADD_TEST_LIBRARY(
  kokkoskernelsperf_gtest
  HEADERS ${GTEST_SOURCE_DIR}/gtest/gtest.h
  SOURCES ${GTEST_SOURCE_DIR}/gtest/gtest-all.cc
  )
# Disables pthreads, this is a problem for serial builds in Trilinos & Sierra if it's enabled.
TARGET_COMPILE_DEFINITIONS(kokkoskernelsperf_gtest PUBLIC "-DGTEST_HAS_PTHREAD=0")
TARGET_INCLUDE_DIRECTORIES(kokkoskernelsperf_gtest PUBLIC $<BUILD_INTERFACE:${GTEST_SOURCE_DIR}>)

#Gtest minimally requires C++11
TARGET_COMPILE_FEATURES(kokkoskernelsperf_gtest PUBLIC cxx_std_11)
include_directories(sparse)
if(KokkosKernels_ENABLE_TESTS_AND_PERFSUITE)
# Add RPS implementations of KK perf tests here

KOKKOSKERNELS_ADD_EXECUTABLE(
        tracked_testing
        SOURCES KokkosKernelsTrackedTesting.cpp
        sparse/KokkosSparse_spmv_test.cpp
<<<<<<< HEAD
        blas/blas/KokkosBlas_dot_perf_test_rps.cpp
        blas/blas/KokkosBlas_team_dot_perf_test_rps.cpp
        blas/blas2/KokkosBlas2_gemv_perf_test_rps.cpp
=======
        blas/blas1/KokkosBlas_dot_perf_test_rps.cpp
        blas/blas1/KokkosBlas_team_dot_perf_test_rps.cpp
>>>>>>> c23543d5
        PerfTestUtilities.cpp
        sparse/spmv/OpenMPSmartStatic_SPMV.cpp
        #sparse/KokkosSparse_spgemm_test.cpp
)
endif()



ADD_COMPONENT_SUBDIRECTORY(batched)
ADD_COMPONENT_SUBDIRECTORY(graph)
ADD_COMPONENT_SUBDIRECTORY(sparse)
ADD_COMPONENT_SUBDIRECTORY(blas)
ADD_SUBDIRECTORY(performance)
#ADD_SUBDIRECTORY(common)<|MERGE_RESOLUTION|>--- conflicted
+++ resolved
@@ -31,14 +31,9 @@
         tracked_testing
         SOURCES KokkosKernelsTrackedTesting.cpp
         sparse/KokkosSparse_spmv_test.cpp
-<<<<<<< HEAD
-        blas/blas/KokkosBlas_dot_perf_test_rps.cpp
-        blas/blas/KokkosBlas_team_dot_perf_test_rps.cpp
         blas/blas2/KokkosBlas2_gemv_perf_test_rps.cpp
-=======
         blas/blas1/KokkosBlas_dot_perf_test_rps.cpp
         blas/blas1/KokkosBlas_team_dot_perf_test_rps.cpp
->>>>>>> c23543d5
         PerfTestUtilities.cpp
         sparse/spmv/OpenMPSmartStatic_SPMV.cpp
         #sparse/KokkosSparse_spgemm_test.cpp
