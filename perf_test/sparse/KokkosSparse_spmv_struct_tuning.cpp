--- conflicted
+++ resolved
@@ -771,32 +771,15 @@
 
       Kokkos::deep_copy(h_y, y_check);
       Scalar error = 0;
-<<<<<<< HEAD
-      // Scalar sum   = 0;
-=======
->>>>>>> 2a929e41
       for (int rowIdx = 0; rowIdx < A.numRows(); ++rowIdx) {
         for (int vecIdx = 0; vecIdx < numVecs; ++vecIdx) {
           error += (h_y_compare(rowIdx) - h_y(rowIdx)) *
                    (h_y_compare(rowIdx) - h_y(rowIdx));
-<<<<<<< HEAD
-          // sum += h_y_compare(rowIdx) * h_y_compare(rowIdx);
-        }
-      }
-
-      // int num_errors     = 0;
-      double total_error = 0;
-      // double total_sum   = 0;
-      // num_errors += (error / (sum == 0 ? 1 : sum)) > 1e-5 ? 1 : 0;
-      total_error += error;
-      // total_sum += sum;
-=======
         }
       }
 
       double total_error = 0;
       total_error += error;
->>>>>>> 2a929e41
 
       if (total_error == 0) {
         printf("Kokkos::MultiVector Test: Passed\n");
