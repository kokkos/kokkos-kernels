--- conflicted
+++ resolved
@@ -395,11 +395,7 @@
 
     if (check_errors) {
       h_y_compare                                                  = Kokkos::create_mirror(y);
-<<<<<<< HEAD
-      typename matrix_type::StaticCrsGraphType::HostMirror h_graph = Kokkos::create_mirror(A.graph);
-=======
       typename matrix_type::StaticCrsGraphType::HostMirror h_graph = KokkosSparse::create_mirror(A.graph);
->>>>>>> 80e303f8
       typename matrix_type::values_type::HostMirror h_values       = Kokkos::create_mirror_view(A.values);
 
       // Error Check Gold Values
@@ -513,25 +509,16 @@
 
       /* create matrix */
       cusparseSpMatDescr_t A_cusparse;
-<<<<<<< HEAD
-      KOKKOS_CUSPARSE_SAFE_CALL(cusparseCreateCsr(
-=======
       KOKKOSSPARSE_IMPL_CUSPARSE_SAFE_CALL(cusparseCreateCsr(
->>>>>>> 80e303f8
           &A_cusparse, A.numRows(), A.numCols(), A.nnz(), (void*)A.graph.row_map.data(), (void*)A.graph.entries.data(),
           (void*)A.values.data(), myCusparseOffsetType, myCusparseEntryType, CUSPARSE_INDEX_BASE_ZERO, myCudaDataType));
 
       /* create lhs and rhs */
       cusparseDnVecDescr_t vecX, vecY;
-<<<<<<< HEAD
-      KOKKOS_CUSPARSE_SAFE_CALL(cusparseCreateDnVec(&vecX, x1.extent_int(0), (void*)x1.data(), myCudaDataType));
-      KOKKOS_CUSPARSE_SAFE_CALL(cusparseCreateDnVec(&vecY, y1.extent_int(0), (void*)y1.data(), myCudaDataType));
-=======
       KOKKOSSPARSE_IMPL_CUSPARSE_SAFE_CALL(
           cusparseCreateDnVec(&vecX, x1.extent_int(0), (void*)x1.data(), myCudaDataType));
       KOKKOSSPARSE_IMPL_CUSPARSE_SAFE_CALL(
           cusparseCreateDnVec(&vecY, y1.extent_int(0), (void*)y1.data(), myCudaDataType));
->>>>>>> 80e303f8
 
       const double alpha = 1.0, beta = 1.0;
       size_t bufferSize = 0;
@@ -543,15 +530,9 @@
 #else
       cusparseSpMVAlg_t alg = CUSPARSE_MV_ALG_DEFAULT;
 #endif
-<<<<<<< HEAD
-      KOKKOS_CUSPARSE_SAFE_CALL(cusparseSpMV_bufferSize(controls.getCusparseHandle(), CUSPARSE_OPERATION_NON_TRANSPOSE,
-                                                        &alpha, A_cusparse, vecX, &beta, vecY, myCudaDataType, alg,
-                                                        &bufferSize));
-=======
       KOKKOSSPARSE_IMPL_CUSPARSE_SAFE_CALL(
           cusparseSpMV_bufferSize(controls.getCusparseHandle(), CUSPARSE_OPERATION_NON_TRANSPOSE, &alpha, A_cusparse,
                                   vecX, &beta, vecY, myCudaDataType, alg, &bufferSize));
->>>>>>> 80e303f8
       KOKKOS_IMPL_CUDA_SAFE_CALL(cudaMalloc(&dBuffer, bufferSize));
 
       /* perform SpMV */
@@ -561,14 +542,9 @@
       double ave_time = 0.0;
       for (int i = 0; i < loop; i++) {
         Kokkos::Timer timer;
-<<<<<<< HEAD
-        KOKKOS_CUSPARSE_SAFE_CALL(cusparseSpMV(controls.getCusparseHandle(), CUSPARSE_OPERATION_NON_TRANSPOSE, &alpha,
-                                               A_cusparse, vecX, &beta, vecY, myCudaDataType, alg, dBuffer));
-=======
         KOKKOSSPARSE_IMPL_CUSPARSE_SAFE_CALL(cusparseSpMV(controls.getCusparseHandle(),
                                                           CUSPARSE_OPERATION_NON_TRANSPOSE, &alpha, A_cusparse, vecX,
                                                           &beta, vecY, myCudaDataType, alg, dBuffer));
->>>>>>> 80e303f8
         Kokkos::fence();
         double time = timer.seconds();
         ave_time += time;
