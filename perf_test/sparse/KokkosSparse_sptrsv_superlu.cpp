--- conflicted
+++ resolved
@@ -76,117 +76,6 @@
 
 
 /* ========================================================================================= */
-<<<<<<< HEAD
-=======
-template <typename scalar_type>
-void print_factor_superlu(int n, SuperMatrix *L, SuperMatrix *U, int *perm_r, int *perm_c) {
-
-  SCformat *Lstore = (SCformat*)(L->Store);
-  int *nb = Lstore->sup_to_col;
-  for (int k = 0; k <= Lstore->nsuper; k++)
-  {
-    int j1 = nb[k];
-    int j2 = nb[k+1];
-    int nscol  = j2 - j1;
-    printf( "%d %d %d\n",k,j1,nscol );
-  }
-
-  /* permutation vectors */
-  int *iperm_r = new int[n];
-  int *iperm_c = new int[n];
-  for (int k = 0; k < n; k++) {
-    iperm_r[perm_r[k]] = k;
-    iperm_c[perm_c[k]] = k;
-  }
-  printf( "P=[\n" );
-  for (int k = 0; k < n; k++) {
-    printf( "%d, %d %d, %d %d\n",k, perm_r[k],iperm_r[k], perm_c[k],iperm_c[k] );
-  }
-  printf( "];\n" );
-
-#if defined(KOKKOSKERNELS_ENABLE_TPL_SUPERLU)
-  using STS = Kokkos::Details::ArithTraits<scalar_type>;
-
-  int *colptr = Lstore->nzval_colptr;
-  int *rowind = Lstore->rowind;
-
-  int *mb = Lstore->rowind_colptr;
-
-  scalar_type *Lx = (scalar_type*)(Lstore->nzval);
-
-  /* Lower-triangular matrix */
-  printf( " L = [\n ");
-  for (int k = 0; k <= Lstore->nsuper; k++)
-  {
-    int j1 = nb[k];
-    int j2 = nb[k+1];
-    int nscol = j2 - j1;
-
-    int i1 = mb[j1];
-    int i2 = mb[j1+1];
-    int nsrow = i2 - i1;
-    int nsrow2 = nsrow - nscol;
-    int ps2    = i1 + nscol;
-
-    int psx = colptr[j1];
-
-    /* the diagonal block */
-    for (int i = 0; i < nscol; i++) {
-      for (int j = 0; j < i; j++) {
-        if (Lx[psx + i + j*nsrow] != STS::zero()) {
-          printf( "%d %d %.16e\n",1+j1+i, 1+j1+j, Lx[psx + i + j*nsrow] );
-        }
-      }
-      printf( "%d %d 1.0\n",1+j1+i, 1+j1+i );
-    }
-
-    /* the off-diagonal blocks */
-    for (int ii = 0; ii < nsrow2; ii++) {
-      int i = rowind [ps2 + ii];
-      for (int j = 0; j < nscol; j++) {
-        printf( "%d %d %.16e\n",1+i, 1+j1+j, Lx[psx+nscol + ii + j*nsrow] );
-      }
-    }
-  }
-  printf( "];\n ");
-
-  /* Upper-triangular matrix */
-  NCformat *Ustore = (NCformat*)(U->Store);
-  scalar_type *Uval = (scalar_type*)(Ustore->nzval);
-  printf( " U = [\n ");
-  for (int k = Lstore->nsuper; k >= 0; k--) {
-    int j1 = nb[k];
-    int nscol = nb[k+1] - j1;
-
-    int i1 = mb[j1];
-    int nsrow = mb[j1+1] - i1;
-
-    int psx = colptr[j1];
-
-    /* the diagonal block */
-    for (int i = 0; i < nscol; i++) {
-      for (int j = i; j < nscol; j++) {
-        printf( "%d %d %.16e\n",j1+i, j1+j, Lx[psx + i + j*nsrow] );
-        //std::cout << j1+i+1 << " " << j1+j+1 << " " << Lx[psx + i + j*nsrow] << std::endl;
-      }
-    }
-
-    /* the off-diagonal blocks */
-    for (int jcol = j1; jcol < j1 + nscol; jcol++) {
-      for (int i = U_NZ_START(jcol); i < U_NZ_START(jcol+1); i++ ){
-        int irow = U_SUB(i);
-        printf( "%d %d %.16e\n", irow, jcol, Uval[i] );
-        //std::cout << irow+1 << " " << jcol+1 << " " << Uval[i] << std::endl;
-      }
-    }
-  }
-  printf( "];\n" );
-#endif
-}
-
-
-/* ========================================================================================= */
->>>>>>> aa011abf
 template<typename scalar_type>
 void factor_superlu (bool symm_mode, bool metis,
                      const int nrow, scalar_type *nzvals, int *rowptr, int *colind,
