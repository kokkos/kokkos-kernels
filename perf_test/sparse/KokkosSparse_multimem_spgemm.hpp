/*
//@HEADER
// ************************************************************************
//
//                        Kokkos v. 3.0
//       Copyright (2020) National Technology & Engineering
//               Solutions of Sandia, LLC (NTESS).
//
// Under the terms of Contract DE-NA0003525 with NTESS,
// the U.S. Government retains certain rights in this software.
//
// Redistribution and use in source and binary forms, with or without
// modification, are permitted provided that the following conditions are
// met:
//
// 1. Redistributions of source code must retain the above copyright
// notice, this list of conditions and the following disclaimer.
//
// 2. Redistributions in binary form must reproduce the above copyright
// notice, this list of conditions and the following disclaimer in the
// documentation and/or other materials provided with the distribution.
//
// 3. Neither the name of the Corporation nor the names of the
// contributors may be used to endorse or promote products derived from
// this software without specific prior written permission.
//
// THIS SOFTWARE IS PROVIDED BY NTESS "AS IS" AND ANY
// EXPRESS OR IMPLIED WARRANTIES, INCLUDING, BUT NOT LIMITED TO, THE
// IMPLIED WARRANTIES OF MERCHANTABILITY AND FITNESS FOR A PARTICULAR
// PURPOSE ARE DISCLAIMED. IN NO EVENT SHALL NTESS OR THE
// CONTRIBUTORS BE LIABLE FOR ANY DIRECT, INDIRECT, INCIDENTAL, SPECIAL,
// EXEMPLARY, OR CONSEQUENTIAL DAMAGES (INCLUDING, BUT NOT LIMITED TO,
// PROCUREMENT OF SUBSTITUTE GOODS OR SERVICES; LOSS OF USE, DATA, OR
// PROFITS; OR BUSINESS INTERRUPTION) HOWEVER CAUSED AND ON ANY THEORY OF
// LIABILITY, WHETHER IN CONTRACT, STRICT LIABILITY, OR TORT (INCLUDING
// NEGLIGENCE OR OTHERWISE) ARISING IN ANY WAY OUT OF THE USE OF THIS
// SOFTWARE, EVEN IF ADVISED OF THE POSSIBILITY OF SUCH DAMAGE.
//
// Questions? Contact Siva Rajamanickam (srajama@sandia.gov)
//
// ************************************************************************
//@HEADER
*/

#include "KokkosSparse_CrsMatrix.hpp"
#include "KokkosSparse_run_spgemm.hpp"
#include <PerfTestUtilities.hpp>
namespace KokkosKernels {

namespace Experiment {

template <typename size_type, typename lno_t, typename scalar_t,
          typename exec_space, typename hbm_mem_space, typename sbm_mem_space>
test_list run_multi_mem_spgemm(rajaperf::RunParams rajaperf_params,
                               Parameters params) {
  test_list list;
  typedef exec_space myExecSpace;
  typedef Kokkos::Device<exec_space, hbm_mem_space> myFastDevice;
  typedef Kokkos::Device<exec_space, sbm_mem_space> mySlowExecSpace;

  typedef typename KokkosSparse::CrsMatrix<scalar_t, lno_t, myFastDevice, void,
                                           size_type>
      fast_crstmat_t;
  data_retriever<fast_crstmat_t, fast_crstmat_t, fast_crstmat_t, fast_crstmat_t,
                 fast_crstmat_t, fast_crstmat_t>
      retriever("sparse/spmv/", "sample.mtx", "sample.mtx", "sample.mtx",
                "sample.mtx", "sample.mtx", "sample.mtx");
  for (auto test_case : retriever.test_cases) {
    // test_case.filename;
    // test_case.test_data;
    // typedef typename fast_crstmat_t::StaticCrsGraphType fast_graph_t;
    // typedef typename fast_crstmat_t::row_map_type::non_const_type
    // fast_row_map_view_t;
    typedef
        typename fast_crstmat_t::index_type::non_const_type fast_cols_view_t;
    typedef
        typename fast_crstmat_t::values_type::non_const_type fast_values_view_t;
    typedef typename fast_crstmat_t::row_map_type::const_type
        const_fast_row_map_view_t;
    typedef
        typename fast_crstmat_t::index_type::const_type const_fast_cols_view_t;
    typedef typename fast_crstmat_t::values_type::const_type
        const_fast_values_view_t;

    typedef typename KokkosSparse::CrsMatrix<scalar_t, lno_t, mySlowExecSpace,
                                             void, size_type>
        slow_crstmat_t;
    // typedef typename slow_crstmat_t::StaticCrsGraphType slow_graph_t;
    // typedef typename slow_crstmat_t::row_map_type::non_const_type
    // slow_row_map_view_t;
    typedef
        typename slow_crstmat_t::index_type::non_const_type slow_cols_view_t;
    typedef
        typename slow_crstmat_t::values_type::non_const_type slow_values_view_t;
    typedef typename slow_crstmat_t::row_map_type::const_type
        const_slow_row_map_view_t;
    typedef
        typename slow_crstmat_t::index_type::const_type const_slow_cols_view_t;
    typedef typename slow_crstmat_t::values_type::const_type
        const_slow_values_view_t;
    list.push_back(rajaperf::make_kernel_base(
        "Sparse_SPGEMM:" + test_case.filename, rajaperf_params,
        [=](const int, const int) {
          slow_crstmat_t a_slow_crsmat, b_slow_crsmat, c_slow_crsmat;
          fast_crstmat_t a_fast_crsmat, b_fast_crsmat, c_fast_crsmat;

<<<<<<< HEAD
          a_slow_crsmat                   = std::get<0>(test_case.test_data);
          b_slow_crsmat                   = std::get<1>(test_case.test_data);
          a_fast_crsmat                   = std::get<2>(test_case.test_data);
          b_fast_crsmat                   = std::get<3>(test_case.test_data);
          const auto& experiment_totality = [&]() {
            // This is where we start running
            if (params.a_mem_space == 1) {
              if (params.b_mem_space == 1) {
                if (params.c_mem_space == 1) {
                  if (params.work_mem_space == 1) {
                    return std::make_pair(
                        std::make_pair(a_fast_crsmat, b_fast_crsmat),
                        KokkosKernels::Experiment::build_experiment<
                            myExecSpace, fast_crstmat_t, fast_crstmat_t,
                            fast_crstmat_t, hbm_mem_space, hbm_mem_space>(
                            a_fast_crsmat, b_fast_crsmat, params));
                  } else {
                    return std::make_pair(
                        std::make_pair(a_fast_crsmat, b_fast_crsmat),
                        KokkosKernels::Experiment::build_experiment<
                            myExecSpace, fast_crstmat_t, fast_crstmat_t,
                            fast_crstmat_t, sbm_mem_space, sbm_mem_space>(
                            a_fast_crsmat, b_fast_crsmat, params));
                  }

                } else {
                  // C is in slow memory.
                  if (params.work_mem_space == 1) {
                    return std::make_pair(
                        std::make_pair(a_fast_crsmat, b_fast_crsmat),
                        KokkosKernels::Experiment::build_experiment<
                            myExecSpace, fast_crstmat_t, fast_crstmat_t,
                            slow_crstmat_t, hbm_mem_space, hbm_mem_space>(
                            a_fast_crsmat, b_fast_crsmat, params));
                  } else {
                    return std::make_pair(
                        std::make_pair(a_fast_crsmat, b_fast_crsmat),
                        KokkosKernels::Experiment::build_experiment<
                            myExecSpace, fast_crstmat_t, fast_crstmat_t,
                            slow_crstmat_t, sbm_mem_space, sbm_mem_space>(
                            a_fast_crsmat, b_fast_crsmat, params));
                  }
                }
              } else {
                // B is in slow memory
                if (params.c_mem_space == 1) {
                  if (params.work_mem_space == 1) {
                    return std::make_pair(
                        std::make_pair(a_fast_crsmat, b_slow_crsmat),
                        KokkosKernels::Experiment::build_experiment<
                            myExecSpace, fast_crstmat_t, slow_crstmat_t,
                            fast_crstmat_t, hbm_mem_space, hbm_mem_space>(
                            a_fast_crsmat, b_slow_crsmat, params));
                  } else {
                    return std::make_pair(
                        std::make_pair(a_fast_crsmat, b_slow_crsmat),
                        KokkosKernels::Experiment::build_experiment<
                            myExecSpace, fast_crstmat_t, slow_crstmat_t,
                            fast_crstmat_t, sbm_mem_space, sbm_mem_space>(
                            a_fast_crsmat, b_slow_crsmat, params));
                  }
=======
    typedef typename KokkosSparse::CrsMatrix<scalar_t, lno_t, myFastDevice, void, size_type > fast_crstmat_t;
    typedef typename KokkosSparse::CrsMatrix<scalar_t, lno_t, mySlowExecSpace, void, size_type > slow_crstmat_t;
>>>>>>> b9e23315

                } else {
                  // C is in slow memory.
                  if (params.work_mem_space == 1) {
                    return std::make_pair(
                        std::make_pair(a_fast_crsmat, b_slow_crsmat),
                        KokkosKernels::Experiment::build_experiment<
                            myExecSpace, fast_crstmat_t, slow_crstmat_t,
                            slow_crstmat_t, hbm_mem_space, hbm_mem_space>(
                            a_fast_crsmat, b_slow_crsmat, params));
                  } else {
                    return std::make_pair(
                        std::make_pair(a_fast_crsmat, b_slow_crsmat),
                        KokkosKernels::Experiment::build_experiment<
                            myExecSpace, fast_crstmat_t, slow_crstmat_t,
                            slow_crstmat_t, sbm_mem_space, sbm_mem_space>(
                            a_fast_crsmat, b_slow_crsmat, params));
                  }
                }
              }
            } else {
              // A is in slow memory
              if (params.b_mem_space == 1) {
                if (params.c_mem_space == 1) {
                  if (params.work_mem_space == 1) {
                    return std::make_pair(
                        std::make_pair(a_slow_crsmat, b_fast_crsmat),
                        KokkosKernels::Experiment::build_experiment<
                            myExecSpace, slow_crstmat_t, fast_crstmat_t,
                            fast_crstmat_t, hbm_mem_space, hbm_mem_space>(
                            a_slow_crsmat, b_fast_crsmat, params));
                  } else {
                    return std::make_pair(
                        std::make_pair(a_slow_crsmat, b_fast_crsmat),
                        KokkosKernels::Experiment::build_experiment<
                            myExecSpace, slow_crstmat_t, fast_crstmat_t,
                            fast_crstmat_t, sbm_mem_space, sbm_mem_space>(
                            a_slow_crsmat, b_fast_crsmat, params));
                  }

                } else {
                  // C is in slow memory.
                  if (params.work_mem_space == 1) {
                    return std::make_pair(
                        std::make_pair(a_slow_crsmat, b_fast_crsmat),
                        KokkosKernels::Experiment::build_experiment<
                            myExecSpace, slow_crstmat_t, fast_crstmat_t,
                            slow_crstmat_t, hbm_mem_space, hbm_mem_space>(
                            a_slow_crsmat, b_fast_crsmat, params));
                  } else {
                    return std::make_pair(
                        std::make_pair(a_slow_crsmat, b_fast_crsmat),
                        KokkosKernels::Experiment::build_experiment<
                            myExecSpace, slow_crstmat_t, fast_crstmat_t,
                            slow_crstmat_t, sbm_mem_space, sbm_mem_space>(
                            a_slow_crsmat, b_fast_crsmat, params));
                  }
                }
              } else {
                // B is in slow memory
                if (params.c_mem_space == 1) {
                  if (params.work_mem_space == 1) {
                    return std::make_pair(
                        std::make_pair(a_slow_crsmat, b_slow_crsmat),
                        KokkosKernels::Experiment::build_experiment<
                            myExecSpace, slow_crstmat_t, slow_crstmat_t,
                            fast_crstmat_t, hbm_mem_space, hbm_mem_space>(
                            a_slow_crsmat, b_slow_crsmat, params));
                  } else {
                    return std::make_pair(
                        std::make_pair(a_slow_crsmat, b_slow_crsmat),
                        KokkosKernels::Experiment::build_experiment<
                            myExecSpace, slow_crstmat_t, slow_crstmat_t,
                            fast_crstmat_t, sbm_mem_space, sbm_mem_space>(
                            a_slow_crsmat, b_slow_crsmat, params));
                  }

                } else {
                  // C is in slow memory.
                  if (params.work_mem_space == 1) {
                    return std::make_pair(
                        std::make_pair(a_slow_crsmat, b_slow_crsmat),
                        KokkosKernels::Experiment::build_experiment<
                            myExecSpace, slow_crstmat_t, slow_crstmat_t,
                            slow_crstmat_t, hbm_mem_space, hbm_mem_space>(
                            a_slow_crsmat, b_slow_crsmat, params));
                  } else {
                    return std::make_pair(
                        std::make_pair(a_slow_crsmat, b_slow_crsmat),
                        KokkosKernels::Experiment::build_experiment<
                            myExecSpace, slow_crstmat_t, slow_crstmat_t,
                            slow_crstmat_t, sbm_mem_space, sbm_mem_space>(
                            a_slow_crsmat, b_slow_crsmat, params));
                  }
                }
              }
            }
          }();

          auto experiment_functions = experiment_totality.second;
          auto experiment_data      = experiment_totality.first;
          auto setup_contents       = experiment_functions.first(
              experiment_data.first, experiment_data.second, params);
          std::tuple<decltype(experiment_functions.second)> foo =
              std::make_tuple(experiment_functions.second);
          return std::make_tuple(
              std::get<0>(setup_contents), std::get<1>(setup_contents),
              std::get<2>(setup_contents), params, experiment_functions.second);
        },
        //[&](const int i, const int, auto kh, auto crsMat, auto crsMat2,
        //    auto params,
        //    auto benchmark) { benchmark(i, kh, crsMat, crsMat2, params); }
        //[&](const int i, const int) {}
        [&](const int i, const int, auto a1, auto a2, auto a3, auto a4,
            auto a5) {}

        ));
    // if (c_mat_file != NULL) {
    //  if (params.c_mem_space == 1) {
    //    fast_cols_view_t sorted_adj("sorted adj",
    //                                c_fast_crsmat.graph.entries.extent(0));
    //    fast_values_view_t sorted_vals("sorted vals",
    //                                   c_fast_crsmat.graph.entries.extent(0));

    //    KokkosKernels::Impl::kk_sort_graph<
    //        const_fast_row_map_view_t, const_fast_cols_view_t,
    //        const_fast_values_view_t, fast_cols_view_t, fast_values_view_t,
    //        myExecSpace>(c_fast_crsmat.graph.row_map,
    //                     c_fast_crsmat.graph.entries, c_fast_crsmat.values,
    //                     sorted_adj, sorted_vals);

    //    KokkosKernels::Impl::write_graph_bin(
    //        (lno_t)(c_fast_crsmat.numRows()),
    //        (size_type)(c_fast_crsmat.graph.entries.extent(0)),
    //        c_fast_crsmat.graph.row_map.data(), sorted_adj.data(),
    //        sorted_vals.data(), c_mat_file);
    //  } else {
    //    slow_cols_view_t sorted_adj("sorted adj",
    //                                c_fast_crsmat.graph.entries.extent(0));
    //    slow_values_view_t sorted_vals("sorted vals",
    //                                   c_fast_crsmat.graph.entries.extent(0));

    //    KokkosKernels::Impl::kk_sort_graph<
    //        const_slow_row_map_view_t, const_slow_cols_view_t,
    //        const_slow_values_view_t, slow_cols_view_t, slow_values_view_t,
    //        myExecSpace>(c_slow_crsmat.graph.row_map,
    //                     c_slow_crsmat.graph.entries, c_slow_crsmat.values,
    //                     sorted_adj, sorted_vals);

<<<<<<< HEAD
    //    KokkosKernels::Impl::write_graph_bin(
    //        (lno_t)c_slow_crsmat.numRows(),
    //        (size_type)c_slow_crsmat.graph.entries.extent(0),
    //        c_slow_crsmat.graph.row_map.data(), sorted_adj.data(),
    //        sorted_vals.data(), c_mat_file);
    //  }
    //}
=======
        }
        else {
          //C is in slow memory.
          if (params.work_mem_space == 1){
            c_slow_crsmat =
                KokkosKernels::Experiment::run_experiment
                  <myExecSpace, fast_crstmat_t,slow_crstmat_t,slow_crstmat_t, hbm_mem_space, hbm_mem_space>
                  (a_fast_crsmat, b_slow_crsmat, params);
          }
          else {
            c_slow_crsmat =
                KokkosKernels::Experiment::run_experiment
                  <myExecSpace, fast_crstmat_t,slow_crstmat_t,slow_crstmat_t, sbm_mem_space, sbm_mem_space>
                  (a_fast_crsmat, b_slow_crsmat, params);
          }
        }

      }
    }
    else {
      //A is in slow memory
      if (params.b_mem_space == 1){
        if (params.c_mem_space == 1){
          if (params.work_mem_space == 1){
            c_fast_crsmat =
                KokkosKernels::Experiment::run_experiment
                  <myExecSpace, slow_crstmat_t,fast_crstmat_t,fast_crstmat_t, hbm_mem_space, hbm_mem_space>
                  (a_slow_crsmat, b_fast_crsmat, params);
          }
          else {
            c_fast_crsmat =
                KokkosKernels::Experiment::run_experiment
                  <myExecSpace, slow_crstmat_t,fast_crstmat_t,fast_crstmat_t, sbm_mem_space, sbm_mem_space>
                  (a_slow_crsmat, b_fast_crsmat, params);
          }

        }
        else {
          //C is in slow memory.
          if (params.work_mem_space == 1){
            c_slow_crsmat =
                KokkosKernels::Experiment::run_experiment
                  <myExecSpace, slow_crstmat_t,fast_crstmat_t,slow_crstmat_t, hbm_mem_space, hbm_mem_space>
                  (a_slow_crsmat, b_fast_crsmat, params);
          }
          else {
            c_slow_crsmat =
                KokkosKernels::Experiment::run_experiment
                  <myExecSpace, slow_crstmat_t,fast_crstmat_t,slow_crstmat_t, sbm_mem_space, sbm_mem_space>
                  (a_slow_crsmat, b_fast_crsmat, params);
          }
        }
      }
      else {
        //B is in slow memory
        if (params.c_mem_space == 1){
          if (params.work_mem_space == 1){
            c_fast_crsmat =
                KokkosKernels::Experiment::run_experiment
                  <myExecSpace, slow_crstmat_t,slow_crstmat_t,fast_crstmat_t, hbm_mem_space, hbm_mem_space>
                  (a_slow_crsmat, b_slow_crsmat, params);
          }
          else {
            c_fast_crsmat =
                KokkosKernels::Experiment::run_experiment
                  <myExecSpace, slow_crstmat_t,slow_crstmat_t,fast_crstmat_t, sbm_mem_space, sbm_mem_space>
                  (a_slow_crsmat, b_slow_crsmat, params);
          }

        }
        else {
          //C is in slow memory.
          if (params.work_mem_space == 1){
            c_slow_crsmat =
                KokkosKernels::Experiment::run_experiment
                  <myExecSpace, slow_crstmat_t,slow_crstmat_t,slow_crstmat_t, hbm_mem_space, hbm_mem_space>
                  (a_slow_crsmat, b_slow_crsmat, params);
          }
          else {
            c_slow_crsmat =
                KokkosKernels::Experiment::run_experiment
                  <myExecSpace, slow_crstmat_t,slow_crstmat_t,slow_crstmat_t, sbm_mem_space, sbm_mem_space>
                  (a_slow_crsmat, b_slow_crsmat, params);
          }
        }

      }

    }


    if (c_mat_file != NULL){
      if (params.c_mem_space == 1){
        KokkosKernels::sort_crs_matrix(c_fast_crsmat);

        KokkosKernels::Impl::write_graph_bin(
            (lno_t) (c_fast_crsmat.numRows()),
            (size_type) (c_fast_crsmat.graph.entries.extent(0)),
            c_fast_crsmat.graph.row_map.data(),
            c_fast_crsmat.graph.entries.data(),
            c_fast_crsmat.values.data(),
            c_mat_file);
      }
      else {
        KokkosKernels::sort_crs_matrix(c_slow_crsmat);

        KokkosKernels::Impl::write_graph_bin(
            (lno_t) c_slow_crsmat.numRows(),
            (size_type) c_slow_crsmat.graph.entries.extent(0),
            c_slow_crsmat.graph.row_map.data(),
            c_slow_crsmat.graph.entries.data(),
            c_slow_crsmat.values.data(),
            c_mat_file);
      }
    }
>>>>>>> b9e23315
  }
  return list;
}

}  // namespace Experiment
}  // namespace KokkosKernels<|MERGE_RESOLUTION|>--- conflicted
+++ resolved
@@ -104,7 +104,6 @@
           slow_crstmat_t a_slow_crsmat, b_slow_crsmat, c_slow_crsmat;
           fast_crstmat_t a_fast_crsmat, b_fast_crsmat, c_fast_crsmat;
 
-<<<<<<< HEAD
           a_slow_crsmat                   = std::get<0>(test_case.test_data);
           b_slow_crsmat                   = std::get<1>(test_case.test_data);
           a_fast_crsmat                   = std::get<2>(test_case.test_data);
@@ -166,10 +165,6 @@
                             fast_crstmat_t, sbm_mem_space, sbm_mem_space>(
                             a_fast_crsmat, b_slow_crsmat, params));
                   }
-=======
-    typedef typename KokkosSparse::CrsMatrix<scalar_t, lno_t, myFastDevice, void, size_type > fast_crstmat_t;
-    typedef typename KokkosSparse::CrsMatrix<scalar_t, lno_t, mySlowExecSpace, void, size_type > slow_crstmat_t;
->>>>>>> b9e23315
 
                 } else {
                   // C is in slow memory.
@@ -319,7 +314,7 @@
     //                     c_slow_crsmat.graph.entries, c_slow_crsmat.values,
     //                     sorted_adj, sorted_vals);
 
-<<<<<<< HEAD
+
     //    KokkosKernels::Impl::write_graph_bin(
     //        (lno_t)c_slow_crsmat.numRows(),
     //        (size_type)c_slow_crsmat.graph.entries.extent(0),
@@ -327,123 +322,6 @@
     //        sorted_vals.data(), c_mat_file);
     //  }
     //}
-=======
-        }
-        else {
-          //C is in slow memory.
-          if (params.work_mem_space == 1){
-            c_slow_crsmat =
-                KokkosKernels::Experiment::run_experiment
-                  <myExecSpace, fast_crstmat_t,slow_crstmat_t,slow_crstmat_t, hbm_mem_space, hbm_mem_space>
-                  (a_fast_crsmat, b_slow_crsmat, params);
-          }
-          else {
-            c_slow_crsmat =
-                KokkosKernels::Experiment::run_experiment
-                  <myExecSpace, fast_crstmat_t,slow_crstmat_t,slow_crstmat_t, sbm_mem_space, sbm_mem_space>
-                  (a_fast_crsmat, b_slow_crsmat, params);
-          }
-        }
-
-      }
-    }
-    else {
-      //A is in slow memory
-      if (params.b_mem_space == 1){
-        if (params.c_mem_space == 1){
-          if (params.work_mem_space == 1){
-            c_fast_crsmat =
-                KokkosKernels::Experiment::run_experiment
-                  <myExecSpace, slow_crstmat_t,fast_crstmat_t,fast_crstmat_t, hbm_mem_space, hbm_mem_space>
-                  (a_slow_crsmat, b_fast_crsmat, params);
-          }
-          else {
-            c_fast_crsmat =
-                KokkosKernels::Experiment::run_experiment
-                  <myExecSpace, slow_crstmat_t,fast_crstmat_t,fast_crstmat_t, sbm_mem_space, sbm_mem_space>
-                  (a_slow_crsmat, b_fast_crsmat, params);
-          }
-
-        }
-        else {
-          //C is in slow memory.
-          if (params.work_mem_space == 1){
-            c_slow_crsmat =
-                KokkosKernels::Experiment::run_experiment
-                  <myExecSpace, slow_crstmat_t,fast_crstmat_t,slow_crstmat_t, hbm_mem_space, hbm_mem_space>
-                  (a_slow_crsmat, b_fast_crsmat, params);
-          }
-          else {
-            c_slow_crsmat =
-                KokkosKernels::Experiment::run_experiment
-                  <myExecSpace, slow_crstmat_t,fast_crstmat_t,slow_crstmat_t, sbm_mem_space, sbm_mem_space>
-                  (a_slow_crsmat, b_fast_crsmat, params);
-          }
-        }
-      }
-      else {
-        //B is in slow memory
-        if (params.c_mem_space == 1){
-          if (params.work_mem_space == 1){
-            c_fast_crsmat =
-                KokkosKernels::Experiment::run_experiment
-                  <myExecSpace, slow_crstmat_t,slow_crstmat_t,fast_crstmat_t, hbm_mem_space, hbm_mem_space>
-                  (a_slow_crsmat, b_slow_crsmat, params);
-          }
-          else {
-            c_fast_crsmat =
-                KokkosKernels::Experiment::run_experiment
-                  <myExecSpace, slow_crstmat_t,slow_crstmat_t,fast_crstmat_t, sbm_mem_space, sbm_mem_space>
-                  (a_slow_crsmat, b_slow_crsmat, params);
-          }
-
-        }
-        else {
-          //C is in slow memory.
-          if (params.work_mem_space == 1){
-            c_slow_crsmat =
-                KokkosKernels::Experiment::run_experiment
-                  <myExecSpace, slow_crstmat_t,slow_crstmat_t,slow_crstmat_t, hbm_mem_space, hbm_mem_space>
-                  (a_slow_crsmat, b_slow_crsmat, params);
-          }
-          else {
-            c_slow_crsmat =
-                KokkosKernels::Experiment::run_experiment
-                  <myExecSpace, slow_crstmat_t,slow_crstmat_t,slow_crstmat_t, sbm_mem_space, sbm_mem_space>
-                  (a_slow_crsmat, b_slow_crsmat, params);
-          }
-        }
-
-      }
-
-    }
-
-
-    if (c_mat_file != NULL){
-      if (params.c_mem_space == 1){
-        KokkosKernels::sort_crs_matrix(c_fast_crsmat);
-
-        KokkosKernels::Impl::write_graph_bin(
-            (lno_t) (c_fast_crsmat.numRows()),
-            (size_type) (c_fast_crsmat.graph.entries.extent(0)),
-            c_fast_crsmat.graph.row_map.data(),
-            c_fast_crsmat.graph.entries.data(),
-            c_fast_crsmat.values.data(),
-            c_mat_file);
-      }
-      else {
-        KokkosKernels::sort_crs_matrix(c_slow_crsmat);
-
-        KokkosKernels::Impl::write_graph_bin(
-            (lno_t) c_slow_crsmat.numRows(),
-            (size_type) c_slow_crsmat.graph.entries.extent(0),
-            c_slow_crsmat.graph.row_map.data(),
-            c_slow_crsmat.graph.entries.data(),
-            c_slow_crsmat.values.data(),
-            c_mat_file);
-      }
-    }
->>>>>>> b9e23315
   }
   return list;
 }
