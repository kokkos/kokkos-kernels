--- conflicted
+++ resolved
@@ -216,20 +216,12 @@
 /* =========================================================================================
  */
 #if defined(KOKKOSKERNELS_ENABLE_TPL_CUSPARSE)
-<<<<<<< HEAD
-#if CUSPARSE_VERSION >= 12500
-=======
 #if CUSPARSE_VERSION >= 12000
->>>>>>> 80e303f8
 template <typename crsmat_t, typename host_crsmat_t>
 bool check_cusparse(host_crsmat_t &, bool, crsmat_t &, bool, crsmat_t &, int *, int *, double, int) {
   // TODO: call KokkosSparse::sptrsv (if hardcoded problem settings below are
   // compatible), or add wrappers for modern interface (cusparseSpSV*)
-<<<<<<< HEAD
-  throw std::logic_error("Legacy cuSPARSE csrsv interface not available.");
-=======
   throw std::logic_error("Legacy cuSPARSE csrsv interface not available with CUDA 12.0.0 or higher.");
->>>>>>> 80e303f8
   return false;
 }
 
