//@HEADER
// ************************************************************************
//
//                        Kokkos v. 4.0
//       Copyright (2022) National Technology & Engineering
//               Solutions of Sandia, LLC (NTESS).
//
// Under the terms of Contract DE-NA0003525 with NTESS,
// the U.S. Government retains certain rights in this software.
//
// Part of Kokkos, under the Apache License v2.0 with LLVM Exceptions.
// See https://kokkos.org/LICENSE for license information.
// SPDX-License-Identifier: Apache-2.0 WITH LLVM-exception
//
//@HEADER

#include <cstdio>

#include <ctime>
#include <cstring>
#include <cstdlib>
#include <limits>
#include <limits.h>
#include <cmath>
#include <random>
#include <unordered_map>

#include <sstream>

#include <Kokkos_Core.hpp>
#include <KokkosSparse_spmv.hpp>
#include "KokkosKernels_default_types.hpp"
#include "KokkosKernels_IOUtils.hpp"

template <class matrix_type>
matrix_type generate_unbalanced_matrix(const typename matrix_type::ordinal_type numRows,
                                       const typename matrix_type::ordinal_type numEntries,
                                       const typename matrix_type::ordinal_type numLongRows,
                                       const typename matrix_type::ordinal_type numLongEntries) {
  using Scalar = typename matrix_type::value_type;
  using lno_t  = typename matrix_type::ordinal_type;

  using row_map_type = typename matrix_type::row_map_type::non_const_type;
  using entries_type = typename matrix_type::index_type::non_const_type;
  using values_type  = typename matrix_type::values_type::non_const_type;

  // Structure of the matrix:
  // the last numLongRows will contain the highly connected rows
  // the rest of the matrix will have a more classic sparse structure
  // with numEntries per row.

  // Randomly pick the length of the rows using a normal distribution
  std::mt19937 rand_generator(42);  // Seed with 42 for reproducibility
  std::normal_distribution<Scalar> row_dist{static_cast<Scalar>(numEntries),
                                            static_cast<Scalar>(std::sqrt(numEntries))};

  std::vector<lno_t> permutation(numRows - numLongRows);
  std::vector<lno_t> row_map_vec(numRows + 1);
  row_map_vec[0] = 0;
  for (lno_t rowIdx = 0; rowIdx < numRows - numLongRows; ++rowIdx) {
    row_map_vec[rowIdx + 1] = row_map_vec[rowIdx] + static_cast<lno_t>(row_dist(rand_generator));

    // also filling the permutation vector that will be used to construct long
    // rows
    permutation[rowIdx] = rowIdx;
  }

  std::normal_distribution<Scalar> long_row_dist{static_cast<Scalar>(numLongEntries),
                                                 static_cast<Scalar>(numLongEntries / 2)};
  lno_t rand_number;
  for (lno_t rowIdx = numRows - numLongRows; rowIdx < numRows; ++rowIdx) {
    rand_number             = static_cast<lno_t>(long_row_dist(rand_generator));
    row_map_vec[rowIdx + 1] = row_map_vec[rowIdx] + rand_number;
  }
  const lno_t numNNZ = row_map_vec[numRows];

  std::vector<lno_t> colind_vec(row_map_vec[numRows]);
  // We loop over the first part of the matrix and assume that the bandwidth is
  // 0.01*numRows i.e. highly concentrated around digaonal
  std::normal_distribution<Scalar> entry_dist{static_cast<Scalar>(0.0), static_cast<Scalar>(numRows / 100)};
  for (lno_t rowIdx = 0; rowIdx < numRows - numLongRows; ++rowIdx) {
    const lno_t rowLength = row_map_vec[rowIdx + 1] - row_map_vec[rowIdx];
    // Making the stencil symmetric because it looks a bit more like a regular
    // discretization
    for (lno_t entryIdx = 0; entryIdx < (rowLength / 2); ++entryIdx) {
      colind_vec[row_map_vec[rowIdx] + entryIdx]         = rowIdx - static_cast<lno_t>(entry_dist(rand_generator));
      colind_vec[row_map_vec[rowIdx + 1] - entryIdx - 1] = rowIdx + static_cast<lno_t>(entry_dist(rand_generator));
    }
    // Add diagonal entry if row length is an odd number
    if ((rowLength % 2) == 1) {
      colind_vec[row_map_vec[rowIdx] + rowLength / 2] = rowIdx;
    }
  }

  for (lno_t rowIdx = numRows - numLongRows; rowIdx < numRows; ++rowIdx) {
    // Generate a random permutation
    std::shuffle(permutation.begin(), permutation.end(), rand_generator);

    lno_t rowLength = row_map_vec[rowIdx + 1] - row_map_vec[rowIdx];
    for (lno_t entryIdx = 0; entryIdx < rowLength; ++entryIdx) {
      colind_vec[row_map_vec[rowIdx] + entryIdx] = permutation[entryIdx];
    }
  }

  row_map_type row_map("row map", numRows + 1);
  entries_type entries("entries", numNNZ);
  values_type values("values", numNNZ);

  // Copy row map values to view
  typename row_map_type::HostMirror row_map_h = Kokkos::create_mirror_view(row_map);
  row_map_h(0)                                = 0;
  for (lno_t rowIdx = 0; rowIdx < numRows; ++rowIdx) {
    row_map_h(rowIdx + 1) = row_map_vec[rowIdx + 1];
  }
  Kokkos::deep_copy(row_map, row_map_h);

  // Copy column indices to view
  typename row_map_type::HostMirror entries_h = Kokkos::create_mirror_view(entries);
  entries_h(0)                                = 0;
  for (lno_t entryIdx = 0; entryIdx < numNNZ; ++entryIdx) {
    entries_h(entryIdx) = colind_vec[entryIdx];
  }
  Kokkos::deep_copy(entries, entries_h);

  // Fill the values view with 1.0
  Kokkos::deep_copy(values, 1.0);

  matrix_type unbalanced_matrix("unbalanced matrix", numRows, numRows, numNNZ, values, row_map, entries);

  std::cout << std::endl;
  std::cout << "Matrix statistics:" << std::endl
            << "  - average nnz per row: " << row_map_vec[numRows - numLongRows] / (numRows - numLongRows) << std::endl;

  return unbalanced_matrix;
}

void print_help() {
  printf("SPMV merge benchmark code written by Luc Berger-Vergiat.\n");
  printf("The goal is to compare the merge path algorithm vs.\n");
  printf("TPLs and the KK native algorithm on imbalanced matrices.\n");
  printf("Options:\n");
  printf(
      "  --compare       : Compare the performance of the merge algo with the "
      "default algo.\n");
  printf("  -l [LOOP]       : How many spmv to run to aggregate average time. \n");
  printf("  -numRows        : Number of rows the matrix will contain.\n");
  printf("  -numEntries     : Number of entries per row.\n");
  printf(
      "  -numLongRows    : Number of rows that will contain more entries than "
      "the average.\n");
  printf(
      "  -numLongEntries : Number of entries per row in the unbalanced "
      "rows.\n");
}

int main(int argc, char** argv) {
  using Scalar = default_scalar;
  using lno_t  = default_lno_t;

  bool compare         = false;
  lno_t loop           = 100;
  lno_t numRows        = 175000;
  lno_t numEntries     = 15;
  lno_t numLongRows    = 4;
  lno_t numLongEntries = 30000;

  if (argc == 1) {
    print_help();
    return 0;
  }

  for (int i = 0; i < argc; i++) {
    if ((strcmp(argv[i], "--compare") == 0)) {
      compare = true;
      continue;
    }
    if ((strcmp(argv[i], "-l") == 0)) {
      loop = atoi(argv[++i]);
      continue;
    }
    if ((strcmp(argv[i], "-numRows") == 0)) {
      numRows = atoi(argv[++i]);
      continue;
    }
    if ((strcmp(argv[i], "-numEntries") == 0)) {
      numEntries = atoi(argv[++i]);
      continue;
    }
    if ((strcmp(argv[i], "-numLongRows") == 0)) {
      numLongRows = atoi(argv[++i]);
      continue;
    }
    if ((strcmp(argv[i], "-numLongEntries") == 0)) {
      numLongEntries = atoi(argv[++i]);
      continue;
    }
    if ((strcmp(argv[i], "--help") == 0) || (strcmp(argv[i], "-h") == 0)) {
      print_help();
      return 0;
    }
  }

  // We want an odd number of entries in all rows to generate a symmetric matrix
  if ((numEntries / 2) == 0) {
    ++numEntries;
  }
  if ((numLongEntries / 2) == 0) {
    ++numLongEntries;
  }

  std::cout << "Test parameters:" << std::endl
            << "  - loop:           " << loop << std::endl
            << "  - compare:        " << compare << std::endl
            << "  - numRows:        " << numRows << std::endl
            << "  - numEntries:     " << numEntries << std::endl
            << "  - numLongRows:    " << numLongRows << std::endl
            << "  - numLongEntries: " << numLongEntries << std::endl;

  Kokkos::initialize(argc, argv);

  {
    // Note that we template the matrix with entries=lno_t and offsets=lno_t
    // so that TPLs can be used
<<<<<<< HEAD
    using matrix_type =
        KokkosSparse::CrsMatrix<Scalar, lno_t, Kokkos::DefaultExecutionSpace,
                                void, lno_t>;
    using values_type = typename matrix_type::values_type::non_const_type;
    using handle_type =
        KokkosSparse::SPMVHandle<Kokkos::DefaultExecutionSpace, matrix_type,
                                 values_type, values_type>;
=======
    using matrix_type = KokkosSparse::CrsMatrix<Scalar, lno_t, Kokkos::DefaultExecutionSpace, void, lno_t>;
    using values_type = typename matrix_type::values_type::non_const_type;
    using handle_type = KokkosSparse::SPMVHandle<Kokkos::DefaultExecutionSpace, matrix_type, values_type, values_type>;
>>>>>>> 8e442f59
    const Scalar SC_ONE = Kokkos::ArithTraits<Scalar>::one();
    const Scalar alpha  = SC_ONE + SC_ONE;
    const Scalar beta   = alpha + SC_ONE;

<<<<<<< HEAD
    matrix_type test_matrix = generate_unbalanced_matrix<matrix_type>(
        numRows, numEntries, numLongRows, numLongEntries);
=======
    matrix_type test_matrix = generate_unbalanced_matrix<matrix_type>(numRows, numEntries, numLongRows, numLongEntries);
>>>>>>> 8e442f59

    values_type y("right hand side", test_matrix.numRows());
    values_type x("left hand side", test_matrix.numCols());
    Kokkos::deep_copy(x, SC_ONE);
    Kokkos::deep_copy(y, SC_ONE);

    handle_type handleMerge(KokkosSparse::SPMV_MERGE_PATH);

    // Perform a so called "warm-up" run
    KokkosSparse::spmv(&handleMerge, "N", alpha, test_matrix, x, beta, y);

    double min_time = 1.0e32, max_time = 0.0, avg_time = 0.0;
    for (int iterIdx = 0; iterIdx < loop; ++iterIdx) {
      Kokkos::Timer timer;
      KokkosSparse::spmv(&handleMerge, "N", alpha, test_matrix, x, beta, y);
      Kokkos::fence();
      double time = timer.seconds();
      avg_time += time;
      if (time > max_time) max_time = time;
      if (time < min_time) min_time = time;
    }

<<<<<<< HEAD
    std::cout << "KK Merge alg  ---  min: " << min_time << " max: " << max_time
              << " avg: " << avg_time / loop << std::endl;
=======
    std::cout << "KK Merge alg  ---  min: " << min_time << " max: " << max_time << " avg: " << avg_time / loop
              << std::endl;
>>>>>>> 8e442f59

    // Run the cusparse default algorithm and native kokkos-kernels algorithm
    // then output timings for comparison
    if (compare) {
      handle_type handleDefault;
      // Warm up
      KokkosSparse::spmv(&handleDefault, "N", alpha, test_matrix, x, beta, y);

      min_time = 1.0e32;
      max_time = 0.0;
      avg_time = 0.0;
      for (int iterIdx = 0; iterIdx < loop; ++iterIdx) {
        Kokkos::Timer timer;
        KokkosSparse::spmv(&handleDefault, "N", alpha, test_matrix, x, beta, y);
        Kokkos::fence();
        double time = timer.seconds();
        avg_time += time;
        if (time > max_time) max_time = time;
        if (time < min_time) min_time = time;
      }

<<<<<<< HEAD
      std::cout << "Default alg   ---  min: " << min_time
                << " max: " << max_time << " avg: " << avg_time / loop
=======
      std::cout << "Default alg   ---  min: " << min_time << " max: " << max_time << " avg: " << avg_time / loop
>>>>>>> 8e442f59
                << std::endl;

      handle_type handleNative(KokkosSparse::SPMV_NATIVE);
      KokkosSparse::spmv(&handleNative, "N", alpha, test_matrix, x, beta, y);

      min_time = 1.0e32;
      max_time = 0.0;
      avg_time = 0.0;
      for (int iterIdx = 0; iterIdx < loop; ++iterIdx) {
        Kokkos::Timer timer;
        KokkosSparse::spmv(&handleNative, "N", alpha, test_matrix, x, beta, y);
        Kokkos::fence();
        double time = timer.seconds();
        avg_time += time;
        if (time > max_time) max_time = time;
        if (time < min_time) min_time = time;
      }

<<<<<<< HEAD
      std::cout << "KK Native alg ---  min: " << min_time
                << " max: " << max_time << " avg: " << avg_time / loop
=======
      std::cout << "KK Native alg ---  min: " << min_time << " max: " << max_time << " avg: " << avg_time / loop
>>>>>>> 8e442f59
                << std::endl;
    }
  }

  Kokkos::finalize();
}  // main<|MERGE_RESOLUTION|>--- conflicted
+++ resolved
@@ -221,29 +221,14 @@
   {
     // Note that we template the matrix with entries=lno_t and offsets=lno_t
     // so that TPLs can be used
-<<<<<<< HEAD
-    using matrix_type =
-        KokkosSparse::CrsMatrix<Scalar, lno_t, Kokkos::DefaultExecutionSpace,
-                                void, lno_t>;
-    using values_type = typename matrix_type::values_type::non_const_type;
-    using handle_type =
-        KokkosSparse::SPMVHandle<Kokkos::DefaultExecutionSpace, matrix_type,
-                                 values_type, values_type>;
-=======
     using matrix_type = KokkosSparse::CrsMatrix<Scalar, lno_t, Kokkos::DefaultExecutionSpace, void, lno_t>;
     using values_type = typename matrix_type::values_type::non_const_type;
     using handle_type = KokkosSparse::SPMVHandle<Kokkos::DefaultExecutionSpace, matrix_type, values_type, values_type>;
->>>>>>> 8e442f59
     const Scalar SC_ONE = Kokkos::ArithTraits<Scalar>::one();
     const Scalar alpha  = SC_ONE + SC_ONE;
     const Scalar beta   = alpha + SC_ONE;
 
-<<<<<<< HEAD
-    matrix_type test_matrix = generate_unbalanced_matrix<matrix_type>(
-        numRows, numEntries, numLongRows, numLongEntries);
-=======
     matrix_type test_matrix = generate_unbalanced_matrix<matrix_type>(numRows, numEntries, numLongRows, numLongEntries);
->>>>>>> 8e442f59
 
     values_type y("right hand side", test_matrix.numRows());
     values_type x("left hand side", test_matrix.numCols());
@@ -266,13 +251,8 @@
       if (time < min_time) min_time = time;
     }
 
-<<<<<<< HEAD
-    std::cout << "KK Merge alg  ---  min: " << min_time << " max: " << max_time
-              << " avg: " << avg_time / loop << std::endl;
-=======
     std::cout << "KK Merge alg  ---  min: " << min_time << " max: " << max_time << " avg: " << avg_time / loop
               << std::endl;
->>>>>>> 8e442f59
 
     // Run the cusparse default algorithm and native kokkos-kernels algorithm
     // then output timings for comparison
@@ -294,12 +274,7 @@
         if (time < min_time) min_time = time;
       }
 
-<<<<<<< HEAD
-      std::cout << "Default alg   ---  min: " << min_time
-                << " max: " << max_time << " avg: " << avg_time / loop
-=======
       std::cout << "Default alg   ---  min: " << min_time << " max: " << max_time << " avg: " << avg_time / loop
->>>>>>> 8e442f59
                 << std::endl;
 
       handle_type handleNative(KokkosSparse::SPMV_NATIVE);
@@ -318,12 +293,7 @@
         if (time < min_time) min_time = time;
       }
 
-<<<<<<< HEAD
-      std::cout << "KK Native alg ---  min: " << min_time
-                << " max: " << max_time << " avg: " << avg_time / loop
-=======
       std::cout << "KK Native alg ---  min: " << min_time << " max: " << max_time << " avg: " << avg_time / loop
->>>>>>> 8e442f59
                 << std::endl;
     }
   }
