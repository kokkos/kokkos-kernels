KOKKOSKERNELS_INCLUDE_DIRECTORIES(${CMAKE_CURRENT_BINARY_DIR})
KOKKOSKERNELS_INCLUDE_DIRECTORIES(${CMAKE_CURRENT_SOURCE_DIR})

IF(KOKKOSKERNELS_INST_DOUBLE)
  KOKKOSKERNELS_ADD_EXECUTABLE(
          sparse_pcg
          SOURCES KokkosSparse_pcg.cpp
  )

  KOKKOSKERNELS_ADD_EXECUTABLE(
          sparse_block_pcg
          SOURCES KokkosSparse_block_pcg.cpp
  )
ENDIF()

KOKKOSKERNELS_ADD_EXECUTABLE(
        sparse_spgemm
        SOURCES KokkosSparse_spgemm.cpp
)

KOKKOSKERNELS_ADD_EXECUTABLE(
        sparse_spgemm_jacobi
        SOURCES KokkosSparse_spgemm_jacobi.cpp
)

KOKKOSKERNELS_INCLUDE_DIRECTORIES(${CMAKE_CURRENT_SOURCE_DIR}/spmv)

KOKKOSKERNELS_ADD_EXECUTABLE(
        sparse_spadd
        SOURCES KokkosSparse_spadd.cpp
)

KOKKOSKERNELS_ADD_EXECUTABLE(
        sparse_spmv_struct
        SOURCES KokkosSparse_spmv_struct.cpp
)

KOKKOSKERNELS_ADD_EXECUTABLE(
        sparse_spmv_struct_tuning
        SOURCES KokkosSparse_spmv_struct_tuning.cpp
)


set(utilities_list)

IF (KokkosKernels_ENABLE_TESTS_AND_PERFSUITE)
    LIST(APPEND utilities_list ../PerfTestUtilities.cpp)
ENDIF ()

KOKKOSKERNELS_ADD_EXECUTABLE(
        sparse_spmv
        SOURCES KokkosSparse_spmv.cpp KokkosSparse_spmv_test.cpp spmv/OpenMPSmartStatic_SPMV.cpp
        ${utilities_list}
)

KOKKOSKERNELS_ADD_EXECUTABLE(
        sparse_kk_spmv
        SOURCES KokkosSparse_kk_spmv.cpp
)

IF (KOKKOSKERNELS_ENABLE_TPL_CUSPARSE)
    KOKKOSKERNELS_ADD_EXECUTABLE(
            sparse_spmv_merge
            SOURCES KokkosSparse_spmv_merge.cpp
    )
ENDIF ()


KOKKOSKERNELS_ADD_EXECUTABLE(
        sparse_spmv_bsr
        SOURCES KokkosSparse_spmv_bsr.cpp
)

KOKKOSKERNELS_ADD_EXECUTABLE(
        sparse_sptrsv
        SOURCES KokkosSparse_sptrsv.cpp
)

KOKKOSKERNELS_ADD_EXECUTABLE(
        sparse_sptrsv_cholmod
        SOURCES KokkosSparse_sptrsv_cholmod.cpp
)

IF (KOKKOS_HAS_TRILINOS)
    SET (KOKKOSKERNELS_ENABLE_SPTRSV_SUPERLU OFF)
ELSE ()
    SET (KOKKOSKERNELS_ENABLE_SPTRSV_SUPERLU ON)
ENDIF ()
IF (KOKKOSKERNELS_ENABLE_SPTRSV_SUPERLU)
    # Disable this perf test with Trilinos builds to workaround
    # -Werror issues error: declaration of xyz with C language linkage
    KOKKOSKERNELS_ADD_EXECUTABLE(
            sparse_sptrsv_superlu
            SOURCES KokkosSparse_sptrsv_superlu.cpp
    )
ENDIF ()

KOKKOSKERNELS_ADD_EXECUTABLE(
        sparse_sptrsv_supernode
        SOURCES KokkosSparse_sptrsv_supernode.cpp
)

KOKKOSKERNELS_ADD_EXECUTABLE(
        sparse_gs
        SOURCES KokkosSparse_gs.cpp
)

KOKKOSKERNELS_ADD_EXECUTABLE(
        sparse_spiluk
        SOURCES KokkosSparse_spiluk.cpp
)

KOKKOSKERNELS_ADD_EXECUTABLE(
        sparse_mdf
        SOURCES KokkosSparse_mdf.cpp
)

# For the sake of build times, don't build this CRS sorting perf test by default.
# It can be enabled if needed by setting -DKokkosKernels_ENABLE_SORT_CRS_PERFTEST=ON.
if (KokkosKernels_ENABLE_SORT_CRS_PERFTEST)
  KOKKOSKERNELS_ADD_EXECUTABLE(
    sparse_sort_crs
    SOURCES KokkosSparse_sort_crs.cpp
)
endif ()

if (KokkosKernels_ENABLE_BENCHMARK)
  KOKKOSKERNELS_ADD_BENCHMARK(
    sparse_par_ilut
    SOURCES KokkosSparse_par_ilut.cpp
  )

  # Provide -DGinkgo_DIR to cmake to enable the ginkgo test in sparse_par_ilut. Ginkgo_DIR should
  # point to the dir in the ginkgo install area that contains the GinkgoConfig.cmake file.
  # For me, this was $gingko_install_dir/lib64/cmake/Ginkgo
  if (Ginkgo_DIR)
    find_package(Ginkgo REQUIRED)

    target_compile_definitions(KokkosKernels_sparse_par_ilut PRIVATE "USE_GINKGO")
    target_link_libraries(KokkosKernels_sparse_par_ilut PRIVATE Ginkgo::ginkgo)
  endif()

  KOKKOSKERNELS_ADD_BENCHMARK(
    sparse_spmv_benchmark SOURCES KokkosSparse_spmv_benchmark.cpp
  )

  KOKKOSKERNELS_ADD_BENCHMARK(
    sparse_spmv_bsr_benchmark SOURCES KokkosSparse_spmv_bsr_benchmark.cpp
  )

  # hipcc 5.2 has an underlying clang that has the std::filesystem
  # in an experimental namespace and a different library
  if (Kokkos_CXX_COMPILER_ID STREQUAL HIPCC AND Kokkos_CXX_COMPILER_VERSION VERSION_LESS 5.3)
    target_link_libraries(KokkosKernels_sparse_spmv_bsr_benchmark PRIVATE -lstdc++fs)
  # IntelLLVM < 2023.1.0 (and possible higher versions too) have an underlying clang that has the std::filesystem
  # in an experimental namespace and a different library
  elseif (Kokkos_CXX_COMPILER_ID STREQUAL IntelLLVM AND Kokkos_CXX_COMPILER_VERSION VERSION_LESS_EQUAL 2023.1.0)
    target_link_libraries(KokkosKernels_sparse_spmv_bsr_benchmark PRIVATE -lstdc++fs)
  # GNU compilers < 9.1 require linking against -lstdc++fs
  elseif (Kokkos_CXX_COMPILER_ID STREQUAL GNU AND Kokkos_CXX_COMPILER_VERSION VERSION_LESS 9.1)
    target_link_libraries(KokkosKernels_sparse_spmv_bsr_benchmark PRIVATE -lstdc++fs)
  # Clang versions < 9.0 require linking against -lc++fs
  elseif (Kokkos_CXX_COMPILER_ID STREQUAL Clang AND Kokkos_CXX_COMPILER_VERSION VERSION_LESS 9.0)
    target_link_libraries(KokkosKernels_sparse_spmv_bsr_benchmark PRIVATE -lc++fs)
  endif()
<<<<<<< HEAD
  # IntelLLVM < 2023.1.0 (and possible higher versions too) have an underlying clang that has the std::filesystem
  # in an experimental namespace and a different library
  if (Kokkos_CXX_COMPILER_ID STREQUAL IntelLLVM AND Kokkos_CXX_COMPILER_VERSION VERSION_LESS_EQUAL 2023.1.0)
    target_link_libraries(KokkosKernels_sparse_spmv_bsr_benchmark PRIVATE -lstdc++fs)
  endif()
=======

>>>>>>> 156f70d4
endif()<|MERGE_RESOLUTION|>--- conflicted
+++ resolved
@@ -163,13 +163,5 @@
   elseif (Kokkos_CXX_COMPILER_ID STREQUAL Clang AND Kokkos_CXX_COMPILER_VERSION VERSION_LESS 9.0)
     target_link_libraries(KokkosKernels_sparse_spmv_bsr_benchmark PRIVATE -lc++fs)
   endif()
-<<<<<<< HEAD
-  # IntelLLVM < 2023.1.0 (and possible higher versions too) have an underlying clang that has the std::filesystem
-  # in an experimental namespace and a different library
-  if (Kokkos_CXX_COMPILER_ID STREQUAL IntelLLVM AND Kokkos_CXX_COMPILER_VERSION VERSION_LESS_EQUAL 2023.1.0)
-    target_link_libraries(KokkosKernels_sparse_spmv_bsr_benchmark PRIVATE -lstdc++fs)
-  endif()
-=======
 
->>>>>>> 156f70d4
 endif()