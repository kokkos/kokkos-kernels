--- conflicted
+++ resolved
@@ -54,51 +54,21 @@
   // memory layout.
   template <typename Layout>
   void run() {
-<<<<<<< HEAD
-    using matrix_type =
-        KokkosSparse::CrsMatrix<Scalar, Ordinal, Kokkos::DefaultExecutionSpace,
-                                void, Offset>;
-    using mv_type   = Kokkos::View<Scalar**, Layout>;
-    using h_mv_type = typename mv_type::HostMirror;
-=======
     using matrix_type = KokkosSparse::CrsMatrix<Scalar, Ordinal, Kokkos::DefaultExecutionSpace, void, Offset>;
     using mv_type     = Kokkos::View<Scalar**, Layout>;
     using h_mv_type   = typename mv_type::HostMirror;
->>>>>>> 8e442f59
 
     srand(17312837);
     matrix_type A;
     if (filename != "") {
       std::cout << "Reading A from file \"" << filename << "\"...\n";
-<<<<<<< HEAD
-      A = KokkosSparse::Impl::read_kokkos_crst_matrix<matrix_type>(
-          filename.c_str());
-=======
       A        = KokkosSparse::Impl::read_kokkos_crst_matrix<matrix_type>(filename.c_str());
->>>>>>> 8e442f59
       num_rows = A.numRows();
       num_cols = A.numCols();
     } else {
       std::cout << "Randomly generating A...\n";
       Offset nnz = 10 * num_rows;
       // note: the help text says the bandwidth is fixed at 0.01 * numRows
-<<<<<<< HEAD
-      A = KokkosSparse::Impl::kk_generate_sparse_matrix<matrix_type>(
-          num_rows, num_cols, nnz, 0, 0.01 * num_rows);
-    }
-
-    std::cout << "A is " << A.numRows() << "x" << A.numCols() << ", with "
-              << A.nnz() << " nonzeros\n";
-    std::cout << "Mean nnz/row: " << (double)A.nnz() / A.numRows() << '\n';
-    std::cout << "Max nnz/row: "
-              << KokkosSparse::Impl::graph_max_degree<
-                     Kokkos::DefaultExecutionSpace, Ordinal>(A.graph.row_map)
-              << '\n';
-    std::cout << "SpMV mode " << mode << ", " << num_vecs
-              << " vectors, beta = " << beta << ", multivectors are ";
-    std::cout << (std::is_same_v<Layout, Kokkos::LayoutLeft> ? "LayoutLeft"
-                                                             : "LayoutRight");
-=======
       A = KokkosSparse::Impl::kk_generate_sparse_matrix<matrix_type>(num_rows, num_cols, nnz, 0, 0.01 * num_rows);
     }
 
@@ -108,7 +78,6 @@
               << KokkosSparse::Impl::graph_max_degree<Kokkos::DefaultExecutionSpace, Ordinal>(A.graph.row_map) << '\n';
     std::cout << "SpMV mode " << mode << ", " << num_vecs << " vectors, beta = " << beta << ", multivectors are ";
     std::cout << (std::is_same_v<Layout, Kokkos::LayoutLeft> ? "LayoutLeft" : "LayoutRight");
->>>>>>> 8e442f59
     std::cout << '\n';
 
     bool transpose_like = (mode == 'T') || (mode == 'H');
@@ -138,17 +107,8 @@
     // Create handles for both rank-1 and rank-2 cases,
     // even though only 1 will get used below (depending on num_vecs)
 
-<<<<<<< HEAD
-    KokkosSparse::SPMVHandle<Kokkos::DefaultExecutionSpace, matrix_type,
-                             decltype(x0), decltype(y0)>
-        handle_rank1;
-    KokkosSparse::SPMVHandle<Kokkos::DefaultExecutionSpace, matrix_type,
-                             mv_type, mv_type>
-        handle_rank2;
-=======
     KokkosSparse::SPMVHandle<Kokkos::DefaultExecutionSpace, matrix_type, decltype(x0), decltype(y0)> handle_rank1;
     KokkosSparse::SPMVHandle<Kokkos::DefaultExecutionSpace, matrix_type, mv_type, mv_type> handle_rank2;
->>>>>>> 8e442f59
     // Assuming that 1GB is enough to fully clear the L3 cache of a CPU, or the
     // L2 of a GPU. (Some AMD EPYC chips have 768 MB L3)
     Kokkos::View<char*, Kokkos::DefaultExecutionSpace> cacheFlushData;
@@ -183,12 +143,7 @@
         // Copy some non-zero data to the view multiple times to flush the
         // cache. (nonzero in case the system has an optimized path for zero
         // pages)
-<<<<<<< HEAD
-        for (int rep = 0; rep < 4; rep++)
-          Kokkos::deep_copy(space, cacheFlushData, char(rep + 1));
-=======
         for (int rep = 0; rep < 4; rep++) Kokkos::deep_copy(space, cacheFlushData, char(rep + 1));
->>>>>>> 8e442f59
       }
       space.fence();
       timer.reset();
