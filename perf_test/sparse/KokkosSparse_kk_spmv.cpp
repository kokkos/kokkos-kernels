//@HEADER
// ************************************************************************
//
//                        Kokkos v. 4.0
//       Copyright (2022) National Technology & Engineering
//               Solutions of Sandia, LLC (NTESS).
//
// Under the terms of Contract DE-NA0003525 with NTESS,
// the U.S. Government retains certain rights in this software.
//
// Part of Kokkos, under the Apache License v2.0 with LLVM Exceptions.
// See https://kokkos.org/LICENSE for license information.
// SPDX-License-Identifier: Apache-2.0 WITH LLVM-exception
//
//@HEADER

#include <cstdio>

#include <ctime>
#include <cstring>
#include <cstdlib>
#include <limits>
#include <limits.h>
#include <cmath>
#include <unordered_map>

#include <Kokkos_Core.hpp>
#include <KokkosSparse_CrsMatrix.hpp>
#include <KokkosKernels_IOUtils.hpp>
#include <KokkosSparse_IOUtils.hpp>
#include <KokkosSparse_Utils.hpp>  // for graph_max_degree
#include <KokkosSparse_spmv.hpp>
#include "KokkosKernels_default_types.hpp"

<<<<<<< HEAD
using Scalar  = default_scalar;
using Ordinal = default_lno_t;
using Offset  = default_size_type;
=======
using Scalar  = KokkosKernels::default_scalar;
using Ordinal = KokkosKernels::default_lno_t;
using Offset  = KokkosKernels::default_size_type;
>>>>>>> 5b116ec9
using KAT     = Kokkos::ArithTraits<Scalar>;

struct SPMVBenchmarking {
  // note: CLI currently only allows square matrices to be randomly generated
  // and nz/row is fixed at 10
  Ordinal num_rows     = 110503;
  Ordinal num_cols     = 110503;
  char mode            = 'N';
  int loop             = 100;
  int num_vecs         = 1;
  Scalar beta          = KAT::zero();
  std::string filename = "";
  bool flush_cache     = false;
  bool non_reuse       = false;

  // Using the parameters above, run and time spmv where x and y use the given
  // memory layout.
  template <typename Layout>
  void run() {
    using matrix_type = KokkosSparse::CrsMatrix<Scalar, Ordinal, Kokkos::DefaultExecutionSpace, void, Offset>;
    using mv_type     = Kokkos::View<Scalar**, Layout>;
    using h_mv_type   = typename mv_type::HostMirror;

    srand(17312837);
    matrix_type A;
    if (filename != "") {
      std::cout << "Reading A from file \"" << filename << "\"...\n";
      A        = KokkosSparse::Impl::read_kokkos_crst_matrix<matrix_type>(filename.c_str());
      num_rows = A.numRows();
      num_cols = A.numCols();
    } else {
      std::cout << "Randomly generating A...\n";
      Offset nnz = 10 * num_rows;
      // note: the help text says the bandwidth is fixed at 0.01 * numRows
      A = KokkosSparse::Impl::kk_generate_sparse_matrix<matrix_type>(num_rows, num_cols, nnz, 0, 0.01 * num_rows);
    }

    std::cout << "A is " << A.numRows() << "x" << A.numCols() << ", with " << A.nnz() << " nonzeros\n";
    std::cout << "Mean nnz/row: " << (double)A.nnz() / A.numRows() << '\n';
    std::cout << "Max nnz/row: "
              << KokkosSparse::Impl::graph_max_degree<Kokkos::DefaultExecutionSpace, Ordinal>(A.graph.row_map) << '\n';
    std::cout << "SpMV mode " << mode << ", " << num_vecs << " vectors, beta = " << beta << ", multivectors are ";
    std::cout << (std::is_same_v<Layout, Kokkos::LayoutLeft> ? "LayoutLeft" : "LayoutRight");
    std::cout << '\n';

    bool transpose_like = (mode == 'T') || (mode == 'H');

    Ordinal xlen = transpose_like ? A.numRows() : A.numCols();
    Ordinal ylen = transpose_like ? A.numCols() : A.numRows();

    mv_type x("X", xlen, num_vecs);
    mv_type y("Y", ylen, num_vecs);

    h_mv_type h_x         = Kokkos::create_mirror_view(x);
    h_mv_type h_y         = Kokkos::create_mirror_view(y);
    h_mv_type h_y_compare = Kokkos::create_mirror(y);

    for (int v = 0; v < num_vecs; v++) {
      for (Ordinal i = 0; i < xlen; i++) {
        h_x(i, v) = (Scalar)(1.0 * (rand() % 40) - 20.);
      }
    }

    Kokkos::deep_copy(x, h_x);

    // Benchmark
    auto x0 = Kokkos::subview(x, Kokkos::ALL(), 0);
    auto y0 = Kokkos::subview(y, Kokkos::ALL(), 0);

    // Create handles for both rank-1 and rank-2 cases,
    // even though only 1 will get used below (depending on num_vecs)

    KokkosSparse::SPMVHandle<Kokkos::DefaultExecutionSpace, matrix_type, decltype(x0), decltype(y0)> handle_rank1;
    KokkosSparse::SPMVHandle<Kokkos::DefaultExecutionSpace, matrix_type, mv_type, mv_type> handle_rank2;
    // Assuming that 1GB is enough to fully clear the L3 cache of a CPU, or the
    // L2 of a GPU. (Some AMD EPYC chips have 768 MB L3)
    Kokkos::View<char*, Kokkos::DefaultExecutionSpace> cacheFlushData;
    if (flush_cache) {
      Kokkos::resize(cacheFlushData, 1024 * 1024 * 1024);
    }

    Kokkos::DefaultExecutionSpace space;

    // Do 5 warm up calls (not timed). This will also initialize the handle.
    for (int i = 0; i < 5; i++) {
      if (num_vecs == 1) {
        // run the rank-1 version
        if (non_reuse)
          KokkosSparse::spmv(space, &mode, 1.0, A, x0, beta, y0);
        else
          KokkosSparse::spmv(space, &handle_rank1, &mode, 1.0, A, x0, beta, y0);
      } else {
        // rank-2
        if (non_reuse)
          KokkosSparse::spmv(space, &mode, 1.0, A, x, beta, y);
        else
          KokkosSparse::spmv(space, &handle_rank2, &mode, 1.0, A, x, beta, y);
      }
      space.fence();
    }

    double totalTime = 0;
    Kokkos::Timer timer;
    for (int i = 0; i < loop; i++) {
      if (flush_cache) {
        // Copy some non-zero data to the view multiple times to flush the
        // cache. (nonzero in case the system has an optimized path for zero
        // pages)
        for (int rep = 0; rep < 4; rep++) Kokkos::deep_copy(space, cacheFlushData, char(rep + 1));
      }
      space.fence();
      timer.reset();
      if (num_vecs == 1) {
        // run the rank-1 version
        if (non_reuse)
          KokkosSparse::spmv(space, &mode, 1.0, A, x0, beta, y0);
        else
          KokkosSparse::spmv(space, &handle_rank1, &mode, 1.0, A, x0, beta, y0);
      } else {
        // rank-2
        if (non_reuse)
          KokkosSparse::spmv(space, &mode, 1.0, A, x, beta, y);
        else
          KokkosSparse::spmv(space, &handle_rank2, &mode, 1.0, A, x, beta, y);
      }
      space.fence();
      totalTime += timer.seconds();
    }
    double avg_time = totalTime / loop;
    std::cout << avg_time << " s\n";
  }
};

void print_help() {
  printf("  -s [nrows]            : matrix dimension (square)\n");
  printf(
      "  --nv n                : number of columns in x/y multivector (default "
      "1).\n");
  printf(
      "  --layout left|right   : memory layout of x/y. Default depends on "
      "build's default execution space\n");
  printf(
      "  -m N|T|H|C            : matrix apply mode:\n"
      "                          N - normal, default\n"
      "                          T - transpose\n"
      "                          H - conjugate transpose\n"
      "                          C - conjugate\n");
  printf(
      "  -f [file],-fb [file]  : Read in Matrix Market (.mtx), or binary "
      "(.bin) matrix file.\n");
  printf(
      "  -l [LOOP]             : How many spmv to run to aggregate average "
      "time. \n");
  printf("  -b beta               : beta, as in y := Ax + (beta)y\n");
  printf(
      "  --flush               : Flush the cache between each spmv call "
      "(slow!)\n");
  printf(
      "  --non-reuse           : Use non-reuse interface (without "
      "SPMVHandle)\n");
}

int main(int argc, char** argv) {
  SPMVBenchmarking sb;
  char layout;
  if (std::is_same<KokkosKernels::default_layout, Kokkos::LayoutLeft>::value)
    layout = 'L';
  else
    layout = 'R';

  if (argc == 1) {
    print_help();
    return 0;
  }

  for (int i = 0; i < argc; i++) {
    if ((strcmp(argv[i], "-s") == 0)) {
      // only square matrices supported now
      sb.num_rows = atoi(argv[++i]);
      sb.num_cols = sb.num_rows;
      continue;
    }
    if ((strcmp(argv[i], "-f") == 0 || strcmp(argv[i], "-fb") == 0)) {
      sb.filename = argv[++i];
      continue;
    }
    if ((strcmp(argv[i], "-l") == 0)) {
      sb.loop = atoi(argv[++i]);
      continue;
    }
    if ((strcmp(argv[i], "-m") == 0)) {
      sb.mode = toupper(argv[++i][0]);
      if (sb.mode != 'N' && sb.mode != 'T' && sb.mode != 'C' && sb.mode != 'H')
        throw std::invalid_argument("Mode must be one of N, T, C or H.");
      continue;
    }
    if ((strcmp(argv[i], "--nv") == 0)) {
      sb.num_vecs = atoi(argv[++i]);
      continue;
    }
    if ((strcmp(argv[i], "-b") == 0)) {
      sb.beta = atof(argv[++i]);
      continue;
    }
    if ((strcmp(argv[i], "--layout") == 0)) {
      i++;
      if (toupper(argv[i][0]) == 'L')
        layout = 'L';
      else if (toupper(argv[i][0]) == 'R')
        layout = 'R';
      else
        throw std::runtime_error("Invalid layout");
      continue;
    }
    if ((strcmp(argv[i], "--flush") == 0)) {
      sb.flush_cache = true;
      continue;
    }
    if ((strcmp(argv[i], "--non-reuse") == 0)) {
      sb.non_reuse = true;
      continue;
    }
    if ((strcmp(argv[i], "--help") == 0) || (strcmp(argv[i], "-h") == 0)) {
      print_help();
      return 0;
    }
  }

  Kokkos::initialize(argc, argv);

  if (layout == 'L')
    sb.template run<Kokkos::LayoutLeft>();
  else
    sb.template run<Kokkos::LayoutRight>();

  Kokkos::finalize();
}<|MERGE_RESOLUTION|>--- conflicted
+++ resolved
@@ -32,15 +32,9 @@
 #include <KokkosSparse_spmv.hpp>
 #include "KokkosKernels_default_types.hpp"
 
-<<<<<<< HEAD
-using Scalar  = default_scalar;
-using Ordinal = default_lno_t;
-using Offset  = default_size_type;
-=======
 using Scalar  = KokkosKernels::default_scalar;
 using Ordinal = KokkosKernels::default_lno_t;
 using Offset  = KokkosKernels::default_size_type;
->>>>>>> 5b116ec9
 using KAT     = Kokkos::ArithTraits<Scalar>;
 
 struct SPMVBenchmarking {
