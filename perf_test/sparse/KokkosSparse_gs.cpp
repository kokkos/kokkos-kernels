//@HEADER
// ************************************************************************
//
//                        Kokkos v. 4.0
//       Copyright (2022) National Technology & Engineering
//               Solutions of Sandia, LLC (NTESS).
//
// Under the terms of Contract DE-NA0003525 with NTESS,
// the U.S. Government retains certain rights in this software.
//
// Part of Kokkos, under the Apache License v2.0 with LLVM Exceptions.
// See https://kokkos.org/LICENSE for license information.
// SPDX-License-Identifier: Apache-2.0 WITH LLVM-exception
//
//@HEADER

#include <iostream>
#include <random>
#include <vector>
#include <string>
#include <unordered_set>

#include <Kokkos_Core.hpp>
#include <Kokkos_Timer.hpp>

#include <KokkosKernels_Handle.hpp>
#include <KokkosKernels_TestStringUtils.hpp>
#include <KokkosSparse_gauss_seidel.hpp>
#include <KokkosSparse_spmv.hpp>
#include <KokkosKernels_IOUtils.hpp>
#include <KokkosBlas1_nrm2.hpp>
#include <KokkosKernels_config.h>
#include "KokkosKernels_default_types.hpp"
#include "KokkosSparse_IOUtils.hpp"
#include "KokkosKernels_TestMatrixUtils.hpp"

using std::cout;
using std::string;
using namespace KokkosSparse;

static char* getNextArg(int& i, int argc, char** argv) {
  i++;
  if (i >= argc) {
    std::cerr << "Error: expected additional command-line argument!\n";
    exit(1);
  }
  return argv[i];
}

struct GS_Parameters {
  const char* matrix_path = nullptr;
  int n                   = 10000;
  int nnzPerRow           = 27;
  int numLongRows         = 0;
  int minNnzPerLongRow    = 1000;
  int maxNnzPerLongRow    = 2000;
  bool graph_symmetric    = false;
  int sweeps              = 1;
  int nstreams            = 1;
  GSAlgorithm algo        = GS_DEFAULT;
  GSDirection direction   = GS_FORWARD;
  // Point:
  int longRowThreshold = 0;
  // Cluster:
  ClusteringAlgorithm coarse_algo = CLUSTER_DEFAULT;
  int cluster_size                = 10;
  // Two stage:
  bool classic = false;
};

template <typename crsMat_t>
crsMat_t generateLongRowMatrix(const GS_Parameters& params) {
  typedef typename crsMat_t::value_type scalar_t;
  typedef typename crsMat_t::ordinal_type lno_t;
  typedef typename crsMat_t::size_type size_type;
  typedef typename crsMat_t::values_type::non_const_type scalar_view_t;
  typedef typename crsMat_t::index_type::non_const_type entries_view_t;
  typedef typename crsMat_t::row_map_type::non_const_type rowmap_view_t;
  typedef typename crsMat_t::device_type device;
  // Generate random diag. dominant matrix
  srand(245);
  std::vector<size_type> rowmap = {0};
  std::vector<lno_t> entries;
  std::vector<scalar_t> values;
  std::vector<lno_t> rowLengths;
  lno_t numRows = params.n;
  for (lno_t i = 0; i < numRows; i++) {
    if (i < params.numLongRows) {
      lno_t interval = params.maxNnzPerLongRow - params.minNnzPerLongRow;
      lno_t rowLen;
      if (interval == 0)
        rowLen = params.maxNnzPerLongRow;
      else
        rowLen = params.minNnzPerLongRow + rand() % interval;
      if (rowLen > numRows) rowLen = numRows;
      rowLengths.push_back(rowLen);
    } else
      rowLengths.push_back(params.nnzPerRow);
  }
  std::shuffle(rowLengths.begin(), rowLengths.end(), std::mt19937(std::random_device()()));
  size_type totalEntries = 0;
  int randSteps          = 1000000;
  // Set of columns inserted so far into current short row
  std::unordered_set<lno_t> shortRowEntries;
  // Set of all possible rows, randomly permuted (select long row entries from
  // head)
  std::vector<lno_t> longRowEntries(numRows);
  for (lno_t i = 0; i < numRows; i++) longRowEntries[i] = i;
  const scalar_t one = Kokkos::reduction_identity<scalar_t>::prod();
  for (lno_t i = 0; i < numRows; i++) {
    shortRowEntries.clear();
    bool rowIsLong = rowLengths[i] > params.nnzPerRow;
    if (rowIsLong) std::shuffle(longRowEntries.begin(), longRowEntries.end(), std::mt19937(std::random_device()()));
    for (lno_t ent = 0; ent < rowLengths[i]; ent++) {
      if (ent == 0) {
        entries.push_back(i);
        values.push_back(5.0 + 3.0 * (rand() % randSteps) / randSteps * one);
      } else {
        if (rowIsLong)
          entries.push_back(longRowEntries[ent]);
        else {
          // re-roll random column until one is found that isn't already in row
          lno_t col;
          while (true) {
            col = rand() % numRows;
            if (shortRowEntries.find(col) == shortRowEntries.end()) {
              shortRowEntries.insert(col);
              break;
            }
          }
          entries.push_back(col);
        }
        values.push_back((-0.1 + (0.2 * (rand() % randSteps) / randSteps)) * one);
      }
    }
    totalEntries += rowLengths[i];
    rowmap.push_back(totalEntries);
  }
  scalar_view_t valuesView(Kokkos::view_alloc(Kokkos::WithoutInitializing, "Values"), totalEntries);
  entries_view_t entriesView(Kokkos::view_alloc(Kokkos::WithoutInitializing, "Entries"), totalEntries);
  rowmap_view_t rowmapView(Kokkos::view_alloc(Kokkos::WithoutInitializing, "Rowmap"), numRows + 1);
  Kokkos::deep_copy(valuesView, Kokkos::View<scalar_t*, Kokkos::HostSpace>(values.data(), totalEntries));
  Kokkos::deep_copy(entriesView, Kokkos::View<lno_t*, Kokkos::HostSpace>(entries.data(), totalEntries));
  Kokkos::deep_copy(rowmapView, Kokkos::View<size_type*, Kokkos::HostSpace>(rowmap.data(), numRows + 1));
  crsMat_t A("A", numRows, numRows, totalEntries, valuesView, rowmapView, entriesView);
  A = KokkosSparse::sort_and_merge_matrix(A);
  if (params.graph_symmetric) {
    // Symmetrize on host, rather than relying on the parallel versions (those
    // can be tested for symmetric=false)
    A = Test::symmetrize<scalar_t, lno_t, size_type, device, crsMat_t>(A);
  }
  return A;
}

template <typename device_t>
void runGS(const GS_Parameters& params) {
  using scalar_t  = KokkosKernels::default_scalar;
  using lno_t     = KokkosKernels::default_lno_t;
  using size_type = KokkosKernels::default_size_type;
  typedef typename device_t::execution_space exec_space;
  typedef typename device_t::memory_space mem_space;
  typedef KokkosKernels::Experimental::KokkosKernelsHandle<size_type, lno_t, scalar_t, exec_space, mem_space, mem_space>
      KernelHandle;
  typedef typename KokkosSparse::CrsMatrix<scalar_t, lno_t, device_t, void, size_type> crsMat_t;
  // typedef typename crsMat_t::StaticCrsGraphType graph_t;
  typedef typename crsMat_t::values_type::non_const_type scalar_view_t;
  crsMat_t A;
  if (params.matrix_path)
    A = KokkosSparse::Impl::read_kokkos_crst_matrix<crsMat_t>(params.matrix_path);
  else
    A = generateLongRowMatrix<crsMat_t>(params);
  lno_t nrows = A.numRows();
  lno_t ncols = A.numCols();
  if (nrows != ncols) {
    cout << "ERROR: Gauss-Seidel only works for square matrices\n";
    Kokkos::finalize();
    exit(1);
  }
  std::vector<exec_space> instances;
  // size_type nnz = A.nnz();
  std::vector<KernelHandle> kh(params.nstreams);
  // use a random RHS - uniformly distributed over (-5, 5)
  std::vector<scalar_view_t> b(params.nstreams);
  // initial LHS is 0
  std::vector<scalar_view_t> x(params.nstreams);
  // Extract diagonal blocks of CRS matrix
  std::vector<crsMat_t> DiagBlks(params.nstreams);
  // how long symbolic/numeric phases take (the graph reuse case isn't that
  // interesting since numeric doesn't do much)
  Kokkos::Timer timer;

  {
    namespace KE = Kokkos::Experimental;
    auto ns      = params.nstreams;
    auto es      = exec_space();
    std::vector<int> weights(ns);
    std::fill(weights.begin(), weights.end(), 1);
    instances = KE::partition_space(es, weights);
  }

  double blockExtractionTime = 0, symbolicLaunchTimeTotal = 0, symbolicComputeTimeTotal = 0, numericLaunchTimeTotal = 0,
         numericComputeTimeTotal = 0, applyLaunchTimeTotal = 0, applyComputeTimeTotal = 0;

  timer.reset();
  KokkosSparse::Impl::kk_extract_diagonal_blocks_crsmatrix_sequential(A, DiagBlks);
  Kokkos::fence();
  blockExtractionTime = timer.seconds();

  /////////////////// Handle creation ///////////////////
  for (int i = 0; i < params.nstreams; i++) {
    auto blk_A     = DiagBlks[i];
    auto blk_nrows = blk_A.numRows();
    auto blk_ncols = blk_A.numCols();
    if (blk_nrows != blk_ncols) {
      cout << "ERROR: Gauss-Seidel only works for square matrices\n";
      Kokkos::finalize();
      exit(1);
    }
    b[i] = scalar_view_t("b[" + std::to_string(i) + "]", blk_nrows);
    x[i] = scalar_view_t("x[" + std::to_string(i) + "]", blk_nrows);
    {
      srand(54321 + i);
      auto bhost = Kokkos::create_mirror_view(b[i]);
      for (lno_t row_id = 0; row_id < blk_nrows; row_id++) {
        bhost(row_id) = 10.0 * rand() / RAND_MAX - 5.0;
      }
      Kokkos::deep_copy(instances[i], b[i], bhost);
    }
    // cluster size of 1 is standard multicolor GS
    if (params.algo == GS_DEFAULT) {
      kh[i].create_gs_handle(instances[i], params.nstreams);
      kh[i].get_point_gs_handle()->set_long_row_threshold(params.longRowThreshold);
    } else if (params.algo == GS_CLUSTER) {
      kh[i].create_gs_handle(params.coarse_algo, params.cluster_size);
    } else {
      kh[i].create_gs_handle(params.algo);
      if (params.algo == GS_TWOSTAGE) kh[i].set_gs_twostage(!params.classic, blk_nrows);
    }
  }

  /////////////////// Symbolic /////////////////
  timer.reset();
  for (int i = 0; i < params.nstreams; i++) {
    auto blk_A     = DiagBlks[i];
    auto blk_nrows = blk_A.numRows();
<<<<<<< HEAD
    KokkosSparse::Experimental::gauss_seidel_symbolic(instances[i], &kh[i], blk_nrows, blk_nrows, blk_A.graph.row_map,
                                                      blk_A.graph.entries, params.graph_symmetric);
=======
    KokkosSparse::gauss_seidel_symbolic(instances[i], &kh[i], blk_nrows, blk_nrows, blk_A.graph.row_map,
                                        blk_A.graph.entries, params.graph_symmetric);
>>>>>>> 80e303f8
  }
  symbolicLaunchTimeTotal = timer.seconds();
  timer.reset();
  Kokkos::fence();
  symbolicComputeTimeTotal = timer.seconds();

  /////////////////// Numeric /////////////////
  timer.reset();
  for (int i = 0; i < params.nstreams; i++) {
    auto blk_A     = DiagBlks[i];
    auto blk_nrows = blk_A.numRows();
<<<<<<< HEAD
    KokkosSparse::Experimental::gauss_seidel_numeric(instances[i], &kh[i], blk_nrows, blk_nrows, blk_A.graph.row_map,
                                                     blk_A.graph.entries, blk_A.values, params.graph_symmetric);
=======
    KokkosSparse::gauss_seidel_numeric(instances[i], &kh[i], blk_nrows, blk_nrows, blk_A.graph.row_map,
                                       blk_A.graph.entries, blk_A.values, params.graph_symmetric);
>>>>>>> 80e303f8
  }
  numericLaunchTimeTotal = timer.seconds();
  timer.reset();
  Kokkos::fence();
  numericComputeTimeTotal = timer.seconds();

  /////////////////// Apply /////////////////
  timer.reset();
  for (int i = 0; i < params.nstreams; i++) {
    auto blk_A     = DiagBlks[i];
    auto blk_nrows = blk_A.numRows();
    // Last two parameters are damping factor (should be 1) and sweeps
    switch (params.direction) {
      case GS_SYMMETRIC:
<<<<<<< HEAD
        KokkosSparse::Experimental::symmetric_gauss_seidel_apply(instances[i], &kh[i], blk_nrows, blk_nrows,
                                                                 blk_A.graph.row_map, blk_A.graph.entries, blk_A.values,
                                                                 x[i], b[i], true, true, 1.0, params.sweeps);
        break;
      case GS_FORWARD:
        KokkosSparse::Experimental::forward_sweep_gauss_seidel_apply(
            instances[i], &kh[i], blk_nrows, blk_nrows, blk_A.graph.row_map, blk_A.graph.entries, blk_A.values, x[i],
            b[i], true, true, 1.0, params.sweeps);
        break;
      case GS_BACKWARD:
        KokkosSparse::Experimental::backward_sweep_gauss_seidel_apply(
            instances[i], &kh[i], blk_nrows, blk_nrows, blk_A.graph.row_map, blk_A.graph.entries, blk_A.values, x[i],
            b[i], true, true, 1.0, params.sweeps);
=======
        KokkosSparse::symmetric_gauss_seidel_apply(instances[i], &kh[i], blk_nrows, blk_nrows, blk_A.graph.row_map,
                                                   blk_A.graph.entries, blk_A.values, x[i], b[i], true, true, 1.0,
                                                   params.sweeps);
        break;
      case GS_FORWARD:
        KokkosSparse::forward_sweep_gauss_seidel_apply(instances[i], &kh[i], blk_nrows, blk_nrows, blk_A.graph.row_map,
                                                       blk_A.graph.entries, blk_A.values, x[i], b[i], true, true, 1.0,
                                                       params.sweeps);
        break;
      case GS_BACKWARD:
        KokkosSparse::backward_sweep_gauss_seidel_apply(instances[i], &kh[i], blk_nrows, blk_nrows, blk_A.graph.row_map,
                                                        blk_A.graph.entries, blk_A.values, x[i], b[i], true, true, 1.0,
                                                        params.sweeps);
>>>>>>> 80e303f8
        break;
    }
  }
  applyLaunchTimeTotal = timer.seconds();
  timer.reset();
  Kokkos::fence();
  applyComputeTimeTotal = timer.seconds();
  timer.reset();

  for (int i = 0; i < params.nstreams; i++) {
    auto blk_A     = DiagBlks[i];
    auto blk_nrows = blk_A.numRows();
    kh[i].destroy_gs_handle();
    // Now, compute the 2-norm of residual
    scalar_view_t res("Ax-b", blk_nrows);
    Kokkos::deep_copy(instances[i], res, b[i]);
    double bnorm   = KokkosBlas::nrm2(instances[i], b[i]);
    scalar_t alpha = Kokkos::reduction_identity<scalar_t>::prod();
    scalar_t beta  = -alpha;
    KokkosSparse::spmv<exec_space, scalar_t, crsMat_t, scalar_view_t, scalar_t, scalar_view_t>(instances[i], "N", alpha,
                                                                                               blk_A, x[i], beta, res);
    double resnorm = KokkosBlas::nrm2(instances[i], res);
    // note: this still works if the solution diverges
    std::cout << "StreamID(" << i << "): Relative res norm: " << resnorm / bnorm << '\n';
  }
  std::cout << "\n*** Total block extraction time: " << blockExtractionTime << '\n';
  std::cout << "\n*** Total Symbolic launch time: " << symbolicLaunchTimeTotal << '\n';
  std::cout << "*** Total Symbolic compute time: " << symbolicComputeTimeTotal << '\n';
  std::cout << "\n*** Total Numeric launch time: " << numericLaunchTimeTotal << '\n';
  std::cout << "*** Total Numeric compute time: " << numericComputeTimeTotal << '\n';
  std::cout << "\n*** Total Apply launch time: " << applyLaunchTimeTotal << '\n';
  std::cout << "*** Total Apply compute time: " << applyComputeTimeTotal << '\n';
  double launchTimeTotal = symbolicLaunchTimeTotal + numericLaunchTimeTotal + applyLaunchTimeTotal;
  std::cout << "\n*** Total launch time: " << launchTimeTotal << '\n';
  double computeTimeTotal = symbolicComputeTimeTotal + numericComputeTimeTotal + applyComputeTimeTotal;
  std::cout << "*** Total compute time: " << computeTimeTotal << '\n';
  std::cout << "\n*** Total compute and launch time: " << launchTimeTotal + computeTimeTotal << '\n';
}

int main(int argc, char** argv) {
  // Expect two args: matrix name and device flag.
  if (argc == 1 || !strcmp(argv[1], "-h") || !strcmp(argv[1], "--help")) {
    cout << "Usage: ./sparse_gs [--device] --amtx matrix.mtx [other args]\n\n";
    cout << "\"--device-type\" flag can be \"--serial\", \"--openmp\", "
            "\"--cuda\" or \"--threads\".\n";
    cout << "If device is not given, the default device for this build is "
            "used.\n";
    cout << "\nOther flags:\n";
    cout << "--sym-graph : pass if matrix is known to be structurally "
            "symmetric.\n";
    cout << "            : if generating matrix randomly, it is symmetrized\n";
    cout << "--sweeps S: run S times (default 1)\n";
    cout << "--streams N: partition matrix and run across N streams (default "
            "1)\n";
    cout << "Randomized matrix settings, if not reading from file:\n";
    cout << "  --n <N> : number of rows/columns\n";
    cout << "  --nnz <N> : number of nonzeros in each regular row\n";
    cout << "  --long-rows <N> : number of long rows\n";
    cout << "  --min-long-row-nnz <N> : min number of nonzeros in each long "
            "row (default 1000)\n";
    cout << "  --max-long-row-nnz <N> : max number of nonzeros in each long "
            "row (default 2000)\n";
    cout << "Randomized matrix settings, if not reading from file:\n";
    cout << "Randomized matrix settings, if not reading from file:\n";
    cout << "4 main algorithms (required, choose one):\n";
    cout << "  --point\n";
    cout << "  --cluster\n";
    cout << "  --twostage\n";
    cout << "  --classic\n\n";
    cout << "Apply direction (default is forward)\n";
    cout << "  --forward\n";
    cout << "  --backward\n";
    cout << "  --symmetric\n";
    cout << "Options for point:\n";
    cout << "  --long-row-threshold <N> : rows with at least this many entries "
            "are processed separately.\n";
    cout << "Options for cluster:\n";
    cout << "  --cluster-size N (default: 10)\n";
    cout << "  --coarse-algo ALGO\n";
    cout << "     ALGO may be: \"balloon\" or \"mis2\"\n";
    cout << "     Default is chosen by the library. If using mis2, "
            "--cluster-size option has no effect.\n";
    return 0;
  }
  Kokkos::initialize(argc, argv);
  // device is just the name of the execution space, lowercase
  string deviceName;
  GS_Parameters params;
  int i = 1;
  for (; i < argc; i++) {
    if (!strcmp(argv[i], "--amtx"))
      params.matrix_path = getNextArg(i, argc, argv);
    else if (!strcmp(argv[i], "--n"))
      params.n = atoi(getNextArg(i, argc, argv));
    else if (!strcmp(argv[i], "--nnz"))
      params.nnzPerRow = atoi(getNextArg(i, argc, argv));
    else if (!strcmp(argv[i], "--long-rows"))
      params.numLongRows = atoi(getNextArg(i, argc, argv));
    else if (!strcmp(argv[i], "--min-long-row-nnz"))
      params.minNnzPerLongRow = atoi(getNextArg(i, argc, argv));
    else if (!strcmp(argv[i], "--max-long-row-nnz"))
      params.maxNnzPerLongRow = atoi(getNextArg(i, argc, argv));
    else if (!strcmp(argv[i], "--serial"))
      deviceName = "serial";
    else if (!strcmp(argv[i], "--openmp"))
      deviceName = "openmp";
    else if (!strcmp(argv[i], "--threads"))
      deviceName = "threads";
    else if (!strcmp(argv[i], "--cuda"))
      deviceName = "cuda";
    else if (!strcmp(argv[i], "--sym-graph"))
      params.graph_symmetric = true;
    else if (!strcmp(argv[i], "--symmetric"))
      params.direction = GS_SYMMETRIC;
    else if (!strcmp(argv[i], "--forward"))
      params.direction = GS_FORWARD;
    else if (!strcmp(argv[i], "--backward"))
      params.direction = GS_BACKWARD;
    else if (!strcmp(argv[i], "--sweeps"))
      params.sweeps = atoi(getNextArg(i, argc, argv));
    else if (!strcmp(argv[i], "--streams"))
      params.nstreams = atoi(getNextArg(i, argc, argv));
    else if (!strcmp(argv[i], "--point"))
      params.algo = GS_DEFAULT;
    else if (!strcmp(argv[i], "--cluster"))
      params.algo = GS_CLUSTER;
    else if (!strcmp(argv[i], "--twostage"))
      params.algo = GS_TWOSTAGE;
    else if (!strcmp(argv[i], "--classic")) {
      params.algo    = GS_TWOSTAGE;
      params.classic = true;
    } else if (!strcmp(argv[i], "--long-row-threshold"))
      params.longRowThreshold = atoi(getNextArg(i, argc, argv));
    else if (!strcmp(argv[i], "--coarse-algo")) {
      const char* algo = getNextArg(i, argc, argv);
      if (!strcmp(algo, "balloon"))
        params.coarse_algo = CLUSTER_BALLOON;
      else if (!strcmp(algo, "mis2"))
        params.coarse_algo = CLUSTER_MIS2;
      else {
        std::cout << "Error: invalid coarsening algorithm. Options are balloon "
                     "and mis2.\n";
        Kokkos::finalize();
        exit(1);
      }
    } else if (!strcmp(argv[i], "--cluster-size"))
      params.cluster_size = atoi(getNextArg(i, argc, argv));
    else {
      cout << "Error: unknown argument " << argv[i] << '\n';
      Kokkos::finalize();
      exit(1);
    }
  }
  bool run = false;
  if (!deviceName.length()) {
    runGS<Kokkos::DefaultExecutionSpace>(params);
    run = true;
  }
#ifdef KOKKOS_ENABLE_SERIAL
  if (deviceName == "serial") {
    runGS<Kokkos::Serial>(params);
    run = true;
  }
#endif
#ifdef KOKKOS_ENABLE_OPENMP
  if (deviceName == "openmp") {
    runGS<Kokkos::OpenMP>(params);
    run = true;
  }
#endif
#ifdef KOKKOS_ENABLE_THREADS
  if (deviceName == "threads") {
    runGS<Kokkos::Threads>(params);
    run = true;
  }
#endif
#ifdef KOKKOS_ENABLE_CUDA
  if (deviceName == "cuda") {
    runGS<Kokkos::Cuda>(params);
    run = true;
  }
#endif
  if (!run) {
    std::cerr << "Error: device " << deviceName << " was requested but it's not enabled in this build.\n";
    return 1;
  }
  Kokkos::finalize();
  return 0;
}<|MERGE_RESOLUTION|>--- conflicted
+++ resolved
@@ -243,13 +243,8 @@
   for (int i = 0; i < params.nstreams; i++) {
     auto blk_A     = DiagBlks[i];
     auto blk_nrows = blk_A.numRows();
-<<<<<<< HEAD
-    KokkosSparse::Experimental::gauss_seidel_symbolic(instances[i], &kh[i], blk_nrows, blk_nrows, blk_A.graph.row_map,
-                                                      blk_A.graph.entries, params.graph_symmetric);
-=======
     KokkosSparse::gauss_seidel_symbolic(instances[i], &kh[i], blk_nrows, blk_nrows, blk_A.graph.row_map,
                                         blk_A.graph.entries, params.graph_symmetric);
->>>>>>> 80e303f8
   }
   symbolicLaunchTimeTotal = timer.seconds();
   timer.reset();
@@ -261,13 +256,8 @@
   for (int i = 0; i < params.nstreams; i++) {
     auto blk_A     = DiagBlks[i];
     auto blk_nrows = blk_A.numRows();
-<<<<<<< HEAD
-    KokkosSparse::Experimental::gauss_seidel_numeric(instances[i], &kh[i], blk_nrows, blk_nrows, blk_A.graph.row_map,
-                                                     blk_A.graph.entries, blk_A.values, params.graph_symmetric);
-=======
     KokkosSparse::gauss_seidel_numeric(instances[i], &kh[i], blk_nrows, blk_nrows, blk_A.graph.row_map,
                                        blk_A.graph.entries, blk_A.values, params.graph_symmetric);
->>>>>>> 80e303f8
   }
   numericLaunchTimeTotal = timer.seconds();
   timer.reset();
@@ -282,21 +272,6 @@
     // Last two parameters are damping factor (should be 1) and sweeps
     switch (params.direction) {
       case GS_SYMMETRIC:
-<<<<<<< HEAD
-        KokkosSparse::Experimental::symmetric_gauss_seidel_apply(instances[i], &kh[i], blk_nrows, blk_nrows,
-                                                                 blk_A.graph.row_map, blk_A.graph.entries, blk_A.values,
-                                                                 x[i], b[i], true, true, 1.0, params.sweeps);
-        break;
-      case GS_FORWARD:
-        KokkosSparse::Experimental::forward_sweep_gauss_seidel_apply(
-            instances[i], &kh[i], blk_nrows, blk_nrows, blk_A.graph.row_map, blk_A.graph.entries, blk_A.values, x[i],
-            b[i], true, true, 1.0, params.sweeps);
-        break;
-      case GS_BACKWARD:
-        KokkosSparse::Experimental::backward_sweep_gauss_seidel_apply(
-            instances[i], &kh[i], blk_nrows, blk_nrows, blk_A.graph.row_map, blk_A.graph.entries, blk_A.values, x[i],
-            b[i], true, true, 1.0, params.sweeps);
-=======
         KokkosSparse::symmetric_gauss_seidel_apply(instances[i], &kh[i], blk_nrows, blk_nrows, blk_A.graph.row_map,
                                                    blk_A.graph.entries, blk_A.values, x[i], b[i], true, true, 1.0,
                                                    params.sweeps);
@@ -310,7 +285,6 @@
         KokkosSparse::backward_sweep_gauss_seidel_apply(instances[i], &kh[i], blk_nrows, blk_nrows, blk_A.graph.row_map,
                                                         blk_A.graph.entries, blk_A.values, x[i], b[i], true, true, 1.0,
                                                         params.sweeps);
->>>>>>> 80e303f8
         break;
     }
   }
