/*
//@HEADER
// ************************************************************************
//
//                        Kokkos v. 3.0
//       Copyright (2020) National Technology & Engineering
//               Solutions of Sandia, LLC (NTESS).
//
// Under the terms of Contract DE-NA0003525 with NTESS,
// the U.S. Government retains certain rights in this software.
//
// Redistribution and use in source and binary forms, with or without
// modification, are permitted provided that the following conditions are
// met:
//
// 1. Redistributions of source code must retain the above copyright
// notice, this list of conditions and the following disclaimer.
//
// 2. Redistributions in binary form must reproduce the above copyright
// notice, this list of conditions and the following disclaimer in the
// documentation and/or other materials provided with the distribution.
//
// 3. Neither the name of the Corporation nor the names of the
// contributors may be used to endorse or promote products derived from
// this software without specific prior written permission.
//
// THIS SOFTWARE IS PROVIDED BY NTESS "AS IS" AND ANY
// EXPRESS OR IMPLIED WARRANTIES, INCLUDING, BUT NOT LIMITED TO, THE
// IMPLIED WARRANTIES OF MERCHANTABILITY AND FITNESS FOR A PARTICULAR
// PURPOSE ARE DISCLAIMED. IN NO EVENT SHALL NTESS OR THE
// CONTRIBUTORS BE LIABLE FOR ANY DIRECT, INDIRECT, INCIDENTAL, SPECIAL,
// EXEMPLARY, OR CONSEQUENTIAL DAMAGES (INCLUDING, BUT NOT LIMITED TO,
// PROCUREMENT OF SUBSTITUTE GOODS OR SERVICES; LOSS OF USE, DATA, OR
// PROFITS; OR BUSINESS INTERRUPTION) HOWEVER CAUSED AND ON ANY THEORY OF
// LIABILITY, WHETHER IN CONTRACT, STRICT LIABILITY, OR TORT (INCLUDING
// NEGLIGENCE OR OTHERWISE) ARISING IN ANY WAY OUT OF THE USE OF THIS
// SOFTWARE, EVEN IF ADVISED OF THE POSSIBILITY OF SUCH DAMAGE.
//
// Questions? Contact Siva Rajamanickam (srajama@sandia.gov)
//
// ************************************************************************
//@HEADER
*/

#include <cstdio>

#include <ctime>
#include <cstring>
#include <cstdlib>
#include <limits>
#include <limits.h>
#include <cmath>
#include <unordered_map>
#include <KokkosSparse_spmv_test.hpp>
#include <Kokkos_Core.hpp>
#include <KokkosSparse_CrsMatrix.hpp>
#include <KokkosKernels_IOUtils.hpp>
#include <KokkosSparse_spmv.hpp>
#include "KokkosKernels_default_types.hpp"
#include <spmv/KokkosKernels_spmv_data.hpp>
#include <spmv/Kokkos_SPMV.hpp>
#include <spmv/Kokkos_SPMV_Inspector.hpp>

#ifdef HAVE_CUSPARSE
#include <CuSparse_SPMV.hpp>
#endif

#ifdef HAVE_MKL
#include <MKL_SPMV.hpp>
#endif

#ifdef KOKKOS_ENABLE_OPENMP
#include <OpenMPStatic_SPMV.hpp>
#include <OpenMPDynamic_SPMV.hpp>
#include <OpenMPSmartStatic_SPMV.hpp>
#endif

<<<<<<< HEAD
// crs = compressed row storage

int test_crs_matrix_singlevec(Ordinal numRows, Ordinal numCols, int test,
                              const char* filename, Ordinal rows_per_thread,
                              int team_size, int vector_length, int schedule,
                              int loop) {
  typedef KokkosSparse::CrsMatrix<Scalar, Ordinal,
                                  Kokkos::DefaultExecutionSpace, void, Offset>
      matrix_type;
=======
#ifdef KOKKOSKERNELS_ENABLE_TPL_ARMPL
#include <spmv/ArmPL_SPMV.hpp>
#endif

enum {KOKKOS, MKL, ARMPL, CUSPARSE, KK_KERNELS, KK_KERNELS_INSP, KK_INSP, OMP_STATIC, OMP_DYNAMIC, OMP_INSP};
enum {AUTO, DYNAMIC, STATIC};

typedef default_scalar Scalar;
typedef default_lno_t Ordinal;
typedef default_size_type Offset;
typedef default_layout Layout;

template<typename AType, typename XType, typename YType>
void matvec(AType& A, XType x, YType y, Ordinal rows_per_thread, int team_size, int vector_length, spmv_additional_data* data, int schedule) {

        switch(data->test) {

        case KOKKOS:
                if(schedule == AUTO)
                  schedule = A.nnz()>10000000?DYNAMIC:STATIC;
                if(schedule == STATIC)
                  kokkos_matvec<AType,XType,YType,Kokkos::Static>(A, x, y, rows_per_thread, team_size, vector_length);
                if(schedule == DYNAMIC)
                  kokkos_matvec<AType,XType,YType,Kokkos::Dynamic>(A, x, y, rows_per_thread, team_size, vector_length);
                break;
        case KK_INSP:
                if(schedule == AUTO)
                  schedule = A.nnz()>10000000?DYNAMIC:STATIC;
                if(schedule == STATIC)
                  kk_inspector_matvec<AType,XType,YType,Kokkos::Static>(A, x, y, team_size, vector_length);
                if(schedule == DYNAMIC)
                  kk_inspector_matvec<AType,XType,YType,Kokkos::Dynamic>(A, x, y, team_size, vector_length);
                break;

#ifdef KOKKOS_ENABLE_OPENMP
        case OMP_STATIC:
                openmp_static_matvec<AType, XType, YType, Offset, Ordinal, Scalar>(A, x, y);
                break;
        case OMP_DYNAMIC:
                openmp_dynamic_matvec<AType, XType, YType, Offset, Ordinal, Scalar>(A, x, y);
                break;
        case OMP_INSP:
                openmp_smart_static_matvec<AType, XType, YType, Offset, Ordinal, Scalar>(A, x, y);
                break;
#endif

#ifdef HAVE_MKL
        case MKL:
                mkl_matvec(A, x, y);
                break;
#endif
#ifdef HAVE_CUSPARSE
        case CUSPARSE:
                cusparse_matvec(A, x, y);
                break;
#endif
#ifdef KOKKOSKERNELS_ENABLE_TPL_ARMPL
	case ARMPL:
	  armpl_matvec(A, x, y, data);
	  break;
#endif
        case KK_KERNELS:
                KokkosSparse::spmv (KokkosSparse::NoTranspose,1.0,A,x,0.0,y);
                break;
        case KK_KERNELS_INSP:
                if(A.graph.row_block_offsets.data()==NULL) {
                  printf("PTR: %p\n",static_cast<const void*>(A.graph.row_block_offsets.data()));
                  A.graph.create_block_partitioning(AType::execution_space::concurrency());
                  printf("PTR2: %p\n",static_cast<const void*>(A.graph.row_block_offsets.data()));
                }
                KokkosSparse::spmv (KokkosSparse::NoTranspose,1.0,A,x,0.0,y);
                break;
        default:
          fprintf(stderr, "Selected test is not available.\n");
      }
}

int test_crs_matrix_singlevec(Ordinal numRows, Ordinal numCols, int test, const char* filename, Ordinal rows_per_thread, int team_size, int vector_length, int schedule, int loop) {
  typedef KokkosSparse::CrsMatrix<Scalar, Ordinal, Kokkos::DefaultExecutionSpace, void, Offset> matrix_type;
>>>>>>> 008eb6cd
  typedef typename Kokkos::View<Scalar*, Layout> mv_type;
  typedef typename mv_type::HostMirror h_mv_type;

  srand(17312837);
  matrix_type A;
  if (filename)
    A = KokkosKernels::Impl::read_kokkos_crst_matrix<matrix_type>(filename);
  else {
    Offset nnz = 10 * numRows;
    // note: the help text says the bandwidth is fixed at 0.01 * numRows
    A = KokkosKernels::Impl::kk_generate_sparse_matrix<matrix_type>(
        numRows, numCols, nnz, 0, 0.01 * numRows);
  }
<<<<<<< HEAD
  SPMVTestData test_data = setup_test(test, A, rows_per_thread, team_size,
                                 vector_length, schedule, loop);
  for (int i = 0; i < loop; i++) {
    run_benchmark(test_data);
=======
  numRows = A.numRows();
  numCols = A.numCols();
  Offset nnz = A.nnz();

  spmv_additional_data data(test);

#ifdef KOKKOSKERNELS_ENABLE_TPL_ARMPL
  if(test == ARMPL) {
    if(std::is_same<Scalar, double>::value || std::is_same<Scalar, float>::value) {
      data.set_armpl_spmat(numRows, numCols,
			   A.graph.row_map.data(), A.graph.entries.data(),
			   A.values.data());
    } else {
      throw std::runtime_error("Can't use ArmPL mat-vec for scalar types other than double and float.");
    }
  }
#endif
  
  mv_type x("X", numCols);
  mv_type y("Y", numRows);
  h_mv_type h_x = Kokkos::create_mirror_view(x);
  h_mv_type h_y = Kokkos::create_mirror_view(y);
  h_mv_type h_y_compare = Kokkos::create_mirror(y);

  typename matrix_type::StaticCrsGraphType::HostMirror h_graph = Kokkos::create_mirror(A.graph);
  typename matrix_type::values_type::HostMirror h_values = Kokkos::create_mirror_view(A.values);

  for(int i=0; i<numCols;i++) {
    h_x(i) = (Scalar) (1.0*(rand()%40)-20.);
  }
  for(int i=0; i<numRows;i++) {
    h_y(i) = (Scalar) (1.0*(rand()%40)-20.);
  }

  // Error Check Gold Values
  for(int i=0;i<numRows;i++) {
    int start = h_graph.row_map(i);
    int end = h_graph.row_map(i+1);
    for(int j=start;j<end;j++) {
      h_values(j) = h_graph.entries(j) + i;
    }

    h_y_compare(i) = 0;
    for(int j=start;j<end;j++) {
      Scalar tmp_val = h_graph.entries(j) + i;
      int idx = h_graph.entries(j);
      h_y_compare(i)+=tmp_val*h_x(idx);
    }
  }

  Kokkos::deep_copy(x,h_x);
  Kokkos::deep_copy(y,h_y);
  Kokkos::deep_copy(A.graph.entries,h_graph.entries);
  Kokkos::deep_copy(A.values,h_values);
  mv_type x1("X1",numCols);
  Kokkos::deep_copy(x1,h_x);
  mv_type y1("Y1",numRows);

  //int nnz_per_row = A.nnz()/A.numRows();
  matvec(A,x1,y1,rows_per_thread,team_size,vector_length,&data,schedule);

  // Error Check
  Kokkos::deep_copy(h_y,y1);
  Scalar error = 0;
  Scalar sum = 0;
  for(int i=0;i<numRows;i++) {

    error += (h_y_compare(i)-h_y(i))*(h_y_compare(i)-h_y(i));
    sum += h_y_compare(i)*h_y_compare(i);
  }

  int num_errors = 0;
  double total_error = 0;
  double total_sum = 0;
  num_errors += (error/(sum==0?1:sum))>1e-5?1:0;
  total_error += error;
  total_sum += sum;

  // Benchmark
  double min_time = 1.0e32;
  double max_time = 0.0;
  double ave_time = 0.0;
  for(int i=0;i<loop;i++) {
    Kokkos::Timer timer;
    matvec(A,x1,y1,rows_per_thread,team_size,vector_length,&data,schedule);
    Kokkos::fence();
    double time = timer.seconds();
    ave_time += time;
    if(time>max_time) max_time = time;
    if(time<min_time) min_time = time;
>>>>>>> 008eb6cd
  }

  // Performance Output
  double matrix_size =
      1.0 *
      ((test_data.nnz * (sizeof(Scalar) + sizeof(Ordinal)) + numRows * sizeof(Offset))) /
      1024 / 1024;
  double vector_size      = 2.0 * numRows * sizeof(Scalar) / 1024 / 1024;
  double vector_readwrite = (test_data.nnz + numCols) * sizeof(Scalar) / 1024 / 1024;

  double problem_size = matrix_size + vector_size;
  printf(
      "NNZ NumRows NumCols ProblemSize(MB) AveBandwidth(GB/s) "
      "MinBandwidth(GB/s) MaxBandwidth(GB/s) AveGFlop MinGFlop MaxGFlop "
      "aveTime(ms) maxTime(ms) minTime(ms) numErrors\n");
  printf(
      "%i %i %i %6.2lf ( %6.2lf %6.2lf %6.2lf ) ( %6.3lf %6.3lf %6.3lf ) ( "
      "%6.3lf %6.3lf %6.3lf ) %i RESULT\n",
      test_data.nnz, numRows, numCols, problem_size,
      (matrix_size + vector_readwrite) / test_data.ave_time * loop / 1024,
      (matrix_size + vector_readwrite) / test_data.max_time / 1024,
      (matrix_size + vector_readwrite) / test_data.min_time / 1024,
      2.0 * test_data.nnz * loop / test_data.ave_time / 1e9, 2.0 * test_data.nnz / test_data.max_time / 1e9,
      2.0 * test_data.nnz / test_data.min_time / 1e9, test_data.ave_time / loop * 1000, test_data.max_time * 1000,
      test_data.min_time * 1000, test_data.num_errors);
  return (int)test_data.total_error;
}

void print_help() {
  printf("SPMV benchmark code written by Christian Trott.\n");
  printf(
      "OpenMP implementations written by Simon Hammond (Sandia National "
      "Laboratories).\n\n");
  printf("Options:\n");
  printf(
      "  -s [N]          : generate a semi-random banded (band size 0.01xN) "
      "NxN matrix\n");
  printf("                    with average of 10 entries per row.\n");
  printf("  --test [OPTION] : Use different kernel implementations\n");
  printf("                    Options:\n");
  printf("                      kk,kk-kernels          (Kokkos/Trilinos)\n");
  printf(
      "                      kk-insp                (Kokkos Structure "
      "Inspection)\n");
#ifdef KOKKOS_ENABLE_OPENMP
  printf("                      omp-dynamic,omp-static (Standard OpenMP)\n");
  printf(
      "                      omp-insp               (OpenMP Structure "
      "Inspection)\n");
#endif
<<<<<<< HEAD
  printf("                      mkl,cusparse           (Vendor Libraries)\n\n");
  printf(
      "  --schedule [SCH]: Set schedule for kk variant (static,dynamic,auto [ "
      "default ]).\n");
  printf(
      "  -f [file]       : Read in Matrix Market formatted text file "
      "'file'.\n");
=======
  printf("                      mkl, armpl,cusparse    (Vendor Libraries)\n\n");
  printf("  --schedule [SCH]: Set schedule for kk variant (static,dynamic,auto [ default ]).\n");
  printf("  -f [file]       : Read in Matrix Market formatted text file 'file'.\n");
>>>>>>> 008eb6cd
  printf("  -fb [file]      : Read in binary Matrix files 'file'.\n");
  printf(
      "  --write-binary  : In combination with -f, generate binary files.\n");
  printf("  --offset [O]    : Subtract O from every index.\n");
  printf(
      "                    Useful in case the matrix market file is not 0 "
      "based.\n\n");
  printf("  -rpt [K]        : Number of Rows assigned to a thread.\n");
  printf("  -ts [T]         : Number of threads per team.\n");
  printf(
      "  -vl [V]         : Vector-length (i.e. how many Cuda threads are a "
      "Kokkos 'thread').\n");
  printf(
      "  -l [LOOP]       : How many spmv to run to aggregate average time. \n");
}

int main(int argc, char** argv) {
  long long int size = 110503;  // a prime number
  // int numVecs = 4;
  int test = KOKKOS;
  // int type=-1;
  char* filename = NULL;

  int rows_per_thread = -1;
  int vector_length   = -1;
  int team_size       = -1;
  int schedule        = AUTO;
  int loop            = 100;

  if (argc == 1) {
    print_help();
    return 0;
  }

  for (int i = 0; i < argc; i++) {
    if ((strcmp(argv[i], "-s") == 0)) {
      size = atoi(argv[++i]);
      continue;
    }
<<<<<<< HEAD
    // if((strcmp(argv[i],"-v")==0)) {numVecs=atoi(argv[++i]); continue;}
    if ((strcmp(argv[i], "--test") == 0)) {
      i++;
      if (i == argc) {
        std::cerr << "Must pass algorithm name after '--test'";
        exit(1);
      }
      if ((strcmp(argv[i], "mkl") == 0)) test = MKL;
      if ((strcmp(argv[i], "kk") == 0)) test = KOKKOS;
      if ((strcmp(argv[i], "cusparse") == 0)) test = CUSPARSE;
      if ((strcmp(argv[i], "kk-kernels") == 0)) test = KK_KERNELS;
      if ((strcmp(argv[i], "kk-kernels-insp") == 0)) test = KK_KERNELS_INSP;
      if ((strcmp(argv[i], "kk-insp") == 0)) test = KK_INSP;
=======
    if((strcmp(argv[i],"mkl")==0))
      test = MKL;
    if((strcmp(argv[i],"armpl")==0))
      test = ARMPL;
    if((strcmp(argv[i],"kk")==0))
      test = KOKKOS;
    if((strcmp(argv[i],"cusparse")==0))
      test = CUSPARSE;
    if((strcmp(argv[i],"kk-kernels")==0))
      test = KK_KERNELS;
    if((strcmp(argv[i],"kk-kernels-insp")==0))
      test = KK_KERNELS_INSP;
    if((strcmp(argv[i],"kk-insp")==0))
      test = KK_INSP;
>>>>>>> 008eb6cd
#ifdef KOKKOS_ENABLE_OPENMP
      if ((strcmp(argv[i], "omp-static") == 0)) test = OMP_STATIC;
      if ((strcmp(argv[i], "omp-dynamic") == 0)) test = OMP_DYNAMIC;
      if ((strcmp(argv[i], "omp-insp") == 0)) test = OMP_INSP;
#endif
      continue;
    }
    // if((strcmp(argv[i],"--type")==0)) {type=atoi(argv[++i]); continue;}
    if ((strcmp(argv[i], "-f") == 0)) {
      filename = argv[++i];
      continue;
    }
    if ((strcmp(argv[i], "-fb") == 0)) {
      filename = argv[++i];
      continue;
    }
    if ((strcmp(argv[i], "-rpt") == 0)) {
      rows_per_thread = atoi(argv[++i]);
      continue;
    }
    if ((strcmp(argv[i], "-ts") == 0)) {
      team_size = atoi(argv[++i]);
      continue;
    }
    if ((strcmp(argv[i], "-vl") == 0)) {
      vector_length = atoi(argv[++i]);
      continue;
    }
    if ((strcmp(argv[i], "-l") == 0)) {
      loop = atoi(argv[++i]);
      continue;
    }
    if ((strcmp(argv[i], "--schedule") == 0)) {
      i++;
      if ((strcmp(argv[i], "auto") == 0)) schedule = AUTO;
      if ((strcmp(argv[i], "dynamic") == 0)) schedule = DYNAMIC;
      if ((strcmp(argv[i], "static") == 0)) schedule = STATIC;
      continue;
    }
    if ((strcmp(argv[i], "--help") == 0) || (strcmp(argv[i], "-h") == 0)) {
      print_help();
      return 0;
    }
  }

  Kokkos::initialize(argc, argv);

  int total_errors =
      test_crs_matrix_singlevec(size, size, test, filename, rows_per_thread,
                                team_size, vector_length, schedule, loop);

  if (total_errors == 0)
    printf("Kokkos::MultiVector Test: Passed\n");
  else
    printf("Kokkos::MultiVector Test: Failed\n");

  Kokkos::finalize();
}<|MERGE_RESOLUTION|>--- conflicted
+++ resolved
@@ -75,97 +75,12 @@
 #include <OpenMPSmartStatic_SPMV.hpp>
 #endif
 
-<<<<<<< HEAD
-// crs = compressed row storage
-
-int test_crs_matrix_singlevec(Ordinal numRows, Ordinal numCols, int test,
-                              const char* filename, Ordinal rows_per_thread,
-                              int team_size, int vector_length, int schedule,
-                              int loop) {
-  typedef KokkosSparse::CrsMatrix<Scalar, Ordinal,
-                                  Kokkos::DefaultExecutionSpace, void, Offset>
-      matrix_type;
-=======
 #ifdef KOKKOSKERNELS_ENABLE_TPL_ARMPL
 #include <spmv/ArmPL_SPMV.hpp>
 #endif
 
-enum {KOKKOS, MKL, ARMPL, CUSPARSE, KK_KERNELS, KK_KERNELS_INSP, KK_INSP, OMP_STATIC, OMP_DYNAMIC, OMP_INSP};
-enum {AUTO, DYNAMIC, STATIC};
-
-typedef default_scalar Scalar;
-typedef default_lno_t Ordinal;
-typedef default_size_type Offset;
-typedef default_layout Layout;
-
-template<typename AType, typename XType, typename YType>
-void matvec(AType& A, XType x, YType y, Ordinal rows_per_thread, int team_size, int vector_length, spmv_additional_data* data, int schedule) {
-
-        switch(data->test) {
-
-        case KOKKOS:
-                if(schedule == AUTO)
-                  schedule = A.nnz()>10000000?DYNAMIC:STATIC;
-                if(schedule == STATIC)
-                  kokkos_matvec<AType,XType,YType,Kokkos::Static>(A, x, y, rows_per_thread, team_size, vector_length);
-                if(schedule == DYNAMIC)
-                  kokkos_matvec<AType,XType,YType,Kokkos::Dynamic>(A, x, y, rows_per_thread, team_size, vector_length);
-                break;
-        case KK_INSP:
-                if(schedule == AUTO)
-                  schedule = A.nnz()>10000000?DYNAMIC:STATIC;
-                if(schedule == STATIC)
-                  kk_inspector_matvec<AType,XType,YType,Kokkos::Static>(A, x, y, team_size, vector_length);
-                if(schedule == DYNAMIC)
-                  kk_inspector_matvec<AType,XType,YType,Kokkos::Dynamic>(A, x, y, team_size, vector_length);
-                break;
-
-#ifdef KOKKOS_ENABLE_OPENMP
-        case OMP_STATIC:
-                openmp_static_matvec<AType, XType, YType, Offset, Ordinal, Scalar>(A, x, y);
-                break;
-        case OMP_DYNAMIC:
-                openmp_dynamic_matvec<AType, XType, YType, Offset, Ordinal, Scalar>(A, x, y);
-                break;
-        case OMP_INSP:
-                openmp_smart_static_matvec<AType, XType, YType, Offset, Ordinal, Scalar>(A, x, y);
-                break;
-#endif
-
-#ifdef HAVE_MKL
-        case MKL:
-                mkl_matvec(A, x, y);
-                break;
-#endif
-#ifdef HAVE_CUSPARSE
-        case CUSPARSE:
-                cusparse_matvec(A, x, y);
-                break;
-#endif
-#ifdef KOKKOSKERNELS_ENABLE_TPL_ARMPL
-	case ARMPL:
-	  armpl_matvec(A, x, y, data);
-	  break;
-#endif
-        case KK_KERNELS:
-                KokkosSparse::spmv (KokkosSparse::NoTranspose,1.0,A,x,0.0,y);
-                break;
-        case KK_KERNELS_INSP:
-                if(A.graph.row_block_offsets.data()==NULL) {
-                  printf("PTR: %p\n",static_cast<const void*>(A.graph.row_block_offsets.data()));
-                  A.graph.create_block_partitioning(AType::execution_space::concurrency());
-                  printf("PTR2: %p\n",static_cast<const void*>(A.graph.row_block_offsets.data()));
-                }
-                KokkosSparse::spmv (KokkosSparse::NoTranspose,1.0,A,x,0.0,y);
-                break;
-        default:
-          fprintf(stderr, "Selected test is not available.\n");
-      }
-}
-
 int test_crs_matrix_singlevec(Ordinal numRows, Ordinal numCols, int test, const char* filename, Ordinal rows_per_thread, int team_size, int vector_length, int schedule, int loop) {
   typedef KokkosSparse::CrsMatrix<Scalar, Ordinal, Kokkos::DefaultExecutionSpace, void, Offset> matrix_type;
->>>>>>> 008eb6cd
   typedef typename Kokkos::View<Scalar*, Layout> mv_type;
   typedef typename mv_type::HostMirror h_mv_type;
 
@@ -179,103 +94,22 @@
     A = KokkosKernels::Impl::kk_generate_sparse_matrix<matrix_type>(
         numRows, numCols, nnz, 0, 0.01 * numRows);
   }
-<<<<<<< HEAD
   SPMVTestData test_data = setup_test(test, A, rows_per_thread, team_size,
                                  vector_length, schedule, loop);
   for (int i = 0; i < loop; i++) {
-    run_benchmark(test_data);
-=======
-  numRows = A.numRows();
-  numCols = A.numCols();
-  Offset nnz = A.nnz();
-
-  spmv_additional_data data(test);
 
 #ifdef KOKKOSKERNELS_ENABLE_TPL_ARMPL
   if(test == ARMPL) {
     if(std::is_same<Scalar, double>::value || std::is_same<Scalar, float>::value) {
-      data.set_armpl_spmat(numRows, numCols,
-			   A.graph.row_map.data(), A.graph.entries.data(),
-			   A.values.data());
+      data.set_armpl_spmat(test_data.numRows, test_data.numCols,
+			   test_data.A.graph.row_map.data(), test_data.A.graph.entries.data(),
+			   test_data.A.values.data());
     } else {
       throw std::runtime_error("Can't use ArmPL mat-vec for scalar types other than double and float.");
     }
   }
 #endif
-  
-  mv_type x("X", numCols);
-  mv_type y("Y", numRows);
-  h_mv_type h_x = Kokkos::create_mirror_view(x);
-  h_mv_type h_y = Kokkos::create_mirror_view(y);
-  h_mv_type h_y_compare = Kokkos::create_mirror(y);
-
-  typename matrix_type::StaticCrsGraphType::HostMirror h_graph = Kokkos::create_mirror(A.graph);
-  typename matrix_type::values_type::HostMirror h_values = Kokkos::create_mirror_view(A.values);
-
-  for(int i=0; i<numCols;i++) {
-    h_x(i) = (Scalar) (1.0*(rand()%40)-20.);
-  }
-  for(int i=0; i<numRows;i++) {
-    h_y(i) = (Scalar) (1.0*(rand()%40)-20.);
-  }
-
-  // Error Check Gold Values
-  for(int i=0;i<numRows;i++) {
-    int start = h_graph.row_map(i);
-    int end = h_graph.row_map(i+1);
-    for(int j=start;j<end;j++) {
-      h_values(j) = h_graph.entries(j) + i;
-    }
-
-    h_y_compare(i) = 0;
-    for(int j=start;j<end;j++) {
-      Scalar tmp_val = h_graph.entries(j) + i;
-      int idx = h_graph.entries(j);
-      h_y_compare(i)+=tmp_val*h_x(idx);
-    }
-  }
-
-  Kokkos::deep_copy(x,h_x);
-  Kokkos::deep_copy(y,h_y);
-  Kokkos::deep_copy(A.graph.entries,h_graph.entries);
-  Kokkos::deep_copy(A.values,h_values);
-  mv_type x1("X1",numCols);
-  Kokkos::deep_copy(x1,h_x);
-  mv_type y1("Y1",numRows);
-
-  //int nnz_per_row = A.nnz()/A.numRows();
-  matvec(A,x1,y1,rows_per_thread,team_size,vector_length,&data,schedule);
-
-  // Error Check
-  Kokkos::deep_copy(h_y,y1);
-  Scalar error = 0;
-  Scalar sum = 0;
-  for(int i=0;i<numRows;i++) {
-
-    error += (h_y_compare(i)-h_y(i))*(h_y_compare(i)-h_y(i));
-    sum += h_y_compare(i)*h_y_compare(i);
-  }
-
-  int num_errors = 0;
-  double total_error = 0;
-  double total_sum = 0;
-  num_errors += (error/(sum==0?1:sum))>1e-5?1:0;
-  total_error += error;
-  total_sum += sum;
-
-  // Benchmark
-  double min_time = 1.0e32;
-  double max_time = 0.0;
-  double ave_time = 0.0;
-  for(int i=0;i<loop;i++) {
-    Kokkos::Timer timer;
-    matvec(A,x1,y1,rows_per_thread,team_size,vector_length,&data,schedule);
-    Kokkos::fence();
-    double time = timer.seconds();
-    ave_time += time;
-    if(time>max_time) max_time = time;
-    if(time<min_time) min_time = time;
->>>>>>> 008eb6cd
+    run_benchmark(test_data);
   }
 
   // Performance Output
@@ -326,19 +160,9 @@
       "                      omp-insp               (OpenMP Structure "
       "Inspection)\n");
 #endif
-<<<<<<< HEAD
-  printf("                      mkl,cusparse           (Vendor Libraries)\n\n");
-  printf(
-      "  --schedule [SCH]: Set schedule for kk variant (static,dynamic,auto [ "
-      "default ]).\n");
-  printf(
-      "  -f [file]       : Read in Matrix Market formatted text file "
-      "'file'.\n");
-=======
   printf("                      mkl, armpl,cusparse    (Vendor Libraries)\n\n");
   printf("  --schedule [SCH]: Set schedule for kk variant (static,dynamic,auto [ default ]).\n");
   printf("  -f [file]       : Read in Matrix Market formatted text file 'file'.\n");
->>>>>>> 008eb6cd
   printf("  -fb [file]      : Read in binary Matrix files 'file'.\n");
   printf(
       "  --write-binary  : In combination with -f, generate binary files.\n");
@@ -378,21 +202,6 @@
       size = atoi(argv[++i]);
       continue;
     }
-<<<<<<< HEAD
-    // if((strcmp(argv[i],"-v")==0)) {numVecs=atoi(argv[++i]); continue;}
-    if ((strcmp(argv[i], "--test") == 0)) {
-      i++;
-      if (i == argc) {
-        std::cerr << "Must pass algorithm name after '--test'";
-        exit(1);
-      }
-      if ((strcmp(argv[i], "mkl") == 0)) test = MKL;
-      if ((strcmp(argv[i], "kk") == 0)) test = KOKKOS;
-      if ((strcmp(argv[i], "cusparse") == 0)) test = CUSPARSE;
-      if ((strcmp(argv[i], "kk-kernels") == 0)) test = KK_KERNELS;
-      if ((strcmp(argv[i], "kk-kernels-insp") == 0)) test = KK_KERNELS_INSP;
-      if ((strcmp(argv[i], "kk-insp") == 0)) test = KK_INSP;
-=======
     if((strcmp(argv[i],"mkl")==0))
       test = MKL;
     if((strcmp(argv[i],"armpl")==0))
@@ -407,7 +216,6 @@
       test = KK_KERNELS_INSP;
     if((strcmp(argv[i],"kk-insp")==0))
       test = KK_INSP;
->>>>>>> 008eb6cd
 #ifdef KOKKOS_ENABLE_OPENMP
       if ((strcmp(argv[i], "omp-static") == 0)) test = OMP_STATIC;
       if ((strcmp(argv[i], "omp-dynamic") == 0)) test = OMP_DYNAMIC;
