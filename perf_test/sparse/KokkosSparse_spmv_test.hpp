//
// Created by Poliakoff, David Zoeller on 4/26/21.
//

#ifndef KOKKOSKERNELS_KOKKOSSPARSE_SPMV_TEST_HPP
#define KOKKOSKERNELS_KOKKOSSPARSE_SPMV_TEST_HPP

#include <Kokkos_Core.hpp>
#include <KokkosSparse_CrsMatrix.hpp>
#include <KokkosKernels_IOUtils.hpp>
#include <KokkosSparse_spmv.hpp>
#include "KokkosKernels_default_types.hpp"
#include <spmv/Kokkos_SPMV.hpp>
#include <spmv/Kokkos_SPMV_Inspector.hpp>

#ifdef KOKKOSKERNELS_ENABLE_TESTS_AND_PERFSUITE
#include <PerfTestUtilities.hpp>
#endif

enum {
  KOKKOS,
  MKL,
  ARMPL,
  CUSPARSE,
  KK_KERNELS,
  KK_KERNELS_INSP,
  KK_INSP,
  OMP_STATIC,
  OMP_DYNAMIC,
  OMP_INSP
};
enum { AUTO, DYNAMIC, STATIC };

using Scalar  = default_scalar;
using Ordinal = default_lno_t;
using Offset  = default_size_type;
using Layout  = default_layout;

#ifdef KOKKOSKERNELS_ENABLE_TESTS_AND_PERFSUITE
std::vector<rajaperf::KernelBase*> make_spmv_kernel_base(
    const rajaperf::RunParams& params);


test_list construct_kernel_base(const rajaperf::RunParams& run_params,
                                Ordinal numRows, Ordinal numCols, int test,
                                Ordinal rows_per_thread, int team_size,
                                int vector_length, int schedule, int loop);

#endif

struct SPMVTestData {
  using matrix_type =
      KokkosSparse::CrsMatrix<Scalar, Ordinal, Kokkos::DefaultExecutionSpace,
                              void, Offset>;
  using mv_type       = Kokkos::View<Scalar*, Layout>;
  using h_mv_type     = mv_type::HostMirror;
  using h_graph_type  = matrix_type::StaticCrsGraphType::HostMirror;
  using h_values_type = matrix_type::values_type::HostMirror;

  Ordinal numRows;
  Ordinal numCols;
  matrix_type A;
  mv_type x1;
  mv_type y1;
  Ordinal rows_per_thread;
  Ordinal team_size;
  Ordinal vector_length;
  Ordinal nnz;
  h_mv_type h_y_compare;
  h_mv_type h_x;
  h_mv_type h_y;
  int test;
  int schedule;
  int num_errors;
  int num_error_checks;
  double total_error;
  double ave_time;
  double max_time;
  double min_time;
  inline void check_errors(h_mv_type h_y) {
    double error = 0.0;
    double sum   = 0.0;

    for (int i = 0; i < numRows; i++) {
      error += (h_y_compare(i) - h_y(i)) * (h_y_compare(i) - h_y(i));
      sum += h_y_compare(i) * h_y_compare(i);
    }
    if (sum == 0.0) {
      sum = 1.0;  // protect against div by zero
    }
    if ((error / sum) > 1e-5) {  // if above tolerance
      ++num_errors;
    }
    total_error += error;
    ++num_error_checks;
  }
  inline void generate_gold_standard(h_graph_type h_graph,
                                     h_values_type h_values) {
    for (int i = 0; i < numRows; i++) {
      int start = h_graph.row_map(i);
      int end   = h_graph.row_map(i + 1);
      for (int j = start; j < end; j++) {
        h_values(j) = h_graph.entries(j) + i;
      }

      h_y_compare(i) = 0;
      for (int j = start; j < end; j++) {
        Scalar tmp_val = h_graph.entries(j) + i;
        int idx        = h_graph.entries(j);
        h_y_compare(i) += tmp_val * h_x(idx);
      }
    }
  }
};

SPMVTestData setup_test(int test, SPMVTestData::matrix_type A,
                        Ordinal rows_per_thread, int team_size,
                        int vector_length, int schedule, int loop);


<<<<<<< HEAD
test_list construct_kernel_base(const rajaperf::RunParams& run_params,
                                Ordinal numRows, Ordinal numCols, int test,
                                Ordinal rows_per_thread, int team_size,
                                int vector_length, int schedule, int loop);

template<typename AType, typename XType, typename YType>
void matvec(AType& A, XType x, YType y, Ordinal rows_per_thread, int team_size, int vector_length, spmv_additional_data* data, int schedule) {

        switch(data->test) {

        case KOKKOS:
                if(schedule == AUTO)
                  schedule = A.nnz()>10000000?DYNAMIC:STATIC;
                if(schedule == STATIC)
                  kokkos_matvec<AType,XType,YType,Kokkos::Static>(A, x, y, rows_per_thread, team_size, vector_length);
                if(schedule == DYNAMIC)
                  kokkos_matvec<AType,XType,YType,Kokkos::Dynamic>(A, x, y, rows_per_thread, team_size, vector_length);
                break;
        case KK_INSP:
                if(schedule == AUTO)
                  schedule = A.nnz()>10000000?DYNAMIC:STATIC;
                if(schedule == STATIC)
                  kk_inspector_matvec<AType,XType,YType,Kokkos::Static>(A, x, y, team_size, vector_length);
                if(schedule == DYNAMIC)
                  kk_inspector_matvec<AType,XType,YType,Kokkos::Dynamic>(A, x, y, team_size, vector_length);
                break;
=======
template <typename AType, typename XType, typename YType>
void matvec(AType& A, XType x, YType y, Ordinal rows_per_thread, int team_size,
            int vector_length, int test, int schedule) {
  switch (test) {
    case KOKKOS:
      if (schedule == AUTO) schedule = A.nnz() > 10000000 ? DYNAMIC : STATIC;
      if (schedule == STATIC)
        kokkos_matvec<AType, XType, YType, Kokkos::Static>(
            A, x, y, rows_per_thread, team_size, vector_length);
      if (schedule == DYNAMIC)
        kokkos_matvec<AType, XType, YType, Kokkos::Dynamic>(
            A, x, y, rows_per_thread, team_size, vector_length);
      break;
    case KK_INSP:
      if (schedule == AUTO) schedule = A.nnz() > 10000000 ? DYNAMIC : STATIC;
      if (schedule == STATIC)
        kk_inspector_matvec<AType, XType, YType, Kokkos::Static>(
            A, x, y, team_size, vector_length);
      if (schedule == DYNAMIC)
        kk_inspector_matvec<AType, XType, YType, Kokkos::Dynamic>(
            A, x, y, team_size, vector_length);
      break;
>>>>>>> 6d72a441

#ifdef KOKKOS_ENABLE_OPENMP
        case OMP_STATIC:
                openmp_static_matvec<AType, XType, YType, Offset, Ordinal, Scalar>(A, x, y);
                break;
        case OMP_DYNAMIC:
                openmp_dynamic_matvec<AType, XType, YType, Offset, Ordinal, Scalar>(A, x, y);
                break;
        case OMP_INSP:
                openmp_smart_static_matvec<AType, XType, YType, Offset, Ordinal, Scalar>(A, x, y);
                break;
#endif

#ifdef HAVE_MKL
        case MKL:
                mkl_matvec(A, x, y);
                break;
#endif
#ifdef HAVE_CUSPARSE
        case CUSPARSE:
                cusparse_matvec(A, x, y);
                break;
#endif
#ifdef KOKKOSKERNELS_ENABLE_TPL_ARMPL
	case ARMPL:
	  armpl_matvec(A, x, y, data);
	  break;
#endif
        case KK_KERNELS:
                KokkosSparse::spmv (KokkosSparse::NoTranspose,1.0,A,x,0.0,y);
                break;
        case KK_KERNELS_INSP:
                if(A.graph.row_block_offsets.data()==NULL) {
                  printf("PTR: %p\n",static_cast<const void*>(A.graph.row_block_offsets.data()));
                  A.graph.create_block_partitioning(AType::execution_space::concurrency());
                  printf("PTR2: %p\n",static_cast<const void*>(A.graph.row_block_offsets.data()));
                }
                KokkosSparse::spmv (KokkosSparse::NoTranspose,1.0,A,x,0.0,y);
                break;
        default:
          fprintf(stderr, "Selected test is not available.\n");
      }
}


void run_benchmark(SPMVTestData& data);

#endif  // KOKKOSKERNELS_KOKKOSSPARSE_SPMV_HPP<|MERGE_RESOLUTION|>--- conflicted
+++ resolved
@@ -12,6 +12,8 @@
 #include "KokkosKernels_default_types.hpp"
 #include <spmv/Kokkos_SPMV.hpp>
 #include <spmv/Kokkos_SPMV_Inspector.hpp>
+
+#include <spmv/KokkosKernels_spmv_data.hpp>
 
 #ifdef KOKKOSKERNELS_ENABLE_TESTS_AND_PERFSUITE
 #include <PerfTestUtilities.hpp>
@@ -42,7 +44,7 @@
 
 
 test_list construct_kernel_base(const rajaperf::RunParams& run_params,
-                                Ordinal numRows, Ordinal numCols, int test,
+                                Ordinal numRows, Ordinal numCols, spmv_additional_data* data,
                                 Ordinal rows_per_thread, int team_size,
                                 int vector_length, int schedule, int loop);
 
@@ -69,7 +71,8 @@
   h_mv_type h_y_compare;
   h_mv_type h_x;
   h_mv_type h_y;
-  int test;
+  //int test;
+  spmv_additional_data* data;
   int schedule;
   int num_errors;
   int num_error_checks;
@@ -113,43 +116,15 @@
   }
 };
 
-SPMVTestData setup_test(int test, SPMVTestData::matrix_type A,
+SPMVTestData setup_test(spmv_additional_data* data, SPMVTestData::matrix_type A,
                         Ordinal rows_per_thread, int team_size,
                         int vector_length, int schedule, int loop);
 
 
-<<<<<<< HEAD
-test_list construct_kernel_base(const rajaperf::RunParams& run_params,
-                                Ordinal numRows, Ordinal numCols, int test,
-                                Ordinal rows_per_thread, int team_size,
-                                int vector_length, int schedule, int loop);
-
-template<typename AType, typename XType, typename YType>
-void matvec(AType& A, XType x, YType y, Ordinal rows_per_thread, int team_size, int vector_length, spmv_additional_data* data, int schedule) {
-
-        switch(data->test) {
-
-        case KOKKOS:
-                if(schedule == AUTO)
-                  schedule = A.nnz()>10000000?DYNAMIC:STATIC;
-                if(schedule == STATIC)
-                  kokkos_matvec<AType,XType,YType,Kokkos::Static>(A, x, y, rows_per_thread, team_size, vector_length);
-                if(schedule == DYNAMIC)
-                  kokkos_matvec<AType,XType,YType,Kokkos::Dynamic>(A, x, y, rows_per_thread, team_size, vector_length);
-                break;
-        case KK_INSP:
-                if(schedule == AUTO)
-                  schedule = A.nnz()>10000000?DYNAMIC:STATIC;
-                if(schedule == STATIC)
-                  kk_inspector_matvec<AType,XType,YType,Kokkos::Static>(A, x, y, team_size, vector_length);
-                if(schedule == DYNAMIC)
-                  kk_inspector_matvec<AType,XType,YType,Kokkos::Dynamic>(A, x, y, team_size, vector_length);
-                break;
-=======
 template <typename AType, typename XType, typename YType>
 void matvec(AType& A, XType x, YType y, Ordinal rows_per_thread, int team_size,
-            int vector_length, int test, int schedule) {
-  switch (test) {
+            int vector_length, spmv_additional_data* data, int schedule) {
+  switch (data->test) {
     case KOKKOS:
       if (schedule == AUTO) schedule = A.nnz() > 10000000 ? DYNAMIC : STATIC;
       if (schedule == STATIC)
@@ -168,7 +143,6 @@
         kk_inspector_matvec<AType, XType, YType, Kokkos::Dynamic>(
             A, x, y, team_size, vector_length);
       break;
->>>>>>> 6d72a441
 
 #ifdef KOKKOS_ENABLE_OPENMP
         case OMP_STATIC:
