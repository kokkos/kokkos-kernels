--- conflicted
+++ resolved
@@ -163,12 +163,8 @@
       Kokkos::Timer timer;
 
       timer.reset();
-<<<<<<< HEAD
-      spiluk_symbolic(&kh, fill_lev, A.graph.row_map, A.graph.entries, L_row_map, L_entries, U_row_map, U_entries);
-=======
       KokkosSparse::spiluk_symbolic(&kh, fill_lev, A.graph.row_map, A.graph.entries, L_row_map, L_entries, U_row_map,
                                     U_entries);
->>>>>>> 80e303f8
       std::cout << "ILU(" << fill_lev << ") Symbolic Time: " << timer.seconds() << std::endl;
 
       Kokkos::resize(L_entries, kh.get_spiluk_handle()->get_nnzL());
@@ -184,13 +180,8 @@
       std::cout << "nnzU: " << kh.get_spiluk_handle()->get_nnzU() << std::endl;
 
       timer.reset();
-<<<<<<< HEAD
-      spiluk_numeric(&kh, fill_lev, A.graph.row_map, A.graph.entries, A.values, L_row_map, L_entries, L_values,
-                     U_row_map, U_entries, U_values);
-=======
       KokkosSparse::spiluk_numeric(&kh, fill_lev, A.graph.row_map, A.graph.entries, A.values, L_row_map, L_entries,
                                    L_values, U_row_map, U_entries, U_values);
->>>>>>> 80e303f8
       Kokkos::fence();
       std::cout << "ILU(" << fill_lev << ") Numeric Time: " << timer.seconds() << std::endl;
 
@@ -341,13 +332,8 @@
 
       for (int i = 0; i < loop; i++) {
         timer.reset();
-<<<<<<< HEAD
-        spiluk_numeric(&kh, fill_lev, A.graph.row_map, A.graph.entries, A.values, L_row_map, L_entries, L_values,
-                       U_row_map, U_entries, U_values);
-=======
         KokkosSparse::spiluk_numeric(&kh, fill_lev, A.graph.row_map, A.graph.entries, A.values, L_row_map, L_entries,
                                      L_values, U_row_map, U_entries, U_values);
->>>>>>> 80e303f8
         Kokkos::fence();
         double time = timer.seconds();
         ave_time += time;
