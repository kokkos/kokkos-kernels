--- conflicted
+++ resolved
@@ -54,11 +54,7 @@
 
 int test_spiluk_perf(std::vector<int> tests, std::string afilename, int kin, int team_size, int /*vector_length*/,
                      /*int idx_offset,*/ int loop) {
-<<<<<<< HEAD
-  typedef default_scalar scalar_t;
-=======
   using scalar_t = KokkosKernels::default_scalar;
->>>>>>> 5b116ec9
   typedef int lno_t;
   typedef int size_type;
   typedef Kokkos::DefaultExecutionSpace execution_space;
