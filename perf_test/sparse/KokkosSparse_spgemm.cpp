--- conflicted
+++ resolved
@@ -351,13 +351,8 @@
       sequential_kh.set_dynamic_scheduling(true);
     }
 
-<<<<<<< HEAD
-    spgemm_symbolic(&sequential_kh, m, n, k, A.graph.row_map, A.graph.entries, TRANSPOSEFIRST, B.graph.row_map,
-                    B.graph.entries, TRANSPOSESECOND, row_mapC_ref);
-=======
     KokkosSparse::spgemm_symbolic(&sequential_kh, m, n, k, A.graph.row_map, A.graph.entries, TRANSPOSEFIRST,
                                   B.graph.row_map, B.graph.entries, TRANSPOSESECOND, row_mapC_ref);
->>>>>>> 80e303f8
 
     ExecSpace().fence();
 
@@ -365,17 +360,10 @@
     entriesC_ref         = lno_nnz_view_t(Kokkos::view_alloc(Kokkos::WithoutInitializing, "entriesC"), c_nnz_size);
     valuesC_ref          = scalar_view_t(Kokkos::view_alloc(Kokkos::WithoutInitializing, "valuesC"), c_nnz_size);
 
-<<<<<<< HEAD
-    spgemm_numeric(&sequential_kh, m, n, k, A.graph.row_map, A.graph.entries, A.values, TRANSPOSEFIRST,
-
-                   B.graph.row_map, B.graph.entries, B.values, TRANSPOSESECOND, row_mapC_ref, entriesC_ref,
-                   valuesC_ref);
-=======
     KokkosSparse::spgemm_numeric(&sequential_kh, m, n, k, A.graph.row_map, A.graph.entries, A.values, TRANSPOSEFIRST,
 
                                  B.graph.row_map, B.graph.entries, B.values, TRANSPOSESECOND, row_mapC_ref,
                                  entriesC_ref, valuesC_ref);
->>>>>>> 80e303f8
     ExecSpace().fence();
 
     C_ref = crsMat_t("CorrectC", m, k, valuesC_ref.extent(0), valuesC_ref, row_mapC_ref, entriesC_ref);
@@ -410,13 +398,8 @@
     valuesC  = scalar_view_t("valuesC (empty)", 0);
 
     Kokkos::Timer timer1;
-<<<<<<< HEAD
-    spgemm_symbolic(&kh, m, n, k, A.graph.row_map, A.graph.entries, TRANSPOSEFIRST, B.graph.row_map, B.graph.entries,
-                    TRANSPOSESECOND, row_mapC);
-=======
     KokkosSparse::spgemm_symbolic(&kh, m, n, k, A.graph.row_map, A.graph.entries, TRANSPOSEFIRST, B.graph.row_map,
                                   B.graph.entries, TRANSPOSESECOND, row_mapC);
->>>>>>> 80e303f8
 
     ExecSpace().fence();
     double symbolic_time = timer1.seconds();
@@ -428,14 +411,9 @@
       entriesC = lno_nnz_view_t(Kokkos::view_alloc(Kokkos::WithoutInitializing, "entriesC"), c_nnz_size);
       valuesC  = scalar_view_t(Kokkos::view_alloc(Kokkos::WithoutInitializing, "valuesC"), c_nnz_size);
     }
-<<<<<<< HEAD
-    spgemm_numeric(&kh, m, n, k, A.graph.row_map, A.graph.entries, A.values, TRANSPOSEFIRST, B.graph.row_map,
-                   B.graph.entries, B.values, TRANSPOSESECOND, row_mapC, entriesC, valuesC);
-=======
     KokkosSparse::spgemm_numeric(&kh, m, n, k, A.graph.row_map, A.graph.entries, A.values, TRANSPOSEFIRST,
                                  B.graph.row_map, B.graph.entries, B.values, TRANSPOSESECOND, row_mapC, entriesC,
                                  valuesC);
->>>>>>> 80e303f8
 
     ExecSpace().fence();
     double numeric_time = timer3.seconds();
