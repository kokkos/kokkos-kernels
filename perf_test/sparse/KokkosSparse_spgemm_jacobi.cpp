//@HEADER
// ************************************************************************
//
//                        Kokkos v. 4.0
//       Copyright (2022) National Technology & Engineering
//               Solutions of Sandia, LLC (NTESS).
//
// Under the terms of Contract DE-NA0003525 with NTESS,
// the U.S. Government retains certain rights in this software.
//
// Part of Kokkos, under the Apache License v2.0 with LLVM Exceptions.
// See https://kokkos.org/LICENSE for license information.
// SPDX-License-Identifier: Apache-2.0 WITH LLVM-exception
//
//@HEADER
#include <iostream>
#include "KokkosKernels_config.h"
#include "KokkosKernels_default_types.hpp"
#include "KokkosKernels_IOUtils.hpp"
#include "KokkosSparse_run_spgemm_jacobi.hpp"
#include "KokkosKernels_TestUtils.hpp"

void print_options() {
  std::cerr << "Options\n" << std::endl;
  std::cerr << "\t[Required] INPUT MATRIX: '--amtx [left_hand_side.mtx]' -- for C=AxA" << std::endl;
  std::cerr << "\t[Optional] BACKEND: '--threads [numThreads]' | '--openmp "
               "[numThreads]' | '--cuda [cudaDeviceIndex]' --> if none are "
               "specified, Serial is used (if enabled)"
            << std::endl;
  std::cerr << "\t[Optional] --bmtx [righ_hand_side.mtx]' for C = AxB" << std::endl;
  std::cerr << "\t[Optional] OUTPUT MATRICES: '--cmtx [output_matrix.mtx]' --> "
               "to write output C=AxB"
            << std::endl;
  std::cerr << "\t[Optional] --DENSEACCMAX: on CPUs default algorithm may "
               "choose to use dense accumulators. This parameter defaults to "
               "250k, which is max k value to choose dense accumulators. This "
               "can be increased with more memory bandwidth."
            << std::endl;
  std::cerr << "\t[Optional] The memory space used for each matrix: '--memspaces "
               "[0|1|....15]' --> Bits representing the use of HBM for Work, C, B, "
               "and A respectively. For example 12 = 1100, will store work arrays "
               "and C on HBM. A and B will be stored DDR. To use this enable "
               "multilevel memory in Kokkos, check generate_makefile.sh"
            << std::endl;
  std::cerr << "\t[Optional] Loop scheduling: '--dynamic': Use this for dynamic "
               "scheduling of the loops. (Better performance most of the time)"
            << std::endl;
  std::cerr << "\t[Optional] Verbose Output: '--verbose'" << std::endl;
}

static char* getNextArg(int& i, int argc, char** argv) {
  i++;
  if (i >= argc) {
    std::cerr << "Error: expected additional command-line argument!\n";
    exit(1);
  }
  return argv[i];
}

int parse_inputs(KokkosKernels::Experiment::Parameters& params, int argc, char** argv) {
  for (int i = 1; i < argc; ++i) {
    if (0 == Test::string_compare_no_case(argv[i], "--threads")) {
      params.use_threads = atoi(getNextArg(i, argc, argv));
    } else if (0 == Test::string_compare_no_case(argv[i], "--openmp")) {
      params.use_openmp = atoi(getNextArg(i, argc, argv));
    } else if (0 == Test::string_compare_no_case(argv[i], "--cuda")) {
      params.use_cuda = atoi(getNextArg(i, argc, argv)) + 1;
    } else if (0 == Test::string_compare_no_case(argv[i], "--repeat")) {
      params.repeat = atoi(getNextArg(i, argc, argv));
    } else if (0 == Test::string_compare_no_case(argv[i], "--hashscale")) {
      params.minhashscale = atoi(getNextArg(i, argc, argv));
    } else if (0 == Test::string_compare_no_case(argv[i], "--chunksize")) {
      params.chunk_size = atoi(getNextArg(i, argc, argv));
    } else if (0 == Test::string_compare_no_case(argv[i], "--teamsize")) {
      params.team_size = atoi(getNextArg(i, argc, argv));
    } else if (0 == Test::string_compare_no_case(argv[i], "--vectorsize")) {
      params.vector_size = atoi(getNextArg(i, argc, argv));
    } else if (0 == Test::string_compare_no_case(argv[i], "--compression2step")) {
      params.compression2step = true;
    } else if (0 == Test::string_compare_no_case(argv[i], "--shmem")) {
      params.shmemsize = atoi(getNextArg(i, argc, argv));
    } else if (0 == Test::string_compare_no_case(argv[i], "--memspaces")) {
      int memspaces    = atoi(getNextArg(i, argc, argv));
      int memspaceinfo = memspaces;
      std::cout << "memspaceinfo:" << memspaceinfo << std::endl;
      if (memspaceinfo & 1) {
        params.a_mem_space = 1;
        std::cout << "Using HBM for A" << std::endl;
      } else {
        params.a_mem_space = 0;
        std::cout << "Using DDR4 for A" << std::endl;
      }
      memspaceinfo = memspaceinfo >> 1;
      if (memspaceinfo & 1) {
        params.b_mem_space = 1;
        std::cout << "Using HBM for B" << std::endl;
      } else {
        params.b_mem_space = 0;
        std::cout << "Using DDR4 for B" << std::endl;
      }
      memspaceinfo = memspaceinfo >> 1;
      if (memspaceinfo & 1) {
        params.c_mem_space = 1;
        std::cout << "Using HBM for C" << std::endl;
      } else {
        params.c_mem_space = 0;
        std::cout << "Using DDR4 for C" << std::endl;
      }
      memspaceinfo = memspaceinfo >> 1;
      if (memspaceinfo & 1) {
        params.work_mem_space = 1;
        std::cout << "Using HBM for work memory space" << std::endl;
      } else {
        params.work_mem_space = 0;
        std::cout << "Using DDR4 for work memory space" << std::endl;
      }
      memspaceinfo = memspaceinfo >> 1;
    } else if (0 == Test::string_compare_no_case(argv[i], "--CRWC")) {
      params.calculate_read_write_cost = 1;
    } else if (0 == Test::string_compare_no_case(argv[i], "--CIF")) {
      params.coloring_input_file = getNextArg(i, argc, argv);
    } else if (0 == Test::string_compare_no_case(argv[i], "--COF")) {
      params.coloring_output_file = getNextArg(i, argc, argv);
    } else if (0 == Test::string_compare_no_case(argv[i], "--CCO")) {
      // if 0.85 set, if compression does not reduce flops by at least 15%
      // symbolic will run on original matrix. otherwise, it will compress the
      // graph and run symbolic on compressed one.
      params.compression_cut_off = atof(getNextArg(i, argc, argv));
    } else if (0 == Test::string_compare_no_case(argv[i], "--FLHCO")) {
      // if linear probing is used as hash, what is the max occupancy percantage
      // we allow in the hash.
      params.first_level_hash_cut_off = atof(getNextArg(i, argc, argv));
    }

    else if (0 == Test::string_compare_no_case(argv[i], "--flop")) {
      // print flop statistics. only for the first repeat.
      params.calculate_read_write_cost = 1;
    }

    else if (0 == Test::string_compare_no_case(argv[i], "--checkoutput")) {
      // check correctness
      params.check_output = 1;
    } else if (0 == Test::string_compare_no_case(argv[i], "--amtx")) {
      // A at C=AxB
      params.a_mtx_bin_file = getNextArg(i, argc, argv);
    }

    else if (0 == Test::string_compare_no_case(argv[i], "--bmtx")) {
      // B at C=AxB.
      // if not provided, C = AxA will be performed.
      params.b_mtx_bin_file = getNextArg(i, argc, argv);
    } else if (0 == Test::string_compare_no_case(argv[i], "--cmtx")) {
      // if provided, C will be written to given file.
      // has to have ".bin", or ".crs" extension.
      params.c_mtx_bin_file = getNextArg(i, argc, argv);
    } else if (0 == Test::string_compare_no_case(argv[i], "--dynamic")) {
      // dynamic scheduling will be used for loops.
      // currently it is default already.
      // so has to use the dynamic schedulin.
      params.use_dynamic_scheduling = 1;
    } else if (0 == Test::string_compare_no_case(argv[i], "--DENSEACCMAX")) {
      // on CPUs and KNLs if DEFAULT algorithm or KKSPGEMM is chosen,
      // it uses dense accumulators for smaller matrices based on the size of
      // column (k) in B. Max column size is 250,000 for k to use dense
      // accumulators. this parameter overwrites this. with cache mode, or CPUs
      // with smaller thread count, where memory bandwidth is not an issue, this
      // cut-off can be increased to be more than 250,000
      params.MaxColDenseAcc = atoi(getNextArg(i, argc, argv));
    } else if (0 == Test::string_compare_no_case(argv[i], "--verbose")) {
      // print the timing and information about the inner steps.
      params.verbose = 1;
    } else if (0 == Test::string_compare_no_case(argv[i], "--algorithm")) {
      char* algoStr = getNextArg(i, argc, argv);

      if (0 == Test::string_compare_no_case(algoStr, "DEFAULT")) {
        params.algorithm = KokkosSparse::SPGEMM_KK;
      } else if (0 == Test::string_compare_no_case(algoStr, "KKDEFAULT")) {
        params.algorithm = KokkosSparse::SPGEMM_KK;
      } else if (0 == Test::string_compare_no_case(algoStr, "KKSPGEMM")) {
        params.algorithm = KokkosSparse::SPGEMM_KK;
      } else if (0 == Test::string_compare_no_case(algoStr, "KKMEM")) {
        params.algorithm = KokkosSparse::SPGEMM_KK_MEMORY;
      } else if (0 == Test::string_compare_no_case(algoStr, "KKDENSE")) {
        params.algorithm = KokkosSparse::SPGEMM_KK_DENSE;
      } else if (0 == Test::string_compare_no_case(algoStr, "KKLP")) {
        params.algorithm = KokkosSparse::SPGEMM_KK_LP;
      } else if (0 == Test::string_compare_no_case(algoStr, "KKDEBUG")) {
        params.algorithm = KokkosSparse::SPGEMM_KK_LP;
      } else {
        std::cerr << "Unrecognized command line argument #" << i << ": " << argv[i] << std::endl;
        print_options();
        return 1;
      }
    } else {
      std::cerr << "Unrecognized command line argument #" << i << ": " << argv[i] << std::endl;
      print_options();
      return 1;
    }
  }
  return 0;
}

int main(int argc, char** argv) {
  using size_type = default_size_type;
  using lno_t     = default_lno_t;
  using scalar_t  = default_scalar;

  KokkosKernels::Experiment::Parameters params;

  if (parse_inputs(params, argc, argv)) {
    return 1;
  }
  if (params.a_mtx_bin_file == "") {
    std::cerr << "Provide a and b matrix files" << std::endl;
    print_options();
    return 0;
  }
  if (params.b_mtx_bin_file == "") {
    std::cout << "B is not provided. Multiplying AxA." << std::endl;
  }

  const int num_threads = std::max(params.use_openmp, params.use_threads);
  const int device_id   = params.use_cuda - 1;

  Kokkos::initialize(Kokkos::InitializationSettings().set_num_threads(num_threads).set_device_id(device_id));
  Kokkos::print_configuration(std::cout);

#if defined(KOKKOS_ENABLE_OPENMP)
  if (params.use_openmp) {
<<<<<<< HEAD
    KokkosKernels::Experiment::run_spgemm_jacobi<
        size_type, lno_t, scalar_t, Kokkos::OpenMP,
        Kokkos::OpenMP::memory_space, Kokkos::OpenMP::memory_space>(params);
=======
    KokkosKernels::Experiment::run_spgemm_jacobi<size_type, lno_t, scalar_t, Kokkos::OpenMP,
                                                 Kokkos::OpenMP::memory_space, Kokkos::OpenMP::memory_space>(params);
>>>>>>> 8e442f59
  }
#endif

#if defined(KOKKOS_ENABLE_CUDA)
  if (params.use_cuda) {
    KokkosKernels::Experiment::run_spgemm_jacobi<size_type, lno_t, scalar_t, Kokkos::Cuda, Kokkos::Cuda::memory_space,
                                                 Kokkos::Cuda::memory_space>(params);
  }
#endif

#if defined(KOKKOS_ENABLE_THREADS)
  // If only serial is enabled (or no other device was specified), run with
  // serial
  if (params.use_threads) {
    KokkosKernels::Experiment::run_spgemm_jacobi<size_type, lno_t, scalar_t, Kokkos::Threads, Kokkos::HostSpace,
                                                 Kokkos::HostSpace>(params);
  }
#endif

#if defined(KOKKOS_ENABLE_SERIAL)
  // If only serial is enabled (or no other device was specified), run with
  // serial
  if (!params.use_openmp && !params.use_cuda && !params.use_threads) {
    KokkosKernels::Experiment::run_spgemm_jacobi<size_type, lno_t, scalar_t, Kokkos::Serial, Kokkos::HostSpace,
                                                 Kokkos::HostSpace>(params);
  }
#endif

  Kokkos::finalize();

  return 0;
}<|MERGE_RESOLUTION|>--- conflicted
+++ resolved
@@ -227,14 +227,8 @@
 
 #if defined(KOKKOS_ENABLE_OPENMP)
   if (params.use_openmp) {
-<<<<<<< HEAD
-    KokkosKernels::Experiment::run_spgemm_jacobi<
-        size_type, lno_t, scalar_t, Kokkos::OpenMP,
-        Kokkos::OpenMP::memory_space, Kokkos::OpenMP::memory_space>(params);
-=======
     KokkosKernels::Experiment::run_spgemm_jacobi<size_type, lno_t, scalar_t, Kokkos::OpenMP,
                                                  Kokkos::OpenMP::memory_space, Kokkos::OpenMP::memory_space>(params);
->>>>>>> 8e442f59
   }
 #endif
 
