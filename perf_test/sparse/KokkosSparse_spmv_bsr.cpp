//@HEADER
// ************************************************************************
//
//                        Kokkos v. 4.0
//       Copyright (2022) National Technology & Engineering
//               Solutions of Sandia, LLC (NTESS).
//
// Under the terms of Contract DE-NA0003525 with NTESS,
// the U.S. Government retains certain rights in this software.
//
// Part of Kokkos, under the Apache License v2.0 with LLVM Exceptions.
// See https://kokkos.org/LICENSE for license information.
// SPDX-License-Identifier: Apache-2.0 WITH LLVM-exception
//
//@HEADER

#include <cstdio>

#include <ctime>
#include <cstring>
#include <cstdlib>
#include <cmath>

#include <limits>
#include <unordered_map>

#include <Kokkos_Core.hpp>
#include <KokkosSparse_BsrMatrix.hpp>
#include <KokkosSparse_CrsMatrix.hpp>
#include <KokkosKernels_IOUtils.hpp>
#include <KokkosSparse_spmv.hpp>
#include <KokkosKernels_Test_Structured_Matrix.hpp>

namespace details {

enum class Implementation : int { KokkosKernels = 0, Cuda = 1, MKL = 2 };

///
/// Define default types
///
typedef double Scalar;
typedef int Ordinal;
///
//////////////////////////

/// Random generator
template <typename scalar_t>
inline scalar_t random() {
  auto const max = static_cast<scalar_t>(RAND_MAX) + static_cast<scalar_t>(1);
  return static_cast<scalar_t>(std::rand()) / max;
}

template <typename scalar_t>
inline void set_random_value(scalar_t &v) {
  v = random<scalar_t>();
}

template <typename scalar_t>
inline void set_random_value(Kokkos::complex<scalar_t> &v) {
  Scalar vre = random<scalar_t>();
  Scalar vim = random<scalar_t>();
  v          = Kokkos::complex<scalar_t>(vre, vim);
}

template <typename scalar_t>
inline void set_random_value(std::complex<scalar_t> &v) {
  scalar_t vre = random<scalar_t>();
  scalar_t vim = random<scalar_t>();
  v            = std::complex<scalar_t>(vre, vim);
}

template <typename scalar_t>
void make_block_entries(const KokkosSparse::CrsMatrix<scalar_t, Ordinal, Kokkos::HostSpace, void, int> &mat_b1,
                        int blockSize, std::vector<Ordinal> &mat_rowmap, std::vector<Ordinal> &mat_colidx,
                        std::vector<scalar_t> &mat_val) {
  Ordinal nRow = blockSize * mat_b1.numRows();
  size_t nnz   = static_cast<size_t>(blockSize) * static_cast<size_t>(blockSize) * mat_b1.nnz();

  mat_val.resize(nnz);
  for (size_t ii = 0; ii < nnz; ++ii) set_random_value(mat_val[ii]);

  //
  // Create graph for CrsMatrix
  //

  mat_rowmap.assign(nRow + 1, 0);
  mat_colidx.assign(nnz, 0);

  for (Ordinal ir = 0; ir < mat_b1.numRows(); ++ir) {
    const auto jbeg = mat_b1.graph.row_map(ir);
    const auto jend = mat_b1.graph.row_map(ir + 1);
    for (Ordinal ib = 0; ib < blockSize; ++ib) {
      const Ordinal my_row   = ir * blockSize + ib;
      mat_rowmap[my_row + 1] = mat_rowmap[my_row] + (jend - jbeg) * blockSize;
      for (Ordinal ijk = jbeg; ijk < jend; ++ijk) {
        const auto col0 = mat_b1.graph.entries(ijk);
        for (Ordinal jb = 0; jb < blockSize; ++jb) {
          mat_colidx[mat_rowmap[my_row] + (ijk - jbeg) * blockSize + jb] = col0 * blockSize + jb;
        }
      }
    }
  }  // for (Ordinal ir = 0; ir < mat_b1.numRows(); ++ir)
}

template <typename scalar_t>
int test_bsr_matrix_single_vec(const char fOp[],
                               KokkosSparse::CrsMatrix<Scalar, Ordinal, Kokkos::HostSpace, void, int> mat_b1, int test,
                               int loop, const scalar_t alpha, const scalar_t beta, const int bMax) {
  typedef typename KokkosSparse::CrsMatrix<scalar_t, Ordinal, Kokkos::DefaultExecutionSpace, void, int> crsMat_type;

  typedef Kokkos::View<scalar_t *, Kokkos::LayoutLeft, Kokkos::DefaultExecutionSpace> x_vector_type;
  typedef Kokkos::View<scalar_t *, Kokkos::LayoutLeft, Kokkos::DefaultExecutionSpace> y_vector_type;

  srand(17312837);

  int num_errors    = 0;
  const auto bMax_o = static_cast<Ordinal>(bMax);
  for (Ordinal blockSize = 1; blockSize <= bMax_o; ++blockSize) {
    Ordinal nRow = blockSize * mat_b1.numRows();
    Ordinal nCol = nRow;
    std::vector<Ordinal> mat_rowmap;
    std::vector<Ordinal> mat_colidx;
    std::vector<scalar_t> mat_val;

    // Create the entries
    make_block_entries<scalar_t>(mat_b1, blockSize, mat_rowmap, mat_colidx, mat_val);

    // Create the CrsMatrix for the reference computation
    crsMat_type Acrs("new_crs_matr", nRow, nCol, mat_val.size(), &mat_val[0], &mat_rowmap[0], &mat_colidx[0]);

    x_vector_type xref("new_right_hand_side", nRow);
    auto h_xref = Kokkos::create_mirror_view(xref);
    for (Ordinal ir = 0; ir < nRow; ++ir) {
      set_random_value(h_xref(ir));
    }
    Kokkos::deep_copy(xref, h_xref);

    y_vector_type y0("y_init", nRow);
    auto h_y0 = Kokkos::create_mirror_view(y0);
    for (Ordinal ir = 0; ir < nRow; ++ir) set_random_value(h_y0(ir));
    Kokkos::deep_copy(y0, h_y0);

    y_vector_type ycrs("crs_product_result", nRow);
    auto h_ycrs = Kokkos::create_mirror_view(ycrs);

    KokkosSparse::SPMVAlgorithm algo = KokkosSparse::SPMV_DEFAULT;

    switch (static_cast<details::Implementation>(test)) {
      case Implementation::KokkosKernels: {
        algo = KokkosSparse::SPMV_NATIVE;
      } break;
      default: break;
    }
<<<<<<< HEAD
    KokkosSparse::SPMVHandle<Kokkos::DefaultExecutionSpace, crsMat_type,
                             x_vector_type, y_vector_type>
        handle_crs(algo);
=======
    KokkosSparse::SPMVHandle<Kokkos::DefaultExecutionSpace, crsMat_type, x_vector_type, y_vector_type> handle_crs(algo);
>>>>>>> 8e442f59

    // Do the multiplication for warming up
    for (Ordinal ir = 0; ir < nRow; ++ir) h_ycrs(ir) = h_y0(ir);
    Kokkos::deep_copy(ycrs, h_ycrs);
    KokkosSparse::spmv(&handle_crs, fOp, alpha, Acrs, xref, beta, ycrs);

    // Time a series of multiplications with the CrsMatrix
    double time_crs = 0.0;
    for (int jr = 0; jr < loop; ++jr) {
      for (Ordinal ir = 0; ir < nRow; ++ir) h_ycrs(ir) = h_y0(ir);
      Kokkos::deep_copy(ycrs, h_ycrs);
      Kokkos::Timer timer;
      KokkosSparse::spmv(&handle_crs, fOp, alpha, Acrs, xref, beta, ycrs);
<<<<<<< HEAD
      time_crs += timer.seconds();
=======
>>>>>>> 8e442f59
      Kokkos::fence();
      time_crs += timer.seconds();
    }

    // Create the output vector
    y_vector_type ybsr("product_result", nRow);
    auto h_ybsr = Kokkos::create_mirror_view(ybsr);

    // Create the BsrMatrix
    KokkosSparse::Experimental::BsrMatrix<scalar_t, Ordinal, Kokkos::DefaultExecutionSpace, void, int> Absr(Acrs,
                                                                                                            blockSize);

    KokkosSparse::SPMVHandle<Kokkos::DefaultExecutionSpace, decltype(Absr), x_vector_type, y_vector_type> handle_bsr(
        algo);

    KokkosSparse::SPMVHandle<Kokkos::DefaultExecutionSpace, decltype(Absr),
                             x_vector_type, y_vector_type>
        handle_bsr(algo);

    // Do the multiplication for warming up
    for (Ordinal ir = 0; ir < nRow; ++ir) h_ybsr(ir) = h_y0(ir);
    Kokkos::deep_copy(ybsr, h_ybsr);
    KokkosSparse::spmv(&handle_bsr, fOp, alpha, Absr, xref, beta, ybsr);

    // Time a series of multiplications with the BsrMatrix
    double time_bsr = 0.0;
    for (int jr = 0; jr < loop; ++jr) {
      for (Ordinal ir = 0; ir < nRow; ++ir) h_ybsr(ir) = h_y0(ir);
      Kokkos::deep_copy(ybsr, h_ybsr);
      Kokkos::Timer timer;
      KokkosSparse::spmv(&handle_bsr, fOp, alpha, Absr, xref, beta, ybsr);
<<<<<<< HEAD
      time_bsr += timer.seconds();
=======
>>>>>>> 8e442f59
      Kokkos::fence();
      time_bsr += timer.seconds();
    }

    // Check that the numerical result is matching
    Kokkos::deep_copy(h_ycrs, ycrs);
    Kokkos::deep_copy(h_ybsr, ybsr);
    double error = 0.0, maxNorm = 0.0;
    for (size_t ir = 0; ir < h_ycrs.extent(0); ++ir) {
      maxNorm = std::max(maxNorm, Kokkos::ArithTraits<Scalar>::abs(h_ycrs(ir)));
      error   = std::max(error, Kokkos::ArithTraits<Scalar>::abs(h_ycrs(ir) - h_ybsr(ir)));
    }

    double tol = (mat_val.size() / nRow) * std::numeric_limits<double>::epsilon();
    if (error > tol * maxNorm) {
      num_errors += 1;
      std::cout << static_cast<int>(test) << " ";
      std::cout << fOp << ", " << blockSize << " : "
                << " error " << error << " maxNorm " << maxNorm << " tol " << tol << " tol * maxNorm " << tol * maxNorm
                << "\n";
    }

    //-- Print the number of Gflops for both products
    if (blockSize == 1) {
      printf("Op, blockSize: AvgGFlop(CrsMatrix) ");
      switch (static_cast<details::Implementation>(test)) {
        default:
        case Implementation::KokkosKernels: printf(" AvgGFlop(BsrMatrix - KokkosKernels) \n"); break;
#ifdef KOKKOSKERNELS_ENABLE_TPL_CUSPARSE
        case Implementation::Cuda: printf(" AvgGFlop(BsrMatrix - CUSPARSE) \n"); break;
#endif
#ifdef KOKKOSKERNELS_ENABLE_TPL_MKL
        case Implementation::MKL: printf(" AvgGFlop(BsrMatrix - MKL) \n"); break;
#endif
      }
    }
    double num_flops = mat_val.size() * 2 * loop;
    double crs_flop  = (num_flops / time_crs) * 1.0e-09;
    double bsr_flop  = (num_flops / time_bsr) * 1.0e-09;
    std::cout << fOp << ", " << blockSize << "         : ";
    if (crs_flop < bsr_flop) {
      std::cout << crs_flop << "        <" << bsr_flop << ">";
    } else {
      std::cout << "<" << crs_flop << ">         " << bsr_flop;
    }
    std::cout << std::endl;

  }  // for (Ordinal blockSize = 1; blockSize < bMax; ++blockSize)

  return int(num_errors);
}

template <typename scalar_t>
int test_bsr_matrix_vec(const char fOp[], KokkosSparse::CrsMatrix<Scalar, Ordinal, Kokkos::HostSpace, void, int> mat_b1,
                        int nvec, int test, int loop, const scalar_t alpha, const scalar_t beta, const int bMax) {
  typedef typename KokkosSparse::CrsMatrix<scalar_t, Ordinal, Kokkos::DefaultExecutionSpace, void, int> crsMat_type;

  typedef Kokkos::View<scalar_t **, Kokkos::LayoutLeft, Kokkos::DefaultExecutionSpace> block_vector_t;

  srand(17312837);

  int num_errors    = 0;
  const auto bMax_o = static_cast<Ordinal>(bMax);
  for (Ordinal blockSize = 1; blockSize <= bMax_o; ++blockSize) {
    Ordinal nRow = blockSize * mat_b1.numRows();
    Ordinal nCol = nRow;
    std::vector<Ordinal> mat_rowmap;
    std::vector<Ordinal> mat_colidx;
    std::vector<scalar_t> mat_val;

    make_block_entries<scalar_t>(mat_b1, blockSize, mat_rowmap, mat_colidx, mat_val);

    // Create the CrsMatrix for the reference computation
    crsMat_type Acrs("new_crs_matr", nRow, nCol, mat_val.size(), &mat_val[0], &mat_rowmap[0], &mat_colidx[0]);

    block_vector_t xref("new_right_hand_side", nRow, nvec);
    auto h_xref = Kokkos::create_mirror_view(xref);
    for (Ordinal jc = 0; jc < nvec; ++jc) {
      for (Ordinal ir = 0; ir < nRow; ++ir) {
        set_random_value(h_xref(ir, jc));
      }
    }
    Kokkos::deep_copy(xref, h_xref);

    block_vector_t y0("y_init", nRow, nvec);
    auto h_y0 = Kokkos::create_mirror_view(y0);
    for (Ordinal jc = 0; jc < nvec; ++jc)
      for (Ordinal ir = 0; ir < nRow; ++ir) set_random_value(h_y0(ir, jc));
    Kokkos::deep_copy(y0, h_y0);

    block_vector_t ycrs("crs_product_result", nRow, nvec);
    auto h_ycrs = Kokkos::create_mirror_view(ycrs);

    KokkosSparse::SPMVAlgorithm algo = KokkosSparse::SPMV_DEFAULT;

    switch (static_cast<details::Implementation>(test)) {
      case Implementation::KokkosKernels: {
        algo = KokkosSparse::SPMV_NATIVE;
      } break;
      default: break;
    }
<<<<<<< HEAD
    KokkosSparse::SPMVHandle<Kokkos::DefaultExecutionSpace, crsMat_type,
                             block_vector_t, block_vector_t>
        handle_crs(algo);
=======
    KokkosSparse::SPMVHandle<Kokkos::DefaultExecutionSpace, crsMat_type, block_vector_t, block_vector_t> handle_crs(
        algo);
>>>>>>> 8e442f59

    // Do the multiplication for warming up
    for (Ordinal jc = 0; jc < nvec; ++jc)
      for (Ordinal ir = 0; ir < nRow; ++ir) h_ycrs(ir, jc) = h_y0(ir, jc);
    Kokkos::deep_copy(ycrs, h_ycrs);
    KokkosSparse::spmv(&handle_crs, fOp, alpha, Acrs, xref, beta, ycrs);

    // Time a series of multiplications with the CrsMatrix format
    double time_crs = 0.0;
    for (int jr = 0; jr < loop; ++jr) {
      for (Ordinal jc = 0; jc < nvec; ++jc)
        for (Ordinal ir = 0; ir < nRow; ++ir) h_ycrs(ir, jc) = h_y0(ir, jc);
      Kokkos::deep_copy(ycrs, h_ycrs);
      Kokkos::Timer timer;
      KokkosSparse::spmv(&handle_crs, fOp, alpha, Acrs, xref, beta, ycrs);
<<<<<<< HEAD
      time_crs += timer.seconds();
=======
>>>>>>> 8e442f59
      Kokkos::fence();
      time_crs += timer.seconds();
    }

    // Create the BsrMatrix variable
    KokkosSparse::Experimental::BsrMatrix<scalar_t, Ordinal, Kokkos::DefaultExecutionSpace, void, int> Absr(Acrs,
                                                                                                            blockSize);

    KokkosSparse::SPMVHandle<Kokkos::DefaultExecutionSpace, decltype(Absr), block_vector_t, block_vector_t> handle_bsr(
        algo);

    KokkosSparse::SPMVHandle<Kokkos::DefaultExecutionSpace, decltype(Absr),
                             block_vector_t, block_vector_t>
        handle_bsr(algo);

    block_vector_t ybsr("bsr_product_result", nRow, nvec);
    auto h_ybsr = Kokkos::create_mirror_view(ybsr);

    // Do the multiplication for warming up
    for (Ordinal jc = 0; jc < nvec; ++jc)
      for (Ordinal ir = 0; ir < nRow; ++ir) h_ybsr(ir, jc) = h_y0(ir, jc);
    Kokkos::deep_copy(ybsr, h_ybsr);
    KokkosSparse::spmv(&handle_bsr, fOp, alpha, Absr, xref, beta, ybsr);

    // Time a series of multiplications with the BsrMatrix
    double time_bsr = 0.0;
    for (int jr = 0; jr < loop; ++jr) {
      for (Ordinal jc = 0; jc < nvec; ++jc)
        for (Ordinal ir = 0; ir < nRow; ++ir) h_ybsr(ir, jc) = h_y0(ir, jc);
      Kokkos::deep_copy(ybsr, h_ybsr);
      Kokkos::Timer timer;
      KokkosSparse::spmv(&handle_bsr, fOp, alpha, Absr, xref, beta, ybsr);
<<<<<<< HEAD
      time_bsr += timer.seconds();
=======
>>>>>>> 8e442f59
      Kokkos::fence();
      time_bsr += timer.seconds();
    }

    // Check that the result is matching
    Kokkos::deep_copy(h_ycrs, ycrs);
    Kokkos::deep_copy(h_ybsr, ybsr);
    double tol = (mat_val.size() / nRow) * std::numeric_limits<double>::epsilon();
    for (int jc = 0; jc < nvec; ++jc) {
      double error = 0.0, maxNorm = 0.0;
      for (size_t ir = 0; ir < h_ycrs.extent(0); ++ir) {
        maxNorm = std::max(maxNorm, Kokkos::ArithTraits<Scalar>::abs(h_ycrs(ir, jc)));
        error   = std::max(error, Kokkos::ArithTraits<Scalar>::abs(h_ycrs(ir, jc) - h_ybsr(ir, jc)));
      }
      if (error > tol * maxNorm) {
        num_errors += 1;
        std::cout << fOp << ", " << blockSize << " : rhs " << jc << " error " << error << " maxNorm " << maxNorm
                  << " tol " << tol << " tol * maxNorm " << tol * maxNorm << "\n";
      }
    }

    // Print the number of Gflops
    if (blockSize == 1) {
      printf("Op, blockSize: AvgGFlop(CrsMatrix) ");
      switch (static_cast<details::Implementation>(test)) {
        default:
        case Implementation::KokkosKernels: printf(" AvgGFlop(BsrMatrix - KokkosKernels) \n"); break;
#ifdef KOKKOSKERNELS_ENABLE_TPL_CUSPARSE
        case Implementation::Cuda: printf(" AvgGFlop(BsrMatrix - CUSPARSE) \n"); break;
#endif
#ifdef KOKKOSKERNELS_ENABLE_TPL_MKL
        case Implementation::MKL: printf(" AvgGFlop(BsrMatrix - MKL) \n"); break;
#endif
      }
    }
    double num_flops = mat_val.size() * 2 * loop * nvec;
    double crs_flop  = (num_flops / time_crs) * 1.0e-09;
    double bsr_flop  = (num_flops / time_bsr) * 1.0e-09;
    std::cout << fOp << ", " << blockSize << "         ";
    if (crs_flop < bsr_flop) {
      // std::cout << crs_flop << "        <" << bsr_flop << ">";
      std::cout << crs_flop << "        " << bsr_flop << " ";
    } else {
      // std::cout << "<" << crs_flop << ">         " << bsr_flop;
      std::cout << " " << crs_flop << "         " << bsr_flop;
    }
    std::cout << std::endl;
  }

  return int(num_errors);
}

void print_help() {
  printf("BsrMatrix SPMV benchmark code \n");
  printf("Options:\n");
  printf(
      "  -bs             : Maximum blocksize for the sparse matrix (default "
      "= "
      "16). \n");
  printf("  -h              : Help. \n");
  printf(
      "  -l [LOOP]       : How many spmv to run to aggregate average time "
      "(default = 512). \n");
  printf(
      "  -nx             : Number of points in the x-direction (default = "
      "32).\n");
  printf(
      "                    The matrix will be of dimension nx (nx - 1) (nx + "
      "1).\n");
  printf(
      "  -nv             : Number of vectors to multiply with (default = 1). "
      "\n");
  printf("  --op            : Use different operation \n");
  printf("                    Options: \n");
  printf("                    N = normal (default)  y <- alpha A x + beta y\n");
  printf(
      "                    C = conjugate         y <- alpha conj(A) x + beta "
      "y\n");
  printf(
      "                    T = transpose         y <- alpha A^T x + beta "
      "y\n");
  printf(
      "                    H = hermitian         y <- alpha A^H x + beta "
      "y\n");
}
}  // namespace details

int main(int argc, char **argv) {
  int loop = 512;
  int bMax = 16;
  int nvec = 1;
  int nx   = 32;

  char fOp[] = "N";

  int test = static_cast<int>(details::Implementation::KokkosKernels);

  for (int i = 0; i < argc; i++) {
    if ((strcmp(argv[i], "-bs") == 0)) {
      int tmp = atoi(argv[++i]);
      bMax    = (tmp > 0) ? tmp : bMax;
      continue;
    }

    if ((strcmp(argv[i], "--tpl") == 0)) {
      i++;
#ifdef KOKKOSKERNELS_ENABLE_TPL_CUSPARSE
      if ((strcmp(argv[i], "cuda") == 0)) test = static_cast<int>(details::Implementation::Cuda);
#endif
#ifdef KOKKOSKERNELS_ENABLE_TPL_MKL
      if ((strcmp(argv[i], "mkl") == 0)) test = static_cast<int>(details::Implementation::MKL);
#endif
      continue;
    }

    if ((strcmp(argv[i], "--help") == 0) || (strcmp(argv[i], "-h") == 0)) {
      details::print_help();
      return 0;
    }

    if ((strcmp(argv[i], "-l") == 0)) {
      int tmp = atoi(argv[++i]);
      loop    = (tmp > 0) ? tmp : loop;
      continue;
    }

    if ((strcmp(argv[i], "-nx") == 0)) {
      int tmp = atoi(argv[++i]);
      nx      = (tmp > 0) ? tmp : nx;
      continue;
    }

    if ((strcmp(argv[i], "-nv") == 0)) {
      int tmp = atoi(argv[++i]);
      nvec    = (tmp > 0) ? tmp : nvec;
      continue;
    }

    if ((strcmp(argv[i], "--op") == 0)) {
      i++;
      if ((strcmp(argv[i], "N") == 0)) strcpy(fOp, "N");
      if ((strcmp(argv[i], "C") == 0)) strcpy(fOp, "C");
      if ((strcmp(argv[i], "T") == 0)) strcpy(fOp, "T");
      if ((strcmp(argv[i], "H") == 0)) strcpy(fOp, "H");
      continue;
    }
  }

  Kokkos::initialize(argc, argv);

  {
    // The mat_structure view is used to generate a matrix using
    // finite difference (FD) or finite element (FE) discretization
    // on a cartesian grid.
    Kokkos::View<details::Ordinal *[3], Kokkos::HostSpace> mat_structure("Matrix Structure", 3);
    mat_structure(0, 0) = nx;      // Request 8 grid point in 'x' direction
    mat_structure(0, 1) = 0;       // Add BC to the left
    mat_structure(0, 2) = 0;       // Add BC to the right
    mat_structure(1, 0) = nx - 1;  // Request 7 grid point in 'y' direction
    mat_structure(1, 1) = 0;       // Add BC to the bottom
    mat_structure(1, 2) = 0;       // Add BC to the top
    mat_structure(2, 0) = nx + 1;  // Request 9 grid point in 'z' direction
    mat_structure(2, 1) = 0;       // Add BC to the bottom
    mat_structure(2, 2) = 0;       // Add BC to the top

    typedef typename KokkosSparse::CrsMatrix<details::Scalar, details::Ordinal, Kokkos::HostSpace, void, int>
        h_crsMat_type;

    h_crsMat_type mat_b1 = Test::generate_structured_matrix3D<h_crsMat_type>("FD", mat_structure);

    int total_errors = 0;

    if (nvec == 1)
      total_errors = details::test_bsr_matrix_single_vec(fOp, mat_b1, test, loop, details::Scalar(3.1),
                                                         details::Scalar(-2.4), bMax);
    else
      total_errors = details::test_bsr_matrix_vec(fOp, mat_b1, nvec, test, loop, details::Scalar(3.1),
                                                  details::Scalar(-2.4), bMax);

    if (total_errors != 0) {
      printf("Kokkos::BsrMatrix SpMV Test: Failed\n");
    }
  }

  Kokkos::finalize();
}<|MERGE_RESOLUTION|>--- conflicted
+++ resolved
@@ -151,13 +151,7 @@
       } break;
       default: break;
     }
-<<<<<<< HEAD
-    KokkosSparse::SPMVHandle<Kokkos::DefaultExecutionSpace, crsMat_type,
-                             x_vector_type, y_vector_type>
-        handle_crs(algo);
-=======
     KokkosSparse::SPMVHandle<Kokkos::DefaultExecutionSpace, crsMat_type, x_vector_type, y_vector_type> handle_crs(algo);
->>>>>>> 8e442f59
 
     // Do the multiplication for warming up
     for (Ordinal ir = 0; ir < nRow; ++ir) h_ycrs(ir) = h_y0(ir);
@@ -171,10 +165,6 @@
       Kokkos::deep_copy(ycrs, h_ycrs);
       Kokkos::Timer timer;
       KokkosSparse::spmv(&handle_crs, fOp, alpha, Acrs, xref, beta, ycrs);
-<<<<<<< HEAD
-      time_crs += timer.seconds();
-=======
->>>>>>> 8e442f59
       Kokkos::fence();
       time_crs += timer.seconds();
     }
@@ -189,10 +179,6 @@
 
     KokkosSparse::SPMVHandle<Kokkos::DefaultExecutionSpace, decltype(Absr), x_vector_type, y_vector_type> handle_bsr(
         algo);
-
-    KokkosSparse::SPMVHandle<Kokkos::DefaultExecutionSpace, decltype(Absr),
-                             x_vector_type, y_vector_type>
-        handle_bsr(algo);
 
     // Do the multiplication for warming up
     for (Ordinal ir = 0; ir < nRow; ++ir) h_ybsr(ir) = h_y0(ir);
@@ -206,10 +192,6 @@
       Kokkos::deep_copy(ybsr, h_ybsr);
       Kokkos::Timer timer;
       KokkosSparse::spmv(&handle_bsr, fOp, alpha, Absr, xref, beta, ybsr);
-<<<<<<< HEAD
-      time_bsr += timer.seconds();
-=======
->>>>>>> 8e442f59
       Kokkos::fence();
       time_bsr += timer.seconds();
     }
@@ -311,14 +293,8 @@
       } break;
       default: break;
     }
-<<<<<<< HEAD
-    KokkosSparse::SPMVHandle<Kokkos::DefaultExecutionSpace, crsMat_type,
-                             block_vector_t, block_vector_t>
-        handle_crs(algo);
-=======
     KokkosSparse::SPMVHandle<Kokkos::DefaultExecutionSpace, crsMat_type, block_vector_t, block_vector_t> handle_crs(
         algo);
->>>>>>> 8e442f59
 
     // Do the multiplication for warming up
     for (Ordinal jc = 0; jc < nvec; ++jc)
@@ -334,10 +310,6 @@
       Kokkos::deep_copy(ycrs, h_ycrs);
       Kokkos::Timer timer;
       KokkosSparse::spmv(&handle_crs, fOp, alpha, Acrs, xref, beta, ycrs);
-<<<<<<< HEAD
-      time_crs += timer.seconds();
-=======
->>>>>>> 8e442f59
       Kokkos::fence();
       time_crs += timer.seconds();
     }
@@ -348,10 +320,6 @@
 
     KokkosSparse::SPMVHandle<Kokkos::DefaultExecutionSpace, decltype(Absr), block_vector_t, block_vector_t> handle_bsr(
         algo);
-
-    KokkosSparse::SPMVHandle<Kokkos::DefaultExecutionSpace, decltype(Absr),
-                             block_vector_t, block_vector_t>
-        handle_bsr(algo);
 
     block_vector_t ybsr("bsr_product_result", nRow, nvec);
     auto h_ybsr = Kokkos::create_mirror_view(ybsr);
@@ -370,10 +338,6 @@
       Kokkos::deep_copy(ybsr, h_ybsr);
       Kokkos::Timer timer;
       KokkosSparse::spmv(&handle_bsr, fOp, alpha, Absr, xref, beta, ybsr);
-<<<<<<< HEAD
-      time_bsr += timer.seconds();
-=======
->>>>>>> 8e442f59
       Kokkos::fence();
       time_bsr += timer.seconds();
     }
