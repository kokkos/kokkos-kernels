/*
//@HEADER
// ************************************************************************
//
//                        Kokkos v. 3.0
//       Copyright (2020) National Technology & Engineering
//               Solutions of Sandia, LLC (NTESS).
//
// Under the terms of Contract DE-NA0003525 with NTESS,
// the U.S. Government retains certain rights in this software.
//
// Redistribution and use in source and binary forms, with or without
// modification, are permitted provided that the following conditions are
// met:
//
// 1. Redistributions of source code must retain the above copyright
// notice, this list of conditions and the following disclaimer.
//
// 2. Redistributions in binary form must reproduce the above copyright
// notice, this list of conditions and the following disclaimer in the
// documentation and/or other materials provided with the distribution.
//
// 3. Neither the name of the Corporation nor the names of the
// contributors may be used to endorse or promote products derived from
// this software without specific prior written permission.
//
// THIS SOFTWARE IS PROVIDED BY NTESS "AS IS" AND ANY
// EXPRESS OR IMPLIED WARRANTIES, INCLUDING, BUT NOT LIMITED TO, THE
// IMPLIED WARRANTIES OF MERCHANTABILITY AND FITNESS FOR A PARTICULAR
// PURPOSE ARE DISCLAIMED. IN NO EVENT SHALL NTESS OR THE
// CONTRIBUTORS BE LIABLE FOR ANY DIRECT, INDIRECT, INCIDENTAL, SPECIAL,
// EXEMPLARY, OR CONSEQUENTIAL DAMAGES (INCLUDING, BUT NOT LIMITED TO,
// PROCUREMENT OF SUBSTITUTE GOODS OR SERVICES; LOSS OF USE, DATA, OR
// PROFITS; OR BUSINESS INTERRUPTION) HOWEVER CAUSED AND ON ANY THEORY OF
// LIABILITY, WHETHER IN CONTRACT, STRICT LIABILITY, OR TORT (INCLUDING
// NEGLIGENCE OR OTHERWISE) ARISING IN ANY WAY OUT OF THE USE OF THIS
// SOFTWARE, EVEN IF ADVISED OF THE POSSIBILITY OF SUCH DAMAGE.
//
// Questions? Contact Siva Rajamanickam (srajama@sandia.gov)
//
// ************************************************************************
//@HEADER
*/
#pragma once
#include "KokkosSparse_spgemm.hpp"
#include "KokkosKernels_TestParameters.hpp"
#include <PerfTestUtilities.hpp>
#include "KokkosKernels_Sorting.hpp"

#define TRANPOSEFIRST false
#define TRANPOSESECOND false

namespace KokkosKernels {

namespace Experiment {
template <typename crsMat_t, typename device>
bool is_same_matrix(crsMat_t output_mat1, crsMat_t output_mat2) {
  typedef typename crsMat_t::StaticCrsGraphType graph_t;
  typedef typename graph_t::row_map_type::non_const_type lno_view_t;
  typedef typename graph_t::entries_type::non_const_type lno_nnz_view_t;
  typedef typename crsMat_t::values_type::non_const_type scalar_view_t;

  size_t nrows1    = output_mat1.graph.row_map.extent(0);
  size_t nentries1 = output_mat1.graph.entries.extent(0);
  size_t nvals1    = output_mat1.values.extent(0);


  size_t nrows2    = output_mat2.graph.row_map.extent(0);
  size_t nentries2 = output_mat2.graph.entries.extent(0);
  size_t nvals2    = output_mat2.values.extent(0);

  lno_nnz_view_t h_ent1(Kokkos::ViewAllocateWithoutInitializing("e1"),
                        nentries1);
  scalar_view_t h_vals1(Kokkos::ViewAllocateWithoutInitializing("v1"), nvals1);

  KokkosKernels::Impl::kk_sort_graph<
      typename graph_t::row_map_type, typename graph_t::entries_type,
      typename crsMat_t::values_type, lno_nnz_view_t, scalar_view_t,
      typename device::execution_space>(output_mat1.graph.row_map,
                                        output_mat1.graph.entries,
                                        output_mat1.values, h_ent1, h_vals1);

  lno_nnz_view_t h_ent2(Kokkos::ViewAllocateWithoutInitializing("e1"),
                        nentries2);
  scalar_view_t h_vals2(Kokkos::ViewAllocateWithoutInitializing("v1"), nvals2);
  KokkosKernels::sort_crs_matrix(output_mat1);

  if (nrows1 != nrows2) {
    std::cerr << "row count is different" << std::endl;
    return false;
  }
  if (nentries1 != nentries2) {
    std::cerr << "nentries2 is different" << std::endl;
    return false;
  }
  if (nvals1 != nvals2) {
    std::cerr << "nvals1 is different" << std::endl;
    return false;
  }

  KokkosKernels::Impl::kk_sort_graph<
      typename graph_t::row_map_type, typename graph_t::entries_type,
      typename crsMat_t::values_type, lno_nnz_view_t, scalar_view_t,
      typename device::execution_space>(output_mat2.graph.row_map,
                                        output_mat2.graph.entries,
                                        output_mat2.values, h_ent2, h_vals2);

  bool is_identical = true;
  is_identical      = KokkosKernels::Impl::kk_is_identical_view<
      typename graph_t::row_map_type, typename graph_t::row_map_type,
      typename lno_view_t::value_type, typename device::execution_space>(
      output_mat1.graph.row_map, output_mat2.graph.row_map, 0);
  if (!is_identical) {
    std::cerr << "rowmaps differ" << std::endl;
    return false;
  }

  is_identical = KokkosKernels::Impl::kk_is_identical_view<
      lno_nnz_view_t, lno_nnz_view_t, typename lno_nnz_view_t::value_type,
      typename device::execution_space>(h_ent1, h_ent2, 0);
  if (!is_identical) {
    for (size_t i = 0; i < nrows1; ++i) {
      size_t rb      = output_mat1.graph.row_map[i];
      size_t re      = output_mat1.graph.row_map[i + 1];
      bool incorrect = false;
      for (size_t j = rb; j < re; ++j) {
        if (h_ent1[j] != h_ent2[j]) {
          incorrect = true;
          break;
        }
      }
      if (incorrect) {
        for (size_t j = rb; j < re; ++j) {
          std::cerr << "row:" << i << " j:" << j << " h_ent1[j]:" << h_ent1[j]
                    << " h_ent2[j]:" << h_ent2[j] << " rb:" << rb
                    << " re:" << re << std::endl;
        }
      }
    }
    std::cerr << "entries differ" << std::endl;
    return false;
  }

  is_identical = KokkosKernels::Impl::kk_is_identical_view<
      scalar_view_t, scalar_view_t, typename scalar_view_t::value_type,
      typename device::execution_space>(h_vals1, h_vals2, 0.000001);
  if (!is_identical) {
    std::cerr << "Incorret values" << std::endl;
  }
  return true;
}

template <typename ExecSpace, typename crsMat_t, typename crsMat_t2,
          typename crsMat_t3, typename TempMemSpace,
          typename PersistentMemSpace>
crsMat_t3 run_experiment(crsMat_t crsMat, crsMat_t2 crsMat2,
                         Parameters params) {
  using namespace KokkosSparse;
  using namespace KokkosSparse::Experimental;
  using device_t = Kokkos::Device<ExecSpace, PersistentMemSpace>;
  int algorithm  = params.algorithm;
  int repeat     = params.repeat;
  int chunk_size = params.chunk_size;

  int shmemsize                 = params.shmemsize;
  int team_size                 = params.team_size;
  int use_dynamic_scheduling    = params.use_dynamic_scheduling;
  int verbose                   = params.verbose;
  int calculate_read_write_cost = params.calculate_read_write_cost;
  // char spgemm_step = params.spgemm_step;
  int vector_size     = params.vector_size;
  int check_output    = params.check_output;
  int mkl_keep_output = params.mkl_keep_output;
  // spgemm_step++;
  typedef typename crsMat_t3::values_type::non_const_type scalar_view_t;
  typedef typename crsMat_t3::row_map_type::non_const_type lno_view_t;
  typedef typename crsMat_t3::index_type::non_const_type lno_nnz_view_t;
  typedef typename lno_nnz_view_t::value_type lno_t;
  typedef typename lno_view_t::value_type size_type;
  typedef typename scalar_view_t::value_type scalar_t;

  lno_view_t row_mapC;
  lno_nnz_view_t entriesC;
  scalar_view_t valuesC;

  typedef KokkosKernels::Experimental::KokkosKernelsHandle<
      size_type, lno_t, scalar_t, ExecSpace, TempMemSpace, PersistentMemSpace>
      KernelHandle;

  typedef typename lno_nnz_view_t::value_type idx;
  typedef typename lno_view_t::value_type size_type;

  KernelHandle kh;
  kh.set_team_work_size(chunk_size);
  kh.set_shmem_size(shmemsize);
  kh.set_suggested_team_size(team_size);
  kh.set_suggested_vector_size(vector_size);

  if (use_dynamic_scheduling) {
    kh.set_dynamic_scheduling(true);
  }
  if (verbose) {
    kh.set_verbose(true);
  }

  const idx m = crsMat.numRows();
  const idx n = crsMat2.numRows();
  const idx k = crsMat2.numCols();

  if (verbose) std::cout << "m:" << m << " n:" << n << " k:" << k << std::endl;
  if (n < crsMat.numCols()) {
    std::cerr << "left.numCols():" << crsMat.numCols()
              << " right.numRows():" << crsMat2.numRows() << std::endl;
    exit(1);
  }

  // The reference product (for verifying correctness)
  // Don't allocate them if they won't be used, but they must be declared here.
  lno_view_t row_mapC_ref;
  lno_nnz_view_t entriesC_ref;
  scalar_view_t valuesC_ref;
  // Reference output has same type as actual output
  crsMat_t3 Ccrsmat_ref;

  if (check_output) {
    if (verbose) std::cout << "Running a reference algorithm" << std::endl;
    row_mapC_ref = lno_view_t("non_const_lnow_row", m + 1);
    KernelHandle sequential_kh;
    sequential_kh.set_team_work_size(chunk_size);
    sequential_kh.set_shmem_size(shmemsize);
    sequential_kh.set_suggested_team_size(team_size);
    sequential_kh.create_spgemm_handle(KokkosSparse::SPGEMM_SERIAL);

    if (use_dynamic_scheduling) {
      sequential_kh.set_dynamic_scheduling(true);
    }

    spgemm_symbolic(&sequential_kh, m, n, k, crsMat.graph.row_map,
                    crsMat.graph.entries, TRANPOSEFIRST, crsMat2.graph.row_map,
                    crsMat2.graph.entries, TRANPOSESECOND, row_mapC_ref);

    ExecSpace().fence();

    size_type c_nnz_size = sequential_kh.get_spgemm_handle()->get_c_nnz();
<<<<<<< HEAD
    entriesC_ref         = lno_nnz_view_t(
        Kokkos::ViewAllocateWithoutInitializing("entriesC"), c_nnz_size);
    valuesC_ref = scalar_view_t(
        Kokkos::ViewAllocateWithoutInitializing("valuesC"), c_nnz_size);

    spgemm_numeric(&sequential_kh, m, n, k, crsMat.graph.row_map,
                   crsMat.graph.entries, crsMat.values, TRANPOSEFIRST,

                   crsMat2.graph.row_map, crsMat2.graph.entries, crsMat2.values,
                   TRANPOSESECOND, row_mapC_ref, entriesC_ref, valuesC_ref);
=======
    entriesC_ref = lno_nnz_view_t(Kokkos::view_alloc(Kokkos::WithoutInitializing, "entriesC"), c_nnz_size);
    valuesC_ref =  scalar_view_t (Kokkos::view_alloc(Kokkos::WithoutInitializing, "valuesC"), c_nnz_size);

    spgemm_numeric(
        &sequential_kh,
        m,
        n,
        k,
        crsMat.graph.row_map,
        crsMat.graph.entries,
        crsMat.values,
        TRANPOSEFIRST,

        crsMat2.graph.row_map,
        crsMat2.graph.entries,
        crsMat2.values,
        TRANPOSESECOND,
        row_mapC_ref,
        entriesC_ref,
        valuesC_ref
    );
>>>>>>> 008eb6cd
    ExecSpace().fence();

    Ccrsmat_ref = crsMat_t3("CorrectC", m, k, valuesC_ref.extent(0),
                            valuesC_ref, row_mapC_ref, entriesC_ref);
  }
  /**
   * Loop uses
   * kh KernelHandle
   * algorithm
   * mkl_keep_output
   * params
   * calculate_read_write_cost
   * m
   * n
   * k
   */
  for (int i = 0; i < repeat; ++i) {
    kh.create_spgemm_handle(KokkosSparse::SPGEMMAlgorithm(algorithm));

    kh.get_spgemm_handle()->mkl_keep_output = mkl_keep_output;
    kh.get_spgemm_handle()->set_mkl_sort_option(params.mkl_sort_option);

    // if mkl2 input needs to be converted to 1base.
    kh.get_spgemm_handle()->mkl_convert_to_1base = true;

    // 250000 default. if cache-mode is used on KNL can increase to 1M.
    kh.get_spgemm_handle()->MaxColDenseAcc = params.MaxColDenseAcc;

    if (i == 0) {
      kh.get_spgemm_handle()->set_read_write_cost_calc(
          calculate_read_write_cost);
    }
    // do the compression whether in 2 step, or 1 step.
    kh.get_spgemm_handle()->set_compression_steps(!params.compression2step);
    // whether to scale the hash more. default is 1, so no scale.
    kh.get_spgemm_handle()->set_min_hash_size_scale(params.minhashscale);
    // max occupancy in 1-level LP hashes. LL hashes can be 100%
    kh.get_spgemm_handle()->set_first_level_hash_cut_off(
        params.first_level_hash_cut_off);
    // min reduction on FLOPs to run compression
    kh.get_spgemm_handle()->set_compression_cut_off(params.compression_cut_off);

    row_mapC = lno_view_t("non_const_lnow_row", m + 1);
    entriesC = lno_nnz_view_t("entriesC (empty)", 0);
    valuesC  = scalar_view_t("valuesC (empty)", 0);

<<<<<<< HEAD
    Kokkos::Impl::Timer timer1;
    spgemm_symbolic(&kh, m, n, k, crsMat.graph.row_map, crsMat.graph.entries,
                    TRANPOSEFIRST, crsMat2.graph.row_map, crsMat2.graph.entries,
                    TRANPOSESECOND, row_mapC);
=======
    Kokkos::Timer timer1;
    spgemm_symbolic (
        &kh,
        m,
        n,
        k,
        crsMat.graph.row_map,
        crsMat.graph.entries,
        TRANPOSEFIRST,
        crsMat2.graph.row_map,
        crsMat2.graph.entries,
        TRANPOSESECOND,
        row_mapC
        );
>>>>>>> 008eb6cd

    ExecSpace().fence();
    double symbolic_time = timer1.seconds();

    Kokkos::Timer timer3;
    size_type c_nnz_size = kh.get_spgemm_handle()->get_c_nnz();
<<<<<<< HEAD
    if (verbose) std::cout << "C SIZE:" << c_nnz_size << std::endl;
    if (c_nnz_size) {
      entriesC = lno_nnz_view_t(
          Kokkos::ViewAllocateWithoutInitializing("entriesC"), c_nnz_size);
      valuesC = scalar_view_t(
          Kokkos::ViewAllocateWithoutInitializing("valuesC"), c_nnz_size);
=======
    if (verbose)  std::cout << "C SIZE:" << c_nnz_size << std::endl;
    if (c_nnz_size){
      entriesC = lno_nnz_view_t (Kokkos::view_alloc(Kokkos::WithoutInitializing, "entriesC"), c_nnz_size);
      valuesC = scalar_view_t (Kokkos::view_alloc(Kokkos::WithoutInitializing, "valuesC"), c_nnz_size);
>>>>>>> 008eb6cd
    }
    spgemm_numeric(&kh, m, n, k, crsMat.graph.row_map, crsMat.graph.entries,
                   crsMat.values, TRANPOSEFIRST,

                   crsMat2.graph.row_map, crsMat2.graph.entries, crsMat2.values,
                   TRANPOSESECOND, row_mapC, entriesC, valuesC);
    ExecSpace().fence();
    double numeric_time = timer3.seconds();

    std::cout << "mm_time:" << symbolic_time + numeric_time
              << " symbolic_time:" << symbolic_time
              << " numeric_time:" << numeric_time << std::endl;
  }
  if (verbose) {
    std::cout << "row_mapC:" << row_mapC.extent(0) << std::endl;
    std::cout << "entriesC:" << entriesC.extent(0) << std::endl;
    std::cout << "valuesC:" << valuesC.extent(0) << std::endl;
    KokkosKernels::Impl::print_1Dview(valuesC);
    KokkosKernels::Impl::print_1Dview(entriesC);
    KokkosKernels::Impl::print_1Dview(row_mapC);
  }
  crsMat_t3 Ccrsmat_result("CrsMatrixC", m, k, valuesC.extent(0), valuesC,
                           row_mapC, entriesC);
  if (check_output) {
    bool is_identical =
        is_same_matrix<crsMat_t3, device_t>(Ccrsmat_result, Ccrsmat_ref);
    if (!is_identical) {
      std::cerr << "Result differs. If values are differing, might be floating "
                   "point order error."
                << std::endl;
      exit(1);
    }
  }
  return Ccrsmat_result;
}

template <typename Tag>
struct TagType {};

template <typename ExecSpace, typename crsMat_t, typename crsMat_t2,
          typename crsMat_t3, typename TempMemSpace,
          typename PersistentMemSpace>
auto build_experiment(crsMat_t crsMat, crsMat_t2 crsMat2, Parameters params) {
  typedef typename crsMat_t3::values_type::non_const_type scalar_view_t;
  typedef typename crsMat_t3::row_map_type::non_const_type lno_view_t;
  typedef typename crsMat_t3::index_type::non_const_type lno_nnz_view_t;
  typedef typename lno_nnz_view_t::value_type lno_t;
  typedef typename lno_view_t::value_type size_type;
  typedef typename scalar_view_t::value_type scalar_t;
  typedef KokkosKernels::Experimental::KokkosKernelsHandle<
      const size_type, const lno_t, const scalar_t, ExecSpace, TempMemSpace, PersistentMemSpace>
      KernelHandle;
  typedef typename lno_nnz_view_t::value_type idx;
  typedef typename lno_view_t::value_type size_type;
  int algorithm                 = params.algorithm;
  int mkl_keep_output           = params.mkl_keep_output;
  int calculate_read_write_cost = params.calculate_read_write_cost;
  const idx m                   = crsMat.numRows();
  const idx n                   = crsMat2.numRows();
  const idx k                   = crsMat2.numCols();
  int shmemsize                 = params.shmemsize;
  int team_size                 = params.team_size;
  int use_dynamic_scheduling    = params.use_dynamic_scheduling;
  int verbose                   = params.verbose;
  // char spgemm_step = params.spgemm_step;
  int vector_size  = params.vector_size;
  int check_output = params.check_output;
  auto end_setup = [=](crsMat_t crsMat, crsMat_t2 crsMat2, Parameters params) {
    using namespace KokkosSparse;
    using namespace KokkosSparse::Experimental;
    using device_t = Kokkos::Device<ExecSpace, PersistentMemSpace>;
    int chunk_size = params.chunk_size;

    // spgemm_step++;

    if (verbose)
      std::cout << "m:" << m << " n:" << n << " k:" << k << std::endl;
    if (n < crsMat.numCols()) {
      std::cerr << "left.numCols():" << crsMat.numCols()
                << " right.numRows():" << crsMat2.numRows() << std::endl;
      exit(1);
    }

    KernelHandle kh;
    kh.set_team_work_size(chunk_size);
    kh.set_shmem_size(shmemsize);
    kh.set_suggested_team_size(team_size);
    kh.set_suggested_vector_size(vector_size);

    if (use_dynamic_scheduling) {
      kh.set_dynamic_scheduling(true);
    }
    if (verbose) {
      kh.set_verbose(true);
    }

    // The reference product (for verifying correctness)
    // Don't allocate them if they won't be used, but they must be declared
    // here.
    lno_view_t row_mapC_ref;
    lno_nnz_view_t entriesC_ref;
    scalar_view_t valuesC_ref;
    // Reference output has same type as actual output
    crsMat_t3 Ccrsmat_ref;

    if (check_output) {
      if (verbose) std::cout << "Running a reference algorithm" << std::endl;
      row_mapC_ref = lno_view_t("non_const_lnow_row", m + 1);
      KernelHandle sequential_kh;
      sequential_kh.set_team_work_size(chunk_size);
      sequential_kh.set_shmem_size(shmemsize);
      sequential_kh.set_suggested_team_size(team_size);
      sequential_kh.create_spgemm_handle(KokkosSparse::SPGEMM_SERIAL);

      if (use_dynamic_scheduling) {
        sequential_kh.set_dynamic_scheduling(true);
      }

      spgemm_symbolic(&sequential_kh, m, n, k, crsMat.graph.row_map,
                      crsMat.graph.entries, TRANPOSEFIRST,
                      crsMat2.graph.row_map, crsMat2.graph.entries,
                      TRANPOSESECOND, row_mapC_ref);

      ExecSpace().fence();

      size_type c_nnz_size = sequential_kh.get_spgemm_handle()->get_c_nnz();
      entriesC_ref         = lno_nnz_view_t(
          Kokkos::ViewAllocateWithoutInitializing("entriesC"), c_nnz_size);
      valuesC_ref = scalar_view_t(
          Kokkos::ViewAllocateWithoutInitializing("valuesC"), c_nnz_size);

      spgemm_numeric(&sequential_kh, m, n, k, crsMat.graph.row_map,
                     crsMat.graph.entries, crsMat.values, TRANPOSEFIRST,

                     crsMat2.graph.row_map, crsMat2.graph.entries,
                     crsMat2.values, TRANPOSESECOND, row_mapC_ref, entriesC_ref,
                     valuesC_ref);
      ExecSpace().fence();

      Ccrsmat_ref = crsMat_t3("CorrectC", m, k, valuesC_ref.extent(0),
                              valuesC_ref, row_mapC_ref, entriesC_ref);
    }
    /**
     * Loop uses
     * kh KernelHandle
     * algorithm
     * mkl_keep_output
     * params
     * calculate_read_write_cost
     * m
     * n
     * k
     */
    return std::make_tuple(kh, crsMat, crsMat2);
  };
  auto experiment = [=](int i, KernelHandle kh, crsMat_t crsMat,
                        crsMat_t2 crsMat2, Parameters params) {/**
    lno_view_t row_mapC;
    lno_nnz_view_t entriesC;
    scalar_view_t valuesC;
    kh.create_spgemm_handle(KokkosSparse::SPGEMMAlgorithm(algorithm));

    kh.get_spgemm_handle()->mkl_keep_output = mkl_keep_output;
    kh.get_spgemm_handle()->set_mkl_sort_option(params.mkl_sort_option);

    // if mkl2 input needs to be converted to 1base.
    kh.get_spgemm_handle()->mkl_convert_to_1base = true;

    // 250000 default. if cache-mode is used on KNL can increase to 1M.
    kh.get_spgemm_handle()->MaxColDenseAcc = params.MaxColDenseAcc;

    if (i == 0) {
      kh.get_spgemm_handle()->set_read_write_cost_calc(
          calculate_read_write_cost);
    }
    // do the compression whether in 2 step, or 1 step.
    kh.get_spgemm_handle()->set_compression_steps(!params.compression2step);
    // whether to scale the hash more. default is 1, so no scale.
    kh.get_spgemm_handle()->set_min_hash_size_scale(params.minhashscale);
    // max occupancy in 1-level LP hashes. LL hashes can be 100%
    kh.get_spgemm_handle()->set_first_level_hash_cut_off(
        params.first_level_hash_cut_off);
    // min reduction on FLOPs to run compression
    kh.get_spgemm_handle()->set_compression_cut_off(params.compression_cut_off);

    row_mapC = lno_view_t("non_const_lnow_row", m + 1);
    entriesC = lno_nnz_view_t("entriesC (empty)", 0);
    valuesC  = scalar_view_t("valuesC (empty)", 0);
    using KokkosSparse::Experimental::spgemm_symbolic;
    using KokkosSparse::Experimental::spgemm_numeric;
    Kokkos::Impl::Timer timer1;
    spgemm_symbolic(&kh, m, n, k, crsMat.graph.row_map, crsMat.graph.entries,
                    TRANPOSEFIRST, crsMat2.graph.row_map, crsMat2.graph.entries,
                    TRANPOSESECOND, row_mapC);

    ExecSpace().fence();
    double symbolic_time = timer1.seconds();

    Kokkos::Impl::Timer timer3;
    size_type c_nnz_size = kh.get_spgemm_handle()->get_c_nnz();
    if (verbose) std::cout << "C SIZE:" << c_nnz_size << std::endl;
    if (c_nnz_size) {
      entriesC = lno_nnz_view_t(
          Kokkos::ViewAllocateWithoutInitializing("entriesC"), c_nnz_size);
      valuesC = scalar_view_t(
          Kokkos::ViewAllocateWithoutInitializing("valuesC"), c_nnz_size);
    }
    spgemm_numeric(&kh, m, n, k, crsMat.graph.row_map, crsMat.graph.entries,
                   crsMat.values, TRANPOSEFIRST,

                   crsMat2.graph.row_map, crsMat2.graph.entries, crsMat2.values,
                   TRANPOSESECOND, row_mapC, entriesC, valuesC);
    ExecSpace().fence();
    double numeric_time = timer3.seconds();

    std::cout << "mm_time:" << symbolic_time + numeric_time
              << " symbolic_time:" << symbolic_time
              << " numeric_time:" << numeric_time << std::endl;*/
  };

  // TODO: reimplement
  // if (verbose) {
  //  std::cout << "row_mapC:" << row_mapC.extent(0) << std::endl;
  //  std::cout << "entriesC:" << entriesC.extent(0) << std::endl;
  //  std::cout << "valuesC:" << valuesC.extent(0) << std::endl;
  //  KokkosKernels::Impl::print_1Dview(valuesC);
  //  KokkosKernels::Impl::print_1Dview(entriesC);
  //  KokkosKernels::Impl::print_1Dview(row_mapC);
  //}
  // crsMat_t3 Ccrsmat_result("CrsMatrixC", m, k, valuesC.extent(0), valuesC,
  // row_mapC, entriesC); if (check_output){
  //  bool is_identical = is_same_matrix<crsMat_t3, device_t>(Ccrsmat_result,
  //  Ccrsmat_ref); if (!is_identical){
  //    std::cerr << "Result differs. If values are differing, might be floating
  //    point order error." << std::endl; exit(1);
  //  }
  //}
  // return Ccrsmat_result;
  return std::make_pair(end_setup, experiment);
}

}  // namespace Experiment
}  // namespace KokkosKernels<|MERGE_RESOLUTION|>--- conflicted
+++ resolved
@@ -242,18 +242,6 @@
     ExecSpace().fence();
 
     size_type c_nnz_size = sequential_kh.get_spgemm_handle()->get_c_nnz();
-<<<<<<< HEAD
-    entriesC_ref         = lno_nnz_view_t(
-        Kokkos::ViewAllocateWithoutInitializing("entriesC"), c_nnz_size);
-    valuesC_ref = scalar_view_t(
-        Kokkos::ViewAllocateWithoutInitializing("valuesC"), c_nnz_size);
-
-    spgemm_numeric(&sequential_kh, m, n, k, crsMat.graph.row_map,
-                   crsMat.graph.entries, crsMat.values, TRANPOSEFIRST,
-
-                   crsMat2.graph.row_map, crsMat2.graph.entries, crsMat2.values,
-                   TRANPOSESECOND, row_mapC_ref, entriesC_ref, valuesC_ref);
-=======
     entriesC_ref = lno_nnz_view_t(Kokkos::view_alloc(Kokkos::WithoutInitializing, "entriesC"), c_nnz_size);
     valuesC_ref =  scalar_view_t (Kokkos::view_alloc(Kokkos::WithoutInitializing, "valuesC"), c_nnz_size);
 
@@ -275,7 +263,6 @@
         entriesC_ref,
         valuesC_ref
     );
->>>>>>> 008eb6cd
     ExecSpace().fence();
 
     Ccrsmat_ref = crsMat_t3("CorrectC", m, k, valuesC_ref.extent(0),
@@ -322,12 +309,6 @@
     entriesC = lno_nnz_view_t("entriesC (empty)", 0);
     valuesC  = scalar_view_t("valuesC (empty)", 0);
 
-<<<<<<< HEAD
-    Kokkos::Impl::Timer timer1;
-    spgemm_symbolic(&kh, m, n, k, crsMat.graph.row_map, crsMat.graph.entries,
-                    TRANPOSEFIRST, crsMat2.graph.row_map, crsMat2.graph.entries,
-                    TRANPOSESECOND, row_mapC);
-=======
     Kokkos::Timer timer1;
     spgemm_symbolic (
         &kh,
@@ -342,26 +323,16 @@
         TRANPOSESECOND,
         row_mapC
         );
->>>>>>> 008eb6cd
 
     ExecSpace().fence();
     double symbolic_time = timer1.seconds();
 
     Kokkos::Timer timer3;
     size_type c_nnz_size = kh.get_spgemm_handle()->get_c_nnz();
-<<<<<<< HEAD
-    if (verbose) std::cout << "C SIZE:" << c_nnz_size << std::endl;
-    if (c_nnz_size) {
-      entriesC = lno_nnz_view_t(
-          Kokkos::ViewAllocateWithoutInitializing("entriesC"), c_nnz_size);
-      valuesC = scalar_view_t(
-          Kokkos::ViewAllocateWithoutInitializing("valuesC"), c_nnz_size);
-=======
     if (verbose)  std::cout << "C SIZE:" << c_nnz_size << std::endl;
     if (c_nnz_size){
       entriesC = lno_nnz_view_t (Kokkos::view_alloc(Kokkos::WithoutInitializing, "entriesC"), c_nnz_size);
       valuesC = scalar_view_t (Kokkos::view_alloc(Kokkos::WithoutInitializing, "valuesC"), c_nnz_size);
->>>>>>> 008eb6cd
     }
     spgemm_numeric(&kh, m, n, k, crsMat.graph.row_map, crsMat.graph.entries,
                    crsMat.values, TRANPOSEFIRST,
