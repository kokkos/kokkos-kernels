/*
//@HEADER
// ************************************************************************
//
//                        Kokkos v. 3.0
//       Copyright (2020) National Technology & Engineering
//               Solutions of Sandia, LLC (NTESS).
//
// Under the terms of Contract DE-NA0003525 with NTESS,
// the U.S. Government retains certain rights in this software.
//
// Redistribution and use in source and binary forms, with or without
// modification, are permitted provided that the following conditions are
// met:
//
// 1. Redistributions of source code must retain the above copyright
// notice, this list of conditions and the following disclaimer.
//
// 2. Redistributions in binary form must reproduce the above copyright
// notice, this list of conditions and the following disclaimer in the
// documentation and/or other materials provided with the distribution.
//
// 3. Neither the name of the Corporation nor the names of the
// contributors may be used to endorse or promote products derived from
// this software without specific prior written permission.
//
// THIS SOFTWARE IS PROVIDED BY NTESS "AS IS" AND ANY
// EXPRESS OR IMPLIED WARRANTIES, INCLUDING, BUT NOT LIMITED TO, THE
// IMPLIED WARRANTIES OF MERCHANTABILITY AND FITNESS FOR A PARTICULAR
// PURPOSE ARE DISCLAIMED. IN NO EVENT SHALL NTESS OR THE
// CONTRIBUTORS BE LIABLE FOR ANY DIRECT, INDIRECT, INCIDENTAL, SPECIAL,
// EXEMPLARY, OR CONSEQUENTIAL DAMAGES (INCLUDING, BUT NOT LIMITED TO,
// PROCUREMENT OF SUBSTITUTE GOODS OR SERVICES; LOSS OF USE, DATA, OR
// PROFITS; OR BUSINESS INTERRUPTION) HOWEVER CAUSED AND ON ANY THEORY OF
// LIABILITY, WHETHER IN CONTRACT, STRICT LIABILITY, OR TORT (INCLUDING
// NEGLIGENCE OR OTHERWISE) ARISING IN ANY WAY OUT OF THE USE OF THIS
// SOFTWARE, EVEN IF ADVISED OF THE POSSIBILITY OF SUCH DAMAGE.
//
// Questions? Contact Siva Rajamanickam (srajama@sandia.gov)
//
// ************************************************************************
//@HEADER
*/

#include <Kokkos_Core.hpp>
#include <blas/KokkosBlas1_dot.hpp>
#include <Kokkos_Random.hpp>

<<<<<<< HEAD
=======
// For RPS implementation
#include "KokkosBlas_dot_perf_test.hpp"

>>>>>>> a6347d65
struct Params {
  int use_cuda    = 0;
  int use_openmp  = 0;
  int use_threads = 0;
  // m is vector length
  int m      = 100000;
  int repeat = 1;
};

void print_options() {
  std::cerr << "Options:\n" << std::endl;

  std::cerr << "\tBACKEND: '--threads[numThreads]' | '--openmp [numThreads]' | "
               "'--cuda [cudaDeviceIndex]'"
            << std::endl;
  std::cerr << "\tIf no BACKEND selected, serial is the default." << std::endl;
  std::cerr << "\t[Optional] --repeat :: how many times to repeat overall "
               "dot (symbolic + repeated numeric)"
            << std::endl;
  std::cerr << "\t[Optional] --m      :: desired length of test vectors; test "
               "vectors will have the same length"
            << std::endl;
}

int parse_inputs(Params& params, int argc, char** argv) {
  for (int i = 1; i < argc; ++i) {
    if (0 == strcasecmp(argv[i], "--help") || 0 == strcasecmp(argv[i], "-h")) {
      print_options();
      exit(0);  // note: this is before Kokkos::initialize
    } else if (0 == strcasecmp(argv[i], "--threads")) {
      params.use_threads = atoi(argv[++i]);
    } else if (0 == strcasecmp(argv[i], "--openmp")) {
      params.use_openmp = atoi(argv[++i]);
    } else if (0 == strcasecmp(argv[i], "--cuda")) {
      params.use_cuda = atoi(argv[++i]) + 1;
    } else if (0 == strcasecmp(argv[i], "--m")) {
      params.m = atoi(argv[++i]);
    } else if (0 == strcasecmp(argv[i], "--repeat")) {
      // if provided, C will be written to given file.
      // has to have ".bin", or ".crs" extension.
      params.repeat = atoi(argv[++i]);
    } else {
      std::cerr << "Unrecognized command line argument #" << i << ": "
                << argv[i] << std::endl;
      print_options();
      return 1;
    }
  }
  return 0;
}

///////////////////////////////////////////////////////////////////////////////////////////////////
// The Level 1 BLAS perform scalar, vector and vector-vector operations;
//
// https://github.com/kokkos/kokkos-kernels/wiki/BLAS-1%3A%3Adot
//
// Usage: result = KokkosBlas::dot(x,y); KokkosBlas::dot(r,x,y);
// Multiplies each value of x(i) [x(i,j)] with y(i) or [y(i,j)] and computes the
// sum. (If x and y have scalar type Kokkos::complex, the complex conjugate of
// x(i) or x(i,j) will be used.) VectorX: A rank-1 Kokkos::View VectorY: A
// rank-1 Kokkos::View ReturnVector: A rank-0 or rank-1 Kokkos::View
//
// REQUIREMENTS:
// Y.rank == 1 or X.rank == 1
// Y.extent(0) == X.extent(0)

// Dot Test design:
// 1) create 1D View containing 1D matrix, aka a vector; this will be your X
// input matrix; 2) create 1D View containing 1D matrix, aka a vector; this will
// be your Y input matrix; 3) perform the dot operation on the two inputs, and
// capture result in "result"

// Here, m represents the desired length for each 1D matrix;
// "m" is used here, because code from another test was adapted for this test.
///////////////////////////////////////////////////////////////////////////////////////////////////

template <class ExecSpace>
void run(int m, int repeat) {
  // Declare type aliases
  using Scalar   = double;
  using MemSpace = typename ExecSpace::memory_space;
  using Device   = Kokkos::Device<ExecSpace, MemSpace>;

  std::cout << "Running BLAS Level 1 DOT perfomrance experiment ("
            << ExecSpace::name() << ")\n";

  std::cout << "Each test input vector has a length of " << m << std::endl;

  // Create 1D view w/ Device as the ExecSpace; this is an input vector
  // A(view_alloc(WithoutInitializing, "label"), m, n);
  Kokkos::View<Scalar*, Device> x(
      Kokkos::view_alloc(Kokkos::WithoutInitializing, "x"), m);

  // Create 1D view w/ Device as the ExecSpace; this is the output vector
  Kokkos::View<Scalar*, Device> y(
      Kokkos::view_alloc(Kokkos::WithoutInitializing, "y"), m);

  // Declaring variable pool w/ a seeded random number;
  // a parallel random number generator, so you
  // won't get the same number with a given seed each time
  Kokkos::Random_XorShift64_Pool<ExecSpace> pool(123);

  Kokkos::fill_random(x, pool, 10.0);
  Kokkos::fill_random(y, pool, 10.0);

  // do a warm up run of dot:
  KokkosBlas::dot(x, y);

  // The live test of dot:

  Kokkos::fence();
  Kokkos::Timer timer;

  double result;
  for (int i = 0; i < repeat; i++) {
<<<<<<< HEAD
    result = KokkosBlas::dot(x, y);
=======
    KokkosBlas::dot(x, y);
>>>>>>> a6347d65
    ExecSpace().fence();
  }

  // Kokkos Timer set up
  double total = timer.seconds();
  double avg   = total / repeat;
  // Flops calculation for a 1D matrix dot product per test run;
  size_t flopsPerRun = (size_t)2 * m;
  printf("Avg DOT time: %f s.\n", avg);
  printf("Avg DOT FLOP/s: %.3e\n", flopsPerRun / avg);
}

int main(int argc, char** argv) {
  Params params;

  if (parse_inputs(params, argc, argv)) {
    return 1;
  }
  const int device_id = params.use_cuda - 1;

  const int num_threads = std::max(params.use_openmp, params.use_threads);

  Kokkos::initialize(Kokkos::InitArguments(num_threads, -1, device_id));

  bool useThreads = params.use_threads != 0;
  bool useOMP     = params.use_openmp != 0;
  bool useCUDA    = params.use_cuda != 0;

  bool useSerial = !useOMP && !useCUDA;

  if (useThreads) {
#if defined(KOKKOS_ENABLE_THREADS)
    run<Kokkos::Threads>(params.m, params.repeat);
#else
    std::cout << "ERROR:  PThreads requested, but not available.\n";
    return 1;
#endif
  }

  if (useOMP) {
#if defined(KOKKOS_ENABLE_OPENMP)
    run<Kokkos::OpenMP>(params.m, params.repeat);
#else
    std::cout << "ERROR: OpenMP requested, but not available.\n";
    return 1;
#endif
  }

  if (useCUDA) {
#if defined(KOKKOS_ENABLE_CUDA)
    run<Kokkos::Cuda>(params.m, params.repeat);
#else
    std::cout << "ERROR: CUDA requested, but not available.\n";
    return 1;
#endif
  }
  if (useSerial) {
#if defined(KOKKOS_ENABLE_SERIAL)
    run<Kokkos::Serial>(params.m, params.repeat);
#else
    std::cout << "ERROR: Serial device requested, but not available.\n";
    return 1;
#endif
  }
  Kokkos::finalize();
  return 0;
}<|MERGE_RESOLUTION|>--- conflicted
+++ resolved
@@ -46,12 +46,9 @@
 #include <blas/KokkosBlas1_dot.hpp>
 #include <Kokkos_Random.hpp>
 
-<<<<<<< HEAD
-=======
 // For RPS implementation
 #include "KokkosBlas_dot_perf_test.hpp"
 
->>>>>>> a6347d65
 struct Params {
   int use_cuda    = 0;
   int use_openmp  = 0;
@@ -167,11 +164,7 @@
 
   double result;
   for (int i = 0; i < repeat; i++) {
-<<<<<<< HEAD
-    result = KokkosBlas::dot(x, y);
-=======
     KokkosBlas::dot(x, y);
->>>>>>> a6347d65
     ExecSpace().fence();
   }
 
