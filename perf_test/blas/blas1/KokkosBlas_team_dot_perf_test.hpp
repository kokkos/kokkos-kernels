--- conflicted
+++ resolved
@@ -35,11 +35,7 @@
   // Create 1D view w/ Device as the ExecSpace; this is the output vector
   Kokkos::View<Scalar*, MemSpace> y;
 
-<<<<<<< HEAD
-  testData_rps_team_dot(int m) : m(m) {
-=======
   testData_rps_team_dot(int m_in) : m(m_in) {
->>>>>>> a6347d65
     x = Kokkos::View<Scalar*, MemSpace>(
         Kokkos::ViewAllocateWithoutInitializing("x"), m);
     y = Kokkos::View<Scalar*, MemSpace>(
