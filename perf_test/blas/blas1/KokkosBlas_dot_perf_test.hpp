

// Created by David Poliakoff and Amy Powell on 6/15/2021

#ifndef KOKKOSKERNELS_KOKKOSBLAS_DOT_TEST_RPS_HPP
#define KOKKOSKERNELS_KOKKOSBLAS_DOT_TEST_RPS_HPP

#include <Kokkos_Core.hpp>
#include "blas/KokkosBlas1_dot.hpp"
#include <Kokkos_Random.hpp>

// These headers are required for RPS perf test implementation
//
#ifdef KOKKOSKERNELS_ENABLE_TESTS_AND_PERFSUITE
#include <PerfTestUtilities.hpp>
test_list construct_dot_kernel_base(const rajaperf::RunParams& run_params);
#endif  // KOKKOSKERNELS_ENABLE_TESTS_AND_PERFSUITE

template <class ExecSpace>
struct testData {
  // type aliases
  using Scalar   = double;
  using MemSpace = typename ExecSpace::memory_space;
  using Device   = Kokkos::Device<ExecSpace, MemSpace>;

  // Run Time Info for KK implementation
  //  int use_cuda    = 0;
  //  int use_openmp  = 0;
  //  int use_threads = 0;

  // m is vector length
  int m      = 100000;
  int repeat = 1;

  // Test Matrices x and y, View declaration

  // Create 1D view w/ Device as the ExecSpace; this is an input vector
  Kokkos::View<Scalar*, Device> x;

  // Create 1D view w/ Device as the ExecSpace; this is the output vector
  Kokkos::View<Scalar*, Device> y;

  // A function with no return type whose name is the name of the class is a
  // constructor or a destructor;
  // Constructor -- create function:
<<<<<<< HEAD
  testData(int m) : m(m) {
    Kokkos::View<Scalar*, Device> x(
        Kokkos::view_alloc(Kokkos::WithoutInitializing, "x"), m);
    Kokkos::View<Scalar*, Device> y(
=======
  testData(int m_in) : m(m_in) {
    x = Kokkos::View<Scalar*, Device> (
        Kokkos::view_alloc(Kokkos::WithoutInitializing, "x"), m);
    y = Kokkos::View<Scalar*, Device> (
>>>>>>> a6347d65
        Kokkos::view_alloc(Kokkos::WithoutInitializing, "y"), m);

    Kokkos::Random_XorShift64_Pool<ExecSpace> pool(123);

    Kokkos::fill_random(x, pool, 10.0);
    Kokkos::fill_random(y, pool, 10.0);
  }
};

template <typename ExecSpace>
testData<ExecSpace> setup_test(int m, int repeat);

#endif  // KOKKOSKERNELS_KOKKOSBLAS_DOT_TEST_HPP<|MERGE_RESOLUTION|>--- conflicted
+++ resolved
@@ -43,17 +43,10 @@
   // A function with no return type whose name is the name of the class is a
   // constructor or a destructor;
   // Constructor -- create function:
-<<<<<<< HEAD
-  testData(int m) : m(m) {
-    Kokkos::View<Scalar*, Device> x(
-        Kokkos::view_alloc(Kokkos::WithoutInitializing, "x"), m);
-    Kokkos::View<Scalar*, Device> y(
-=======
   testData(int m_in) : m(m_in) {
     x = Kokkos::View<Scalar*, Device> (
         Kokkos::view_alloc(Kokkos::WithoutInitializing, "x"), m);
     y = Kokkos::View<Scalar*, Device> (
->>>>>>> a6347d65
         Kokkos::view_alloc(Kokkos::WithoutInitializing, "y"), m);
 
     Kokkos::Random_XorShift64_Pool<ExecSpace> pool(123);
