/*
//@HEADER
// ************************************************************************
//
//                        Kokkos v. 3.0
//       Copyright (2020) National Technology & Engineering
//               Solutions of Sandia, LLC (NTESS).
//
// Under the terms of Contract DE-NA0003525 with NTESS,
// the U.S. Government retains certain rights in this software.
//
// Redistribution and use in source and binary forms, with or without
// modification, are permitted provided that the following conditions are
// met:
//
// 1. Redistributions of source code must retain the above copyright
// notice, this list of conditions and the following disclaimer.
//
// 2. Redistributions in binary form must reproduce the above copyright
// notice, this list of conditions and the following disclaimer in the
// documentation and/or other materials provided with the distribution.
//
// 3. Neither the name of the Corporation nor the names of the
// contributors may be used to endorse or promote products derived from
// this software without specific prior written permission.
//
// THIS SOFTWARE IS PROVIDED BY NTESS "AS IS" AND ANY
// EXPRESS OR IMPLIED WARRANTIES, INCLUDING, BUT NOT LIMITED TO, THE
// IMPLIED WARRANTIES OF MERCHANTABILITY AND FITNESS FOR A PARTICULAR
// PURPOSE ARE DISCLAIMED. IN NO EVENT SHALL NTESS OR THE
// CONTRIBUTORS BE LIABLE FOR ANY DIRECT, INDIRECT, INCIDENTAL, SPECIAL,
// EXEMPLARY, OR CONSEQUENTIAL DAMAGES (INCLUDING, BUT NOT LIMITED TO,
// PROCUREMENT OF SUBSTITUTE GOODS OR SERVICES; LOSS OF USE, DATA, OR
// PROFITS; OR BUSINESS INTERRUPTION) HOWEVER CAUSED AND ON ANY THEORY OF
// LIABILITY, WHETHER IN CONTRACT, STRICT LIABILITY, OR TORT (INCLUDING
// NEGLIGENCE OR OTHERWISE) ARISING IN ANY WAY OUT OF THE USE OF THIS
// SOFTWARE, EVEN IF ADVISED OF THE POSSIBILITY OF SUCH DAMAGE.
//
// Questions? Contact Siva Rajamanickam (srajama@sandia.gov)
//
// ************************************************************************
//@HEADER
*/

#include <iostream>

#include <Kokkos_Core.hpp>
#include <Kokkos_Random.hpp>

#include "KokkosBlas_dot_perf_test.hpp"
#include <benchmark/benchmark.h>

///////////////////////////////////////////////////////////////////////////////////////////////////
// The Level 1 BLAS perform scalar, vector and vector-vector operations;
//
// https://github.com/kokkos/kokkos-kernels/wiki/BLAS-1%3A%3Adot
//
// Usage: result = KokkosBlas::dot(x,y); KokkosBlas::dot(r,x,y);
// Multiplies each value of x(i) [x(i,j)] with y(i) or [y(i,j)] and computes the
// sum. (If x and y have scalar type Kokkos::complex, the complex conjugate of
// x(i) or x(i,j) will be used.) VectorX: A rank-1 Kokkos::View VectorY: A
// rank-1 Kokkos::View ReturnVector: A rank-0 or rank-1 Kokkos::View
//
// REQUIREMENTS:
// Y.rank == 1 or X.rank == 1
// Y.extent(0) == X.extent(0)

// Dot Test design:
// 1) create 1D View containing 1D matrix, aka a vector; this will be your X
// input matrix; 2) create 1D View containing 1D matrix, aka a vector; this will
// be your Y input matrix; 3) perform the dot operation on the two inputs, and
// capture result in "result"

// Here, m represents the desired length for each 1D matrix;
// "m" is used here, because code from another test was adapted for this test.
///////////////////////////////////////////////////////////////////////////////////////////////////

template <class ExecSpace>
static void run(benchmark::State& state) {
  const auto m = state.range(0);
  const auto n = state.range(1);
  // Declare type aliases
  using Scalar   = double;
  using MemSpace = typename ExecSpace::memory_space;
  using Device   = Kokkos::Device<ExecSpace, MemSpace>;

<<<<<<< HEAD
  std::cout << "Running BLAS Level 1 DOT performance experiment (" << ExecSpace::name() << ")\n";
=======
  Kokkos::View<Scalar**, Kokkos::LayoutLeft, Device> x(Kokkos::view_alloc(Kokkos::WithoutInitializing, "x"), m, n);
>>>>>>> 156f70d4

  Kokkos::View<Scalar**, Kokkos::LayoutLeft, Device> y(Kokkos::view_alloc(Kokkos::WithoutInitializing, "y"), m, n);

<<<<<<< HEAD
  Kokkos::View<Scalar**, Kokkos::LayoutLeft, Device> x(Kokkos::view_alloc(Kokkos::WithoutInitializing, "x"), m, n);

  Kokkos::View<Scalar**, Kokkos::LayoutLeft, Device> y(Kokkos::view_alloc(Kokkos::WithoutInitializing, "y"), m, n);

=======
>>>>>>> 156f70d4
  Kokkos::View<Scalar*, Device> result(Kokkos::view_alloc(Kokkos::WithoutInitializing, "x dot y"), n);

  // Declaring variable pool w/ a seeded random number;
  // a parallel random number generator, so you
  // won't get the same number with a given seed each time
  Kokkos::Random_XorShift64_Pool<ExecSpace> pool(123);

  Kokkos::fill_random(x, pool, 10.0);
  Kokkos::fill_random(y, pool, 10.0);
  ExecSpace space;

  Kokkos::fence();
  for (auto _ : state) {
<<<<<<< HEAD
    // do a warm up run of dot:
    KokkosBlas::dot(result, x, y);

    // The live test of dot:

    Kokkos::fence();
    Kokkos::Timer timer;

    for (int i = 0; i < repeat; i++) {
      KokkosBlas::dot(result, x, y);
      ExecSpace().fence();
    }

    // Kokkos Timer set up
    double total = timer.seconds();
    double avg   = total / repeat;
    // Flops calculation for a 1D matrix dot product per test run;
    size_t flopsPerRun = (size_t)2 * m * n;
    printf("Avg DOT time: %f s.\n", avg);
    printf("Avg DOT FLOP/s: %.3e\n", flopsPerRun / avg);
    state.SetIterationTime(timer.seconds());

    state.counters["Avg DOT time (s):"] = benchmark::Counter(avg, benchmark::Counter::kDefaults);
    state.counters["Avg DOT FLOP/s:"]   = benchmark::Counter(flopsPerRun / avg, benchmark::Counter::kDefaults);
=======
    KokkosBlas::dot(space, result, x, y);
    space.fence();
>>>>>>> 156f70d4
  }

  const size_t iterFlop   = (size_t)2 * m * n;
  const size_t totalFlop  = iterFlop * state.iterations();
  state.counters["FLOP"]  = benchmark::Counter(iterFlop);
  state.counters["FLOPS"] = benchmark::Counter(totalFlop, benchmark::Counter::kIsRate);
}

BENCHMARK(run<Kokkos::DefaultHostExecutionSpace>)
    ->Name("KokkosBlas_dot_mv<DefaultHostExecutionSpace>")
    ->Unit(benchmark::kMicrosecond)
    ->UseRealTime()
    ->ArgNames({"m", "n"})
    ->ArgsProduct({benchmark::CreateRange(100000, 100000000, 10), benchmark::CreateRange(5, 5, 1)});

BENCHMARK(run<Kokkos::DefaultExecutionSpace>)
    ->Name("KokkosBlas_dot_mv<DefaultExecutionSpace>")
    ->Unit(benchmark::kMicrosecond)
    ->UseRealTime()
    ->ArgNames({"m", "n"})
    ->ArgsProduct({benchmark::CreateRange(100000, 100000000, 10), benchmark::CreateRange(5, 5, 1)});<|MERGE_RESOLUTION|>--- conflicted
+++ resolved
@@ -84,21 +84,10 @@
   using MemSpace = typename ExecSpace::memory_space;
   using Device   = Kokkos::Device<ExecSpace, MemSpace>;
 
-<<<<<<< HEAD
-  std::cout << "Running BLAS Level 1 DOT performance experiment (" << ExecSpace::name() << ")\n";
-=======
-  Kokkos::View<Scalar**, Kokkos::LayoutLeft, Device> x(Kokkos::view_alloc(Kokkos::WithoutInitializing, "x"), m, n);
->>>>>>> 156f70d4
-
-  Kokkos::View<Scalar**, Kokkos::LayoutLeft, Device> y(Kokkos::view_alloc(Kokkos::WithoutInitializing, "y"), m, n);
-
-<<<<<<< HEAD
   Kokkos::View<Scalar**, Kokkos::LayoutLeft, Device> x(Kokkos::view_alloc(Kokkos::WithoutInitializing, "x"), m, n);
 
   Kokkos::View<Scalar**, Kokkos::LayoutLeft, Device> y(Kokkos::view_alloc(Kokkos::WithoutInitializing, "y"), m, n);
 
-=======
->>>>>>> 156f70d4
   Kokkos::View<Scalar*, Device> result(Kokkos::view_alloc(Kokkos::WithoutInitializing, "x dot y"), n);
 
   // Declaring variable pool w/ a seeded random number;
@@ -112,35 +101,8 @@
 
   Kokkos::fence();
   for (auto _ : state) {
-<<<<<<< HEAD
-    // do a warm up run of dot:
-    KokkosBlas::dot(result, x, y);
-
-    // The live test of dot:
-
-    Kokkos::fence();
-    Kokkos::Timer timer;
-
-    for (int i = 0; i < repeat; i++) {
-      KokkosBlas::dot(result, x, y);
-      ExecSpace().fence();
-    }
-
-    // Kokkos Timer set up
-    double total = timer.seconds();
-    double avg   = total / repeat;
-    // Flops calculation for a 1D matrix dot product per test run;
-    size_t flopsPerRun = (size_t)2 * m * n;
-    printf("Avg DOT time: %f s.\n", avg);
-    printf("Avg DOT FLOP/s: %.3e\n", flopsPerRun / avg);
-    state.SetIterationTime(timer.seconds());
-
-    state.counters["Avg DOT time (s):"] = benchmark::Counter(avg, benchmark::Counter::kDefaults);
-    state.counters["Avg DOT FLOP/s:"]   = benchmark::Counter(flopsPerRun / avg, benchmark::Counter::kDefaults);
-=======
     KokkosBlas::dot(space, result, x, y);
     space.fence();
->>>>>>> 156f70d4
   }
 
   const size_t iterFlop   = (size_t)2 * m * n;
