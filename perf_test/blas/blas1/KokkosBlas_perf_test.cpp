--- conflicted
+++ resolved
@@ -34,11 +34,7 @@
                                        {"trtri_options", required_argument, 0, 'o'},
                                        {0, 0, 0, 0}};
 
-<<<<<<< HEAD
-static void __print_help_blas_perf_test() {
-=======
 static void print_help_blas_perf_test() {
->>>>>>> 156f70d4
   printf("Options:\n");
 
   printf("\t-h, --help\n");
@@ -125,15 +121,9 @@
       DEFAULT_BLAS_ROUTINES);
 }
 
-<<<<<<< HEAD
-static void __blas_perf_test_input_error(char **argv, int option_idx) {
-  fprintf(stderr, "ERROR: invalid option \"%s %s\".\n", argv[option_idx], argv[option_idx + 1]);
-  __print_help_blas_perf_test();
-=======
 static void blas_perf_test_input_error(char **argv, int option_idx) {
   fprintf(stderr, "ERROR: invalid option \"%s %s\".\n", argv[option_idx], argv[option_idx + 1]);
   print_help_blas_perf_test();
->>>>>>> 156f70d4
   exit(-EINVAL);
 }
 
@@ -256,11 +246,7 @@
     options.out = &out;
   }
 
-<<<<<<< HEAD
-  if (options.warm_up_n > options.n) __blas_perf_test_input_error(argv, option_idx);
-=======
   if (options.warm_up_n > options.n) blas_perf_test_input_error(argv, option_idx);
->>>>>>> 156f70d4
 
   Kokkos::initialize(argc, argv);
 
