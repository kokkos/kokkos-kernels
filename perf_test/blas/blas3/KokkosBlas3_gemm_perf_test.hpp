//@HEADER
// ************************************************************************
//
//                        Kokkos v. 4.0
//       Copyright (2022) National Technology & Engineering
//               Solutions of Sandia, LLC (NTESS).
//
// Under the terms of Contract DE-NA0003525 with NTESS,
// the U.S. Government retains certain rights in this software.
//
// Part of Kokkos, under the Apache License v2.0 with LLVM Exceptions.
// See https://kokkos.org/LICENSE for license information.
// SPDX-License-Identifier: Apache-2.0 WITH LLVM-exception
//
//@HEADER
#ifndef KOKKOSBLAS3_GEMM_PERF_TEST_H_
#define KOKKOSBLAS3_GEMM_PERF_TEST_H_

// #include <complex.h>

#include "Kokkos_MathematicalFunctions.hpp"

#include "KokkosBlas3_common.hpp"
#include <Kokkos_Random.hpp>

#include <KokkosBlas3_gemm.hpp>

#include "Kokkos_ArithTraits.hpp"
#include "KokkosBatched_HostLevel_Gemm.hpp"
#include "KokkosBatched_Gemm_Decl.hpp"
#include "KokkosBatched_Util.hpp"
#include "KokkosKernels_TestStringUtils.hpp"
#include "KokkosKernels_TestVanilla.hpp"

#include <chrono>

#if defined(KOKKOSKERNELS_ENABLE_TPL_ARMPL)
#include "armpl.h"
#else
using armpl_int_t = int;
#endif  // KOKKOSKERNELS_ENABLE_TPL_ARMPL

// #define GEMM_PERF_TEST_DEBUG

// Forward declarations
void do_gemm_serial_blas(options_t options);
void do_gemm_serial_batched(options_t options);
void do_gemm_serial_batched_blocked(options_t options);
// void do_gemm_experiment(options_t options);

// void do_gemm_serial_blas_parallel(options_t options);
// Not valid! The KokkosBlas::gemm function may take the entire device per
// invocation!
void do_gemm_heuristic_batched_parallel(options_t options);
void do_gemm_serial_batched_parallel(options_t options);
void do_gemm_serial_batched_blocked_parallel(options_t options);
void do_gemm_serial_simd_batched_parallel(options_t options);
void do_gemm_serial_simd_batched_blocked_parallel(options_t options);
void do_gemm_serial_batched_compact_mkl_parallel(options_t options);
void do_gemm_team_batched_parallel(options_t options);
void do_gemm_team_batched_blocked_parallel(options_t options);
void do_gemm_team_vector_batched_parallel(options_t options);
void do_gemm_team_vector_batched_blocked_parallel(options_t options);
void do_gemm_team_simd_batched_parallel(options_t options);
void do_gemm_team_simd_batched_blocked_parallel(options_t options);
void do_gemm_experiment_parallel(options_t options);

struct SerialTag {};
struct SerialBatchDim3Tag {};
struct SerialSimdTag {};
struct SerialSimdBatchDim3Tag {};
struct TeamTag {};
struct TeamBatchDim3Tag {};
struct TeamVectorTag {};
struct TeamVectorBatchDim3Tag {};
struct TeamSimdTag {};
struct TeamSimdBatchDim4Tag {};
struct LayoutLeftTag {};
struct LayoutRightTag {};
struct SimdCpuTag {};

// gemm invoke table
void (*do_gemm_invoke[LOOP_N][TEST_N])(options_t) = {
    {
        do_gemm_serial_blas,                                     // BLAS
        do_gemm_serial_batched, do_gemm_serial_batched_blocked,  // Serial
        NULL, NULL,                                              // Team
        NULL, NULL,                                              // TeamVector
        NULL, NULL,                                              // TeamSimd
        NULL,                                                    // Serial Experiment
    },
    {
        NULL,  // BLAS
        do_gemm_heuristic_batched_parallel,
        do_gemm_serial_batched_parallel,  // Serial
        do_gemm_serial_batched_blocked_parallel, do_gemm_serial_simd_batched_parallel,
        do_gemm_serial_simd_batched_blocked_parallel, do_gemm_serial_batched_compact_mkl_parallel,
        do_gemm_team_batched_parallel,
        do_gemm_team_batched_blocked_parallel,       // Team
        do_gemm_team_vector_batched_parallel, NULL,  // TeamVector
        do_gemm_team_simd_batched_parallel,
        do_gemm_team_simd_batched_blocked_parallel,  // TeamSimd
        do_gemm_experiment_parallel                  // Parallel Experiment
    }};

/*************************** Test types and defaults **************************/
#define DEFAULT_GEMM_ARGS "NN"
#define DEFAULT_GEMM_ALPHA 1.0
#define DEFAULT_GEMM_BETA 1.0

<<<<<<< HEAD
using view_type_3d = Kokkos::View<default_scalar ***, default_layout, default_device>;
using view_type_4d = Kokkos::View<default_scalar ****, default_layout, default_device>;
using view_type_5d = Kokkos::View<default_scalar *****, default_layout, default_device>;

// Construct the vector type
using memory_space             = typename default_device::execution_space::memory_space;
constexpr int simd_vector_size = KokkosBatched::DefaultVectorLength<default_scalar, memory_space>::value;
constexpr int simd_internal_vector_size =
    KokkosBatched::DefaultInternalVectorLength<default_scalar, memory_space>::value;
using vector_type          = KokkosBatched::Vector<KokkosBatched::SIMD<default_scalar>, simd_vector_size>;
using internal_vector_type = KokkosBatched::Vector<KokkosBatched::SIMD<default_scalar>, simd_internal_vector_size>;
using vector_view_type_3d  = Kokkos::View<vector_type ***, default_layout, default_device>;
using internal_vector_view_type_4d = Kokkos::View<internal_vector_type ****, default_layout, default_device>;
=======
using view_type_3d =
    Kokkos::View<KokkosKernels::default_scalar ***, KokkosKernels::default_layout, KokkosKernels::default_device>;
using view_type_4d =
    Kokkos::View<KokkosKernels::default_scalar ****, KokkosKernels::default_layout, KokkosKernels::default_device>;
using view_type_5d =
    Kokkos::View<KokkosKernels::default_scalar *****, KokkosKernels::default_layout, KokkosKernels::default_device>;

// Construct the vector type
using memory_space             = typename KokkosKernels::default_device::execution_space::memory_space;
constexpr int simd_vector_size = KokkosBatched::DefaultVectorLength<KokkosKernels::default_scalar, memory_space>::value;
constexpr int simd_internal_vector_size =
    KokkosBatched::DefaultInternalVectorLength<KokkosKernels::default_scalar, memory_space>::value;
using vector_type = KokkosBatched::Vector<KokkosBatched::SIMD<KokkosKernels::default_scalar>, simd_vector_size>;
using internal_vector_type =
    KokkosBatched::Vector<KokkosBatched::SIMD<KokkosKernels::default_scalar>, simd_internal_vector_size>;
using vector_view_type_3d = Kokkos::View<vector_type ***, KokkosKernels::default_layout, KokkosKernels::default_device>;
using internal_vector_view_type_4d =
    Kokkos::View<internal_vector_type ****, KokkosKernels::default_layout, KokkosKernels::default_device>;
>>>>>>> 5b116ec9

struct batched_params {
  int team_size;
  int vector_len;
};
typedef struct batched_params batched_params_t;

/**
 * @brief struct gemm_simd_args encapsulates the data types required
 * for allocating and passing a single matrix to the KokkosBatched gemm
 * kernels. To invoke gemm on a batch of matrices, three instances of this
 * struct are required, one for each matrix, A, B, and C.
 *
 * @var  vec_3d: 3-rank view type used for allocating the underlying data.
 *               A reference must be kept to this object to ensure the
 *               data is not free'd by the C++ runtime.
 * @var  mat_4d: 4-rank view type used for populating the simd view with
                 random values.
 * @var ivec_4d: 4-rank view type used for passing to math kernels. This
 *               view type is used for leveraging simd instructions on
 *               both the host and device.
 */
struct gemm_simd_args {
  vector_view_type_3d vec_3d;
  view_type_4d mat_4d;
  internal_vector_view_type_4d ivec_4d;
};
typedef struct gemm_simd_args gemm_simd_args_t;

/**
 * @brief struct gemm_armpl_args encapsulates the data required for allocating
 * and passing a single matrix to the armpl interleave gemm api. To invoke gemm,
 * three instances of this struct are needed, one for each matrix: A, B, and C.
 *
 * @var mat: A flat copy of the 3-rank matrix in interleaved format.
 * @var jstrd: See
 * https://developer.arm.com/documentation/101004/2100/Interleave-batch-functions/armpl-dgemm-interleave-batch.
 * @var istrd: See
 * https://developer.arm.com/documentation/101004/2100/Interleave-batch-functions/armpl-dgemm-interleave-batch.
 * @var bstrd: See
 * https://developer.arm.com/documentation/101004/2100/Interleave-batch-functions/armpl-dgemm-interleave-batch.
 */
struct gemm_armpl_args {
  KokkosKernels::default_scalar *mat;
  armpl_int_t jstrd, istrd, bstrd;
};
typedef struct gemm_armpl_args gemm_armpl_args_t;

/**
 * @brief struct gemm_args are common arguments passed to
 * both gemm implementations in the KokkosBlas and KokkosBatched
 * namespaces throughout these performance tests.
 *
 * @var transA: transpose type for A matrix.
 *              supported types:   'n' - no transpose, 't' - transpose.
 *              unsupported types: 'c' - conjugate transpose.
 * @var transB: transpose type for B matrix.
 *              supported types:   'n' - no transpose, 't' - transpose.
 *              unsupported types: 'c' - conjugate transpose.
 * @var alpha: scalar applied to A matrix.
 * @var beta:  scalar applied to B matrix.
 * @var A:     3-rank view type used in all non-simd tests.
 * @var B:     3-rank view type used in all non-simd tests.
 * @var C:     3-rank view type used in all non-simd tests.
 * @var bp:    team_size and vector_length for tests that use
 * Kokkos::TeamPolicy.
 * @var Av:    3-rank and 4-rank vector view types for simd tests.
 * @var Bv:    3-rank and 4-rank vector view types for simd tests.
 * @var Cv:    3-rank and 4-rank vector view types for simd tests.
 * @var A_pl:  flat array with strides for armpl interleave API.
 * @var B_pl:  flat array with strides for armpl interleave API.
 * @var C_pl:  flat array with strides for armpl interleave API.
 * @var ninter: number of interleaved matrices (sub-batch size) for armpl
 * interleave API.
 * @var nbatch: number of batches of interleaves matrices for armpl interleave
 * API.
 */
struct gemm_args {
  char transA, transB;
  KokkosKernels::default_scalar alpha;
  KokkosKernels::default_scalar beta;
  view_type_3d A, B, C;
  batched_params_t bp;
  // Below are matrices for simd tests
  gemm_simd_args_t Av, Bv, Cv;
  // Below are matrices and args for armpl interleave batch tests
  gemm_armpl_args_t A_pl, B_pl, C_pl;
  armpl_int_t ninter;
  armpl_int_t nbatch;
  matrix_dims_t dims;
};
typedef struct gemm_args gemm_args_t;

static std::string gemm_csv_header_str =
    "algorithm,vector_type,transAtransB,alpha,beta,team_size,vector_len,loop_"
    "type,A_dims,B_"
    "dims,C_dims,warm_up_n,"
    "iter,total_time(s),average_time(s),FLOPS,GFLOP/average_time(s)";

/*************************** Internal helper fns **************************/
// Flop count formula from lapack working note 41:
// http://www.icl.utk.edu/~mgates3/docs/lawn41.pdf
static inline double __gemm_flop_count(double a_m, double a_n, double b_n) {
  // TODO: if not Kokkos::complex.
<<<<<<< HEAD
  if (std::is_same<double, default_scalar>::value || std::is_same<float, default_scalar>::value ||
      std::is_same<Kokkos::Experimental::half_t, default_scalar>::value ||
      std::is_same<Kokkos::Experimental::bhalf_t, default_scalar>::value)
=======
  if (std::is_same<double, KokkosKernels::default_scalar>::value ||
      std::is_same<float, KokkosKernels::default_scalar>::value ||
      std::is_same<Kokkos::Experimental::half_t, KokkosKernels::default_scalar>::value ||
      std::is_same<Kokkos::Experimental::bhalf_t, KokkosKernels::default_scalar>::value)
>>>>>>> 5b116ec9
    return 2 * a_m * b_n * a_n;
  else
    // For complex, we need to count 2 flops for each add and 6 flops for each
    // multiply.
    return (2 + 6) * a_m * b_n * a_n;
}

static inline std::string __gemm_output_dim_string(options_t options, matrix_dim_t dim) {
  std::string x   = "x";
  std::string ret = std::to_string(dim.m) + x + std::to_string(dim.n);

  if (options.blas_args.batch_size_last_dim)
    return ret + x + std::to_string(dim.k);
  else
    return std::to_string(dim.k) + x + ret;
}

static void __gemm_output_csv_row(options_t options, gemm_args_t gemm_args, double time_in_seconds,
                                  const char *experiment_name = nullptr, const char *team_size = nullptr,
                                  const char *vec_len = nullptr, const char *vec_type = nullptr) {
  std::string algo_name = !experiment_name ? test_e_str[options.test] : std::string(experiment_name);
  std::string ts        = !team_size ? std::to_string(gemm_args.bp.team_size) : std::string(team_size);
  std::string vlen      = !vec_len ? std::to_string(gemm_args.bp.vector_len) : std::string(vec_len);
  std::string vtype     = !vec_type ? internal_vector_type::label() : std::string(vec_type);
  if (options.blas_args.use_auto) ts = vlen = "Kokkos::AUTO";

  double flops;
  double gflops;
  double average_time = time_in_seconds / options.n;

  if (options.verify) return;

  flops = gemm_args.dims.a.k * __gemm_flop_count(gemm_args.dims.a.m, gemm_args.dims.a.n, gemm_args.dims.b.n);

  gflops = flops / 1e9;

  options.out[0] << algo_name << "," << vtype << "," << options.blas_args.gemm.gemm_args << ","
                 << static_cast<double>(options.blas_args.gemm.alpha) << ","
                 << static_cast<double>(options.blas_args.gemm.beta) << "," << ts << "," << vlen << ","
                 << loop_e_str[options.loop] << "," << __gemm_output_dim_string(options, gemm_args.dims.a) << ","
                 << __gemm_output_dim_string(options, gemm_args.dims.b) << ","
                 << __gemm_output_dim_string(options, gemm_args.dims.c) << "," << options.warm_up_n << "," << options.n
                 << "," << time_in_seconds << "," << time_in_seconds / options.n << "," << flops << ","
                 << gflops / average_time << std::endl;
}

#ifdef PERF_TEST_DEBUG
static void __print_gemm_perf_test_options(options_t options) {
  printf("options.test      = %s\n", test_e_str[options.test].c_str());
  printf("options.loop      = %s\n", loop_e_str[options.loop].c_str());
  printf("options.start     = %dx%d,%dx%d\n", options.start.a.m, options.start.a.n, options.start.b.m,
         options.start.b.n);
  printf("options.stop      = %dx%d,%dx%d\n", options.stop.a.m, options.stop.a.n, options.stop.b.m, options.stop.b.n);
  printf("options.step      = %d\n", options.step);
  printf("options.warm_up_n = %d\n", options.warm_up_n);
  printf("options.n         = %d\n", options.n);
  printf("options.blas_args.gemm.gemm_args = %s\n", options.blas_args.gemm.gemm_args.c_str());
  printf("options.out_file  = %s\n", options.out_file.c_str());
  if (std::is_same<double, KokkosKernels::default_scalar>::value)
    printf("options.alpha     = %lf\n", options.blas_args.gemm.alpha);
  else if (std::is_same<float, KokkosKernels::default_scalar>::value)
    printf("options.alpha     = %f\n", options.blas_args.gemm.alpha);
  return;
}
#else
static void __print_gemm_perf_test_options(options_t /*options*/) { return; }
#endif  // PERF_TEST_DEBUG

/*************************** Internal templated fns **************************/
#if !defined(KOKKOS_ENABLE_CUDA)
template <class scalar_type, class vta, class vtb, class device_type>
void __do_gemm_serial_blas(options_t options, gemm_args_t gemm_args) {
  // Need to take subviews on the device
  Kokkos::Timer timer;

  STATUS;

  auto __do_loop = [](uint32_t n, gemm_args_t _gemm_args, bool batch_size_last_dim) {
    for (uint32_t i = 0; i < n; ++i) {
      for (int j = 0; j < _gemm_args.dims.c.k; j++) {
        auto A = Kokkos::subview(_gemm_args.A, j, Kokkos::ALL(), Kokkos::ALL());
        auto B = Kokkos::subview(_gemm_args.B, j, Kokkos::ALL(), Kokkos::ALL());
        auto C = Kokkos::subview(_gemm_args.C, j, Kokkos::ALL(), Kokkos::ALL());
        if (batch_size_last_dim) {
          A = Kokkos::subview(_gemm_args.A, Kokkos::ALL(), Kokkos::ALL(), j);
          B = Kokkos::subview(_gemm_args.B, Kokkos::ALL(), Kokkos::ALL(), j);
          C = Kokkos::subview(_gemm_args.C, Kokkos::ALL(), Kokkos::ALL(), j);
        }

        KokkosBlas::gemm(&_gemm_args.transA, &_gemm_args.transB, _gemm_args.alpha, A, B, _gemm_args.beta, C);
      }
    }
  };
  __do_loop(options.warm_up_n, gemm_args, options.blas_args.batch_size_last_dim);
  Kokkos::fence();

  timer.reset();
  __do_loop(options.n, gemm_args, options.blas_args.batch_size_last_dim);
  Kokkos::fence();

  __gemm_output_csv_row(options, gemm_args, timer.seconds());
  return;
}
#else
template <class scalar_type, class vta, class vtb, class device_type>
void __do_gemm_serial_blas(options_t /*options*/, gemm_args_t /*gemm_args*/) {
  std::cerr << std::string(__func__) << " disabled since KOKKOS_ENABLE_CUDA is defined." << std::endl;
  return;
}
#endif  // !KOKKOS_ENABLE_CUDA

#if !defined(KOKKOS_ENABLE_CUDA)
template <class TransAType, class TransBType, class AlgoType>
void __do_gemm_serial_batched_template(options_t options, gemm_args_t gemm_args) {
  // Need to take subviews on the device
  Kokkos::Timer timer;

  auto __do_loop = [](uint32_t n, gemm_args_t _gemm_args, bool batch_size_last_dim) {
    for (uint32_t i = 0; i < n; ++i) {
      for (int j = 0; j < _gemm_args.dims.c.k; j++) {
        auto A = Kokkos::subview(_gemm_args.A, j, Kokkos::ALL(), Kokkos::ALL());
        auto B = Kokkos::subview(_gemm_args.B, j, Kokkos::ALL(), Kokkos::ALL());
        auto C = Kokkos::subview(_gemm_args.C, j, Kokkos::ALL(), Kokkos::ALL());
        if (batch_size_last_dim) {
          A = Kokkos::subview(_gemm_args.A, Kokkos::ALL(), Kokkos::ALL(), j);
          B = Kokkos::subview(_gemm_args.B, Kokkos::ALL(), Kokkos::ALL(), j);
          C = Kokkos::subview(_gemm_args.C, Kokkos::ALL(), Kokkos::ALL(), j);
        }

        KokkosBatched::SerialGemm<TransAType, TransBType, AlgoType>::invoke(_gemm_args.alpha, A, B, _gemm_args.beta, C);
      }
    }
  };

  __do_loop(options.warm_up_n, gemm_args, options.blas_args.batch_size_last_dim);
  Kokkos::fence();

  timer.reset();
  __do_loop(options.n, gemm_args, options.blas_args.batch_size_last_dim);
  Kokkos::fence();
  __gemm_output_csv_row(options, gemm_args, timer.seconds());
}
#else
template <class TransAType, class TransBType, class AlgoType>
void __do_gemm_serial_batched_template(options_t /*options*/, gemm_args_t /*gemm_args*/) {
  std::cerr << std::string(__func__) << " disabled since KOKKOS_ENABLE_CUDA is defined." << std::endl;
}
#endif  // !KOKKOS_ENABLE_CUDA

template <class scalar_type, class vta, class vtb, class vtc, class device_type, class algo_type>
void __do_gemm_serial_batched(options_t options, gemm_args_t gemm_args) {
  char a  = toupper(gemm_args.transA);
  char b  = toupper(gemm_args.transB);
  using N = KokkosBatched::Trans::NoTranspose;
  using T = KokkosBatched::Trans::Transpose;
  // using C = KokkosBatched::Trans::ConjTranspose;

  STATUS;

  if (a == 'N' && b == 'N') {
    __do_gemm_serial_batched_template<N, N, algo_type>(options, gemm_args);
  } else if (a == 'N' && b == 'T') {
    __do_gemm_serial_batched_template<N, T, algo_type>(options, gemm_args);
    //} else if (a == 'N' && b == 'C') {
    //  __do_gemm_serial_batched_template<N, C, algo_type>(options, gemm_args);
  } else if (a == 'T' && b == 'N') {
    __do_gemm_serial_batched_template<T, N, algo_type>(options, gemm_args);
  } else if (a == 'T' && b == 'T') {
    __do_gemm_serial_batched_template<T, T, algo_type>(options, gemm_args);
    //} else if (a == 'T' && b == 'C') {
    //  __do_gemm_serial_batched_template<T, C, algo_type>(options, gemm_args);
    //} else if (a == 'C' && b == 'N') {
    //  __do_gemm_serial_batched_template<C, N, algo_type>(options, gemm_args);
    //} else if (a == 'C' && b == 'T') {
    //  __do_gemm_serial_batched_template<C, T, algo_type>(options, gemm_args);
    //} else if (a == 'C' && b == 'C') {
    //  __do_gemm_serial_batched_template<C, C, algo_type>(options, gemm_args);
  } else {
    FATAL_ERROR("Bad gemm_args TransA or TransB value");
  }
  return;
}

template <class algo_tag, class blocking_type, class device_type, class algo_mode = void>
void __do_gemm_parallel_batched_heuristic_template(options_t options, gemm_args_t gemm_args) {
  KokkosBatched::BatchedGemmHandle batchedGemmHandle(KokkosBatched::BaseHeuristicAlgos::SQUARE);
  char a  = toupper(gemm_args.transA);
  char b  = toupper(gemm_args.transB);
  using N = KokkosBatched::Trans::NoTranspose;
  using T = KokkosBatched::Trans::Transpose;
  // using C = KokkosBatched::Trans::ConjTranspose;
  using KokkosBatched::BatchLayout;

  STATUS;
  if (a == 'N' && b == 'N') {
    if constexpr (std::is_same_v<typename vector_view_type_3d::array_layout, Kokkos::LayoutLeft>) {
      if (options.use_simd) {
        KokkosBatched::BatchedGemm<N, N, BatchLayout::Right>(&batchedGemmHandle, gemm_args.alpha, gemm_args.Av.vec_3d,
                                                             gemm_args.Bv.vec_3d, gemm_args.beta, gemm_args.Cv.vec_3d);
      } else if constexpr (std::is_same_v<typename view_type_3d::array_layout, Kokkos::LayoutLeft>) {
        KokkosBatched::BatchedGemm<N, N, BatchLayout::Right>(&batchedGemmHandle, gemm_args.alpha, gemm_args.A,
                                                             gemm_args.B, gemm_args.beta, gemm_args.C);
      }
    } else if (options.use_simd) {
      KokkosBatched::BatchedGemm<N, N, BatchLayout::Left>(&batchedGemmHandle, gemm_args.alpha, gemm_args.Av.vec_3d,
                                                          gemm_args.Bv.vec_3d, gemm_args.beta, gemm_args.Cv.vec_3d);
    } else if constexpr (std::is_same_v<typename view_type_3d::array_layout, Kokkos::LayoutRight>) {
      KokkosBatched::BatchedGemm<N, N, BatchLayout::Left>(&batchedGemmHandle, gemm_args.alpha, gemm_args.A, gemm_args.B,
                                                          gemm_args.beta, gemm_args.C);
    }
  } else if (a == 'N' && b == 'T') {
    if constexpr (std::is_same_v<typename vector_view_type_3d::array_layout, Kokkos::LayoutLeft>) {
      if (options.use_simd) {
        KokkosBatched::BatchedGemm<N, T, BatchLayout::Right>(&batchedGemmHandle, gemm_args.alpha, gemm_args.Av.vec_3d,
                                                             gemm_args.Bv.vec_3d, gemm_args.beta, gemm_args.Cv.vec_3d);
      } else if constexpr (std::is_same_v<typename view_type_3d::array_layout, Kokkos::LayoutLeft>) {
        KokkosBatched::BatchedGemm<N, T, BatchLayout::Right>(&batchedGemmHandle, gemm_args.alpha, gemm_args.A,
                                                             gemm_args.B, gemm_args.beta, gemm_args.C);
      }
    } else if (options.use_simd) {
      KokkosBatched::BatchedGemm<N, T, BatchLayout::Left>(&batchedGemmHandle, gemm_args.alpha, gemm_args.Av.vec_3d,
                                                          gemm_args.Bv.vec_3d, gemm_args.beta, gemm_args.Cv.vec_3d);
    } else if constexpr (std::is_same_v<typename view_type_3d::array_layout, Kokkos::LayoutRight>) {
      KokkosBatched::BatchedGemm<N, T, BatchLayout::Left>(&batchedGemmHandle, gemm_args.alpha, gemm_args.A, gemm_args.B,
                                                          gemm_args.beta, gemm_args.C);
    }
    //} else if (a == 'N' && b == 'C') {
    //  __do_gemm_serial_batched_template<N, C, algo_type>(options, gemm_args);
  } else if (a == 'T' && b == 'N') {
    if constexpr (std::is_same_v<typename vector_view_type_3d::array_layout, Kokkos::LayoutLeft>) {
      if (options.use_simd) {
        KokkosBatched::BatchedGemm<T, N, BatchLayout::Right>(&batchedGemmHandle, gemm_args.alpha, gemm_args.Av.vec_3d,
                                                             gemm_args.Bv.vec_3d, gemm_args.beta, gemm_args.Cv.vec_3d);
      } else if constexpr (std::is_same_v<typename view_type_3d::array_layout, Kokkos::LayoutLeft>) {
        KokkosBatched::BatchedGemm<T, N, BatchLayout::Right>(&batchedGemmHandle, gemm_args.alpha, gemm_args.A,
                                                             gemm_args.B, gemm_args.beta, gemm_args.C);
      }
    } else if (options.use_simd) {
      KokkosBatched::BatchedGemm<T, N, BatchLayout::Left>(&batchedGemmHandle, gemm_args.alpha, gemm_args.Av.vec_3d,
                                                          gemm_args.Bv.vec_3d, gemm_args.beta, gemm_args.Cv.vec_3d);
    } else if constexpr (std::is_same_v<typename view_type_3d::array_layout, Kokkos::LayoutRight>) {
      KokkosBatched::BatchedGemm<T, N, BatchLayout::Left>(&batchedGemmHandle, gemm_args.alpha, gemm_args.A, gemm_args.B,
                                                          gemm_args.beta, gemm_args.C);
    }
  } else if (a == 'T' && b == 'T') {
    if constexpr (std::is_same_v<typename vector_view_type_3d::array_layout, Kokkos::LayoutLeft>) {
      if (options.use_simd) {
        KokkosBatched::BatchedGemm<T, T, BatchLayout::Right>(&batchedGemmHandle, gemm_args.alpha, gemm_args.Av.vec_3d,
                                                             gemm_args.Bv.vec_3d, gemm_args.beta, gemm_args.Cv.vec_3d);
      } else if constexpr (std::is_same_v<typename view_type_3d::array_layout, Kokkos::LayoutLeft>) {
        KokkosBatched::BatchedGemm<T, T, BatchLayout::Right>(&batchedGemmHandle, gemm_args.alpha, gemm_args.A,
                                                             gemm_args.B, gemm_args.beta, gemm_args.C);
      }
    } else if (options.use_simd) {
      KokkosBatched::BatchedGemm<T, T, BatchLayout::Left>(&batchedGemmHandle, gemm_args.alpha, gemm_args.Av.vec_3d,
                                                          gemm_args.Bv.vec_3d, gemm_args.beta, gemm_args.Cv.vec_3d);
    } else if constexpr (std::is_same_v<typename view_type_3d::array_layout, Kokkos::LayoutRight>) {
      KokkosBatched::BatchedGemm<T, T, BatchLayout::Left>(&batchedGemmHandle, gemm_args.alpha, gemm_args.A, gemm_args.B,
                                                          gemm_args.beta, gemm_args.C);
    }
    //} else if (a == 'T' && b == 'C') {
    //  __do_gemm_serial_batched_template<T, C, algo_type>(options, gemm_args);
    //} else if (a == 'C' && b == 'N') {
    //  __do_gemm_serial_batched_template<C, N, algo_type>(options, gemm_args);
    //} else if (a == 'C' && b == 'T') {
    //  __do_gemm_serial_batched_template<C, T, algo_type>(options, gemm_args);
    //} else if (a == 'C' && b == 'C') {
    //  __do_gemm_serial_batched_template<C, C, algo_type>(options, gemm_args);
  } else {
    FATAL_ERROR("Bad gemm_args TransA or TransB value");
  }
}

template <class algo_tag, class blocking_type, class device_type, class algo_mode = void>
void __do_gemm_parallel_batched_heuristic(options_t options, gemm_args_t gemm_args) {
  Kokkos::Timer timer;

  for (uint32_t i = 0; i < options.warm_up_n; ++i)
    __do_gemm_parallel_batched_heuristic_template<algo_tag, blocking_type, device_type, algo_mode>(options, gemm_args);
  Kokkos::fence();

  timer.reset();
  for (uint32_t i = 0; i < options.n; ++i)
    __do_gemm_parallel_batched_heuristic_template<algo_tag, blocking_type, device_type, algo_mode>(options, gemm_args);
  Kokkos::fence();

  __gemm_output_csv_row(options, gemm_args, timer.seconds(), nullptr, "-", "-", "-");
}

template <class TransAType, class TransBType, class BlockingType>
struct parallel_batched_gemm_range_policy {
  gemm_args_t gemm_args_;

  parallel_batched_gemm_range_policy(gemm_args_t gemm_args) : gemm_args_(gemm_args) {}

  KOKKOS_INLINE_FUNCTION
  void operator()(const SerialTag &, const int &i) const {
    auto svA = Kokkos::subview(gemm_args_.A, i, Kokkos::ALL(), Kokkos::ALL());
    auto svB = Kokkos::subview(gemm_args_.B, i, Kokkos::ALL(), Kokkos::ALL());
    auto svC = Kokkos::subview(gemm_args_.C, i, Kokkos::ALL(), Kokkos::ALL());

    KokkosBatched::SerialGemm<TransAType, TransBType, BlockingType>::invoke(gemm_args_.alpha, svA, svB, gemm_args_.beta,
                                                                            svC);
  }

  KOKKOS_INLINE_FUNCTION
  void operator()(const SerialBatchDim3Tag &, const int &i) const {
    auto svA = Kokkos::subview(gemm_args_.A, Kokkos::ALL(), Kokkos::ALL(), i);
    auto svB = Kokkos::subview(gemm_args_.B, Kokkos::ALL(), Kokkos::ALL(), i);
    auto svC = Kokkos::subview(gemm_args_.C, Kokkos::ALL(), Kokkos::ALL(), i);

    KokkosBatched::SerialGemm<TransAType, TransBType, BlockingType>::invoke(gemm_args_.alpha, svA, svB, gemm_args_.beta,
                                                                            svC);
  }

  KOKKOS_INLINE_FUNCTION
  void operator()(const SerialSimdTag &, const int &i) const {
    auto svA = Kokkos::subview(gemm_args_.Av.vec_3d, i, Kokkos::ALL(), Kokkos::ALL());
    auto svB = Kokkos::subview(gemm_args_.Bv.vec_3d, i, Kokkos::ALL(), Kokkos::ALL());
    auto svC = Kokkos::subview(gemm_args_.Cv.vec_3d, i, Kokkos::ALL(), Kokkos::ALL());

    KokkosBatched::SerialGemm<TransAType, TransBType, BlockingType>::invoke(gemm_args_.alpha, svA, svB, gemm_args_.beta,
                                                                            svC);
  }

  KOKKOS_INLINE_FUNCTION
  void operator()(const SerialSimdBatchDim3Tag &, const int &i) const {
    auto svA = Kokkos::subview(gemm_args_.Av.vec_3d, Kokkos::ALL(), Kokkos::ALL(), i);
    auto svB = Kokkos::subview(gemm_args_.Bv.vec_3d, Kokkos::ALL(), Kokkos::ALL(), i);
    auto svC = Kokkos::subview(gemm_args_.Cv.vec_3d, Kokkos::ALL(), Kokkos::ALL(), i);

    KokkosBatched::SerialGemm<TransAType, TransBType, BlockingType>::invoke(gemm_args_.alpha, svA, svB, gemm_args_.beta,
                                                                            svC);
  }

  KOKKOS_INLINE_FUNCTION
  void operator()(const TeamTag &, const int & /*i*/) const {
    Kokkos::abort("TeamTag not supported using RangePolicy.");
  }

  KOKKOS_INLINE_FUNCTION
  void operator()(const TeamBatchDim3Tag &, const int & /*i*/) const {
    Kokkos::abort("TeamBatchDim3Tag not supported using RangePolicy.");
  }

  KOKKOS_INLINE_FUNCTION
  void operator()(const TeamVectorTag &, const int & /*i*/) const {
    Kokkos::abort("TeamVectorTag not supported using RangePolicy.");
  }

  KOKKOS_INLINE_FUNCTION
  void operator()(const TeamVectorBatchDim3Tag &, const int & /*i*/) const {
    Kokkos::abort("TeamVectorBatchDim3Tag not supported using RangePolicy.");
  }

  KOKKOS_INLINE_FUNCTION
  void operator()(const TeamSimdTag &, const int & /*i*/) const {
    Kokkos::abort("TeamSimdTag not supported using RangePolicy.");
  }

  KOKKOS_INLINE_FUNCTION
  void operator()(const TeamSimdBatchDim4Tag &, const int & /*i*/) const {
    Kokkos::abort("TeamSimdBatchDim4Tag not supported using RangePolicy.");
  }
};

template <class MemberType, class TransAType, class TransBType, class BlockingType, class AlgoMode = void>
struct parallel_batched_gemm {
  gemm_args_t gemm_args_;

  parallel_batched_gemm(gemm_args_t gemm_args) : gemm_args_(gemm_args) {}

  KOKKOS_INLINE_FUNCTION
  void operator()(const SerialTag &, const MemberType &member) const {
    auto i   = member.league_rank();
    auto svA = Kokkos::subview(gemm_args_.A, i, Kokkos::ALL(), Kokkos::ALL());
    auto svB = Kokkos::subview(gemm_args_.B, i, Kokkos::ALL(), Kokkos::ALL());
    auto svC = Kokkos::subview(gemm_args_.C, i, Kokkos::ALL(), Kokkos::ALL());

    KokkosBatched::SerialGemm<TransAType, TransBType, BlockingType>::invoke(gemm_args_.alpha, svA, svB, gemm_args_.beta,
                                                                            svC);
  }

  KOKKOS_INLINE_FUNCTION
  void operator()(const SerialBatchDim3Tag &, const MemberType &member) const {
    auto i   = member.league_rank();
    auto svA = Kokkos::subview(gemm_args_.A, Kokkos::ALL(), Kokkos::ALL(), i);
    auto svB = Kokkos::subview(gemm_args_.B, Kokkos::ALL(), Kokkos::ALL(), i);
    auto svC = Kokkos::subview(gemm_args_.C, Kokkos::ALL(), Kokkos::ALL(), i);

    KokkosBatched::SerialGemm<TransAType, TransBType, BlockingType>::invoke(gemm_args_.alpha, svA, svB, gemm_args_.beta,
                                                                            svC);
  }

  KOKKOS_INLINE_FUNCTION
  void operator()(const TeamTag &, const MemberType &member) const {
    auto i   = member.league_rank();
    auto svA = Kokkos::subview(gemm_args_.A, i, Kokkos::ALL(), Kokkos::ALL());
    auto svB = Kokkos::subview(gemm_args_.B, i, Kokkos::ALL(), Kokkos::ALL());
    auto svC = Kokkos::subview(gemm_args_.C, i, Kokkos::ALL(), Kokkos::ALL());

    KokkosBatched::TeamGemm<MemberType, TransAType, TransBType, BlockingType>::invoke(member, gemm_args_.alpha, svA,
                                                                                      svB, gemm_args_.beta, svC);
  }

  KOKKOS_INLINE_FUNCTION
  void operator()(const TeamBatchDim3Tag &, const MemberType &member) const {
    auto i   = member.league_rank();
    auto svA = Kokkos::subview(gemm_args_.A, Kokkos::ALL(), Kokkos::ALL(), i);
    auto svB = Kokkos::subview(gemm_args_.B, Kokkos::ALL(), Kokkos::ALL(), i);
    auto svC = Kokkos::subview(gemm_args_.C, Kokkos::ALL(), Kokkos::ALL(), i);

    KokkosBatched::TeamGemm<MemberType, TransAType, TransBType, BlockingType>::invoke(member, gemm_args_.alpha, svA,
                                                                                      svB, gemm_args_.beta, svC);
  }

  KOKKOS_INLINE_FUNCTION
  void operator()(const TeamVectorTag &, const MemberType &member) const {
    auto team_idx = member.league_rank();
    auto svA      = Kokkos::subview(gemm_args_.A, team_idx, Kokkos::ALL(), Kokkos::ALL());
    auto svB      = Kokkos::subview(gemm_args_.B, team_idx, Kokkos::ALL(), Kokkos::ALL());
    auto svC      = Kokkos::subview(gemm_args_.C, team_idx, Kokkos::ALL(), Kokkos::ALL());

    KokkosBatched::TeamVectorGemm<MemberType, TransAType, TransBType, BlockingType>::invoke(
        member, gemm_args_.alpha, svA, svB, gemm_args_.beta, svC);
  }

  KOKKOS_INLINE_FUNCTION
  void operator()(const TeamVectorBatchDim3Tag &, const MemberType &member) const {
    auto team_idx = member.league_rank();
    auto svA      = Kokkos::subview(gemm_args_.A, Kokkos::ALL(), Kokkos::ALL(), team_idx);
    auto svB      = Kokkos::subview(gemm_args_.B, Kokkos::ALL(), Kokkos::ALL(), team_idx);
    auto svC      = Kokkos::subview(gemm_args_.C, Kokkos::ALL(), Kokkos::ALL(), team_idx);

    KokkosBatched::TeamVectorGemm<MemberType, TransAType, TransBType, BlockingType>::invoke(
        member, gemm_args_.alpha, svA, svB, gemm_args_.beta, svC);
  }

  KOKKOS_INLINE_FUNCTION
  void operator()(const TeamSimdTag &, const MemberType &member) const {
    auto i = member.league_rank();
    Kokkos::parallel_for(
        Kokkos::ThreadVectorRange(member, gemm_args_.Cv.ivec_4d.extent(3)), [&](const int &vector_lane) {
          auto svA = Kokkos::subview(gemm_args_.Av.ivec_4d, i, Kokkos::ALL(), Kokkos::ALL(), vector_lane);
          auto svB = Kokkos::subview(gemm_args_.Bv.ivec_4d, i, Kokkos::ALL(), Kokkos::ALL(), vector_lane);
          auto svC = Kokkos::subview(gemm_args_.Cv.ivec_4d, i, Kokkos::ALL(), Kokkos::ALL(), vector_lane);

          KokkosBatched::Gemm<MemberType, TransAType, TransBType, AlgoMode, BlockingType>::invoke(
              member, gemm_args_.alpha, svA, svB, gemm_args_.beta, svC);
        });
  }

  KOKKOS_INLINE_FUNCTION
  void operator()(const TeamSimdBatchDim4Tag &, const MemberType &member) const {
    auto i = member.league_rank();
    Kokkos::parallel_for(
        Kokkos::ThreadVectorRange(member, gemm_args_.Cv.ivec_4d.extent(0)), [&](const int &vector_lane) {
          auto svA = Kokkos::subview(gemm_args_.Av.ivec_4d, vector_lane, Kokkos::ALL(), Kokkos::ALL(), i);
          auto svB = Kokkos::subview(gemm_args_.Bv.ivec_4d, vector_lane, Kokkos::ALL(), Kokkos::ALL(), i);
          auto svC = Kokkos::subview(gemm_args_.Cv.ivec_4d, vector_lane, Kokkos::ALL(), Kokkos::ALL(), i);

          KokkosBatched::Gemm<MemberType, TransAType, TransBType, AlgoMode, BlockingType>::invoke(
              member, gemm_args_.alpha, svA, svB, gemm_args_.beta, svC);
        });
  }

  KOKKOS_INLINE_FUNCTION
  void operator()(const SerialSimdTag &, const MemberType & /*member*/) const {
    Kokkos::abort("SerialSimdTag not supported using RangePolicy.");
  }

  KOKKOS_INLINE_FUNCTION
  void operator()(const SerialSimdBatchDim3Tag &, const MemberType & /*member*/) const {
    Kokkos::abort("SerialSimdBatchDim3Tag not supported using RangePolicy.");
  }
};

template <class TransAType, class TransBType, class BlockingType, class AlgoTag, class device_type>
void __do_gemm_parallel_batched_template_range_policy(options_t options, gemm_args_t gemm_args) {
  using execution_space = typename device_type::execution_space;
  using policy_type     = Kokkos::RangePolicy<AlgoTag, execution_space>;
  using functor_type    = parallel_batched_gemm_range_policy<TransAType, TransBType, BlockingType>;

  uint32_t warm_up_n = options.warm_up_n;
  uint32_t n         = options.n;
  auto batch_size    = options.start.c.k;
  Kokkos::Timer timer;

  STATUS;

  functor_type parallel_batched_gemm_functor(gemm_args);

  if (std::is_same<AlgoTag, SerialSimdTag>::value || std::is_same<AlgoTag, SerialSimdBatchDim3Tag>::value) {
    batch_size = options.blas_args.batch_size_last_dim ? gemm_args.Cv.vec_3d.extent(2) : gemm_args.Cv.vec_3d.extent(0);
  }

  for (uint32_t i = 0; i < warm_up_n; i++) {
    Kokkos::parallel_for("parallelBatchedWarmUpLoopGemm", policy_type(0, batch_size), parallel_batched_gemm_functor);
    Kokkos::fence();
  }

  timer.reset();
  for (uint32_t i = 0; i < n; i++) {
    Kokkos::parallel_for("parallelBatchedTimedLoopGemm", policy_type(0, batch_size), parallel_batched_gemm_functor);
    Kokkos::fence();
  }

  __gemm_output_csv_row(options, gemm_args, timer.seconds());

  return;
}

template <class TransAType, class TransBType, class BlockingType, class AlgoTag, class device_type,
          class algo_mode = void>
void __do_gemm_parallel_batched_template(options_t options, gemm_args_t gemm_args) {
  using execution_space = typename device_type::execution_space;
  using policy_type     = Kokkos::TeamPolicy<AlgoTag, execution_space>;
  using member_type     = typename policy_type::member_type;
  using functor_type    = parallel_batched_gemm<member_type, TransAType, TransBType, BlockingType, algo_mode>;

  uint32_t warm_up_n = options.warm_up_n;
  uint32_t n         = options.n;
  auto league_size   = options.start.c.k;
  auto team_size     = gemm_args.bp.team_size;
  auto vector_len    = gemm_args.bp.vector_len;
  Kokkos::Timer timer;

  if (std::is_same<AlgoTag, SerialTag>::value || std::is_same<AlgoTag, SerialBatchDim3Tag>::value ||
      std::is_same<AlgoTag, SerialSimdTag>::value || std::is_same<AlgoTag, SerialSimdBatchDim3Tag>::value) {
    return __do_gemm_parallel_batched_template_range_policy<TransAType, TransBType, BlockingType, AlgoTag, device_type>(
        options, gemm_args);
  }

  if (std::is_same<AlgoTag, TeamSimdTag>::value || std::is_same<AlgoTag, TeamSimdBatchDim4Tag>::value) {
    league_size =
        options.blas_args.batch_size_last_dim ? gemm_args.Cv.ivec_4d.extent(3) : gemm_args.Cv.ivec_4d.extent(0);
    vector_len = simd_vector_size / simd_internal_vector_size;  // TODO: use bp.vector_len?
  }

  STATUS;

  functor_type parallel_batched_gemm_functor(gemm_args);

  if (options.blas_args.use_auto) {
    for (uint32_t i = 0; i < warm_up_n; i++) {
      Kokkos::parallel_for("parallelBatchedWarmUpLoopGemm", policy_type(league_size, Kokkos::AUTO, Kokkos::AUTO),
                           parallel_batched_gemm_functor);
      Kokkos::fence();
    }

    timer.reset();
    for (uint32_t i = 0; i < n; i++) {
      Kokkos::parallel_for("parallelBatchedTimedLoopGemm", policy_type(league_size, Kokkos::AUTO, Kokkos::AUTO),
                           parallel_batched_gemm_functor);
      Kokkos::fence();
    }
  } else {
    for (uint32_t i = 0; i < warm_up_n; i++) {
      Kokkos::parallel_for("parallelBatchedWarmUpLoopGemm", policy_type(league_size, team_size, vector_len),
                           parallel_batched_gemm_functor);
      Kokkos::fence();
    }

    timer.reset();
    for (uint32_t i = 0; i < n; i++) {
      Kokkos::parallel_for("parallelBatchedTimedLoopGemm", policy_type(league_size, team_size, vector_len),
                           parallel_batched_gemm_functor);
      Kokkos::fence();
    }
  }

  __gemm_output_csv_row(options, gemm_args, timer.seconds());

  return;
}

template <class algo_tag, class blocking_type, class device_type, class algo_mode = void>
void __do_gemm_parallel_batched(options_t options, gemm_args_t gemm_args) {
  char a  = gemm_args.transA;
  char b  = gemm_args.transB;
  using N = KokkosBatched::Trans::NoTranspose;
  using T = KokkosBatched::Trans::Transpose;
  // using C = KokkosBatched::Trans::ConjTranspose;

  STATUS;

  if (a == 'N' && b == 'N') {
    __do_gemm_parallel_batched_template<N, N, blocking_type, algo_tag, device_type, algo_mode>(options, gemm_args);
  } else if (a == 'N' && b == 'T') {
    __do_gemm_parallel_batched_template<N, T, blocking_type, algo_tag, device_type, algo_mode>(options, gemm_args);
    //} else if (a == 'N' && b == 'C') {
    //  __do_gemm_parallel_batched_template<N, C, blocking_type, algo_tag,
    //  device_type>(options, gemm_args);
  } else if (a == 'T' && b == 'N') {
    __do_gemm_parallel_batched_template<T, N, blocking_type, algo_tag, device_type, algo_mode>(options, gemm_args);
  } else if (a == 'T' && b == 'T') {
    __do_gemm_parallel_batched_template<T, T, blocking_type, algo_tag, device_type, algo_mode>(options, gemm_args);
    //} else if (a == 'T' && b == 'C') {
    //  __do_gemm_parallel_batched_template<T, C, blocking_type, algo_tag,
    //  device_type>(options, gemm_args);
    //} else if (a == 'C' && b == 'N') {
    //  __do_gemm_parallel_batched_template<C, N, blocking_type, algo_tag,
    //  device_type>(options, gemm_args);
    //} else if (a == 'C' && b == 'T') {
    //  __do_gemm_parallel_batched_template<C, T, blocking_type, algo_tag,
    //  device_type>(options, gemm_args);
    //} else if (a == 'C' && b == 'C') {
    //  __do_gemm_parallel_batched_template<C, C, blocking_type, algo_tag,
    //  device_type>(options, gemm_args);
  } else {
    FATAL_ERROR("Bad gemm_args TransA or TransB value");
  }

  return;
}

template <class TransAType, class TransBType, class BlockingType>
struct parallel_batched_gemm_experiment1 {
  gemm_args_t gemm_args_;

  parallel_batched_gemm_experiment1(gemm_args_t gemm_args) : gemm_args_(gemm_args) {}

  KOKKOS_INLINE_FUNCTION

  void operator()(const SerialTag &, const int &i) const {
    auto svA = Kokkos::subview(gemm_args_.A, i, Kokkos::ALL(), Kokkos::ALL());
    auto svB = Kokkos::subview(gemm_args_.B, i, Kokkos::ALL(), Kokkos::ALL());
    auto svC = Kokkos::subview(gemm_args_.C, i, Kokkos::ALL(), Kokkos::ALL());

    // Uses two serial for-loops internally
    KokkosBatched::SerialGemm<TransAType, TransBType, BlockingType>::invoke(gemm_args_.alpha, svA, svB, gemm_args_.beta,
                                                                            svC);
  }
};

/**
 * 1. parallel_for(rangePolicy<Kokkos::DefaultExecutionSpace>(N)): serialGemm
 *
 */
template <class TransAType, class TransBType, class BlockingType, class device_type>
void __do_gemm_parallel_experiment1(options_t options, gemm_args_t gemm_args) {
  using execution_space = typename device_type::execution_space;
  using policy_type     = Kokkos::RangePolicy<SerialTag, execution_space>;
  using functor_type    = parallel_batched_gemm_experiment1<TransAType, TransBType, BlockingType>;

  uint32_t warm_up_n = options.warm_up_n;
  uint32_t n         = options.n;
  auto k             = options.start.c.k;
  Kokkos::Timer timer;
  STATUS;

  functor_type experiment1_functor(gemm_args);

  for (uint32_t i = 0; i < warm_up_n; ++i) {
    Kokkos::parallel_for("parallelBatchedUntimedExperiment1Gemm", policy_type(0, k), experiment1_functor);
  }
  Kokkos::fence();

  timer.reset();
  for (uint32_t i = 0; i < n; ++i) {
    Kokkos::parallel_for("parallelBatchedTimedExperiment1Gemm", policy_type(0, k), experiment1_functor);
  }
  Kokkos::fence();

  __gemm_output_csv_row(options, gemm_args, timer.seconds(), "experiment1");
  return;
}

template <class TransAType, class TransBType, class BlockingType, class MemberType>
struct parallel_batched_gemm_experiment2_3_4 {
  gemm_args_t gemm_args_;

  parallel_batched_gemm_experiment2_3_4(gemm_args_t gemm_args) : gemm_args_(gemm_args) {}

  // Experiment 2
  KOKKOS_INLINE_FUNCTION
  void operator()(const TeamVectorTag &, const MemberType &member) const {
    auto i   = member.league_rank();
    auto svA = Kokkos::subview(gemm_args_.A, i, Kokkos::ALL(), Kokkos::ALL());
    auto svB = Kokkos::subview(gemm_args_.B, i, Kokkos::ALL(), Kokkos::ALL());
    auto svC = Kokkos::subview(gemm_args_.C, i, Kokkos::ALL(), Kokkos::ALL());

    // Uses TeamThreadRange over C-rows
    //        ThreadVectorRange over C-cols
    KokkosBatched::TeamVectorGemm<MemberType, TransAType, TransBType, BlockingType>::invoke(
        member, gemm_args_.alpha, svA, svB, gemm_args_.beta, svC);
  }

  // Experiment 3
  KOKKOS_INLINE_FUNCTION
  void operator()(const LayoutLeftTag &, const MemberType &member) const {
    auto team_idx = member.league_rank();
    auto svA      = Kokkos::subview(gemm_args_.A, team_idx, Kokkos::ALL(), Kokkos::ALL());
    auto svB      = Kokkos::subview(gemm_args_.B, team_idx, Kokkos::ALL(), Kokkos::ALL());
    auto svC      = Kokkos::subview(gemm_args_.C, team_idx, Kokkos::ALL(), Kokkos::ALL());

    // TeamThreadRange:   splits the index range over the threads of the team
    // ThreadVectorRange: splits the index range over the vector lanes of the
    // calling thread

    auto svC_cols = svC.extent(1);
    // In a given team, for each vector lane, compute zero or more output
    // columns of C depending on the index range
    Kokkos::parallel_for(Kokkos::ThreadVectorRange(member, svC_cols), [&](const int &lane_idx) {
      auto svB_col = Kokkos::subview(svB, Kokkos::ALL(), lane_idx);
      auto svC_col = Kokkos::subview(svC, Kokkos::ALL(), lane_idx);
      // TeamGemm Calls TeamThreadRange over M*N meaning the flat M*N array
      // is split over all threads of the team
      KokkosBatched::TeamGemm<MemberType, TransAType, TransBType, BlockingType>::invoke(
          member, gemm_args_.alpha, svA, svB_col, gemm_args_.beta, svC_col);
    });
  }

  // TODO: Why is this faster than the LayoutLeftTag operator above for both
  // LayoutLeft and LayoutRight? Experiment 4
  KOKKOS_INLINE_FUNCTION
  void operator()(const LayoutRightTag &, const MemberType &member) const {
    auto team_idx = member.league_rank();
    auto svA      = Kokkos::subview(gemm_args_.A, team_idx, Kokkos::ALL(), Kokkos::ALL());
    auto svB      = Kokkos::subview(gemm_args_.B, team_idx, Kokkos::ALL(), Kokkos::ALL());
    auto svC      = Kokkos::subview(gemm_args_.C, team_idx, Kokkos::ALL(), Kokkos::ALL());

    // TeamThreadRange:   splits the index range over the threads of the team
    // ThreadVectorRange: splits the index range over the vector lanes of the
    // calling thread

    auto svC_rows = svC.extent(0);
    // In a given team, for each vector lane, compute zero or more output rows
    // of C depending on the index range
    Kokkos::parallel_for(Kokkos::ThreadVectorRange(member, svC_rows), [&](const int &lane_idx) {
      auto svA_row = Kokkos::subview(svA, lane_idx, Kokkos::ALL());
      auto svC_row = Kokkos::subview(svC, lane_idx, Kokkos::ALL());
      // TeamGemm Calls TeamThreadRange over M*N meaning the flat M*N array
      // is split over all threads of the team
      KokkosBatched::TeamGemm<MemberType, TransAType, TransBType, BlockingType>::invoke(
          member, gemm_args_.alpha, svA_row, svB, gemm_args_.beta, svC_row);
    });
  }
};

/**
 * 2. case a)
 * parallel_for(teamPolicy): TeamVectorGemm
 *
 */
template <class TransAType, class TransBType, class BlockingType, class device_type>
void __do_gemm_parallel_experiment2(options_t options, gemm_args_t gemm_args) {
  using execution_space = typename device_type::execution_space;
  using policy_type     = Kokkos::TeamPolicy<TeamVectorTag, execution_space>;
  using member_type     = typename policy_type::member_type;
  using functor_type    = parallel_batched_gemm_experiment2_3_4<TransAType, TransBType, BlockingType, member_type>;

  uint32_t warm_up_n = options.warm_up_n;
  uint32_t n         = options.n;
  auto league_size   = options.start.c.k;
  Kokkos::Timer timer;
  STATUS;

  functor_type experiment2_functor(gemm_args);

  auto team_size  = gemm_args.bp.team_size;
  auto vector_len = gemm_args.bp.vector_len;

  for (uint32_t i = 0; i < warm_up_n; ++i) {
    Kokkos::parallel_for("parallelBatchedUntimedExperiment2Gemm", policy_type(league_size, team_size, vector_len),
                         experiment2_functor);
  }
  Kokkos::fence();

  timer.reset();

  for (uint32_t i = 0; i < n; ++i) {
    Kokkos::parallel_for("parallelBatchedTimedExperiment2Gemm", policy_type(league_size, team_size, vector_len),
                         experiment2_functor);
  }
  Kokkos::fence();

  __gemm_output_csv_row(options, gemm_args, timer.seconds(), "experiment2");
  return;
}

/**
 * 3. case b)
 *    parallel_for(teamPolicy):
 *      parallel_for(TeamThreadRange):
 *         VectorGemm
 *
 * VectorGemm has not been implemented!
 * I think this experiment can be removed. TeamGemm calls TeamThreadRange
 * internally! TeamVectorGemm calls both TeamThreadRange and ThreadVectorRange
 * internally!
 */
template <class TransAType, class TransBType, class BlockingType, class device_type>
void __do_gemm_parallel_experiment3(options_t options, gemm_args_t gemm_args) {
  using execution_space = typename device_type::execution_space;
  // using layout_tag = std::conditional<std::is_same<default_layout,
  // Kokkos::LayoutLeft>::value, LayoutLeftTag, LayoutRightTag>::type;
  using policy_type  = Kokkos::TeamPolicy<LayoutLeftTag, execution_space>;
  using member_type  = typename policy_type::member_type;
  using functor_type = parallel_batched_gemm_experiment2_3_4<TransAType, TransBType, BlockingType, member_type>;

  uint32_t warm_up_n = options.warm_up_n;
  uint32_t n         = options.n;
  auto league_size   = options.start.c.k;
  Kokkos::Timer timer;
  STATUS;

  functor_type experiment3_functor(gemm_args);

  auto team_size  = gemm_args.bp.team_size;
  auto vector_len = gemm_args.bp.vector_len;

  for (uint32_t i = 0; i < warm_up_n; ++i) {
    Kokkos::parallel_for("parallelBatchedUntimedExperiment3Gemm", policy_type(league_size, team_size, vector_len),
                         experiment3_functor);
  }
  Kokkos::fence();

  timer.reset();

  for (uint32_t i = 0; i < n; ++i) {
    Kokkos::parallel_for("parallelBatchedTimedExperiment3Gemm", policy_type(league_size, team_size, vector_len),
                         experiment3_functor);
  }
  Kokkos::fence();

  __gemm_output_csv_row(options, gemm_args, timer.seconds(), "experiment3");
  return;
}

/**
 * 4. case c)
 * parallel_for(teamPolicy):
 *      parallel_for(ThreadVectorRange)
 *        TeamGemm
 */
template <class TransAType, class TransBType, class BlockingType, class device_type>
void __do_gemm_parallel_experiment4(options_t options, gemm_args_t gemm_args) {
  using execution_space = typename device_type::execution_space;
  // using layout_tag = std::conditional<std::is_same<default_layout,
  // Kokkos::LayoutLeft>::value, LayoutLeftTag, LayoutRightTag>::type;
  using policy_type  = Kokkos::TeamPolicy<LayoutRightTag, execution_space>;
  using member_type  = typename policy_type::member_type;
  using functor_type = parallel_batched_gemm_experiment2_3_4<TransAType, TransBType, BlockingType, member_type>;

  uint32_t warm_up_n = options.warm_up_n;
  uint32_t n         = options.n;
  auto league_size   = options.start.c.k;
  Kokkos::Timer timer;
  STATUS;

  functor_type experiment4_functor(gemm_args);

  auto team_size  = gemm_args.bp.team_size;
  auto vector_len = gemm_args.bp.vector_len;

  for (uint32_t i = 0; i < warm_up_n; ++i) {
    Kokkos::parallel_for("parallelBatchedUntimedExperiment4Gemm", policy_type(league_size, team_size, vector_len),
                         experiment4_functor);
  }
  Kokkos::fence();

  timer.reset();

  for (uint32_t i = 0; i < n; ++i) {
    Kokkos::parallel_for("parallelBatchedTimedExperiment4Gemm", policy_type(league_size, team_size, vector_len),
                         experiment4_functor);
  }
  Kokkos::fence();

  __gemm_output_csv_row(options, gemm_args, timer.seconds(), "experiment4");
  return;
}

template <class SimdViewType, class TransAType, class TransBType, class BlockingType>
class parallel_batched_gemm_experiment5 {
 private:
  SimdViewType &A, &B, &C;
  gemm_args_t gemm_args;

 public:
  parallel_batched_gemm_experiment5(SimdViewType &_A, SimdViewType &_B, SimdViewType &_C, gemm_args_t _gemm_args)
      : A(_A), B(_B), C(_C), gemm_args(_gemm_args) {}

  KOKKOS_INLINE_FUNCTION
  void operator()(const SimdCpuTag &, const int &i) const {
    auto svA = Kokkos::subview(A, i, Kokkos::ALL(), Kokkos::ALL());
    auto svB = Kokkos::subview(B, i, Kokkos::ALL(), Kokkos::ALL());
    auto svC = Kokkos::subview(C, i, Kokkos::ALL(), Kokkos::ALL());

    // Uses two serial for-loops internally
    KokkosBatched::SerialGemm<TransAType, TransBType, BlockingType>::invoke(gemm_args.alpha, svA, svB, gemm_args.beta,
                                                                            svC);
  }
};

/**
 * 5.
 * parallel_for(RangePolicy<Kokkos:DefaultHostExecutionSpace>(N/vl+(N%vl>0)>):
 * serialGemm
 *
 * Not portable to GPU
 */
#if !defined(KOKKOS_ENABLE_CUDA) && !defined(KOKKOS_ENABLE_HIP)
template <class TransAType, class TransBType, class BlockingType, class device_type>
void __do_gemm_parallel_experiment5(options_t options, gemm_args_t gemm_args) {
  using execution_space = typename device_type::execution_space;
  using policy_type     = Kokkos::RangePolicy<SimdCpuTag, execution_space>;

  // Construct the SimdType
  using scalar_type    = typename view_type_3d::value_type;
  constexpr int vl     = KokkosBatched::DefaultVectorLength<scalar_type, execution_space>::value;
  using simd_type      = KokkosBatched::Vector<KokkosBatched::SIMD<scalar_type>, simd_vector_size>;
<<<<<<< HEAD
  using simd_view_type = Kokkos::View<simd_type ***, default_layout, default_device>;
=======
  using simd_view_type = Kokkos::View<simd_type ***, KokkosKernels::default_layout, KokkosKernels::default_device>;
>>>>>>> 5b116ec9
  using functor_type   = parallel_batched_gemm_experiment5<simd_view_type, TransAType, TransBType, BlockingType>;

  uint32_t warm_up_n = options.warm_up_n;
  uint32_t n         = options.n;
  auto k             = options.start.c.k;
  Kokkos::Timer timer;
  auto simd_batch_size = k / vl + (k % vl > 0);
  STATUS;

  // Increases each array size by sizeof(scalar_type) * (vl-1) bytes!
  simd_view_type A("A", simd_batch_size, gemm_args.A.extent(0), gemm_args.A.extent(1));
  simd_view_type B("B", simd_batch_size, gemm_args.B.extent(0), gemm_args.B.extent(1));
  simd_view_type C("C", simd_batch_size, gemm_args.C.extent(0), gemm_args.C.extent(1));

  // uint64_t seed =
  //     std::chrono::high_resolution_clock::now().time_since_epoch().count();
  // Kokkos::Random_XorShift64_Pool<execution_space> rand_pool(seed);
  // Kokkos::fill_random(A, rand_pool,
  // Kokkos::rand<Kokkos::Random_XorShift64<execution_space>,
  // simd_type>::max()); Kokkos::fill_random(B, rand_pool,
  // Kokkos::rand<Kokkos::Random_XorShift64<execution_space>,
  // simd_type>::max()); Kokkos::fill_random(C, rand_pool,
  // Kokkos::rand<Kokkos::Random_XorShift64<execution_space>,
  // simd_type>::max()); execution_space::fence();

  functor_type experiment5_functor(A, B, C, gemm_args);

  for (uint32_t i = 0; i < warm_up_n; ++i) {
    Kokkos::parallel_for("parallelBatchedUntimedExperiment5Gemm", policy_type(0, simd_batch_size), experiment5_functor);
  }
  Kokkos::fence();

  timer.reset();

  for (uint32_t i = 0; i < n; ++i) {
    Kokkos::parallel_for("parallelBatchedTimedExperiment5Gemm", policy_type(0, simd_batch_size), experiment5_functor);
  }
  Kokkos::fence();

  __gemm_output_csv_row(options, gemm_args, timer.seconds(), "experiment5");
  return;
}
#else
template <class TransAType, class TransBType, class BlockingType, class device_type>
void __do_gemm_parallel_experiment5(options_t /*options*/, gemm_args_t /*gemm_args*/) {
  std::cerr << std::string(__func__) << " disabled since KOKKOS_ENABLE_CUDA or KOKKOS_ENABLE_HIP is defined."
            << std::endl;
  return;
}
#endif  // !KOKKOS_ENABLE_CUDA || !KOKKOS_ENABLE_HIP

template <class MemberType, class SimdViewType, class TransAType, class TransBType, class BlockingType>
class parallel_batched_gemm_experiment6 {
 private:
  SimdViewType &A, &B, &C;
  gemm_args_t gemm_args;

 public:
  parallel_batched_gemm_experiment6(SimdViewType &_A, SimdViewType &_B, SimdViewType &_C, gemm_args_t _gemm_args)
      : A(_A), B(_B), C(_C), gemm_args(_gemm_args) {}

  KOKKOS_INLINE_FUNCTION
  void operator()(const MemberType &member) const {
    auto i   = member.league_rank();
    auto svA = Kokkos::subview(A, i, Kokkos::ALL(), Kokkos::ALL());
    auto svB = Kokkos::subview(B, i, Kokkos::ALL(), Kokkos::ALL());
    auto svC = Kokkos::subview(C, i, Kokkos::ALL(), Kokkos::ALL());

    // Uses two serial for-loops internally
    KokkosBatched::TeamVectorGemm<MemberType, TransAType, TransBType, BlockingType>::invoke(
        member, gemm_args.alpha, svA, svB, gemm_args.beta, svC);
  }
};

#if 0
template <class TransAType, class TransBType, class BlockingType,
          class device_type>
void __do_gemm_parallel_experiment6(options_t options, gemm_args_t gemm_args) {
  using execution_space = typename device_type::execution_space;
  using policy_type     = Kokkos::TeamPolicy<execution_space>;
  using member_type     = typename policy_type::member_type;

  // Construct the vector type
  using scalar_type = typename view_type_3d::value_type;
  constexpr int vl =
      KokkosBatched::DefaultVectorLength<scalar_type, execution_space>::value;
  constexpr int il =
      KokkosBatched::DefaultInternalVectorLength<scalar_type, execution_space>::value;
  using view_type = Kokkos::View<scalar_type***[vl], KokkosKernels::default_layout, KokkosKernels::default_device>;
  using vector_view_type = Kokkos::View<vector_type***, KokkosKernels::default_layout, KokkosKernels::default_device>;
  using internal_vector_view_type = Kokkos::View<internal_vector_type***, KokkosKernels::default_layout, KokkosKernels::default_device>;
  using functor_type =
      parallel_batched_gemm_experiment6<member_type, internal_vector_view_type,
                                        TransAType, TransBType, BlockingType>;

  uint32_t warm_up_n = options.warm_up_n;
  uint32_t n         = options.n;
  auto k             = options.start.c.k;
  Kokkos::Timer timer;
  auto simd_batch_size = k / vl + (k % vl > 0);
  STATUS;

  // Construct matrices
  vector_view_type A_vector("A_vector", simd_batch_size, gemm_args.A.extent(0), gemm_args.A.extent(1));
  view_type A((scalar_type *)A_vector.data(), simd_batch_size, gemm_args.A.extent(0), gemm_args.A.extent(1));
  internal_vector_view_type A_vector_internal(A_vector.data(), simd_batch_size, gemm_args.A.extent(0), gemm_args.A.extent(1));

  vector_view_type B_vector("B_vector", simd_batch_size, gemm_args.B.extent(0), gemm_args.B.extent(1));
  view_type B((scalar_type *)B_vector.data(), simd_batch_size, gemm_args.B.extent(0), gemm_args.B.extent(1));
  internal_vector_view_type B_vector_internal(B_vector.data(), simd_batch_size, gemm_args.B.extent(0), gemm_args.B.extent(1));

  vector_view_type C_vector("C_vector", simd_batch_size, gemm_args.C.extent(0), gemm_args.C.extent(1));
  view_type C((scalar_type *)C_vector.data(), simd_batch_size, gemm_args.C.extent(0), gemm_args.C.extent(1));
  internal_vector_view_type C_vector_internal(C_vector.data(), simd_batch_size, gemm_args.C.extent(0), gemm_args.C.extent(1));

  uint64_t seed = std::chrono::high_resolution_clock::now().time_since_epoch().count();
  Kokkos::Random_XorShift64_Pool<execution_space> rand_pool(seed);
  Kokkos::fill_random(A, rand_pool, Kokkos::rand<Kokkos::Random_XorShift64<execution_space>, scalar_type>::max());
  Kokkos::fill_random(B, rand_pool, Kokkos::rand<Kokkos::Random_XorShift64<execution_space>, scalar_type>::max());
  Kokkos::fill_random(C, rand_pool, Kokkos::rand<Kokkos::Random_XorShift64<execution_space>, scalar_type>::max());
  Kokkos::fence();

  functor_type experiment6_functor(A_vector_internal, B_vector_internal, C_vector_internal, gemm_args);

  for (uint32_t i = 0; i < warm_up_n; ++i) {
    Kokkos::parallel_for("parallelBatchedUntimedExperiment6Gemm",
                         policy_type(simd_batch_size, Kokkos::AUTO, vl/il), experiment6_functor);
    Kokkos::fence();
  }

  timer.reset();
  for (uint32_t i = 0; i < n; ++i) {
    Kokkos::parallel_for("parallelBatchedTimedExperiment6Gemm",
                         policy_type(simd_batch_size, Kokkos::AUTO, vl/il), experiment6_functor);
    Kokkos::fence();
  }

  __gemm_output_csv_row(options, gemm_args, timer.seconds(), "experiment6");
  return;
}
#else
template <class TransAType, class TransBType, class BlockingType, class device_type>
void __do_gemm_parallel_experiment6(options_t /*options*/, gemm_args_t /*gemm_args*/) {
  return;
}
#endif

/**
 * examples/armpl_dgemm_interleave_batch_c_example.c was used as a reference
 * when writing this.
 **/
template <class TransAType, class TransBType, class BlockingType, class device_type>
void __do_gemm_armpl(options_t options, gemm_args_t gemm_args) {
#if defined(KOKKOSKERNELS_ENABLE_TPL_ARMPL) && ARMPL_BUILD >= 1058
  uint32_t warm_up_n = options.warm_up_n;
  uint32_t n         = options.n;
  Kokkos::Timer timer;
  char transa = std::is_same<TransAType, KokkosBatched::Trans::NoTranspose>::value ? 'N' : 'T';
  char transb = std::is_same<TransBType, KokkosBatched::Trans::NoTranspose>::value ? 'N' : 'T';

<<<<<<< HEAD
  if (!std::is_same<default_scalar, double>::value) FATAL_ERROR("only double scalars are supported!");
=======
  if (!std::is_same<KokkosKernels::default_scalar, double>::value) FATAL_ERROR("only double scalars are supported!");
>>>>>>> 5b116ec9

  STATUS;

  for (uint32_t i = 0; i < warm_up_n; i++) {
    armpl_dgemm_interleave_batch(gemm_args.ninter, gemm_args.nbatch, transa, transb, gemm_args.dims.c.m,
                                 gemm_args.dims.c.n, gemm_args.dims.a.n, gemm_args.alpha, gemm_args.A_pl.mat,
                                 gemm_args.A_pl.bstrd, gemm_args.A_pl.istrd, gemm_args.A_pl.jstrd, gemm_args.B_pl.mat,
                                 gemm_args.B_pl.bstrd, gemm_args.B_pl.istrd, gemm_args.B_pl.jstrd, gemm_args.beta,
                                 gemm_args.C_pl.mat, gemm_args.C_pl.bstrd, gemm_args.C_pl.istrd, gemm_args.C_pl.jstrd);
  }

  timer.reset();
  for (uint32_t i = 0; i < n; i++) {
    armpl_dgemm_interleave_batch(gemm_args.ninter, gemm_args.nbatch, transa, transb, gemm_args.dims.c.m,
                                 gemm_args.dims.c.n, gemm_args.dims.a.n, gemm_args.alpha, gemm_args.A_pl.mat,
                                 gemm_args.A_pl.bstrd, gemm_args.A_pl.istrd, gemm_args.A_pl.jstrd, gemm_args.B_pl.mat,
                                 gemm_args.B_pl.bstrd, gemm_args.B_pl.istrd, gemm_args.B_pl.jstrd, gemm_args.beta,
                                 gemm_args.C_pl.mat, gemm_args.C_pl.bstrd, gemm_args.C_pl.istrd, gemm_args.C_pl.jstrd);
  }

  __gemm_output_csv_row(options, gemm_args, timer.seconds());
#else
  // Cast to void to supress unused param warnings
  (void)options;
  (void)gemm_args;
  std::cerr << std::string(__func__) << " disabled since KOKKOSKERNELS_ENABLE_TPL_ARMPL is undefined." << std::endl;
#endif  // KOKKOSKERNELS_ENABLE_TPL_ARMPL
  return;
}

/**
 * Check difference of scalars expected and actual at indexes i,j,k
 * @var expected: The expected result.
 * @var actual:   The actual result.
 * @var epsilon:  The tolerance to use when comparing.
 * @return true if the comparison fails and false if the comparison succeeds.
 */
template <class ViewType>
static inline bool __gemm_print_compare_failure(ViewType h_expected, ViewType h_actual, int i, int j, int k,
                                                double epsilon) {
  STATUS;
  auto diff = std::fabs(static_cast<double>(h_expected(i, j, k) - h_actual(i, j, k)));

  if (diff > epsilon) {
    printf("fabs(expected(%d,%d,%d):%g - actual(%d,%d,%d):%g):%g > epsilon:%g\n", i, j, k,
           static_cast<double>(h_expected(i, j, k)), i, j, k, static_cast<double>(h_actual(i, j, k)), diff, epsilon);
    FATAL_ERROR("Comparison failure!");
    return true;
  }
  return false;
}

/**
 * Compare all values of expected with all values of actual.
 * @var expected: the expected results
 * @var actual:   the actual results
 * @return false if expected matches actual within epsilon, otherwise true.
 */
template <class ScalarType, class LayoutType>
static inline bool __gemm_do_compare(view_type_3d expected, view_type_3d actual) {
<<<<<<< HEAD
  double epsilon = Test::epsilon<ScalarType>::value * 1e3;
=======
  double epsilon = Kokkos::ArithTraits<ScalarType>::eps() * 1e3;

>>>>>>> 5b116ec9
  STATUS;

  typename view_type_3d::HostMirror h_expected = Kokkos::create_mirror_view(expected);
  typename view_type_3d::HostMirror h_actual   = Kokkos::create_mirror_view(actual);

  // Copy to host for comparision
  Kokkos::deep_copy(h_expected, expected);
  Kokkos::deep_copy(h_actual, actual);
  Kokkos::fence();

  if (std::is_same<LayoutType, Kokkos::LayoutRight>::value) {
    for (size_t i = 0; i < h_expected.extent(0); i++) {
      for (size_t j = 0; j < h_expected.extent(1); j++) {
        for (size_t k = 0; k < h_expected.extent(2); k++) {
          if (__gemm_print_compare_failure<decltype(h_expected)>(h_expected, h_actual, i, j, k, epsilon)) return true;
        }
      }
    }
  }

  if (std::is_same<LayoutType, Kokkos::LayoutLeft>::value) {
    for (size_t k = 0; k < h_expected.extent(2); k++) {
      for (size_t j = 0; j < h_expected.extent(1); j++) {
        for (size_t i = 0; i < h_expected.extent(0); i++) {
          if (__gemm_print_compare_failure<decltype(h_expected)>(h_expected, h_actual, i, j, k, epsilon)) return true;
        }
      }
    }
  }

  return false;
}

template <class dstViewType>
static inline void __gemm_copy_simd_view_to_3d_view(gemm_simd_args_t src, dstViewType dst, options_t options) {
  // clang-format off
  // Related issue: https://github.com/kokkos/kokkos-kernels/issues/998
  //   CUDA VERSION 10.2.2 generates a compiler error:
  //     KokkosBlas3_gemm_perf_test.hpp: error: ‘h_subview_type_2d’ was not declared in this scope
  // clang-format on
#if (CUDA_VERSION != 10020)
  using dst_scalar_type = typename dstViewType::value_type;
  using src_scalar_type = typename view_type_5d::value_type;
  size_t remainder, vector_batch_size, simd_batch_size, last_batch;
  bool data_layout_same_as_3d_view        = false;
  typename dstViewType::HostMirror h_dst  = Kokkos::create_mirror_view(dst);
  typename view_type_4d::HostMirror h_src = Kokkos::create_mirror_view(src.mat_4d);
  Kokkos::deep_copy(h_src, src.mat_4d);
  Kokkos::fence();

  if (options.blas_args.batch_size_last_dim) {
    remainder         = dst.extent(2) % simd_internal_vector_size;
    vector_batch_size = src.ivec_4d.extent(0);
    simd_batch_size   = src.ivec_4d.extent(3);
    last_batch        = dst.extent(2);
<<<<<<< HEAD
    if (std::is_same<default_layout, Kokkos::LayoutRight>::value && remainder == 0) data_layout_same_as_3d_view = true;
=======
    if (std::is_same<KokkosKernels::default_layout, Kokkos::LayoutRight>::value && remainder == 0)
      data_layout_same_as_3d_view = true;
>>>>>>> 5b116ec9

  } else {
    remainder         = dst.extent(0) % simd_internal_vector_size;
    vector_batch_size = src.ivec_4d.extent(3);
    simd_batch_size   = src.ivec_4d.extent(0);
    last_batch        = dst.extent(0);
<<<<<<< HEAD
    if (std::is_same<default_layout, Kokkos::LayoutLeft>::value && remainder == 0) data_layout_same_as_3d_view = true;
=======
    if (std::is_same<KokkosKernels::default_layout, Kokkos::LayoutLeft>::value && remainder == 0)
      data_layout_same_as_3d_view = true;
>>>>>>> 5b116ec9
  }

  // When the batch_size is a multiple of the simd_vector_size and the
  // batch_size dimension is nearest to the simd_vector_size dimension, each
  // 2-rank matrix lies in the correct location and the data can simply be cast
  // to the 3d view.
  if (data_layout_same_as_3d_view) {
    // We can just re-cast the data to the 3d view but we'll copy it for
    // verification
    memcpy(h_dst.data(), h_src.data(), sizeof(dst_scalar_type) * dst.extent(0) * dst.extent(1) * dst.extent(2));
    Kokkos::deep_copy(dst, h_dst);
    Kokkos::fence();
    return;
  }

  // If the remainder is 0, we have simd_vector_size sub-batches to copy out...
  // this is a bad data access pattern but for these perf_tests we will support
  // it. If the remainder is non-zero, we have simd_vector_size sub-batches +
  // remainder to copy out.
  remainder += simd_internal_vector_size;

  // Views needed for slow manual copy
<<<<<<< HEAD
  using h_view_type_5d    = Kokkos::View<src_scalar_type *****, default_layout, Kokkos::HostSpace>;
=======
  using h_view_type_5d    = Kokkos::View<src_scalar_type *****, KokkosKernels::default_layout, Kokkos::HostSpace>;
>>>>>>> 5b116ec9
  using h_subview_type_2d = Kokkos::View<src_scalar_type **, Kokkos::LayoutStride, Kokkos::HostSpace>;
  using h_subview_type_3d = Kokkos::View<src_scalar_type ***, Kokkos::LayoutStride, Kokkos::HostSpace>;
  using h_subview_type_4d = Kokkos::View<src_scalar_type ****, Kokkos::LayoutStride, Kokkos::HostSpace>;
  h_view_type_5d h_src_raw;
  h_subview_type_4d h_sv0;
  h_subview_type_3d h_sv1;
  h_subview_type_2d h_sv2;

  // TODO: Clean everything below this point up...
<<<<<<< HEAD
  if (std::is_same<default_layout, Kokkos::LayoutRight>::value)
=======
  if (std::is_same<KokkosKernels::default_layout, Kokkos::LayoutRight>::value)
>>>>>>> 5b116ec9
    h_src_raw = h_view_type_5d((src_scalar_type *)h_src.data(), src.ivec_4d.extent(0), src.ivec_4d.extent(1),
                               src.ivec_4d.extent(2), src.ivec_4d.extent(3), simd_internal_vector_size);
  else
    h_src_raw = h_view_type_5d((src_scalar_type *)h_src.data(), simd_internal_vector_size, src.ivec_4d.extent(0),
                               src.ivec_4d.extent(1), src.ivec_4d.extent(2), src.ivec_4d.extent(3));

  // The below loops copies each corresponding 2-rank matrix within the simd
  // view back to the 3-rank view.
  for (size_t simd_internal_vec_idx = 0; simd_internal_vec_idx < remainder; simd_internal_vec_idx++) {
<<<<<<< HEAD
    if (std::is_same<default_layout, Kokkos::LayoutRight>::value)
=======
    if (std::is_same<KokkosKernels::default_layout, Kokkos::LayoutRight>::value)
>>>>>>> 5b116ec9
      h_sv0 =
          Kokkos::subview(h_src_raw, Kokkos::ALL(), Kokkos::ALL(), Kokkos::ALL(), Kokkos::ALL(), simd_internal_vec_idx);
    else
      h_sv0 =
          Kokkos::subview(h_src_raw, simd_internal_vec_idx, Kokkos::ALL(), Kokkos::ALL(), Kokkos::ALL(), Kokkos::ALL());

    for (size_t vector_batch_idx = 0; vector_batch_idx < vector_batch_size; vector_batch_idx++) {
      if (options.blas_args.batch_size_last_dim)
        h_sv1 = Kokkos::subview(h_sv0, vector_batch_idx, Kokkos::ALL(), Kokkos::ALL(), Kokkos::ALL());
      else
        h_sv1 = Kokkos::subview(h_sv0, Kokkos::ALL(), Kokkos::ALL(), Kokkos::ALL(), vector_batch_idx);
      for (size_t simd_batch_size_idx = 0; simd_batch_size_idx < simd_batch_size; simd_batch_size_idx++) {
        if (options.blas_args.batch_size_last_dim)
          h_sv2 = Kokkos::subview(h_sv1, Kokkos::ALL(), Kokkos::ALL(), simd_batch_size_idx);
        else
          h_sv2 = Kokkos::subview(h_sv1, simd_batch_size_idx, Kokkos::ALL(), Kokkos::ALL());
        for (size_t m = 0; m < src.ivec_4d.extent(1); m++) {
          for (size_t n = 0; n < src.ivec_4d.extent(2); n++) {
            if (options.blas_args.batch_size_last_dim)
              h_dst(m, n, simd_internal_vec_idx + simd_batch_size_idx + vector_batch_idx) = h_sv2(m, n);
            else
              h_dst(simd_internal_vec_idx + simd_batch_size_idx + vector_batch_idx, m, n) = h_sv2(m, n);
          }
        }
        if (simd_internal_vec_idx + simd_batch_size_idx + vector_batch_idx == last_batch - 1) goto out;
      }
    }
  }
out:
  Kokkos::deep_copy(dst, h_dst);
  Kokkos::fence();
#else
  // Avoid unused parameter warnings:
  (void)src;
  (void)dst;
  (void)options;

  Kokkos::abort("Cannot perform simd verification with cuda/10.2.2, rerun with -v 0");
#endif  // #if (CUDA_VERSION != 10020)
}

/**
 * Compare all values of expected with all values of actual.
 * @var expected: the expected results
 * @var actual:   the actual results
 * @return false if expected matches actual within epsilon, otherwise true.
 */
template <class ScalarType, class LayoutType>
static inline bool __gemm_do_compare(view_type_3d expected, gemm_simd_args_t actual, options_t options) {
  decltype(expected) actual_data("actual_data", expected.extent(0), expected.extent(1), expected.extent(2));

  STATUS;

  // Copy the simd view to a 3d view for comparision.
  // NOTE: The raw results are different when batch_size % simd_vector_size !=
  // 0. Also note that when batch_size % simd_vector_size != 0, the simd
  // operation calculates results that we do not require. So, we end up running
  // an extra batch_size % simd_vector_size GEMMs!
  __gemm_copy_simd_view_to_3d_view(actual, actual_data, options);
  return __gemm_do_compare<ScalarType, LayoutType>(expected, actual_data);
}

template <class ScalarType, class LayoutType, class DeviceType>
static inline void __gemm_do_verify(options_t options, gemm_args_t gemm_args, void (*fn)(options_t, gemm_args_t)) {
  using execution_space = typename DeviceType::execution_space;
  // Just create "expected" types using non-simd types.
  decltype(gemm_args.C) C_expected;
  decltype(gemm_args.A) A_expected;
  decltype(gemm_args.B) B_expected;
  STATUS;

  if (options.blas_args.batch_size_last_dim) {
    C_expected = decltype(C_expected)("C_expected", gemm_args.dims.c.m, gemm_args.dims.c.n, gemm_args.dims.c.k);
    A_expected = decltype(A_expected)("A_expected", gemm_args.dims.a.m, gemm_args.dims.a.n, gemm_args.dims.a.k);
    B_expected = decltype(B_expected)("B_expected", gemm_args.dims.b.m, gemm_args.dims.b.n, gemm_args.dims.b.k);
  } else {
    C_expected = decltype(C_expected)("C_expected", gemm_args.dims.c.k, gemm_args.dims.c.m, gemm_args.dims.c.n);
    A_expected = decltype(A_expected)("A_expected", gemm_args.dims.a.k, gemm_args.dims.a.m, gemm_args.dims.a.n);
    B_expected = decltype(B_expected)("B_expected", gemm_args.dims.b.k, gemm_args.dims.b.m, gemm_args.dims.b.n);
  }

  // Initialize "expected" matrices.
  if (gemm_args.C.data() != nullptr) {
    Kokkos::deep_copy(C_expected, gemm_args.C);
    Kokkos::deep_copy(A_expected, gemm_args.A);
    Kokkos::deep_copy(B_expected, gemm_args.B);

    Kokkos::fence();  // Ensure that deep_copy has completed

    // Check that initial values match
    if (__gemm_do_compare<ScalarType, LayoutType>(C_expected, gemm_args.C)) FATAL_ERROR("Inital values mismatch!");
  } else if (gemm_args.Cv.vec_3d.data() != nullptr) {
    __gemm_copy_simd_view_to_3d_view<decltype(C_expected)>(gemm_args.Cv, C_expected, options);
    __gemm_copy_simd_view_to_3d_view<decltype(A_expected)>(gemm_args.Av, A_expected, options);
    __gemm_copy_simd_view_to_3d_view<decltype(B_expected)>(gemm_args.Bv, B_expected, options);

    // Check that initial values match
    if (__gemm_do_compare<ScalarType, LayoutType>(C_expected, gemm_args.Cv, options))
      FATAL_ERROR("Inital values mismatch!");
  } else {
    FATAL_ERROR("Input arguments are empty!");
  }

  // Populate "expected" matrices via VanillaGemm
  Test::Functor_BatchedVanillaGEMM<decltype(A_expected), decltype(B_expected), decltype(C_expected), execution_space>
      vgemm;
  vgemm.A_t = toupper(gemm_args.transA) == 'T';
  vgemm.B_t = toupper(gemm_args.transB) == 'T';
  vgemm.A_c = vgemm.B_c     = false;
  vgemm.batch_size_last_dim = options.blas_args.batch_size_last_dim;
  vgemm.A                   = A_expected;
  vgemm.B                   = B_expected;
  vgemm.C                   = C_expected;
  vgemm.alpha               = gemm_args.alpha;
  vgemm.beta                = gemm_args.beta;
  vgemm.run();  // Compute C_expected

  // Run routine with warm_up_n = 1 and n = 0.
  auto warm_up_n_bak = options.warm_up_n;
  options.warm_up_n  = 1;
  auto n_bak         = options.n;
  options.n          = 0;
  fn(options, gemm_args);

  Kokkos::fence();  // Redundant fence.

  // Check the result
  if (gemm_args.C.data() != nullptr) {
#if defined(KOKKOSKERNELS_ENABLE_TPL_ARMPL) && ARMPL_BUILD >= 1058
    if (options.test == EXPERIMENT) {
<<<<<<< HEAD
      using view_type_2d = Kokkos::View<default_scalar **, Kokkos::LayoutStride, default_device>;
=======
      using view_type_2d =
          Kokkos::View<KokkosKernels::default_scalar **, Kokkos::LayoutStride, KokkosKernels::default_device>;
>>>>>>> 5b116ec9
      view_type_2d C;
      for (int ib = 0; ib < gemm_args.nbatch; ++ib) {
        for (int i = 0; i < gemm_args.ninter; ++i) {
          if (options.blas_args.batch_size_last_dim) {
            C = Kokkos::subview(gemm_args.C, Kokkos::ALL(), Kokkos::ALL(), ib * gemm_args.ninter + i);
          } else {
            C = Kokkos::subview(gemm_args.C, ib * gemm_args.ninter + i, Kokkos::ALL(), Kokkos::ALL());
          }
          auto info = armpl_dge_deinterleave(gemm_args.ninter, i, gemm_args.dims.c.m, gemm_args.dims.c.n, C.data(),
                                             C.stride(0), C.stride(1), &gemm_args.C_pl.mat[gemm_args.C_pl.bstrd * ib],
                                             gemm_args.C_pl.istrd, gemm_args.C_pl.jstrd);
          if (info != ARMPL_STATUS_SUCCESS) {
            FATAL_ERROR("armpl_dge_deinterleave (C)\n");
          }
        }
      }
    }
#endif  // KOKKOSKERNELS_ENABLE_TPL_ARMPL && ARMPL_BUILD >= 1058
    if (__gemm_do_compare<ScalarType, LayoutType>(C_expected, gemm_args.C)) FATAL_ERROR("Result value mismatch!");
  }

  if (gemm_args.Cv.vec_3d.data() != nullptr) {
    if (__gemm_do_compare<ScalarType, LayoutType>(C_expected, gemm_args.Cv, options))
      FATAL_ERROR("Result value mismatch!");
  }

  // Run actual timed test.
  options.verify    = false;  // Set verify to false for csv output.
  options.warm_up_n = warm_up_n_bak;
  options.n         = n_bak;
  fn(options, gemm_args);

  // Reset verify for next matrix size.
  options.verify = true;
}

/*************************** Internal setup fns **************************/
template <class scalar_type, class vta, class vtb, class vtc, class device_type>
gemm_args_t __do_setup(options_t options, matrix_dims_t dims) {
  using execution_space = typename device_type::execution_space;

  gemm_args_t gemm_args;
  uint64_t seed = std::chrono::high_resolution_clock::now().time_since_epoch().count();
  Kokkos::Random_XorShift64_Pool<execution_space> rand_pool(seed);
  STATUS;

  gemm_args.A_pl.mat = nullptr;
  gemm_args.B_pl.mat = nullptr;
  gemm_args.C_pl.mat = nullptr;
  gemm_args.dims     = dims;
  gemm_args.transA   = options.blas_args.gemm.gemm_args.c_str()[0];
  gemm_args.transB   = options.blas_args.gemm.gemm_args.c_str()[1];
  if (options.use_simd) {
    // Calculate the batch size for simd views
    auto a_simd_batch_size = dims.a.k / simd_vector_size + (dims.a.k % simd_vector_size > 0);
    auto b_simd_batch_size = dims.b.k / simd_vector_size + (dims.b.k % simd_vector_size > 0);
    auto c_simd_batch_size = dims.c.k / simd_vector_size + (dims.c.k % simd_vector_size > 0);

    // Reference gemm simd arguments for allocating A, B, and C matrices
    gemm_simd_args_t &A = gemm_args.Av, &B = gemm_args.Bv, &C = gemm_args.Cv;

    if (options.blas_args.batch_size_last_dim) {
      // Construct simd matrices with batch_size in the last dimension (better
      // for LayoutLeft views)
      A.vec_3d  = vector_view_type_3d("A_vector", dims.a.m, dims.a.n, a_simd_batch_size);
      A.mat_4d  = view_type_4d((scalar_type *)A.vec_3d.data(), simd_vector_size, dims.a.m, dims.a.n, a_simd_batch_size);
      A.ivec_4d = internal_vector_view_type_4d((internal_vector_type *)A.mat_4d.data(),
                                               simd_vector_size / simd_internal_vector_size, dims.a.m, dims.a.n,
                                               a_simd_batch_size);

      B.vec_3d  = vector_view_type_3d("B_vector", dims.b.m, dims.b.n, b_simd_batch_size);
      B.mat_4d  = view_type_4d((scalar_type *)B.vec_3d.data(), simd_vector_size, dims.b.m, dims.b.n, b_simd_batch_size);
      B.ivec_4d = internal_vector_view_type_4d((internal_vector_type *)B.mat_4d.data(),
                                               simd_vector_size / simd_internal_vector_size, dims.b.m, dims.b.n,
                                               b_simd_batch_size);

      C.vec_3d  = vector_view_type_3d("C_vector", dims.c.m, dims.c.n, c_simd_batch_size);
      C.mat_4d  = view_type_4d((scalar_type *)C.vec_3d.data(), simd_vector_size, dims.c.m, dims.c.n, c_simd_batch_size);
      C.ivec_4d = internal_vector_view_type_4d((internal_vector_type *)C.mat_4d.data(),
                                               simd_vector_size / simd_internal_vector_size, dims.c.m, dims.c.n,
                                               c_simd_batch_size);

    } else {
      // Construct simd matrices with batch_size in the first dimension (better
      // for LayoutRight views)
      A.vec_3d  = vector_view_type_3d("A_vector", a_simd_batch_size, dims.a.m, dims.a.n);
      A.mat_4d  = view_type_4d((scalar_type *)A.vec_3d.data(), a_simd_batch_size, dims.a.m, dims.a.n, simd_vector_size);
      A.ivec_4d = internal_vector_view_type_4d((internal_vector_type *)A.mat_4d.data(), a_simd_batch_size, dims.a.m,
                                               dims.a.n, simd_vector_size / simd_internal_vector_size);

      B.vec_3d  = vector_view_type_3d("B_vector", b_simd_batch_size, dims.b.m, dims.b.n);
      B.mat_4d  = view_type_4d((scalar_type *)B.vec_3d.data(), b_simd_batch_size, dims.b.m, dims.b.n, simd_vector_size);
      B.ivec_4d = internal_vector_view_type_4d((internal_vector_type *)B.mat_4d.data(), b_simd_batch_size, dims.b.m,
                                               dims.b.n, simd_vector_size / simd_internal_vector_size);

      C.vec_3d  = vector_view_type_3d("C_vector", c_simd_batch_size, dims.c.m, dims.c.n);
      C.mat_4d  = view_type_4d((scalar_type *)C.vec_3d.data(), c_simd_batch_size, dims.c.m, dims.c.n, simd_vector_size);
      C.ivec_4d = internal_vector_view_type_4d((internal_vector_type *)C.mat_4d.data(), c_simd_batch_size, dims.c.m,
                                               dims.c.n, simd_vector_size / simd_internal_vector_size);
    }

    // Use the non-simd 4-rank view type to randomly populate the gemm simd
    // arguments
<<<<<<< HEAD
    using tmp_view_type_4d = Kokkos::View<double ****, default_layout, default_device>;
=======
    using tmp_view_type_4d = Kokkos::View<double ****, KokkosKernels::default_layout, KokkosKernels::default_device>;
>>>>>>> 5b116ec9
    tmp_view_type_4d tmpA("tmpA", gemm_args.Av.mat_4d.extent(0), gemm_args.Av.mat_4d.extent(1),
                          gemm_args.Av.mat_4d.extent(2), gemm_args.Av.mat_4d.extent(3));
    Kokkos::fill_random(tmpA, rand_pool, Kokkos::rand<Kokkos::Random_XorShift64<execution_space>, double>::max());
    tmp_view_type_4d tmpB("tmpB", gemm_args.Bv.mat_4d.extent(0), gemm_args.Bv.mat_4d.extent(1),
                          gemm_args.Bv.mat_4d.extent(2), gemm_args.Bv.mat_4d.extent(3));
    Kokkos::fill_random(tmpB, rand_pool, Kokkos::rand<Kokkos::Random_XorShift64<execution_space>, double>::max());
    tmp_view_type_4d tmpC("tmpC", gemm_args.Cv.mat_4d.extent(0), gemm_args.Cv.mat_4d.extent(1),
                          gemm_args.Cv.mat_4d.extent(2), gemm_args.Cv.mat_4d.extent(3));
    Kokkos::fill_random(tmpC, rand_pool, Kokkos::rand<Kokkos::Random_XorShift64<execution_space>, double>::max());
    Kokkos::fence();
    Kokkos::deep_copy(gemm_args.Av.mat_4d, tmpA);
    Kokkos::deep_copy(gemm_args.Bv.mat_4d, tmpB);
    Kokkos::deep_copy(gemm_args.Cv.mat_4d, tmpC);
    Kokkos::fence();
  } else {
    if (options.blas_args.batch_size_last_dim) {
      gemm_args.A = vta("gemm_args.A", dims.a.m, dims.a.n, dims.a.k);
      gemm_args.B = vtb("gemm_args.B", dims.b.m, dims.b.n, dims.b.k);
      gemm_args.C = vtc("gemm_args.C", dims.c.m, dims.c.n, dims.c.k);
    } else {
      gemm_args.A = vta("gemm_args.A", dims.a.k, dims.a.m, dims.a.n);
      gemm_args.B = vtb("gemm_args.B", dims.b.k, dims.b.m, dims.b.n);
      gemm_args.C = vtc("gemm_args.C", dims.c.k, dims.c.m, dims.c.n);
    }

<<<<<<< HEAD
    using tmp_view_type_3d = Kokkos::View<double ***, default_layout, default_device>;
=======
    using tmp_view_type_3d = Kokkos::View<double ***, KokkosKernels::default_layout, KokkosKernels::default_device>;
>>>>>>> 5b116ec9
    tmp_view_type_3d tmpA("tmpA", gemm_args.A.extent(0), gemm_args.A.extent(1), gemm_args.A.extent(2));
    Kokkos::fill_random(tmpA, rand_pool, Kokkos::rand<Kokkos::Random_XorShift64<execution_space>, double>::max());
    tmp_view_type_3d tmpB("tmpB", gemm_args.B.extent(0), gemm_args.B.extent(1), gemm_args.B.extent(2));
    Kokkos::fill_random(tmpB, rand_pool, Kokkos::rand<Kokkos::Random_XorShift64<execution_space>, double>::max());
    tmp_view_type_3d tmpC("tmpC", gemm_args.C.extent(0), gemm_args.C.extent(1), gemm_args.C.extent(2));
    Kokkos::fill_random(tmpC, rand_pool, Kokkos::rand<Kokkos::Random_XorShift64<execution_space>, double>::max());

    Kokkos::fence();
    Kokkos::deep_copy(gemm_args.A, tmpA);
    Kokkos::deep_copy(gemm_args.B, tmpB);
    Kokkos::deep_copy(gemm_args.C, tmpC);
    Kokkos::fence();
  }

#if defined(KOKKOSKERNELS_ENABLE_TPL_ARMPL) && ARMPL_BUILD >= 1058
  if (options.test == EXPERIMENT) {
    armpl_int_t bstrd_A, istrd_A, jstrd_A, bstrd_B, istrd_B, jstrd_B, bstrd_C, istrd_C, jstrd_C;

    armpl_int_t ninter = (armpl_int_t)options.ninter, nbatch = gemm_args.dims.c.k / ninter;

    if (gemm_args.dims.c.k % ninter) FATAL_ERROR("batch size must be evenly divisible by ninter!");

    jstrd_A = ninter;
    istrd_A = jstrd_A * gemm_args.dims.a.n;
    bstrd_A = istrd_A * gemm_args.dims.a.m;

    jstrd_B = ninter;
    istrd_B = jstrd_B * gemm_args.dims.b.n;
    bstrd_B = istrd_B * gemm_args.dims.b.m;

    jstrd_C = ninter;
    istrd_C = jstrd_C * gemm_args.dims.c.n;
    bstrd_C = istrd_C * gemm_args.dims.c.m;

    gemm_args.ninter     = ninter;
    gemm_args.nbatch     = nbatch;
    gemm_args.A_pl.jstrd = jstrd_A;
    gemm_args.B_pl.jstrd = jstrd_B;
    gemm_args.C_pl.jstrd = jstrd_C;
    gemm_args.A_pl.istrd = istrd_A;
    gemm_args.B_pl.istrd = istrd_B;
    gemm_args.C_pl.istrd = istrd_C;
    gemm_args.A_pl.bstrd = bstrd_A;
    gemm_args.B_pl.bstrd = bstrd_B;
    gemm_args.C_pl.bstrd = bstrd_C;

<<<<<<< HEAD
    default_scalar *A_p = (default_scalar *)malloc(sizeof(default_scalar) * bstrd_A * nbatch);
    default_scalar *B_p = (default_scalar *)malloc(sizeof(default_scalar) * bstrd_B * nbatch);
    default_scalar *C_p = (default_scalar *)malloc(sizeof(default_scalar) * bstrd_C * nbatch);

    using view_type_2d = Kokkos::View<default_scalar **, Kokkos::LayoutStride, default_device>;
=======
    KokkosKernels::default_scalar *A_p =
        (KokkosKernels::default_scalar *)malloc(sizeof(KokkosKernels::default_scalar) * bstrd_A * nbatch);
    KokkosKernels::default_scalar *B_p =
        (KokkosKernels::default_scalar *)malloc(sizeof(KokkosKernels::default_scalar) * bstrd_B * nbatch);
    KokkosKernels::default_scalar *C_p =
        (KokkosKernels::default_scalar *)malloc(sizeof(KokkosKernels::default_scalar) * bstrd_C * nbatch);

    using view_type_2d = Kokkos::View<KokkosKernels::default_scalar **, Kokkos::LayoutStride, default_device>;
>>>>>>> 5b116ec9
    view_type_2d A, B, C;

    // Populate interleave-batch matrices
    for (int ib = 0; ib < nbatch; ++ib) {
      for (int i = 0; i < ninter; ++i) {
        if (options.blas_args.batch_size_last_dim) {
          A = Kokkos::subview(gemm_args.A, Kokkos::ALL(), Kokkos::ALL(), ib * ninter + i);
          B = Kokkos::subview(gemm_args.B, Kokkos::ALL(), Kokkos::ALL(), ib * ninter + i);
          C = Kokkos::subview(gemm_args.C, Kokkos::ALL(), Kokkos::ALL(), ib * ninter + i);
        } else {
          A = Kokkos::subview(gemm_args.A, ib * ninter + i, Kokkos::ALL(), Kokkos::ALL());
          B = Kokkos::subview(gemm_args.B, ib * ninter + i, Kokkos::ALL(), Kokkos::ALL());
          C = Kokkos::subview(gemm_args.C, ib * ninter + i, Kokkos::ALL(), Kokkos::ALL());
        }

        auto info = armpl_dge_interleave(ninter, i, gemm_args.dims.a.m, gemm_args.dims.a.n, A.data(), A.stride(0),
                                         A.stride(1), &A_p[bstrd_A * ib], istrd_A, jstrd_A);
        if (info != ARMPL_STATUS_SUCCESS) {
          FATAL_ERROR("armpl_dge_interleave (A)\n");
        }
        info = armpl_dge_interleave(ninter, i, gemm_args.dims.b.m, gemm_args.dims.b.n, B.data(), B.stride(0),
                                    B.stride(1), &B_p[bstrd_B * ib], istrd_B, jstrd_B);
        if (info != ARMPL_STATUS_SUCCESS) {
          FATAL_ERROR("armpl_dge_interleave (B)\n");
        }
        info = armpl_dge_interleave(ninter, i, gemm_args.dims.c.m, gemm_args.dims.c.n, C.data(), C.stride(0),
                                    C.stride(1), &C_p[bstrd_C * ib], istrd_C, jstrd_C);
        if (info != ARMPL_STATUS_SUCCESS) {
          FATAL_ERROR("armpl_dge_interleave (C)\n");
        }
      }
    }

    gemm_args.A_pl.mat = A_p;
    gemm_args.B_pl.mat = B_p;
    gemm_args.C_pl.mat = C_p;
  }
#endif  // KOKKOSKERNELS_ENABLE_TPL_ARMPL && ARMPL_BUILD >= 1058

  gemm_args.alpha         = options.blas_args.gemm.alpha;
  gemm_args.beta          = options.blas_args.gemm.beta;
  gemm_args.bp.team_size  = options.blas_args.team_size;
  gemm_args.bp.vector_len = options.blas_args.vector_len;

  Kokkos::fence();  // Ensure that fill_random has completed.

  return gemm_args;
}

/*************************** Interal run helper fns **************************/
void __do_loop_and_invoke(options_t options, void (*fn)(options_t, gemm_args_t)) {
  matrix_dims_t cur_dims;
  gemm_args_t gemm_args;
  STATUS;

  __print_gemm_perf_test_options(options);
<<<<<<< HEAD
  std::cout << "SCALAR:" << typeid(default_scalar).name() << ", LAYOUT:" << typeid(default_layout).name()
            << ", DEVICE:" << typeid(default_device).name() << ", SPACE:" << typeid(memory_space).name() << std::endl;
=======
  std::cout << "SCALAR:" << typeid(KokkosKernels::default_scalar).name()
            << ", LAYOUT:" << typeid(KokkosKernels::default_layout).name()
            << ", DEVICE:" << typeid(KokkosKernels::default_device).name() << ", SPACE:" << typeid(memory_space).name()
            << std::endl;
>>>>>>> 5b116ec9

  options.out[0] << gemm_csv_header_str << std::endl;

  for (cur_dims = options.start;
       cur_dims.a.m <= options.stop.a.m && cur_dims.a.n <= options.stop.a.n && cur_dims.b.m <= options.stop.b.m &&
       cur_dims.b.n <= options.stop.b.n && cur_dims.c.m <= options.stop.c.m && cur_dims.c.n <= options.stop.c.n;
       cur_dims.a.m += options.step, cur_dims.a.n += options.step, cur_dims.b.m += options.step,
      cur_dims.b.n += options.step, cur_dims.c.m += options.step, cur_dims.c.n += options.step) {
<<<<<<< HEAD
    gemm_args = __do_setup<default_scalar, view_type_3d, view_type_3d, view_type_3d, default_device>(options, cur_dims);

    if (options.verify) {
      __gemm_do_verify<default_scalar, default_layout, default_device>(options, gemm_args, fn);
=======
    gemm_args = __do_setup<KokkosKernels::default_scalar, view_type_3d, view_type_3d, view_type_3d,
                           KokkosKernels::default_device>(options, cur_dims);

    if (options.verify) {
      __gemm_do_verify<KokkosKernels::default_scalar, KokkosKernels::default_layout, KokkosKernels::default_device>(
          options, gemm_args, fn);
>>>>>>> 5b116ec9
    } else {
      fn(options, gemm_args);
    }

    if (gemm_args.A_pl.mat != nullptr) {
      free(gemm_args.A_pl.mat);
      free(gemm_args.B_pl.mat);
      free(gemm_args.C_pl.mat);
    }
  }
  return;
}

/*************************** External fns **************************/
void do_gemm_serial_blas(options_t options) {
  STATUS;
<<<<<<< HEAD
  __do_loop_and_invoke(options, __do_gemm_serial_blas<default_scalar, view_type_3d, view_type_3d, default_device>);
=======
  __do_loop_and_invoke(
      options,
      __do_gemm_serial_blas<KokkosKernels::default_scalar, view_type_3d, view_type_3d, KokkosKernels::default_device>);
>>>>>>> 5b116ec9
  return;
}

void do_gemm_serial_batched(options_t options) {
  STATUS;
<<<<<<< HEAD
  __do_loop_and_invoke(options, __do_gemm_serial_batched<default_scalar, view_type_3d, view_type_3d, view_type_3d,
                                                         default_device, KokkosBatched::Algo::Gemm::Unblocked>);
=======
  __do_loop_and_invoke(options,
                       __do_gemm_serial_batched<KokkosKernels::default_scalar, view_type_3d, view_type_3d, view_type_3d,
                                                KokkosKernels::default_device, KokkosBatched::Algo::Gemm::Unblocked>);
>>>>>>> 5b116ec9
  return;
}

void do_gemm_serial_batched_blocked(options_t options) {
  STATUS;
<<<<<<< HEAD
  __do_loop_and_invoke(options, __do_gemm_serial_batched<default_scalar, view_type_3d, view_type_3d, view_type_3d,
                                                         default_device, KokkosBatched::Algo::Gemm::Blocked>);
=======
  __do_loop_and_invoke(options,
                       __do_gemm_serial_batched<KokkosKernels::default_scalar, view_type_3d, view_type_3d, view_type_3d,
                                                KokkosKernels::default_device, KokkosBatched::Algo::Gemm::Blocked>);
>>>>>>> 5b116ec9
  return;
}

void do_gemm_heuristic_batched_parallel(options_t options) {
  STATUS;
  if (options.blas_args.use_auto) {
    fprintf(stderr, "ERROR: --test=%s does not support --use_auto=%d\n", test_e_str[options.test].c_str(),
            (int)options.blas_args.use_auto);
    exit(-EINVAL);
  }

<<<<<<< HEAD
  __do_loop_and_invoke(options, __do_gemm_parallel_batched_heuristic<void, void, default_device>);
=======
  __do_loop_and_invoke(options, __do_gemm_parallel_batched_heuristic<void, void, KokkosKernels::default_device>);
>>>>>>> 5b116ec9
  return;
}

void do_gemm_serial_batched_parallel(options_t options) {
  STATUS;
  if (options.blas_args.batch_size_last_dim)
<<<<<<< HEAD
    __do_loop_and_invoke(
        options, __do_gemm_parallel_batched<SerialBatchDim3Tag, KokkosBatched::Algo::Gemm::Unblocked, default_device>);
  else
    __do_loop_and_invoke(options,
                         __do_gemm_parallel_batched<SerialTag, KokkosBatched::Algo::Gemm::Unblocked, default_device>);
=======
    __do_loop_and_invoke(options, __do_gemm_parallel_batched<SerialBatchDim3Tag, KokkosBatched::Algo::Gemm::Unblocked,
                                                             KokkosKernels::default_device>);
  else
    __do_loop_and_invoke(
        options,
        __do_gemm_parallel_batched<SerialTag, KokkosBatched::Algo::Gemm::Unblocked, KokkosKernels::default_device>);
>>>>>>> 5b116ec9
  return;
}

void do_gemm_serial_batched_blocked_parallel(options_t options) {
  STATUS;
  if (options.blas_args.batch_size_last_dim)
<<<<<<< HEAD
    __do_loop_and_invoke(
        options, __do_gemm_parallel_batched<SerialBatchDim3Tag, KokkosBatched::Algo::Gemm::Blocked, default_device>);
  else
    __do_loop_and_invoke(options,
                         __do_gemm_parallel_batched<SerialTag, KokkosBatched::Algo::Gemm::Blocked, default_device>);
=======
    __do_loop_and_invoke(options, __do_gemm_parallel_batched<SerialBatchDim3Tag, KokkosBatched::Algo::Gemm::Blocked,
                                                             KokkosKernels::default_device>);
  else
    __do_loop_and_invoke(
        options,
        __do_gemm_parallel_batched<SerialTag, KokkosBatched::Algo::Gemm::Blocked, KokkosKernels::default_device>);
>>>>>>> 5b116ec9
  return;
}

void do_gemm_serial_simd_batched_parallel(options_t options) {
  STATUS;
  // SerialBatchDim3Tag
  // SerialSimdTag
  options.use_simd = true;
  if (options.blas_args.batch_size_last_dim)
<<<<<<< HEAD
    __do_loop_and_invoke(options, __do_gemm_parallel_batched<TeamSimdBatchDim4Tag, KokkosBatched::Algo::Gemm::Unblocked,
                                                             default_device, KokkosBatched::Mode::Serial>);
  else
    __do_loop_and_invoke(options, __do_gemm_parallel_batched<TeamSimdTag, KokkosBatched::Algo::Gemm::Unblocked,
                                                             default_device, KokkosBatched::Mode::Serial>);
=======
    __do_loop_and_invoke(options,
                         __do_gemm_parallel_batched<TeamSimdBatchDim4Tag, KokkosBatched::Algo::Gemm::Unblocked,
                                                    KokkosKernels::default_device, KokkosBatched::Mode::Serial>);
  else
    __do_loop_and_invoke(options,
                         __do_gemm_parallel_batched<TeamSimdTag, KokkosBatched::Algo::Gemm::Unblocked,
                                                    KokkosKernels::default_device, KokkosBatched::Mode::Serial>);
>>>>>>> 5b116ec9
  return;
}

void do_gemm_serial_simd_batched_blocked_parallel(options_t options) {
  STATUS;
  // SerialBatchDim3Tag
  // SerialSimdTag
  options.use_simd = true;
  if (options.blas_args.batch_size_last_dim)
<<<<<<< HEAD
    __do_loop_and_invoke(options, __do_gemm_parallel_batched<TeamSimdBatchDim4Tag, KokkosBatched::Algo::Gemm::Blocked,
                                                             default_device, KokkosBatched::Mode::Serial>);
  else
    __do_loop_and_invoke(options, __do_gemm_parallel_batched<TeamSimdTag, KokkosBatched::Algo::Gemm::Blocked,
                                                             default_device, KokkosBatched::Mode::Serial>);
  return;
}

#if defined(__KOKKOSBATCHED_ENABLE_INTEL_MKL__) && defined(__KOKKOSBATCHED_ENABLE_INTEL_MKL_BATCHED__) && \
=======
    __do_loop_and_invoke(options,
                         __do_gemm_parallel_batched<TeamSimdBatchDim4Tag, KokkosBatched::Algo::Gemm::Blocked,
                                                    KokkosKernels::default_device, KokkosBatched::Mode::Serial>);
  else
    __do_loop_and_invoke(options,
                         __do_gemm_parallel_batched<TeamSimdTag, KokkosBatched::Algo::Gemm::Blocked,
                                                    KokkosKernels::default_device, KokkosBatched::Mode::Serial>);
  return;
}

#if defined(KOKKOSBATCHED_IMPL_ENABLE_INTEL_MKL) && defined(KOKKOSBATCHED_IMPL_ENABLE_INTEL_MKL_BATCHED) && \
>>>>>>> 5b116ec9
    defined(__KOKKOSBATCHED_ENABLE_INTEL_MKL_COMPACT_BATCHED__)
void do_gemm_serial_batched_compact_mkl_parallel(options_t options) {
  STATUS;
  if (options.blas_args.batch_size_last_dim)
<<<<<<< HEAD
    __do_loop_and_invoke(
        options,
        __do_gemm_parallel_batched<SerialSimdBatchDim3Tag, KokkosBatched::Algo::Gemm::CompactMKL, default_device>);
  else
    __do_loop_and_invoke(
        options, __do_gemm_parallel_batched<SerialSimdTag, KokkosBatched::Algo::Gemm::CompactMKL, default_device>);
=======
    __do_loop_and_invoke(options,
                         __do_gemm_parallel_batched<SerialSimdBatchDim3Tag, KokkosBatched::Algo::Gemm::CompactMKL,
                                                    KokkosKernels::default_device>);
  else
    __do_loop_and_invoke(options, __do_gemm_parallel_batched<SerialSimdTag, KokkosBatched::Algo::Gemm::CompactMKL,
                                                             KokkosKernels::default_device>);
>>>>>>> 5b116ec9
  return;
}
#else
void do_gemm_serial_batched_compact_mkl_parallel(options_t) {
  STATUS;
<<<<<<< HEAD
#if !defined(__KOKKOSBATCHED_ENABLE_INTEL_MKL__)
  std::cerr << std::string(__func__) << " disabled since __KOKKOSBATCHED_ENABLE_INTEL_MKL__ is undefined." << std::endl;
#elif !defined(__KOKKOSBATCHED_ENABLE_INTEL_MKL_BATCHED__)
=======
#if !defined(KOKKOSBATCHED_IMPL_ENABLE_INTEL_MKL)
  std::cerr << std::string(__func__) << " disabled since KOKKOSBATCHED_IMPL_ENABLE_INTEL_MKL is undefined."
            << std::endl;
#elif !defined(KOKKOSBATCHED_IMPL_ENABLE_INTEL_MKL_BATCHED)
>>>>>>> 5b116ec9
  std::cerr << std::string(__func__)
            << " disabled since KOKKOSBATCHED_IMPL_ENABLE_INTEL_MKL_BATCHED is "
               "undefined."
            << std::endl;
#elif !defined(__KOKKOSBATCHED_ENABLE_INTEL_MKL_COMPACT_BATCHED__)
  std::cerr << std::string(__func__)
            << " disabled since __KOKKOSBATCHED_ENABLE_INTEL_MKL_COMPACT_BATCHED__ "
               "is undefined."
            << std::endl;
#endif
  return;
}
#endif

void do_gemm_team_batched_parallel(options_t options) {
  STATUS;
  if (options.blas_args.batch_size_last_dim)
<<<<<<< HEAD
    __do_loop_and_invoke(
        options, __do_gemm_parallel_batched<TeamBatchDim3Tag, KokkosBatched::Algo::Gemm::Unblocked, default_device>);
  else
    __do_loop_and_invoke(options,
                         __do_gemm_parallel_batched<TeamTag, KokkosBatched::Algo::Gemm::Unblocked, default_device>);
=======
    __do_loop_and_invoke(options, __do_gemm_parallel_batched<TeamBatchDim3Tag, KokkosBatched::Algo::Gemm::Unblocked,
                                                             KokkosKernels::default_device>);
  else
    __do_loop_and_invoke(
        options,
        __do_gemm_parallel_batched<TeamTag, KokkosBatched::Algo::Gemm::Unblocked, KokkosKernels::default_device>);
>>>>>>> 5b116ec9
  return;
}

void do_gemm_team_batched_blocked_parallel(options_t options) {
  STATUS;
  if (options.blas_args.batch_size_last_dim)
<<<<<<< HEAD
    __do_loop_and_invoke(
        options, __do_gemm_parallel_batched<TeamBatchDim3Tag, KokkosBatched::Algo::Gemm::Blocked, default_device>);
  else
    __do_loop_and_invoke(options,
                         __do_gemm_parallel_batched<TeamTag, KokkosBatched::Algo::Gemm::Blocked, default_device>);
=======
    __do_loop_and_invoke(options, __do_gemm_parallel_batched<TeamBatchDim3Tag, KokkosBatched::Algo::Gemm::Blocked,
                                                             KokkosKernels::default_device>);
  else
    __do_loop_and_invoke(
        options,
        __do_gemm_parallel_batched<TeamTag, KokkosBatched::Algo::Gemm::Blocked, KokkosKernels::default_device>);
>>>>>>> 5b116ec9
  return;
}

void do_gemm_team_vector_batched_parallel(options_t options) {
  STATUS;
  if (options.blas_args.batch_size_last_dim)
<<<<<<< HEAD
    __do_loop_and_invoke(
        options,
        __do_gemm_parallel_batched<TeamVectorBatchDim3Tag, KokkosBatched::Algo::Gemm::Unblocked, default_device>);
  else
    __do_loop_and_invoke(
        options, __do_gemm_parallel_batched<TeamVectorTag, KokkosBatched::Algo::Gemm::Unblocked, default_device>);
=======
    __do_loop_and_invoke(options,
                         __do_gemm_parallel_batched<TeamVectorBatchDim3Tag, KokkosBatched::Algo::Gemm::Unblocked,
                                                    KokkosKernels::default_device>);
  else
    __do_loop_and_invoke(
        options,
        __do_gemm_parallel_batched<TeamVectorTag, KokkosBatched::Algo::Gemm::Unblocked, KokkosKernels::default_device>);
>>>>>>> 5b116ec9
  return;
}

void do_gemm_team_simd_batched_parallel(options_t options) {
  STATUS;
  options.use_simd = true;
  if (options.blas_args.batch_size_last_dim)
    __do_loop_and_invoke(options, __do_gemm_parallel_batched<TeamSimdBatchDim4Tag, KokkosBatched::Algo::Gemm::Unblocked,
<<<<<<< HEAD
                                                             default_device, KokkosBatched::Mode::Team>);
  else
    __do_loop_and_invoke(options, __do_gemm_parallel_batched<TeamSimdTag, KokkosBatched::Algo::Gemm::Unblocked,
                                                             default_device, KokkosBatched::Mode::Team>);
=======
                                                             KokkosKernels::default_device, KokkosBatched::Mode::Team>);
  else
    __do_loop_and_invoke(options, __do_gemm_parallel_batched<TeamSimdTag, KokkosBatched::Algo::Gemm::Unblocked,
                                                             KokkosKernels::default_device, KokkosBatched::Mode::Team>);
>>>>>>> 5b116ec9
  return;
}

void do_gemm_team_simd_batched_blocked_parallel(options_t options) {
  STATUS;
  options.use_simd = true;
  if (options.blas_args.batch_size_last_dim)
    __do_loop_and_invoke(options, __do_gemm_parallel_batched<TeamSimdBatchDim4Tag, KokkosBatched::Algo::Gemm::Blocked,
<<<<<<< HEAD
                                                             default_device, KokkosBatched::Mode::Team>);
  else
    __do_loop_and_invoke(options, __do_gemm_parallel_batched<TeamSimdTag, KokkosBatched::Algo::Gemm::Blocked,
                                                             default_device, KokkosBatched::Mode::Team>);
=======
                                                             KokkosKernels::default_device, KokkosBatched::Mode::Team>);
  else
    __do_loop_and_invoke(options, __do_gemm_parallel_batched<TeamSimdTag, KokkosBatched::Algo::Gemm::Blocked,
                                                             KokkosKernels::default_device, KokkosBatched::Mode::Team>);
>>>>>>> 5b116ec9
  return;
}

// Blocked algo not yet implemented for TeamVectorGemm.
/* void do_gemm_team_vector_batched_blocked_parallel(options_t options) {
  STATUS;
  __do_loop_and_invoke(
      options, __do_gemm_parallel_batched<TeamVectorTag,
KokkosBatched::Algo::Gemm::Blocked, KokkosKernels::default_device>); return;
} */

void do_gemm_experiment_parallel(options_t options) {
  STATUS;
  using TransAType   = KokkosBatched::Trans::NoTranspose;
  using TransBType   = KokkosBatched::Trans::NoTranspose;
  using BlockingType = KokkosBatched::Algo::Gemm::Unblocked;

  // __do_loop_and_invoke(
  //     options, __do_gemm_parallel_experiment1<TransAType, TransBType,
  //                                             BlockingType, KokkosKernels::default_device>);
  // __do_loop_and_invoke(
  //     options, __do_gemm_parallel_experiment2<TransAType, TransBType,
  //                                             BlockingType, KokkosKernels::default_device>);
  // __do_loop_and_invoke(
  //     options, __do_gemm_parallel_experiment3<TransAType, TransBType,
  //                                             BlockingType, KokkosKernels::default_device>);
  // __do_loop_and_invoke(
  //     options, __do_gemm_parallel_experiment4<TransAType, TransBType,
  //                                             BlockingType, KokkosKernels::default_device>);
  // __do_loop_and_invoke(
  //     options, __do_gemm_parallel_experiment5<TransAType, TransBType,
  //                                             BlockingType, KokkosKernels::default_device>);
  // __do_loop_and_invoke(
  //     options, __do_gemm_parallel_experiment6<TransAType, TransBType,
<<<<<<< HEAD
  //                                             BlockingType, default_device>);
  __do_loop_and_invoke(options, __do_gemm_armpl<TransAType, TransBType, BlockingType, default_device>);
=======
  //                                             BlockingType, KokkosKernels::default_device>);
  __do_loop_and_invoke(options, __do_gemm_armpl<TransAType, TransBType, BlockingType, KokkosKernels::default_device>);
>>>>>>> 5b116ec9
}

#endif  // KOKKOSBLAS3_GEMM_PERF_TEST_H_<|MERGE_RESOLUTION|>--- conflicted
+++ resolved
@@ -108,21 +108,6 @@
 #define DEFAULT_GEMM_ALPHA 1.0
 #define DEFAULT_GEMM_BETA 1.0
 
-<<<<<<< HEAD
-using view_type_3d = Kokkos::View<default_scalar ***, default_layout, default_device>;
-using view_type_4d = Kokkos::View<default_scalar ****, default_layout, default_device>;
-using view_type_5d = Kokkos::View<default_scalar *****, default_layout, default_device>;
-
-// Construct the vector type
-using memory_space             = typename default_device::execution_space::memory_space;
-constexpr int simd_vector_size = KokkosBatched::DefaultVectorLength<default_scalar, memory_space>::value;
-constexpr int simd_internal_vector_size =
-    KokkosBatched::DefaultInternalVectorLength<default_scalar, memory_space>::value;
-using vector_type          = KokkosBatched::Vector<KokkosBatched::SIMD<default_scalar>, simd_vector_size>;
-using internal_vector_type = KokkosBatched::Vector<KokkosBatched::SIMD<default_scalar>, simd_internal_vector_size>;
-using vector_view_type_3d  = Kokkos::View<vector_type ***, default_layout, default_device>;
-using internal_vector_view_type_4d = Kokkos::View<internal_vector_type ****, default_layout, default_device>;
-=======
 using view_type_3d =
     Kokkos::View<KokkosKernels::default_scalar ***, KokkosKernels::default_layout, KokkosKernels::default_device>;
 using view_type_4d =
@@ -141,7 +126,6 @@
 using vector_view_type_3d = Kokkos::View<vector_type ***, KokkosKernels::default_layout, KokkosKernels::default_device>;
 using internal_vector_view_type_4d =
     Kokkos::View<internal_vector_type ****, KokkosKernels::default_layout, KokkosKernels::default_device>;
->>>>>>> 5b116ec9
 
 struct batched_params {
   int team_size;
@@ -246,16 +230,10 @@
 // http://www.icl.utk.edu/~mgates3/docs/lawn41.pdf
 static inline double __gemm_flop_count(double a_m, double a_n, double b_n) {
   // TODO: if not Kokkos::complex.
-<<<<<<< HEAD
-  if (std::is_same<double, default_scalar>::value || std::is_same<float, default_scalar>::value ||
-      std::is_same<Kokkos::Experimental::half_t, default_scalar>::value ||
-      std::is_same<Kokkos::Experimental::bhalf_t, default_scalar>::value)
-=======
   if (std::is_same<double, KokkosKernels::default_scalar>::value ||
       std::is_same<float, KokkosKernels::default_scalar>::value ||
       std::is_same<Kokkos::Experimental::half_t, KokkosKernels::default_scalar>::value ||
       std::is_same<Kokkos::Experimental::bhalf_t, KokkosKernels::default_scalar>::value)
->>>>>>> 5b116ec9
     return 2 * a_m * b_n * a_n;
   else
     // For complex, we need to count 2 flops for each add and 6 flops for each
@@ -1169,11 +1147,7 @@
   using scalar_type    = typename view_type_3d::value_type;
   constexpr int vl     = KokkosBatched::DefaultVectorLength<scalar_type, execution_space>::value;
   using simd_type      = KokkosBatched::Vector<KokkosBatched::SIMD<scalar_type>, simd_vector_size>;
-<<<<<<< HEAD
-  using simd_view_type = Kokkos::View<simd_type ***, default_layout, default_device>;
-=======
   using simd_view_type = Kokkos::View<simd_type ***, KokkosKernels::default_layout, KokkosKernels::default_device>;
->>>>>>> 5b116ec9
   using functor_type   = parallel_batched_gemm_experiment5<simd_view_type, TransAType, TransBType, BlockingType>;
 
   uint32_t warm_up_n = options.warm_up_n;
@@ -1334,11 +1308,7 @@
   char transa = std::is_same<TransAType, KokkosBatched::Trans::NoTranspose>::value ? 'N' : 'T';
   char transb = std::is_same<TransBType, KokkosBatched::Trans::NoTranspose>::value ? 'N' : 'T';
 
-<<<<<<< HEAD
-  if (!std::is_same<default_scalar, double>::value) FATAL_ERROR("only double scalars are supported!");
-=======
   if (!std::is_same<KokkosKernels::default_scalar, double>::value) FATAL_ERROR("only double scalars are supported!");
->>>>>>> 5b116ec9
 
   STATUS;
 
@@ -1399,12 +1369,8 @@
  */
 template <class ScalarType, class LayoutType>
 static inline bool __gemm_do_compare(view_type_3d expected, view_type_3d actual) {
-<<<<<<< HEAD
-  double epsilon = Test::epsilon<ScalarType>::value * 1e3;
-=======
   double epsilon = Kokkos::ArithTraits<ScalarType>::eps() * 1e3;
 
->>>>>>> 5b116ec9
   STATUS;
 
   typename view_type_3d::HostMirror h_expected = Kokkos::create_mirror_view(expected);
@@ -1460,24 +1426,16 @@
     vector_batch_size = src.ivec_4d.extent(0);
     simd_batch_size   = src.ivec_4d.extent(3);
     last_batch        = dst.extent(2);
-<<<<<<< HEAD
-    if (std::is_same<default_layout, Kokkos::LayoutRight>::value && remainder == 0) data_layout_same_as_3d_view = true;
-=======
     if (std::is_same<KokkosKernels::default_layout, Kokkos::LayoutRight>::value && remainder == 0)
       data_layout_same_as_3d_view = true;
->>>>>>> 5b116ec9
 
   } else {
     remainder         = dst.extent(0) % simd_internal_vector_size;
     vector_batch_size = src.ivec_4d.extent(3);
     simd_batch_size   = src.ivec_4d.extent(0);
     last_batch        = dst.extent(0);
-<<<<<<< HEAD
-    if (std::is_same<default_layout, Kokkos::LayoutLeft>::value && remainder == 0) data_layout_same_as_3d_view = true;
-=======
     if (std::is_same<KokkosKernels::default_layout, Kokkos::LayoutLeft>::value && remainder == 0)
       data_layout_same_as_3d_view = true;
->>>>>>> 5b116ec9
   }
 
   // When the batch_size is a multiple of the simd_vector_size and the
@@ -1500,11 +1458,7 @@
   remainder += simd_internal_vector_size;
 
   // Views needed for slow manual copy
-<<<<<<< HEAD
-  using h_view_type_5d    = Kokkos::View<src_scalar_type *****, default_layout, Kokkos::HostSpace>;
-=======
   using h_view_type_5d    = Kokkos::View<src_scalar_type *****, KokkosKernels::default_layout, Kokkos::HostSpace>;
->>>>>>> 5b116ec9
   using h_subview_type_2d = Kokkos::View<src_scalar_type **, Kokkos::LayoutStride, Kokkos::HostSpace>;
   using h_subview_type_3d = Kokkos::View<src_scalar_type ***, Kokkos::LayoutStride, Kokkos::HostSpace>;
   using h_subview_type_4d = Kokkos::View<src_scalar_type ****, Kokkos::LayoutStride, Kokkos::HostSpace>;
@@ -1514,11 +1468,7 @@
   h_subview_type_2d h_sv2;
 
   // TODO: Clean everything below this point up...
-<<<<<<< HEAD
-  if (std::is_same<default_layout, Kokkos::LayoutRight>::value)
-=======
   if (std::is_same<KokkosKernels::default_layout, Kokkos::LayoutRight>::value)
->>>>>>> 5b116ec9
     h_src_raw = h_view_type_5d((src_scalar_type *)h_src.data(), src.ivec_4d.extent(0), src.ivec_4d.extent(1),
                                src.ivec_4d.extent(2), src.ivec_4d.extent(3), simd_internal_vector_size);
   else
@@ -1528,11 +1478,7 @@
   // The below loops copies each corresponding 2-rank matrix within the simd
   // view back to the 3-rank view.
   for (size_t simd_internal_vec_idx = 0; simd_internal_vec_idx < remainder; simd_internal_vec_idx++) {
-<<<<<<< HEAD
-    if (std::is_same<default_layout, Kokkos::LayoutRight>::value)
-=======
     if (std::is_same<KokkosKernels::default_layout, Kokkos::LayoutRight>::value)
->>>>>>> 5b116ec9
       h_sv0 =
           Kokkos::subview(h_src_raw, Kokkos::ALL(), Kokkos::ALL(), Kokkos::ALL(), Kokkos::ALL(), simd_internal_vec_idx);
     else
@@ -1663,12 +1609,8 @@
   if (gemm_args.C.data() != nullptr) {
 #if defined(KOKKOSKERNELS_ENABLE_TPL_ARMPL) && ARMPL_BUILD >= 1058
     if (options.test == EXPERIMENT) {
-<<<<<<< HEAD
-      using view_type_2d = Kokkos::View<default_scalar **, Kokkos::LayoutStride, default_device>;
-=======
       using view_type_2d =
           Kokkos::View<KokkosKernels::default_scalar **, Kokkos::LayoutStride, KokkosKernels::default_device>;
->>>>>>> 5b116ec9
       view_type_2d C;
       for (int ib = 0; ib < gemm_args.nbatch; ++ib) {
         for (int i = 0; i < gemm_args.ninter; ++i) {
@@ -1772,11 +1714,7 @@
 
     // Use the non-simd 4-rank view type to randomly populate the gemm simd
     // arguments
-<<<<<<< HEAD
-    using tmp_view_type_4d = Kokkos::View<double ****, default_layout, default_device>;
-=======
     using tmp_view_type_4d = Kokkos::View<double ****, KokkosKernels::default_layout, KokkosKernels::default_device>;
->>>>>>> 5b116ec9
     tmp_view_type_4d tmpA("tmpA", gemm_args.Av.mat_4d.extent(0), gemm_args.Av.mat_4d.extent(1),
                           gemm_args.Av.mat_4d.extent(2), gemm_args.Av.mat_4d.extent(3));
     Kokkos::fill_random(tmpA, rand_pool, Kokkos::rand<Kokkos::Random_XorShift64<execution_space>, double>::max());
@@ -1802,11 +1740,7 @@
       gemm_args.C = vtc("gemm_args.C", dims.c.k, dims.c.m, dims.c.n);
     }
 
-<<<<<<< HEAD
-    using tmp_view_type_3d = Kokkos::View<double ***, default_layout, default_device>;
-=======
     using tmp_view_type_3d = Kokkos::View<double ***, KokkosKernels::default_layout, KokkosKernels::default_device>;
->>>>>>> 5b116ec9
     tmp_view_type_3d tmpA("tmpA", gemm_args.A.extent(0), gemm_args.A.extent(1), gemm_args.A.extent(2));
     Kokkos::fill_random(tmpA, rand_pool, Kokkos::rand<Kokkos::Random_XorShift64<execution_space>, double>::max());
     tmp_view_type_3d tmpB("tmpB", gemm_args.B.extent(0), gemm_args.B.extent(1), gemm_args.B.extent(2));
@@ -1853,13 +1787,6 @@
     gemm_args.B_pl.bstrd = bstrd_B;
     gemm_args.C_pl.bstrd = bstrd_C;
 
-<<<<<<< HEAD
-    default_scalar *A_p = (default_scalar *)malloc(sizeof(default_scalar) * bstrd_A * nbatch);
-    default_scalar *B_p = (default_scalar *)malloc(sizeof(default_scalar) * bstrd_B * nbatch);
-    default_scalar *C_p = (default_scalar *)malloc(sizeof(default_scalar) * bstrd_C * nbatch);
-
-    using view_type_2d = Kokkos::View<default_scalar **, Kokkos::LayoutStride, default_device>;
-=======
     KokkosKernels::default_scalar *A_p =
         (KokkosKernels::default_scalar *)malloc(sizeof(KokkosKernels::default_scalar) * bstrd_A * nbatch);
     KokkosKernels::default_scalar *B_p =
@@ -1868,7 +1795,6 @@
         (KokkosKernels::default_scalar *)malloc(sizeof(KokkosKernels::default_scalar) * bstrd_C * nbatch);
 
     using view_type_2d = Kokkos::View<KokkosKernels::default_scalar **, Kokkos::LayoutStride, default_device>;
->>>>>>> 5b116ec9
     view_type_2d A, B, C;
 
     // Populate interleave-batch matrices
@@ -1925,15 +1851,10 @@
   STATUS;
 
   __print_gemm_perf_test_options(options);
-<<<<<<< HEAD
-  std::cout << "SCALAR:" << typeid(default_scalar).name() << ", LAYOUT:" << typeid(default_layout).name()
-            << ", DEVICE:" << typeid(default_device).name() << ", SPACE:" << typeid(memory_space).name() << std::endl;
-=======
   std::cout << "SCALAR:" << typeid(KokkosKernels::default_scalar).name()
             << ", LAYOUT:" << typeid(KokkosKernels::default_layout).name()
             << ", DEVICE:" << typeid(KokkosKernels::default_device).name() << ", SPACE:" << typeid(memory_space).name()
             << std::endl;
->>>>>>> 5b116ec9
 
   options.out[0] << gemm_csv_header_str << std::endl;
 
@@ -1942,19 +1863,12 @@
        cur_dims.b.n <= options.stop.b.n && cur_dims.c.m <= options.stop.c.m && cur_dims.c.n <= options.stop.c.n;
        cur_dims.a.m += options.step, cur_dims.a.n += options.step, cur_dims.b.m += options.step,
       cur_dims.b.n += options.step, cur_dims.c.m += options.step, cur_dims.c.n += options.step) {
-<<<<<<< HEAD
-    gemm_args = __do_setup<default_scalar, view_type_3d, view_type_3d, view_type_3d, default_device>(options, cur_dims);
-
-    if (options.verify) {
-      __gemm_do_verify<default_scalar, default_layout, default_device>(options, gemm_args, fn);
-=======
     gemm_args = __do_setup<KokkosKernels::default_scalar, view_type_3d, view_type_3d, view_type_3d,
                            KokkosKernels::default_device>(options, cur_dims);
 
     if (options.verify) {
       __gemm_do_verify<KokkosKernels::default_scalar, KokkosKernels::default_layout, KokkosKernels::default_device>(
           options, gemm_args, fn);
->>>>>>> 5b116ec9
     } else {
       fn(options, gemm_args);
     }
@@ -1971,39 +1885,25 @@
 /*************************** External fns **************************/
 void do_gemm_serial_blas(options_t options) {
   STATUS;
-<<<<<<< HEAD
-  __do_loop_and_invoke(options, __do_gemm_serial_blas<default_scalar, view_type_3d, view_type_3d, default_device>);
-=======
   __do_loop_and_invoke(
       options,
       __do_gemm_serial_blas<KokkosKernels::default_scalar, view_type_3d, view_type_3d, KokkosKernels::default_device>);
->>>>>>> 5b116ec9
   return;
 }
 
 void do_gemm_serial_batched(options_t options) {
   STATUS;
-<<<<<<< HEAD
-  __do_loop_and_invoke(options, __do_gemm_serial_batched<default_scalar, view_type_3d, view_type_3d, view_type_3d,
-                                                         default_device, KokkosBatched::Algo::Gemm::Unblocked>);
-=======
   __do_loop_and_invoke(options,
                        __do_gemm_serial_batched<KokkosKernels::default_scalar, view_type_3d, view_type_3d, view_type_3d,
                                                 KokkosKernels::default_device, KokkosBatched::Algo::Gemm::Unblocked>);
->>>>>>> 5b116ec9
   return;
 }
 
 void do_gemm_serial_batched_blocked(options_t options) {
   STATUS;
-<<<<<<< HEAD
-  __do_loop_and_invoke(options, __do_gemm_serial_batched<default_scalar, view_type_3d, view_type_3d, view_type_3d,
-                                                         default_device, KokkosBatched::Algo::Gemm::Blocked>);
-=======
   __do_loop_and_invoke(options,
                        __do_gemm_serial_batched<KokkosKernels::default_scalar, view_type_3d, view_type_3d, view_type_3d,
                                                 KokkosKernels::default_device, KokkosBatched::Algo::Gemm::Blocked>);
->>>>>>> 5b116ec9
   return;
 }
 
@@ -2015,51 +1915,31 @@
     exit(-EINVAL);
   }
 
-<<<<<<< HEAD
-  __do_loop_and_invoke(options, __do_gemm_parallel_batched_heuristic<void, void, default_device>);
-=======
   __do_loop_and_invoke(options, __do_gemm_parallel_batched_heuristic<void, void, KokkosKernels::default_device>);
->>>>>>> 5b116ec9
   return;
 }
 
 void do_gemm_serial_batched_parallel(options_t options) {
   STATUS;
   if (options.blas_args.batch_size_last_dim)
-<<<<<<< HEAD
-    __do_loop_and_invoke(
-        options, __do_gemm_parallel_batched<SerialBatchDim3Tag, KokkosBatched::Algo::Gemm::Unblocked, default_device>);
-  else
-    __do_loop_and_invoke(options,
-                         __do_gemm_parallel_batched<SerialTag, KokkosBatched::Algo::Gemm::Unblocked, default_device>);
-=======
     __do_loop_and_invoke(options, __do_gemm_parallel_batched<SerialBatchDim3Tag, KokkosBatched::Algo::Gemm::Unblocked,
                                                              KokkosKernels::default_device>);
   else
     __do_loop_and_invoke(
         options,
         __do_gemm_parallel_batched<SerialTag, KokkosBatched::Algo::Gemm::Unblocked, KokkosKernels::default_device>);
->>>>>>> 5b116ec9
   return;
 }
 
 void do_gemm_serial_batched_blocked_parallel(options_t options) {
   STATUS;
   if (options.blas_args.batch_size_last_dim)
-<<<<<<< HEAD
-    __do_loop_and_invoke(
-        options, __do_gemm_parallel_batched<SerialBatchDim3Tag, KokkosBatched::Algo::Gemm::Blocked, default_device>);
-  else
-    __do_loop_and_invoke(options,
-                         __do_gemm_parallel_batched<SerialTag, KokkosBatched::Algo::Gemm::Blocked, default_device>);
-=======
     __do_loop_and_invoke(options, __do_gemm_parallel_batched<SerialBatchDim3Tag, KokkosBatched::Algo::Gemm::Blocked,
                                                              KokkosKernels::default_device>);
   else
     __do_loop_and_invoke(
         options,
         __do_gemm_parallel_batched<SerialTag, KokkosBatched::Algo::Gemm::Blocked, KokkosKernels::default_device>);
->>>>>>> 5b116ec9
   return;
 }
 
@@ -2069,13 +1949,6 @@
   // SerialSimdTag
   options.use_simd = true;
   if (options.blas_args.batch_size_last_dim)
-<<<<<<< HEAD
-    __do_loop_and_invoke(options, __do_gemm_parallel_batched<TeamSimdBatchDim4Tag, KokkosBatched::Algo::Gemm::Unblocked,
-                                                             default_device, KokkosBatched::Mode::Serial>);
-  else
-    __do_loop_and_invoke(options, __do_gemm_parallel_batched<TeamSimdTag, KokkosBatched::Algo::Gemm::Unblocked,
-                                                             default_device, KokkosBatched::Mode::Serial>);
-=======
     __do_loop_and_invoke(options,
                          __do_gemm_parallel_batched<TeamSimdBatchDim4Tag, KokkosBatched::Algo::Gemm::Unblocked,
                                                     KokkosKernels::default_device, KokkosBatched::Mode::Serial>);
@@ -2083,7 +1956,6 @@
     __do_loop_and_invoke(options,
                          __do_gemm_parallel_batched<TeamSimdTag, KokkosBatched::Algo::Gemm::Unblocked,
                                                     KokkosKernels::default_device, KokkosBatched::Mode::Serial>);
->>>>>>> 5b116ec9
   return;
 }
 
@@ -2093,17 +1965,6 @@
   // SerialSimdTag
   options.use_simd = true;
   if (options.blas_args.batch_size_last_dim)
-<<<<<<< HEAD
-    __do_loop_and_invoke(options, __do_gemm_parallel_batched<TeamSimdBatchDim4Tag, KokkosBatched::Algo::Gemm::Blocked,
-                                                             default_device, KokkosBatched::Mode::Serial>);
-  else
-    __do_loop_and_invoke(options, __do_gemm_parallel_batched<TeamSimdTag, KokkosBatched::Algo::Gemm::Blocked,
-                                                             default_device, KokkosBatched::Mode::Serial>);
-  return;
-}
-
-#if defined(__KOKKOSBATCHED_ENABLE_INTEL_MKL__) && defined(__KOKKOSBATCHED_ENABLE_INTEL_MKL_BATCHED__) && \
-=======
     __do_loop_and_invoke(options,
                          __do_gemm_parallel_batched<TeamSimdBatchDim4Tag, KokkosBatched::Algo::Gemm::Blocked,
                                                     KokkosKernels::default_device, KokkosBatched::Mode::Serial>);
@@ -2115,41 +1976,25 @@
 }
 
 #if defined(KOKKOSBATCHED_IMPL_ENABLE_INTEL_MKL) && defined(KOKKOSBATCHED_IMPL_ENABLE_INTEL_MKL_BATCHED) && \
->>>>>>> 5b116ec9
     defined(__KOKKOSBATCHED_ENABLE_INTEL_MKL_COMPACT_BATCHED__)
 void do_gemm_serial_batched_compact_mkl_parallel(options_t options) {
   STATUS;
   if (options.blas_args.batch_size_last_dim)
-<<<<<<< HEAD
-    __do_loop_and_invoke(
-        options,
-        __do_gemm_parallel_batched<SerialSimdBatchDim3Tag, KokkosBatched::Algo::Gemm::CompactMKL, default_device>);
-  else
-    __do_loop_and_invoke(
-        options, __do_gemm_parallel_batched<SerialSimdTag, KokkosBatched::Algo::Gemm::CompactMKL, default_device>);
-=======
     __do_loop_and_invoke(options,
                          __do_gemm_parallel_batched<SerialSimdBatchDim3Tag, KokkosBatched::Algo::Gemm::CompactMKL,
                                                     KokkosKernels::default_device>);
   else
     __do_loop_and_invoke(options, __do_gemm_parallel_batched<SerialSimdTag, KokkosBatched::Algo::Gemm::CompactMKL,
                                                              KokkosKernels::default_device>);
->>>>>>> 5b116ec9
   return;
 }
 #else
 void do_gemm_serial_batched_compact_mkl_parallel(options_t) {
   STATUS;
-<<<<<<< HEAD
-#if !defined(__KOKKOSBATCHED_ENABLE_INTEL_MKL__)
-  std::cerr << std::string(__func__) << " disabled since __KOKKOSBATCHED_ENABLE_INTEL_MKL__ is undefined." << std::endl;
-#elif !defined(__KOKKOSBATCHED_ENABLE_INTEL_MKL_BATCHED__)
-=======
 #if !defined(KOKKOSBATCHED_IMPL_ENABLE_INTEL_MKL)
   std::cerr << std::string(__func__) << " disabled since KOKKOSBATCHED_IMPL_ENABLE_INTEL_MKL is undefined."
             << std::endl;
 #elif !defined(KOKKOSBATCHED_IMPL_ENABLE_INTEL_MKL_BATCHED)
->>>>>>> 5b116ec9
   std::cerr << std::string(__func__)
             << " disabled since KOKKOSBATCHED_IMPL_ENABLE_INTEL_MKL_BATCHED is "
                "undefined."
@@ -2167,54 +2012,30 @@
 void do_gemm_team_batched_parallel(options_t options) {
   STATUS;
   if (options.blas_args.batch_size_last_dim)
-<<<<<<< HEAD
-    __do_loop_and_invoke(
-        options, __do_gemm_parallel_batched<TeamBatchDim3Tag, KokkosBatched::Algo::Gemm::Unblocked, default_device>);
-  else
-    __do_loop_and_invoke(options,
-                         __do_gemm_parallel_batched<TeamTag, KokkosBatched::Algo::Gemm::Unblocked, default_device>);
-=======
     __do_loop_and_invoke(options, __do_gemm_parallel_batched<TeamBatchDim3Tag, KokkosBatched::Algo::Gemm::Unblocked,
                                                              KokkosKernels::default_device>);
   else
     __do_loop_and_invoke(
         options,
         __do_gemm_parallel_batched<TeamTag, KokkosBatched::Algo::Gemm::Unblocked, KokkosKernels::default_device>);
->>>>>>> 5b116ec9
   return;
 }
 
 void do_gemm_team_batched_blocked_parallel(options_t options) {
   STATUS;
   if (options.blas_args.batch_size_last_dim)
-<<<<<<< HEAD
-    __do_loop_and_invoke(
-        options, __do_gemm_parallel_batched<TeamBatchDim3Tag, KokkosBatched::Algo::Gemm::Blocked, default_device>);
-  else
-    __do_loop_and_invoke(options,
-                         __do_gemm_parallel_batched<TeamTag, KokkosBatched::Algo::Gemm::Blocked, default_device>);
-=======
     __do_loop_and_invoke(options, __do_gemm_parallel_batched<TeamBatchDim3Tag, KokkosBatched::Algo::Gemm::Blocked,
                                                              KokkosKernels::default_device>);
   else
     __do_loop_and_invoke(
         options,
         __do_gemm_parallel_batched<TeamTag, KokkosBatched::Algo::Gemm::Blocked, KokkosKernels::default_device>);
->>>>>>> 5b116ec9
   return;
 }
 
 void do_gemm_team_vector_batched_parallel(options_t options) {
   STATUS;
   if (options.blas_args.batch_size_last_dim)
-<<<<<<< HEAD
-    __do_loop_and_invoke(
-        options,
-        __do_gemm_parallel_batched<TeamVectorBatchDim3Tag, KokkosBatched::Algo::Gemm::Unblocked, default_device>);
-  else
-    __do_loop_and_invoke(
-        options, __do_gemm_parallel_batched<TeamVectorTag, KokkosBatched::Algo::Gemm::Unblocked, default_device>);
-=======
     __do_loop_and_invoke(options,
                          __do_gemm_parallel_batched<TeamVectorBatchDim3Tag, KokkosBatched::Algo::Gemm::Unblocked,
                                                     KokkosKernels::default_device>);
@@ -2222,7 +2043,6 @@
     __do_loop_and_invoke(
         options,
         __do_gemm_parallel_batched<TeamVectorTag, KokkosBatched::Algo::Gemm::Unblocked, KokkosKernels::default_device>);
->>>>>>> 5b116ec9
   return;
 }
 
@@ -2231,17 +2051,10 @@
   options.use_simd = true;
   if (options.blas_args.batch_size_last_dim)
     __do_loop_and_invoke(options, __do_gemm_parallel_batched<TeamSimdBatchDim4Tag, KokkosBatched::Algo::Gemm::Unblocked,
-<<<<<<< HEAD
-                                                             default_device, KokkosBatched::Mode::Team>);
-  else
-    __do_loop_and_invoke(options, __do_gemm_parallel_batched<TeamSimdTag, KokkosBatched::Algo::Gemm::Unblocked,
-                                                             default_device, KokkosBatched::Mode::Team>);
-=======
                                                              KokkosKernels::default_device, KokkosBatched::Mode::Team>);
   else
     __do_loop_and_invoke(options, __do_gemm_parallel_batched<TeamSimdTag, KokkosBatched::Algo::Gemm::Unblocked,
                                                              KokkosKernels::default_device, KokkosBatched::Mode::Team>);
->>>>>>> 5b116ec9
   return;
 }
 
@@ -2250,17 +2063,10 @@
   options.use_simd = true;
   if (options.blas_args.batch_size_last_dim)
     __do_loop_and_invoke(options, __do_gemm_parallel_batched<TeamSimdBatchDim4Tag, KokkosBatched::Algo::Gemm::Blocked,
-<<<<<<< HEAD
-                                                             default_device, KokkosBatched::Mode::Team>);
-  else
-    __do_loop_and_invoke(options, __do_gemm_parallel_batched<TeamSimdTag, KokkosBatched::Algo::Gemm::Blocked,
-                                                             default_device, KokkosBatched::Mode::Team>);
-=======
                                                              KokkosKernels::default_device, KokkosBatched::Mode::Team>);
   else
     __do_loop_and_invoke(options, __do_gemm_parallel_batched<TeamSimdTag, KokkosBatched::Algo::Gemm::Blocked,
                                                              KokkosKernels::default_device, KokkosBatched::Mode::Team>);
->>>>>>> 5b116ec9
   return;
 }
 
@@ -2295,13 +2101,8 @@
   //                                             BlockingType, KokkosKernels::default_device>);
   // __do_loop_and_invoke(
   //     options, __do_gemm_parallel_experiment6<TransAType, TransBType,
-<<<<<<< HEAD
-  //                                             BlockingType, default_device>);
-  __do_loop_and_invoke(options, __do_gemm_armpl<TransAType, TransBType, BlockingType, default_device>);
-=======
   //                                             BlockingType, KokkosKernels::default_device>);
   __do_loop_and_invoke(options, __do_gemm_armpl<TransAType, TransBType, BlockingType, KokkosKernels::default_device>);
->>>>>>> 5b116ec9
 }
 
 #endif  // KOKKOSBLAS3_GEMM_PERF_TEST_H_