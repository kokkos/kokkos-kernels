//@HEADER
// ************************************************************************
//
//                        Kokkos v. 4.0
//       Copyright (2022) National Technology & Engineering
//               Solutions of Sandia, LLC (NTESS).
//
// Under the terms of Contract DE-NA0003525 with NTESS,
// the U.S. Government retains certain rights in this software.
//
// Part of Kokkos, under the Apache License v2.0 with LLVM Exceptions.
// See https://kokkos.org/LICENSE for license information.
// SPDX-License-Identifier: Apache-2.0 WITH LLVM-exception
//
//@HEADER
#ifndef KOKKOSBLAS_TRTRI_PERF_TEST_H_
#define KOKKOSBLAS_TRTRI_PERF_TEST_H_

// #include <complex.h>
#include "KokkosBlas_common.hpp"

#include <Kokkos_Random.hpp>

#include <KokkosLapack_trtri.hpp>

#include "KokkosBatched_Trtri_Decl.hpp"
#include "KokkosBatched_Trtri_Serial_Impl.hpp"
#include "KokkosBatched_Util.hpp"

#include <chrono>

// #define TRTRI_PERF_TEST_DEBUG

// Forward declarations
void do_trtri_serial_blas(options_t options);
void do_trtri_serial_batched(options_t options);
void do_trtri_parallel_blas(options_t options);
void do_trtri_parallel_batched(options_t options);

// trtri invoke table
void (*do_trtri_invoke[LOOP_N][TEST_N])(options_t) = {{do_trtri_serial_blas, do_trtri_serial_batched},
                                                      {do_trtri_parallel_blas, do_trtri_parallel_batched}};

/*************************** Print macros **************************/
#ifdef TRTRI_PERF_TEST_DEBUG
#define STATUS printf("STATUS: %s:%d.\n", __func__, __LINE__);
#else
#define STATUS
#endif  // TRTRI_PERF_TEST_DEBUG

/*************************** Test types and defaults **************************/
#define DEFAULT_TRTRI_ARGS "UU"

<<<<<<< HEAD
/**
 * The KokkosBatched::SerialTrtri implementation performs trmm and scal on
 * subblocks of the A matrix. a_m subblocks are selected.
 */
static inline double __trtri_impl_flop_count(double a_m, double /*a_n*/) {
  double flop_count = 0;
  double flops_per_div, flops_per_mul, flops_per_add;

  if (std::is_same<double, KokkosKernels::default_scalar>::value ||
      std::is_same<float, KokkosKernels::default_scalar>::value ||
      std::is_same<Kokkos::Experimental::half_t, KokkosKernels::default_scalar>::value) {
    flops_per_div = 1;
    flops_per_mul = 1;
    flops_per_add = 1;
  } else {
    // For complex, we need to count 2 flops for each add and 6 flops for each
    // multiply or divide.
    flops_per_div = 6;
    flops_per_mul = 6;
    flops_per_add = 2;
  }

  for (int i = 0; i < a_m; i++) {
    flop_count += flops_per_div;                                          // 1 / A[i,j]
    flop_count += ((i * (i + 1)) / 2) * (flops_per_mul + flops_per_add);  // TRMM FLOPS
    flop_count += i * flops_per_mul;                                      // SCAL FLOPS
  }

  return flop_count;
}

=======
>>>>>>> 156f70d4
// Flop count formula from lapack working note 41:
// http://www.icl.utk.edu/~mgates3/docs/lawn41.pdf
static inline double __trtri_flop_count(double a_m, double a_n) {
  double flops;
  double flops_per_mul;
  double flops_per_add;

  if (a_m != a_n) {
    fprintf(stderr, "%s:%d:ERROR: a_m != a_n.\n", __FILE__, __LINE__);
    exit(255);
  }

  if (std::is_same<double, KokkosKernels::default_scalar>::value ||
      std::is_same<float, KokkosKernels::default_scalar>::value ||
      std::is_same<Kokkos::Experimental::half_t, KokkosKernels::default_scalar>::value) {
    flops_per_mul = 1;
    flops_per_add = 1;
  } else {
    // For complex, we need to count 2 flops for each add and 6 flops for each
    // multiply.
    flops_per_mul = 6;
    flops_per_add = 2;
  }

  flops = (1. / 6. * a_n * a_n * a_n + 1. / 2. * a_n * a_n + 1. / 3. * a_n) * flops_per_mul +
          (1. / 6. * a_n * a_n * a_n - 1. / 2. * a_n * a_n + 1. / 3. * a_n) * flops_per_add;

  return flops;
}

using view_type_3d =
    Kokkos::View<KokkosKernels::default_scalar***, KokkosKernels::default_layout, KokkosKernels::default_device>;
struct trtri_args {
  char uplo, diag;
  view_type_3d A;
};
typedef struct trtri_args trtri_args_t;

static std::string trtri_csv_header_str =
    "algorithm,side-uplo-trans-diag,loop_type,A_dims,warm_up_n,iter,"
    "total_time(s),average_time(s),FLOPS,GFLOP/average_time(s)";

/*************************** Internal helper fns **************************/
static void __trtri_output_csv_row(options_t options, trtri_args_t trtri_args, double time_in_seconds) {
  double flops        = trtri_args.A.extent(0) * __trtri_flop_count(trtri_args.A.extent(1), trtri_args.A.extent(2));
  double gflops       = flops / 1e9;
  double average_time = time_in_seconds / options.n;

  options.out[0] << test_e_str[options.test] << "," << options.blas_args.trtri.trtri_args << ","
                 << loop_e_str[options.loop] << "," << trtri_args.A.extent(0) << "x" << trtri_args.A.extent(1) << "x"
                 << trtri_args.A.extent(2) << "," << options.warm_up_n << "," << options.n << "," << time_in_seconds
                 << "," << average_time << "," << flops << "," << gflops / average_time << std::endl;
}

#ifdef TRTRI_PERF_TEST_DEBUG
static void __print_trtri_perf_test_options(options_t options) {
  printf("options.test      = %s\n", test_e_str[options.test].c_str());
  printf("options.loop      = %s\n", loop_e_str[options.loop].c_str());
  printf("options.start     = %dx%d,%dx%d\n", options.start.a.m, options.start.a.n, options.start.b.m,
         options.start.b.n);
  printf("options.stop      = %dx%d,%d,%d\n", options.stop.a.m, options.stop.a.n, options.stop.b.m, options.stop.b.n);
  printf("options.step      = %d\n", options.step);
  printf("options.warm_up_n = %d\n", options.warm_up_n);
  printf("options.n         = %d\n", options.n);
  printf("options.blas_args.trtri.trtri_args = %s\n", options.blas_args.trtri.trtri_args.c_str());
  printf("options.out_file  = %s\n", options.out_file.c_str());
  std::cout << "SCALAR:" << typeid(KokkosKernels::default_scalar).name()
            << ", LAYOUT:" << typeid(KokkosKernels::default_layout).name() << ", DEVICE:."
            << typeid(KokkosKernels::default_device).name() << std::endl;
#else
static void __print_trtri_perf_test_options(options_t) {
#endif  // TRTRI_PERF_TEST_DEBUG
  return;
}

/*************************** Internal templated fns **************************/
#if !defined(KOKKOS_ENABLE_CUDA) && !defined(KOKKOS_ENABLE_HIP) && !defined(KOKKOS_ENABLE_OPENMPTARGET)
template <class scalar_type, class vta, class device_type>
void __do_trtri_serial_blas(options_t options, trtri_args_t trtri_args) {
  // Need to take subviews on the device
  uint32_t warm_up_n = options.warm_up_n;
  uint32_t n         = options.n;
  Kokkos::Timer timer;

  STATUS;

  for (uint32_t j = 0; j < warm_up_n; ++j) {
    for (int i = 0; i < options.start.a.k; ++i) {
      auto A = Kokkos::subview(trtri_args.A, i, Kokkos::ALL(), Kokkos::ALL());

      KokkosLapack::trtri(&trtri_args.uplo, &trtri_args.diag, A);
    }
    // Fence after each batch operation
    Kokkos::fence();
  }

  timer.reset();
  for (uint32_t j = 0; j < n; ++j) {
    for (int i = 0; i < options.start.a.k; ++i) {
      auto A = Kokkos::subview(trtri_args.A, i, Kokkos::ALL(), Kokkos::ALL());

      KokkosLapack::trtri(&trtri_args.uplo, &trtri_args.diag, A);
    }
    // Fence after each batch operation
    Kokkos::fence();
  }
  __trtri_output_csv_row(options, trtri_args, timer.seconds());
  return;
}
#else
template <class scalar_type, class vta, class device_type>
void __do_trtri_serial_blas(options_t /*options*/, trtri_args_t /*trtri_args*/) {
  std::cerr << std::string(__func__) << " disabled since KOKKOS_ENABLE_DEVICE is defined." << std::endl;
  return;
}
#endif  // !KOKKOS_ENABLE_CUDA

// Need to take subviews on the device
#if !defined(KOKKOS_ENABLE_CUDA) && !defined(KOKKOS_ENABLE_HIP) && !defined(KOKKOS_ENABLE_OPENMPTARGET)
template <class uplo, class diag>
void __do_trtri_serial_batched_template(options_t options, trtri_args_t trtri_args) {
  uint32_t warm_up_n = options.warm_up_n;
  uint32_t n         = options.n;
  Kokkos::Timer timer;
  using tag = KokkosBatched::Algo::Trtri::Unblocked;

  for (uint32_t j = 0; j < warm_up_n; ++j) {
    for (int i = 0; i < options.start.a.k; ++i) {
      auto A = Kokkos::subview(trtri_args.A, i, Kokkos::ALL(), Kokkos::ALL());

      KokkosBatched::SerialTrtri<uplo, diag, tag>::invoke(A);
    }
    // Fence after each batch operation
    Kokkos::fence();
  }

  timer.reset();
  for (uint32_t j = 0; j < n; ++j) {
    for (int i = 0; i < options.start.a.k; ++i) {
      auto A = Kokkos::subview(trtri_args.A, i, Kokkos::ALL(), Kokkos::ALL());

      KokkosBatched::SerialTrtri<uplo, diag, tag>::invoke(A);
    }
    // Fence after each batch operation
    Kokkos::fence();
  }
  __trtri_output_csv_row(options, trtri_args, timer.seconds());
}
#else
template <class uplo, class diag>
void __do_trtri_serial_batched_template(options_t /*options*/, trtri_args_t /*trtri_args*/) {
  std::cerr << std::string(__func__) << " disabled since KOKKOS_ENABLE_DEVICE is defined." << std::endl;
}
#endif  // !KOKKOS_ENABLE_CUDA

template <class scalar_type, class vta, class device_type>
void __do_trtri_serial_batched(options_t options, trtri_args_t trtri_args) {
  using KokkosBatched::Diag;
  using KokkosBatched::Uplo;

  char __uplo = tolower(trtri_args.uplo), __diag = tolower(trtri_args.diag);

  STATUS;

  //// Lower ////
  if (__uplo == 'l') {
    if (__diag == 'u') {
      __do_trtri_serial_batched_template<Uplo::Lower, Diag::Unit>(options, trtri_args);
    } else {
      __do_trtri_serial_batched_template<Uplo::Lower, Diag::NonUnit>(options, trtri_args);
    }
  } else {
    //// Upper ////
    if (__diag == 'u') {
      __do_trtri_serial_batched_template<Uplo::Upper, Diag::Unit>(options, trtri_args);
    } else {
      __do_trtri_serial_batched_template<Uplo::Upper, Diag::NonUnit>(options, trtri_args);
    }
  }

  return;
}

#if !defined(KOKKOS_ENABLE_CUDA) && !defined(KOKKOS_ENABLE_HIP) && !defined(KOKKOS_ENABLE_OPENMPTARGET)
template <class ExecutionSpace>
struct parallel_blas_trtri {
  trtri_args_t trtri_args_;

  parallel_blas_trtri(trtri_args_t trtri_args) : trtri_args_(trtri_args) {}

  KOKKOS_INLINE_FUNCTION
  void operator()(const int& i) const {
    auto svA = Kokkos::subview(trtri_args_.A, i, Kokkos::ALL(), Kokkos::ALL());

    KokkosLapack::trtri(&trtri_args_.uplo, &trtri_args_.diag, svA);
  }
};
#endif  // !KOKKOS_ENABLE_CUDA && !KOKKOS_ENABLE_HIP &&
        // !KOKKOS_ENABLE_OPENMPTARGET

template <class scalar_type, class vta, class device_type>
void __do_trtri_parallel_blas(options_t options, trtri_args_t trtri_args) {
#if !defined(KOKKOS_ENABLE_CUDA) && !defined(KOKKOS_ENABLE_HIP) && !defined(KOKKOS_ENABLE_OPENMPTARGET)
  uint32_t warm_up_n = options.warm_up_n;
  uint32_t n         = options.n;
  Kokkos::Timer timer;
  using execution_space = typename device_type::execution_space;
  using functor_type    = parallel_blas_trtri<execution_space>;
  functor_type parallel_blas_trtri_functor(trtri_args);

  STATUS;

  for (uint32_t i = 0; i < warm_up_n; ++i) {
    Kokkos::parallel_for("parallelBlasWarmUpLoopTrtri", Kokkos::RangePolicy<execution_space>(0, options.start.a.k),
                         parallel_blas_trtri_functor);
    // Fence after each batch operation
    Kokkos::fence();
  }

  timer.reset();
  for (uint32_t i = 0; i < n; ++i) {
    Kokkos::parallel_for("parallelBlasTimedLoopTrtri", Kokkos::RangePolicy<execution_space>(0, options.start.a.k),
                         parallel_blas_trtri_functor);
    // Fence after each batch operation
    Kokkos::fence();
  }
  __trtri_output_csv_row(options, trtri_args, timer.seconds());
#else
  std::cerr << std::string(__func__)
            << " disabled since KOKKOS_ENABLE_CUDA, KOKKOS_ENABLE_HIP or "
               "KOKKOS_ENABLE_OPENMPTARGET is defined."
            << std::endl;
  __trtri_output_csv_row(options, trtri_args, -1);
#endif  // !KOKKOS_ENABLE_CUDA && !KOKKOS_ENABLE_HIP &&
        // !defined(KOKKOS_ENABLE_OPENMPTARGET)
  return;
}

template <class uplo, class diag, class tag, class ExecutionSpace>
struct parallel_batched_trtri {
  trtri_args_t trtri_args_;

  parallel_batched_trtri(trtri_args_t trtri_args) : trtri_args_(trtri_args) {}

  KOKKOS_INLINE_FUNCTION
  void operator()(const int& i) const {
    auto svA = Kokkos::subview(trtri_args_.A, i, Kokkos::ALL(), Kokkos::ALL());

    KokkosBatched::SerialTrtri<uplo, diag, tag>::invoke(svA);
  }
};

template <class uplo, class diag, class device_type>
void __do_trtri_parallel_batched_template(options_t options, trtri_args_t trtri_args) {
  uint32_t warm_up_n = options.warm_up_n;
  uint32_t n         = options.n;
  Kokkos::Timer timer;
  using tag             = KokkosBatched::Algo::Trtri::Unblocked;
  using execution_space = typename device_type::execution_space;
  using functor_type    = parallel_batched_trtri<uplo, diag, tag, execution_space>;
  functor_type parallel_batched_trtri_functor(trtri_args);

  STATUS;

  for (uint32_t i = 0; i < warm_up_n; ++i) {
    Kokkos::parallel_for("parallelBatchedWarmUpLoopTrtri", Kokkos::RangePolicy<execution_space>(0, options.start.a.k),
                         parallel_batched_trtri_functor);
    // Fence after each batch operation
    Kokkos::fence();
  }

  timer.reset();

  for (uint32_t i = 0; i < n; ++i) {
    Kokkos::parallel_for("parallelBatchedTimedLoopTrtri", Kokkos::RangePolicy<execution_space>(0, options.start.a.k),
                         parallel_batched_trtri_functor);
    // Fence after each batch operation
    Kokkos::fence();
  }
  __trtri_output_csv_row(options, trtri_args, timer.seconds());

  return;
}

template <class scalar_type, class vta, class device_type>
void __do_trtri_parallel_batched(options_t options, trtri_args_t trtri_args) {
  using KokkosBatched::Diag;
  using KokkosBatched::Uplo;

  char __uplo = tolower(trtri_args.uplo), __diag = tolower(trtri_args.diag);

  STATUS;

  //// Lower ////
  if (__uplo == 'l') {
    if (__diag == 'u') {
      __do_trtri_parallel_batched_template<Uplo::Lower, Diag::Unit, device_type>(options, trtri_args);
    } else {
      __do_trtri_parallel_batched_template<Uplo::Lower, Diag::NonUnit, device_type>(options, trtri_args);
    }
  } else {
    //// Upper ////
    if (__diag == 'u') {
      __do_trtri_parallel_batched_template<Uplo::Upper, Diag::Unit, device_type>(options, trtri_args);
    } else {
      __do_trtri_parallel_batched_template<Uplo::Upper, Diag::NonUnit, device_type>(options, trtri_args);
    }
  }

  return;
}

/*************************** Internal setup fns **************************/
template <class scalar_type, class vta, class device_type>
trtri_args_t __do_setup(options_t options, matrix_dims_t dim) {
  using execution_space = typename device_type::execution_space;

  trtri_args_t trtri_args;
  uint64_t seed = std::chrono::high_resolution_clock::now().time_since_epoch().count();
  Kokkos::Random_XorShift64_Pool<execution_space> rand_pool(seed);
  decltype(dim.a.m) min_dim = dim.a.m < dim.a.n ? dim.a.m : dim.a.n;
  typename vta::HostMirror host_A;
  STATUS;

  trtri_args.uplo = options.blas_args.trtri.trtri_args.c_str()[0];
  trtri_args.diag = options.blas_args.trtri.trtri_args.c_str()[1];
  trtri_args.A    = vta("trtri_args.A", dim.a.k, dim.a.m, dim.a.n);
  host_A          = Kokkos::create_mirror_view(trtri_args.A);

  Kokkos::fill_random(trtri_args.A, rand_pool,
                      Kokkos::rand<Kokkos::Random_XorShift64<execution_space>, scalar_type>::max());
  Kokkos::deep_copy(host_A, trtri_args.A);

  if (trtri_args.uplo == 'U' || trtri_args.uplo == 'u') {
    // Make A upper triangular
    for (int k = 0; k < dim.a.k; ++k) {
      auto A = Kokkos::subview(host_A, k, Kokkos::ALL(), Kokkos::ALL());
      for (int i = 1; i < dim.a.m; i++) {
        for (int j = 0; j < i; j++) {
          A(i, j) = scalar_type(0);
        }
      }
    }
  } else {
    // Make A lower triangular
    // Kokkos::parallel_for("toLowerLoop", options.n, KOKKOS_LAMBDA (const int&
    // i) {
    for (int k = 0; k < dim.a.k; ++k) {
      auto A = Kokkos::subview(host_A, k, Kokkos::ALL(), Kokkos::ALL());
      for (int i = 0; i < dim.a.m - 1; i++) {
        for (int j = i + 1; j < dim.a.n; j++) {
          A(i, j) = scalar_type(0);
        }
      }
    }
  }

  if (trtri_args.diag == 'U' || trtri_args.diag == 'u') {
    for (int k = 0; k < dim.a.k; ++k) {
      auto A = Kokkos::subview(host_A, k, Kokkos::ALL(), Kokkos::ALL());
      for (int i = 0; i < min_dim; i++) {
        A(i, i) = scalar_type(1);
      }
    }
  }

  Kokkos::deep_copy(trtri_args.A, host_A);

  return trtri_args;
}

/*************************** Interal run helper fns **************************/
void __do_loop_and_invoke(options_t options, void (*fn)(options_t, trtri_args_t)) {
  matrix_dims_t cur_dims;
  trtri_args_t trtri_args;
  STATUS;

  __print_trtri_perf_test_options(options);
  std::cout << "SCALAR:" << typeid(KokkosKernels::default_scalar).name()
            << ", LAYOUT:" << typeid(KokkosKernels::default_layout).name() << ", DEVICE:."
            << typeid(KokkosKernels::default_device).name() << std::endl;

  options.out[0] << trtri_csv_header_str << std::endl;

  for (cur_dims = options.start; cur_dims.a.m <= options.stop.a.m && cur_dims.a.n <= options.stop.a.n &&
                                 cur_dims.b.m <= options.stop.b.m && cur_dims.b.n <= options.stop.b.n;
       cur_dims.a.m += options.step, cur_dims.a.n += options.step, cur_dims.b.m += options.step,
      cur_dims.b.n += options.step) {
    trtri_args =
        __do_setup<KokkosKernels::default_scalar, view_type_3d, KokkosKernels::default_device>(options, cur_dims);
    fn(options, trtri_args);
  }
  return;
}

/*************************** External fns **************************/
void do_trtri_serial_blas(options_t options) {
  STATUS;
  __do_loop_and_invoke(
      options, __do_trtri_serial_blas<KokkosKernels::default_scalar, view_type_3d, KokkosKernels::default_device>);
  return;
}

void do_trtri_serial_batched(options_t options) {
  STATUS;
  __do_loop_and_invoke(
      options, __do_trtri_serial_batched<KokkosKernels::default_scalar, view_type_3d, KokkosKernels::default_device>);
  return;
}

void do_trtri_parallel_blas(options_t options) {
  STATUS;
  __do_loop_and_invoke(
      options, __do_trtri_parallel_blas<KokkosKernels::default_scalar, view_type_3d, KokkosKernels::default_device>);
  return;
}

void do_trtri_parallel_batched(options_t options) {
  STATUS;
  __do_loop_and_invoke(
      options, __do_trtri_parallel_batched<KokkosKernels::default_scalar, view_type_3d, KokkosKernels::default_device>);
  return;
}

#endif  // KOKKOSBLAS_TRTRI_PERF_TEST_H_<|MERGE_RESOLUTION|>--- conflicted
+++ resolved
@@ -51,40 +51,6 @@
 /*************************** Test types and defaults **************************/
 #define DEFAULT_TRTRI_ARGS "UU"
 
-<<<<<<< HEAD
-/**
- * The KokkosBatched::SerialTrtri implementation performs trmm and scal on
- * subblocks of the A matrix. a_m subblocks are selected.
- */
-static inline double __trtri_impl_flop_count(double a_m, double /*a_n*/) {
-  double flop_count = 0;
-  double flops_per_div, flops_per_mul, flops_per_add;
-
-  if (std::is_same<double, KokkosKernels::default_scalar>::value ||
-      std::is_same<float, KokkosKernels::default_scalar>::value ||
-      std::is_same<Kokkos::Experimental::half_t, KokkosKernels::default_scalar>::value) {
-    flops_per_div = 1;
-    flops_per_mul = 1;
-    flops_per_add = 1;
-  } else {
-    // For complex, we need to count 2 flops for each add and 6 flops for each
-    // multiply or divide.
-    flops_per_div = 6;
-    flops_per_mul = 6;
-    flops_per_add = 2;
-  }
-
-  for (int i = 0; i < a_m; i++) {
-    flop_count += flops_per_div;                                          // 1 / A[i,j]
-    flop_count += ((i * (i + 1)) / 2) * (flops_per_mul + flops_per_add);  // TRMM FLOPS
-    flop_count += i * flops_per_mul;                                      // SCAL FLOPS
-  }
-
-  return flop_count;
-}
-
-=======
->>>>>>> 156f70d4
 // Flop count formula from lapack working note 41:
 // http://www.icl.utk.edu/~mgates3/docs/lawn41.pdf
 static inline double __trtri_flop_count(double a_m, double a_n) {
