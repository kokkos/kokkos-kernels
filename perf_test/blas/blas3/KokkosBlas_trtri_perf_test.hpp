--- conflicted
+++ resolved
@@ -59,14 +59,9 @@
   double flop_count = 0;
   double flops_per_div, flops_per_mul, flops_per_add;
 
-<<<<<<< HEAD
-  if (std::is_same<double, default_scalar>::value || std::is_same<float, default_scalar>::value ||
-      std::is_same<Kokkos::Experimental::half_t, default_scalar>::value) {
-=======
   if (std::is_same<double, KokkosKernels::default_scalar>::value ||
       std::is_same<float, KokkosKernels::default_scalar>::value ||
       std::is_same<Kokkos::Experimental::half_t, KokkosKernels::default_scalar>::value) {
->>>>>>> 5b116ec9
     flops_per_div = 1;
     flops_per_mul = 1;
     flops_per_add = 1;
@@ -99,14 +94,9 @@
     exit(255);
   }
 
-<<<<<<< HEAD
-  if (std::is_same<double, default_scalar>::value || std::is_same<float, default_scalar>::value ||
-      std::is_same<Kokkos::Experimental::half_t, default_scalar>::value) {
-=======
   if (std::is_same<double, KokkosKernels::default_scalar>::value ||
       std::is_same<float, KokkosKernels::default_scalar>::value ||
       std::is_same<Kokkos::Experimental::half_t, KokkosKernels::default_scalar>::value) {
->>>>>>> 5b116ec9
     flops_per_mul = 1;
     flops_per_add = 1;
   } else {
@@ -122,12 +112,8 @@
   return flops;
 }
 
-<<<<<<< HEAD
-using view_type_3d = Kokkos::View<default_scalar***, default_layout, default_device>;
-=======
 using view_type_3d =
     Kokkos::View<KokkosKernels::default_scalar***, KokkosKernels::default_layout, KokkosKernels::default_device>;
->>>>>>> 5b116ec9
 struct trtri_args {
   char uplo, diag;
   view_type_3d A;
@@ -162,14 +148,9 @@
   printf("options.n         = %d\n", options.n);
   printf("options.blas_args.trtri.trtri_args = %s\n", options.blas_args.trtri.trtri_args.c_str());
   printf("options.out_file  = %s\n", options.out_file.c_str());
-<<<<<<< HEAD
-  std::cout << "SCALAR:" << typeid(default_scalar).name() << ", LAYOUT:" << typeid(default_layout).name()
-            << ", DEVICE:." << typeid(default_device).name() << std::endl;
-=======
   std::cout << "SCALAR:" << typeid(KokkosKernels::default_scalar).name()
             << ", LAYOUT:" << typeid(KokkosKernels::default_layout).name() << ", DEVICE:."
             << typeid(KokkosKernels::default_device).name() << std::endl;
->>>>>>> 5b116ec9
 #else
 static void __print_trtri_perf_test_options(options_t) {
 #endif  // TRTRI_PERF_TEST_DEBUG
@@ -479,14 +460,9 @@
   STATUS;
 
   __print_trtri_perf_test_options(options);
-<<<<<<< HEAD
-  std::cout << "SCALAR:" << typeid(default_scalar).name() << ", LAYOUT:" << typeid(default_layout).name()
-            << ", DEVICE:." << typeid(default_device).name() << std::endl;
-=======
   std::cout << "SCALAR:" << typeid(KokkosKernels::default_scalar).name()
             << ", LAYOUT:" << typeid(KokkosKernels::default_layout).name() << ", DEVICE:."
             << typeid(KokkosKernels::default_device).name() << std::endl;
->>>>>>> 5b116ec9
 
   options.out[0] << trtri_csv_header_str << std::endl;
 
@@ -494,12 +470,8 @@
                                  cur_dims.b.m <= options.stop.b.m && cur_dims.b.n <= options.stop.b.n;
        cur_dims.a.m += options.step, cur_dims.a.n += options.step, cur_dims.b.m += options.step,
       cur_dims.b.n += options.step) {
-<<<<<<< HEAD
-    trtri_args = __do_setup<default_scalar, view_type_3d, default_device>(options, cur_dims);
-=======
     trtri_args =
         __do_setup<KokkosKernels::default_scalar, view_type_3d, KokkosKernels::default_device>(options, cur_dims);
->>>>>>> 5b116ec9
     fn(options, trtri_args);
   }
   return;
@@ -508,45 +480,29 @@
 /*************************** External fns **************************/
 void do_trtri_serial_blas(options_t options) {
   STATUS;
-<<<<<<< HEAD
-  __do_loop_and_invoke(options, __do_trtri_serial_blas<default_scalar, view_type_3d, default_device>);
-=======
   __do_loop_and_invoke(
       options, __do_trtri_serial_blas<KokkosKernels::default_scalar, view_type_3d, KokkosKernels::default_device>);
->>>>>>> 5b116ec9
   return;
 }
 
 void do_trtri_serial_batched(options_t options) {
   STATUS;
-<<<<<<< HEAD
-  __do_loop_and_invoke(options, __do_trtri_serial_batched<default_scalar, view_type_3d, default_device>);
-=======
   __do_loop_and_invoke(
       options, __do_trtri_serial_batched<KokkosKernels::default_scalar, view_type_3d, KokkosKernels::default_device>);
->>>>>>> 5b116ec9
   return;
 }
 
 void do_trtri_parallel_blas(options_t options) {
   STATUS;
-<<<<<<< HEAD
-  __do_loop_and_invoke(options, __do_trtri_parallel_blas<default_scalar, view_type_3d, default_device>);
-=======
   __do_loop_and_invoke(
       options, __do_trtri_parallel_blas<KokkosKernels::default_scalar, view_type_3d, KokkosKernels::default_device>);
->>>>>>> 5b116ec9
   return;
 }
 
 void do_trtri_parallel_batched(options_t options) {
   STATUS;
-<<<<<<< HEAD
-  __do_loop_and_invoke(options, __do_trtri_parallel_batched<default_scalar, view_type_3d, default_device>);
-=======
   __do_loop_and_invoke(
       options, __do_trtri_parallel_batched<KokkosKernels::default_scalar, view_type_3d, KokkosKernels::default_device>);
->>>>>>> 5b116ec9
   return;
 }
 
