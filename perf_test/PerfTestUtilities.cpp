//
// Created by Poliakoff, David Zoeller on 4/27/21.
//

#include <string>

namespace test {

std::string inputDataPath;

void set_input_data_path(const std::string& path_to_data) {
  inputDataPath = path_to_data;
<<<<<<< HEAD
};
std::string get_input_data_path() { return inputDataPath; };
=======
}
std::string get_input_data_path() { return inputDataPath; }
>>>>>>> a6347d65
}  // namespace test<|MERGE_RESOLUTION|>--- conflicted
+++ resolved
@@ -10,11 +10,6 @@
 
 void set_input_data_path(const std::string& path_to_data) {
   inputDataPath = path_to_data;
-<<<<<<< HEAD
-};
-std::string get_input_data_path() { return inputDataPath; };
-=======
 }
 std::string get_input_data_path() { return inputDataPath; }
->>>>>>> a6347d65
 }  // namespace test