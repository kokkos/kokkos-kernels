--- conflicted
+++ resolved
@@ -233,11 +233,7 @@
   using device_t  = Kokkos::Device<exec_space, mem_space>;
   using lno_t     = KokkosKernels::default_lno_t;
   using size_type = KokkosKernels::default_size_type;
-<<<<<<< HEAD
-  using graph_t   = Kokkos::StaticCrsGraph<lno_t, KokkosKernels::default_layout, device_t, void, size_type>;
-=======
   using graph_t   = StaticCrsGraph<lno_t, KokkosKernels::default_layout, device_t, void, size_type>;
->>>>>>> 80e303f8
   using KernelHandle =
       KokkosKernels::Experimental::KokkosKernelsHandle<size_type, lno_t, lno_t, exec_space, mem_space, mem_space>;
 
