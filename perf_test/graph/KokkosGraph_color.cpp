//@HEADER
// ************************************************************************
//
//                        Kokkos v. 4.0
//       Copyright (2022) National Technology & Engineering
//               Solutions of Sandia, LLC (NTESS).
//
// Under the terms of Contract DE-NA0003525 with NTESS,
// the U.S. Government retains certain rights in this software.
//
// Part of Kokkos, under the Apache License v2.0 with LLVM Exceptions.
// See https://kokkos.org/LICENSE for license information.
// SPDX-License-Identifier: Apache-2.0 WITH LLVM-exception
//
//@HEADER
#include <KokkosKernels_Handle.hpp>

#include <cstdlib>
#include <iostream>

#include <random>     // std::default_random_engine
#include <algorithm>  // std::shuffle
#include <vector>

#include "KokkosKernels_IOUtils.hpp"
#include "KokkosSparse_CrsMatrix.hpp"
#include "KokkosKernels_TestParameters.hpp"
#include "KokkosGraph_Distance1Color.hpp"
#include "KokkosKernels_TestUtils.hpp"
#include "KokkosSparse_IOUtils.hpp"

void print_options(std::ostream &os, const char *app_name, unsigned int indent = 0) {
  std::string spaces(indent, ' ');
  os << "Usage:" << std::endl
     << spaces << "  " << app_name << " [parameters]" << std::endl
     << std::endl
     << spaces << "Parameters:" << std::endl
     << spaces << "  Parallelism (select one of the following):" << std::endl
#if defined(KOKKOS_ENABLE_SERIAL)
     << spaces << "      --serial            Execute serially." << std::endl
#endif
#if defined(KOKKOS_ENABLE_THREADS)
     << spaces << "      --threads <N>       Use N posix threads." << std::endl
#endif
#if defined(KOKKOS_ENABLE_OPENMP)
     << spaces << "      --openmp <N>        Use OpenMP with N threads." << std::endl
#endif
#if defined(KOKKOS_ENABLE_CUDA)
     << spaces << "      --cuda <id>         Use CUDA (device $id)" << std::endl
#endif
#if defined(KOKKOS_ENABLE_HIP)
     << spaces << "      --hip <id>          Use HIP (device $id)" << std::endl
#endif
     << std::endl
     << spaces << "  Required Parameters:" << std::endl
     << spaces << "      --amtx <filename>   Input file in Matrix Market format (.mtx)." << std::endl
     << std::endl
     << spaces
     << "      --algorithm <algorithm_name>   Set the algorithm to use.  "
        "Allowable values are:"
     << std::endl
     << spaces
     << "                 COLORING_DEFAULT  - Use the default coloring method, "
        "architecture dependent."
     << std::endl
     << spaces << "                 COLORING_SERIAL   - Use the serial algorithm." << std::endl
     << spaces
     << "                 COLORING_VB       - Use the parallel vertex-based "
        "method."
     << std::endl
     << spaces
     << "                 COLORING_VBBIT    - Use the parallel vertex-based "
        "with bit vectors method."
     << std::endl
     << spaces << "                 COLORING_EB       - Use edge based method." << std::endl
     << spaces
     << "                 COLORING_VBD      - Use the vertex-based "
        "deterministic method."
     << std::endl
     << spaces
     << "                 COLORING_VBDBIT   - Use the vertex-based "
        "deterministic with bit vectors method."
     << std::endl
     << std::endl
     << spaces << "  Optional Parameters:" << std::endl
     << spaces << "      --chunksize <N>     Set the chunk size." << std::endl
     << spaces << "      --dynamic           Use dynamic scheduling." << std::endl
     << spaces << "      --outputfile <FILE> Output the colors of the nodes to the file." << std::endl
     << spaces << "      --repeat <N>        Set number of test repetitions (Default: 1) " << std::endl
     << spaces << "      --teamsize  <N>     Set the team size." << std::endl
     << spaces << "      --vectorsize <N>    Set the vector size." << std::endl
     << spaces
     << "      --verbose           Enable verbose mode (record and print "
        "timing + extra information)"
     << std::endl
     << spaces << "      --help              Print out command line help." << std::endl
     << spaces << " " << std::endl;
}

static char *getNextArg(int &i, int argc, char **argv) {
  i++;
  if (i >= argc) {
    std::cerr << "Error: expected additional command-line argument!\n";
    exit(1);
  }
  return argv[i];
}

int parse_inputs(KokkosKernels::Experiment::Parameters &params, int argc, char **argv) {
  bool got_required_param_amtx      = false;
  bool got_required_param_algorithm = false;

  for (int i = 1; i < argc; ++i) {
    if (0 == Test::string_compare_no_case(argv[i], "--threads")) {
      params.use_threads = atoi(getNextArg(i, argc, argv));
    } else if (0 == Test::string_compare_no_case(argv[i], "--serial")) {
      params.use_serial = atoi(getNextArg(i, argc, argv));
    } else if (0 == Test::string_compare_no_case(argv[i], "--openmp")) {
      params.use_openmp = atoi(getNextArg(i, argc, argv));
    } else if (0 == Test::string_compare_no_case(argv[i], "--cuda")) {
      params.use_cuda = 1 + atoi(getNextArg(i, argc, argv));
    } else if (0 == Test::string_compare_no_case(argv[i], "--hip")) {
      params.use_hip = 1 + atoi(getNextArg(i, argc, argv));
    } else if (0 == Test::string_compare_no_case(argv[i], "--repeat")) {
      params.repeat = atoi(getNextArg(i, argc, argv));
    } else if (0 == Test::string_compare_no_case(argv[i], "--chunksize")) {
      params.chunk_size = atoi(getNextArg(i, argc, argv));
    } else if (0 == Test::string_compare_no_case(argv[i], "--teamsize")) {
      params.team_size = atoi(getNextArg(i, argc, argv));
    } else if (0 == Test::string_compare_no_case(argv[i], "--vectorsize")) {
      params.vector_size = atoi(getNextArg(i, argc, argv));
    } else if (0 == Test::string_compare_no_case(argv[i], "--amtx")) {
      got_required_param_amtx = true;
      params.a_mtx_bin_file   = getNextArg(i, argc, argv);
    } else if (0 == Test::string_compare_no_case(argv[i], "--dynamic")) {
      params.use_dynamic_scheduling = 1;
    } else if (0 == Test::string_compare_no_case(argv[i], "--verbose")) {
      params.verbose = 1;
    } else if (0 == Test::string_compare_no_case(argv[i], "--outputfile") ||
               0 == Test::string_compare_no_case(argv[i], "-o")) {
      params.coloring_output_file = getNextArg(i, argc, argv);
    } else if (0 == Test::string_compare_no_case(argv[i], "--algorithm")) {
      got_required_param_algorithm = true;
      ++i;
      if (0 == Test::string_compare_no_case(argv[i], "COLORING_DEFAULT")) {
        params.algorithm = 1;
      } else if (0 == Test::string_compare_no_case(argv[i], "COLORING_SERIAL")) {
        params.algorithm = 2;
      } else if (0 == Test::string_compare_no_case(argv[i], "COLORING_VB")) {
        params.algorithm = 3;
      } else if (0 == Test::string_compare_no_case(argv[i], "COLORING_VBBIT")) {
        params.algorithm = 4;
      } else if (0 == Test::string_compare_no_case(argv[i], "COLORING_VBCS")) {
        params.algorithm = 5;
      } else if (0 == Test::string_compare_no_case(argv[i], "COLORING_EB")) {
        params.algorithm = 6;
      } else if (0 == Test::string_compare_no_case(argv[i], "COLORING_VBD")) {
        params.algorithm = 7;
      } else if (0 == Test::string_compare_no_case(argv[i], "COLORING_VBDBIT")) {
        params.algorithm = 8;
      } else if (0 == Test::string_compare_no_case(argv[i], "--help") ||
                 0 == Test::string_compare_no_case(argv[i], "-h")) {
        print_options(std::cout, argv[0]);
        return 1;
      } else {
        std::cerr << "2-Unrecognized command line argument #" << i << ": " << argv[i] << std::endl;
        print_options(std::cout, argv[0]);
        return 1;
      }
    } else {
      std::cerr << "3-Unrecognized command line argument #" << i << ": " << argv[i] << std::endl;
      print_options(std::cout, argv[0]);
      return 1;
    }
  }
  if (!got_required_param_amtx) {
    std::cout << "Missing required parameter amtx" << std::endl << std::endl;
    print_options(std::cout, argv[0]);
    return 1;
  }
  if (!got_required_param_algorithm) {
    std::cout << "Missing required parameter algorithm" << std::endl << std::endl;
    print_options(std::cout, argv[0]);
    return 1;
  }
  if (!params.use_serial && !params.use_threads && !params.use_openmp && !params.use_cuda && !params.use_hip) {
    print_options(std::cout, argv[0]);
    return 1;
  }

  return 0;
}

using KokkosKernels::Impl::xorshiftHash;

template <typename lno_t, typename size_type, typename rowmap_t, typename entries_t>
bool verifySymmetric(lno_t numVerts, const rowmap_t &d_rowmap, const entries_t &d_entries) {
  auto rowmap  = Kokkos::create_mirror_view_and_copy(Kokkos::HostSpace(), d_rowmap);
  auto entries = Kokkos::create_mirror_view_and_copy(Kokkos::HostSpace(), d_entries);
  size_t hash  = 0;
  for (lno_t v = 0; v < numVerts; v++) {
    size_type rowBegin = rowmap(v);
    size_type rowEnd   = rowmap(v + 1);
    for (size_type i = rowBegin; i < rowEnd; i++) {
      lno_t nei = entries(i);
      if (nei < numVerts && nei != v) {
        hash ^= xorshiftHash<size_t>(xorshiftHash<size_t>(v) ^ xorshiftHash<size_t>(nei));
      }
    }
  }
  return hash == 0U;
}

template <typename lno_t, typename size_type, typename rowmap_t, typename entries_t, typename colors_t>
bool verifyColoring(lno_t numVerts, const rowmap_t &d_rowmap, const entries_t &d_entries, const colors_t &d_colors) {
  auto rowmap  = Kokkos::create_mirror_view_and_copy(Kokkos::HostSpace(), d_rowmap);
  auto entries = Kokkos::create_mirror_view_and_copy(Kokkos::HostSpace(), d_entries);
  auto colors  = Kokkos::create_mirror_view_and_copy(Kokkos::HostSpace(), d_colors);
  // Just do the simplest possible neighbors-of-neighbors loop to find conflicts
  for (lno_t v = 0; v < numVerts; v++) {
    if (colors(v) == 0) {
      std::cout << "Vertex " << v << " is uncolored.\n";
      return false;
    }
    size_type rowBegin = rowmap(v);
    size_type rowEnd   = rowmap(v + 1);
    for (size_type i = rowBegin; i < rowEnd; i++) {
      lno_t nei = entries(i);
      if (nei < numVerts && nei != v) {
        // check for dist-1 conflict
        if (colors(v) == colors(nei)) {
          std::cout << "Dist-1 conflict between " << v << " and " << nei << '\n';
          return false;
        }
      }
    }
  }
  return true;
}

namespace KokkosKernels {

namespace Experiment {

template <typename ExecSpace, typename crsGraph_t, typename crsGraph_t2, typename crsGraph_t3, typename TempMemSpace,
          typename PersistentMemSpace>
void run_experiment(crsGraph_t crsGraph, int num_cols, Parameters params) {
  // using namespace KokkosSparse;
  using namespace KokkosGraph;
  using namespace KokkosGraph::Experimental;
  // using namespace KokkosSparse::Experimental;

  int algorithm  = params.algorithm;
  int repeat     = params.repeat;
  int chunk_size = params.chunk_size;

  int shmemsize              = params.shmemsize;
  int team_size              = params.team_size;
  int use_dynamic_scheduling = params.use_dynamic_scheduling;
  int verbose                = params.verbose;

  // char spgemm_step = params.spgemm_step;
  int vector_size = params.vector_size;

  typedef typename crsGraph_t3::row_map_type::non_const_type lno_view_t;
  typedef typename crsGraph_t3::entries_type::non_const_type lno_nnz_view_t;

  typedef typename lno_view_t::non_const_value_type size_type;
  typedef typename lno_nnz_view_t::non_const_value_type lno_t;

  typedef KokkosKernels::Experimental::KokkosKernelsHandle<size_type, lno_t, lno_t, ExecSpace, TempMemSpace,
                                                           PersistentMemSpace>
      KernelHandle;

  if (verbose) {
    if (verifySymmetric<lno_t, size_type, decltype(crsGraph.row_map), decltype(crsGraph.entries)>(
            crsGraph.numRows(), crsGraph.row_map, crsGraph.entries)) {
      std::cout << std::endl << "Graph is symmetric (valid input)" << std::endl;
    } else {
      std::cout << std::endl << "Graph is nonsymmetric (INVALID INPUT)" << std::endl;
      // Don't attempt coloring when input is invalid
      return;
    }
  }

  KernelHandle kh;
  kh.set_team_work_size(chunk_size);
  kh.set_shmem_size(shmemsize);
  kh.set_suggested_team_size(team_size);
  kh.set_suggested_vector_size(vector_size);

  if (use_dynamic_scheduling) {
    kh.set_dynamic_scheduling(true);
  }
  if (verbose) {
    kh.set_verbose(true);
  }

  std::cout << "algorithm: " << algorithm << std::endl;

  double totalTime = 0.0;
  for (int i = 0; i < repeat; ++i) {
    switch (algorithm) {
      case 1: kh.create_graph_coloring_handle(COLORING_DEFAULT); break;
      case 2: kh.create_graph_coloring_handle(COLORING_SERIAL); break;
      case 3: kh.create_graph_coloring_handle(COLORING_VB); break;
      case 4: kh.create_graph_coloring_handle(COLORING_VBBIT); break;
      case 5: kh.create_graph_coloring_handle(COLORING_VBCS); break;
      case 6: kh.create_graph_coloring_handle(COLORING_EB); break;

      case 7: kh.create_graph_coloring_handle(COLORING_VBD); break;

      case 8: kh.create_graph_coloring_handle(COLORING_VBDBIT); break;

      default: kh.create_graph_coloring_handle(COLORING_DEFAULT);
    }

    graph_color_symbolic(&kh, crsGraph.numRows(), num_cols, crsGraph.row_map, crsGraph.entries);

    std::cout << std::endl
              << "Time:" << kh.get_graph_coloring_handle()->get_overall_coloring_time()
              << " sec. "
                 "Num colors:"
              << kh.get_graph_coloring_handle()->get_num_colors()
              << " "
                 "Num Phases:"
              << kh.get_graph_coloring_handle()->get_num_phases() << std::endl;
    std::cout << "\t";

    auto colors = kh.get_graph_coloring_handle()->get_vertex_colors();
    KokkosKernels::Impl::print_1Dview(colors);

    if (verbose) {
      if (verifyColoring<lno_t, size_type, decltype(crsGraph.row_map), decltype(crsGraph.entries), decltype(colors)>(
              crsGraph.numRows(), crsGraph.row_map, crsGraph.entries, colors)) {
        std::cout << std::endl << "Graph Coloring is VALID" << std::endl << std::endl;
      } else {
        std::cout << std::endl << "Graph Coloring is NOT VALID" << std::endl;
        break;
      }
    }

    if (params.coloring_output_file != "") {
      std::ofstream os(params.coloring_output_file, std::ofstream::out);
      KokkosKernels::Impl::print_1Dview(os, colors, true, "\n");
    }
    totalTime += kh.get_graph_coloring_handle()->get_overall_coloring_time();
  }
  std::cout << "Average time over " << repeat << " trials: " << totalTime / repeat << " sec.\n";
}

template <typename size_type, typename lno_t, typename exec_space, typename hbm_mem_space, typename sbm_mem_space>
void run_multi_mem_experiment(Parameters params) {
  typedef exec_space myExecSpace;
  typedef Kokkos::Device<exec_space, hbm_mem_space> myFastDevice;
  typedef Kokkos::Device<exec_space, sbm_mem_space> mySlowExecSpace;

  typedef typename KokkosSparse::CrsMatrix<double, lno_t, myFastDevice, void, size_type> fast_crstmat_t;
  typedef typename fast_crstmat_t::StaticCrsGraphType fast_graph_t;
  // typedef typename fast_graph_t::row_map_type::non_const_type
  // fast_row_map_view_t; typedef typename
  // fast_graph_t::entries_type::non_const_type   fast_cols_view_t;

  // typedef typename fast_graph_t::row_map_type::const_type
  // const_fast_row_map_view_t; typedef typename
  // fast_graph_t::entries_type::const_type   const_fast_cols_view_t;

  typedef typename KokkosSparse::CrsMatrix<double, lno_t, mySlowExecSpace, void, size_type> slow_crstmat_t;
  typedef typename slow_crstmat_t::StaticCrsGraphType slow_graph_t;

  // typedef typename slow_graph_t::row_map_type::non_const_type
  // slow_row_map_view_t; typedef typename
  // slow_graph_t::entries_type::non_const_type   slow_cols_view_t; typedef
  // typename slow_graph_t::row_map_type::const_type const_slow_row_map_view_t;
  // typedef typename slow_graph_t::entries_type::const_type
  // const_slow_cols_view_t;

  const char *a_mat_file = params.a_mtx_bin_file.c_str();
  // char *b_mat_file = params.b_mtx_bin_file;
  // char *c_mat_file = params.c_mtx_bin_file;

  slow_graph_t a_slow_crsgraph, /*b_slow_crsgraph,*/ c_slow_crsgraph;
  fast_graph_t a_fast_crsgraph, /*b_fast_crsgraph,*/ c_fast_crsgraph;

  int num_cols = 0;

  // read a and b matrices and store them on slow or fast memory.
  if (params.a_mem_space == 1) {
    fast_crstmat_t a_fast_crsmat;
    a_fast_crsmat   = KokkosSparse::Impl::read_kokkos_crst_matrix<fast_crstmat_t>(a_mat_file);
    a_fast_crsgraph = a_fast_crsmat.graph;
    num_cols        = a_fast_crsmat.numCols();

  } else {
    slow_crstmat_t a_slow_crsmat;
    a_slow_crsmat   = KokkosSparse::Impl::read_kokkos_crst_matrix<slow_crstmat_t>(a_mat_file);
    a_slow_crsgraph = a_slow_crsmat.graph;
    num_cols        = a_slow_crsmat.numCols();
  }

  if (params.a_mem_space == 1) {
    if (params.b_mem_space == 1) {
      if (params.c_mem_space == 1) {
        if (params.work_mem_space == 1) {
          /* c_fast_crsgraph = */
          KokkosKernels::Experiment::run_experiment<myExecSpace, fast_graph_t, fast_graph_t, fast_graph_t,
                                                    hbm_mem_space, hbm_mem_space>(a_fast_crsgraph, num_cols, params);
        } else {
          /* c_fast_crsgraph = */
          KokkosKernels::Experiment::run_experiment<myExecSpace, fast_graph_t, fast_graph_t, fast_graph_t,
                                                    sbm_mem_space, sbm_mem_space>(a_fast_crsgraph, num_cols, params);
        }

      } else {
        // C is in slow memory.
        if (params.work_mem_space == 1) {
          /*c_slow_crsgraph =*/
          KokkosKernels::Experiment::run_experiment<myExecSpace, fast_graph_t, fast_graph_t, slow_graph_t,
                                                    hbm_mem_space, hbm_mem_space>(a_fast_crsgraph, num_cols, params);
        } else {
          /*c_slow_crsgraph =*/
          KokkosKernels::Experiment::run_experiment<myExecSpace, fast_graph_t, fast_graph_t, slow_graph_t,
                                                    sbm_mem_space, sbm_mem_space>(a_fast_crsgraph, num_cols, params);
        }
      }
    } else {
      // B is in slow memory
      if (params.c_mem_space == 1) {
        if (params.work_mem_space == 1) {
          /* c_fast_crsgraph = */
          KokkosKernels::Experiment::run_experiment<myExecSpace, fast_graph_t, slow_graph_t, fast_graph_t,
                                                    hbm_mem_space, hbm_mem_space>(a_fast_crsgraph, num_cols, params);
        } else {
          /* c_fast_crsgraph = */
          KokkosKernels::Experiment::run_experiment<myExecSpace, fast_graph_t, slow_graph_t, fast_graph_t,
                                                    sbm_mem_space, sbm_mem_space>(a_fast_crsgraph, num_cols, params);
        }

      } else {
        // C is in slow memory.
        if (params.work_mem_space == 1) {
          /*c_slow_crsgraph =*/
          KokkosKernels::Experiment::run_experiment<myExecSpace, fast_graph_t, slow_graph_t, slow_graph_t,
                                                    hbm_mem_space, hbm_mem_space>(a_fast_crsgraph, num_cols, params);
        } else {
          /*c_slow_crsgraph =*/
          KokkosKernels::Experiment::run_experiment<myExecSpace, fast_graph_t, slow_graph_t, slow_graph_t,
                                                    sbm_mem_space, sbm_mem_space>(a_fast_crsgraph, num_cols, params);
        }
      }
    }
  } else {
    // A is in slow memory
    if (params.b_mem_space == 1) {
      if (params.c_mem_space == 1) {
        if (params.work_mem_space == 1) {
          /* c_fast_crsgraph = */
          KokkosKernels::Experiment::run_experiment<myExecSpace, slow_graph_t, fast_graph_t, fast_graph_t,
                                                    hbm_mem_space, hbm_mem_space>(a_slow_crsgraph, num_cols, params);
        } else {
          /* c_fast_crsgraph = */
          KokkosKernels::Experiment::run_experiment<myExecSpace, slow_graph_t, fast_graph_t, fast_graph_t,
                                                    sbm_mem_space, sbm_mem_space>(a_slow_crsgraph, num_cols, params);
        }

      } else {
        // C is in slow memory.
        if (params.work_mem_space == 1) {
          /*c_slow_crsgraph =*/
          KokkosKernels::Experiment::run_experiment<myExecSpace, slow_graph_t, fast_graph_t, slow_graph_t,
                                                    hbm_mem_space, hbm_mem_space>(a_slow_crsgraph, num_cols, params);
        } else {
          /*c_slow_crsgraph =*/
          KokkosKernels::Experiment::run_experiment<myExecSpace, slow_graph_t, fast_graph_t, slow_graph_t,
                                                    sbm_mem_space, sbm_mem_space>(a_slow_crsgraph, num_cols, params);
        }
      }
    } else {
      // B is in slow memory
      if (params.c_mem_space == 1) {
        if (params.work_mem_space == 1) {
          /* c_fast_crsgraph = */
          KokkosKernels::Experiment::run_experiment<myExecSpace, slow_graph_t, slow_graph_t, fast_graph_t,
                                                    hbm_mem_space, hbm_mem_space>(a_slow_crsgraph, num_cols, params);
        } else {
          /* c_fast_crsgraph = */
          KokkosKernels::Experiment::run_experiment<myExecSpace, slow_graph_t, slow_graph_t, fast_graph_t,
                                                    sbm_mem_space, sbm_mem_space>(a_slow_crsgraph, num_cols, params);
        }

      } else {
        // C is in slow memory.
        if (params.work_mem_space == 1) {
          /*c_slow_crsgraph =*/
          KokkosKernels::Experiment::run_experiment<myExecSpace, slow_graph_t, slow_graph_t, slow_graph_t,
                                                    hbm_mem_space, hbm_mem_space>(a_slow_crsgraph, num_cols, params);
        } else {
          /*c_slow_crsgraph =*/
          KokkosKernels::Experiment::run_experiment<myExecSpace, slow_graph_t, slow_graph_t, slow_graph_t,
                                                    sbm_mem_space, sbm_mem_space>(a_slow_crsgraph, num_cols, params);
        }
      }
    }
  }
}

}  // namespace Experiment
}  // namespace KokkosKernels

int main(int argc, char **argv) {
  typedef unsigned size_type;
  typedef int idx;
  // typedef int size_type;
  // typedef int idx;

  KokkosKernels::Experiment::Parameters params;

  if (parse_inputs(params, argc, argv)) {
    return 1;
  }
  if (params.a_mtx_bin_file == "") {
    std::cerr << "Provide a matrix file" << std::endl;
    return 0;
  }
  std::cout << "Sizeof(idx):" << sizeof(idx) << " sizeof(size_type):" << sizeof(size_type) << std::endl;

  const int num_threads = params.use_openmp;  // Assumption is that use_openmp variable is provided
                                              // as number of threads
  const int device_id = std::max(params.use_cuda, params.use_hip) - 1;
  Kokkos::initialize(Kokkos::InitializationSettings().set_num_threads(num_threads).set_device_id(device_id));
  Kokkos::print_configuration(std::cout);

#if defined(KOKKOS_ENABLE_OPENMP)

  if (params.use_openmp) {
#ifdef KOKKOSKERNELS_MULTI_MEM
    KokkosKernels::Experiment::run_multi_mem_experiment<size_type, idx, Kokkos::OpenMP, Kokkos::OpenMP::memory_space,
                                                        Kokkos::HostSpace>(params);
#else

    KokkosKernels::Experiment::run_multi_mem_experiment<size_type, idx, Kokkos::OpenMP, Kokkos::OpenMP::memory_space,
                                                        Kokkos::OpenMP::memory_space>(params);
#endif
  }
#endif

#if defined(KOKKOS_ENABLE_CUDA)
  if (params.use_cuda) {
#ifdef KOKKOSKERNELS_MULTI_MEM
    KokkosKernels::Experiment::run_multi_mem_experiment<size_type, idx, Kokkos::Cuda, Kokkos::Cuda::memory_space,
                                                        Kokkos::CudaHostPinnedSpace>(params);
#else
    KokkosKernels::Experiment::run_multi_mem_experiment<size_type, idx, Kokkos::Cuda, Kokkos::Cuda::memory_space,
                                                        Kokkos::Cuda::memory_space>(params);

#endif
  }

#endif

#if defined(KOKKOS_ENABLE_HIP)
  if (params.use_hip) {
<<<<<<< HEAD
    KokkosKernels::Experiment::run_multi_mem_experiment<
        size_type, idx, Kokkos::HIP, Kokkos::HIPSpace, Kokkos::HIPSpace>(
        params);
=======
    KokkosKernels::Experiment::run_multi_mem_experiment<size_type, idx, Kokkos::HIP, Kokkos::HIPSpace,
                                                        Kokkos::HIPSpace>(params);
>>>>>>> 8e442f59
  }
#endif

#if defined(KOKKOS_ENABLE_SERIAL)
  if (params.use_serial) {
#ifdef KOKKOSKERNELS_MULTI_MEM
    KokkosKernels::Experiment::run_multi_mem_experiment<size_type, idx, Kokkos::Serial, Kokkos::Serial::memory_space,
                                                        Kokkos::HostSpace>(params);
#else

    KokkosKernels::Experiment::run_multi_mem_experiment<size_type, idx, Kokkos::Serial, Kokkos::Serial::memory_space,
                                                        Kokkos::Serial::memory_space>(params);
#endif
  }
#endif

  Kokkos::finalize();

  return 0;
}<|MERGE_RESOLUTION|>--- conflicted
+++ resolved
@@ -560,14 +560,8 @@
 
 #if defined(KOKKOS_ENABLE_HIP)
   if (params.use_hip) {
-<<<<<<< HEAD
-    KokkosKernels::Experiment::run_multi_mem_experiment<
-        size_type, idx, Kokkos::HIP, Kokkos::HIPSpace, Kokkos::HIPSpace>(
-        params);
-=======
     KokkosKernels::Experiment::run_multi_mem_experiment<size_type, idx, Kokkos::HIP, Kokkos::HIPSpace,
                                                         Kokkos::HIPSpace>(params);
->>>>>>> 8e442f59
   }
 #endif
 
