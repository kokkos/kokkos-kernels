--- conflicted
+++ resolved
@@ -50,13 +50,11 @@
 #include <algorithm>    // std::shuffle
 #include <vector>
 
-<<<<<<< HEAD
-// Kokkos
-#include "KokkosKernels_config.h"
-#include "KokkosGraph_Distance2Color.hpp"
-=======
+//// Kokkos
+//#include "KokkosKernels_config.h"
+//#include "KokkosGraph_Distance2Color.hpp"
 #include "KokkosGraph_graph_color_d2.hpp"
->>>>>>> 45481c35
+
 #include "KokkosKernels_IOUtils.hpp"
 #include "KokkosKernels_MyCRSMatrix.hpp"
 #include "KokkosKernels_TestParameters.hpp"
@@ -256,12 +254,9 @@
   // Note: crsGraph.numRows() == number of vertices in the 'graph'
   //       crsGraph.entries.extent(0) == number of edges in the 'graph'
 
-<<<<<<< HEAD
-=======
   std::cout << "Num verts: " << crsGraph.numRows() << std::endl
             << "Num edges: " << crsGraph.entries.extent(0) << std::endl;
 
->>>>>>> 45481c35
   KernelHandle kh;
   kh.set_team_work_size(chunk_size);
   kh.set_shmem_size(shmemsize);
