--- conflicted
+++ resolved
@@ -155,11 +155,7 @@
             "KokkosBatched::PerfTest::LUHost::LAPACKE_dgetrfOpenMP", policy, KOKKOS_LAMBDA(const int k) {
               auto aa = Kokkos::subview(a, k, Kokkos::ALL(), Kokkos::ALL());
               auto pp = Kokkos::subview(p, k, Kokkos::ALL());
-<<<<<<< HEAD
-              LAPACKE_dgetrf(LAPACK_ROW_MAJOR, BlkSize, BlkSize, (double*)aa.data(), aa.stride_0(), (int*)pp.data());
-=======
               LAPACKE_dgetrf(LAPACK_ROW_MAJOR, BlkSize, BlkSize, (double*)aa.data(), aa.stride(0), (int*)pp.data());
->>>>>>> 156f70d4
             });
 
         HostSpaceType().fence();
@@ -204,13 +200,8 @@
           HostSpaceType().fence();
           timer.reset();
 
-<<<<<<< HEAD
-          mkl_dgetrfnp_compact(MKL_ROW_MAJOR, BlkSize, BlkSize, (double*)a.data(), a.stride_1(), (MKL_INT*)&info,
-                               format, (MKL_INT)N * VectorLength);
-=======
           mkl_dgetrfnp_compact(MKL_ROW_MAJOR, BlkSize, BlkSize, (double*)a.data(), a.stride(1), (MKL_INT*)&info, format,
                                (MKL_INT)N * VectorLength);
->>>>>>> 156f70d4
 
           HostSpaceType().fence();
           const double t = timer.seconds();
