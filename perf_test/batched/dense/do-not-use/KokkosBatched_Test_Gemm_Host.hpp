//@HEADER
// ************************************************************************
//
//                        Kokkos v. 4.0
//       Copyright (2022) National Technology & Engineering
//               Solutions of Sandia, LLC (NTESS).
//
// Under the terms of Contract DE-NA0003525 with NTESS,
// the U.S. Government retains certain rights in this software.
//
// Part of Kokkos, under the Apache License v2.0 with LLVM Exceptions.
// See https://kokkos.org/LICENSE for license information.
// SPDX-License-Identifier: Apache-2.0 WITH LLVM-exception
//
//@HEADER
/// \author Kyungjoo Kim (kyukim@sandia.gov)

#include <iomanip>

#include "KokkosBatched_Util.hpp"
#if defined(__KOKKOSBATCHED_LIBXSMM__)
#include "libxsmm.h"
#endif

#if defined(__KOKKOSBATCHED_INTEL_MKL__)
#include "mkl.h"
#endif

#include "Kokkos_Core.hpp"
#include "Kokkos_Timer.hpp"
#include "Kokkos_Random.hpp"

#include "KokkosBatched_Vector.hpp"

#include "KokkosBatched_Gemm_Decl.hpp"
#include "KokkosBatched_Gemm_Serial_Impl.hpp"

// #undef __KOKKOSBATCHED_INTEL_MKL_BATCHED__

namespace KokkosBatched {
namespace PerfTest {

#undef FLOP_MUL
#undef FLOP_ADD

#if defined(KokkosBatched_Test_Gemm_Host_Complex)
#define FLOP_MUL 6.0
#define FLOP_ADD 2.0
typedef Kokkos::complex<double> value_type;
#endif

#if defined(KokkosBatched_Test_Gemm_Host_Real)
#define FLOP_MUL 1.0
#define FLOP_ADD 1.0
typedef double value_type;
#endif

double FlopCount(int mm, int nn, int kk) {
  double m = (double)mm;
  double n = (double)nn;
  double k = (double)kk;
  return (FLOP_MUL * (m * n * k) + FLOP_ADD * (m * n * k));
}

template <int BlkSize, typename HostSpaceType, typename AlgoTagType>
void Gemm(const int NN) {
  typedef Kokkos::Schedule<Kokkos::Static> ScheduleType;

  constexpr int VectorLength = DefaultVectorLength<value_type, typename HostSpaceType::memory_space>::value;
  const int N                = NN / VectorLength;

  {
    std::string value_type_name;
    if (std::is_same<value_type, double>::value) value_type_name = "double";
    if (std::is_same<value_type, Kokkos::complex<double> >::value) value_type_name = "Kokkos::complex<double>";
#if defined(__AVX512F__)
    std::cout << "AVX512 is defined: datatype " << value_type_name << " a vector length " << VectorLength << "\n";
#elif defined(__AVX__) || defined(__AVX2__)
    std::cout << "AVX or AVX2 is defined: datatype " << value_type_name << " a vector length " << VectorLength << "\n";
#else
    std::cout << "SIMD (compiler vectorization) is defined: datatype " << value_type_name << " a vector length "
              << VectorLength << "\n";
#endif
  }

  const double flop = (N * VectorLength) * FlopCount(BlkSize, BlkSize, BlkSize);
  const double tmax = 1.0e15;

  const int iter_begin = -10, iter_end = 100;
  Kokkos::Timer timer;

  Kokkos::View<value_type ***, Kokkos::LayoutRight, HostSpaceType> cref;
  Kokkos::View<value_type ***, Kokkos::LayoutRight, HostSpaceType> amat("amat", N * VectorLength, BlkSize, BlkSize),
      bmat("bmat", N * VectorLength, BlkSize, BlkSize);

  Kokkos::Random_XorShift64_Pool<HostSpaceType> random(13718);
  Kokkos::fill_random(amat, random, value_type(1.0));
  Kokkos::fill_random(bmat, random, value_type(1.0));

  typedef Vector<SIMD<value_type>, VectorLength> VectorType;
  Kokkos::View<VectorType ***, Kokkos::LayoutRight, HostSpaceType> amat_simd("amat_simd", N, BlkSize, BlkSize),
      bmat_simd("bmat_simd", N, BlkSize, BlkSize);

  Kokkos::parallel_for(
      "KokkosBatched::PerfTest::GemmHost::Pack", Kokkos::RangePolicy<HostSpaceType>(0, N * VectorLength),
      KOKKOS_LAMBDA(const int k) {
        const int k0 = k / VectorLength, k1 = k % VectorLength;
        for (int i = 0; i < BlkSize; ++i)
          for (int j = 0; j < BlkSize; ++j) {
            amat_simd(k0, i, j)[k1] = amat(k, i, j);
            bmat_simd(k0, i, j)[k1] = bmat(k, i, j);
          }
      });

  // for KNL (1MB per tile)
  constexpr size_t LLC_CAPACITY = 34 * 1024 * 1024;
  Flush<LLC_CAPACITY> flush;

  ///
  /// Reference version using MKL DGEMM
  ///
#if defined(__KOKKOSBATCHED_INTEL_MKL__)
  {
    Kokkos::View<value_type ***, Kokkos::LayoutRight, HostSpaceType> a("a", N * VectorLength, BlkSize, BlkSize),
        b("b", N * VectorLength, BlkSize, BlkSize), c("c", N * VectorLength, BlkSize, BlkSize);

    {
      const Kokkos::RangePolicy<HostSpaceType, ScheduleType> policy(0, N * VectorLength);

      double tavg = 0, tmin = tmax;
      for (int iter = iter_begin; iter < iter_end; ++iter) {
        // flush
        flush.run();

        // initialize matrices
        Kokkos::deep_copy(a, amat);
        Kokkos::deep_copy(b, bmat);
        Kokkos::deep_copy(c, 0);

        HostSpaceType().fence();
        timer.reset();

        Kokkos::parallel_for(
            "KokkosBatched::PerfTest::GemmHost::CblasOpenMP", policy, KOKKOS_LAMBDA(const int k) {
              auto aa = Kokkos::subview(a, k, Kokkos::ALL(), Kokkos::ALL());
              auto bb = Kokkos::subview(b, k, Kokkos::ALL(), Kokkos::ALL());
              auto cc = Kokkos::subview(c, k, Kokkos::ALL(), Kokkos::ALL());

              const double one = 1.0;
              if (std::is_same<value_type, double>::value) {
                cblas_dgemm(CblasRowMajor, CblasNoTrans, CblasNoTrans, BlkSize, BlkSize, BlkSize, one,
<<<<<<< HEAD
                            (double *)aa.data(), aa.stride_0(), (double *)bb.data(), bb.stride_0(), one,
                            (double *)cc.data(), cc.stride_0());
              } else if (std::is_same<value_type, Kokkos::complex<double> >::value) {
                cblas_zgemm(CblasRowMajor, CblasNoTrans, CblasNoTrans, BlkSize, BlkSize, BlkSize, (void *)&one,
                            (void *)aa.data(), aa.stride_0(), (void *)bb.data(), bb.stride_0(), (void *)&one,
                            (void *)cc.data(), cc.stride_0());
=======
                            (double *)aa.data(), aa.stride(0), (double *)bb.data(), bb.stride(0), one,
                            (double *)cc.data(), cc.stride(0));
              } else if (std::is_same<value_type, Kokkos::complex<double> >::value) {
                cblas_zgemm(CblasRowMajor, CblasNoTrans, CblasNoTrans, BlkSize, BlkSize, BlkSize, (void *)&one,
                            (void *)aa.data(), aa.stride(0), (void *)bb.data(), bb.stride(0), (void *)&one,
                            (void *)cc.data(), cc.stride(0));
>>>>>>> 156f70d4
              }
            });

        HostSpaceType().fence();
        const double t = timer.seconds();
        tmin           = std::min(tmin, t);
        tavg += (iter >= 0) * t;
      }
      tavg /= iter_end;

      std::cout << std::setw(12) << "MKL DGEMM"
                << " BlkSize = " << std::setw(3) << BlkSize << " time = " << std::scientific << tmin
                << " avg flop/s = " << (flop / tavg) << " max flop/s = " << (flop / tmin) << std::endl;

      cref = c;
    }
  }

#if defined(__KOKKOSBATCHED_INTEL_MKL_BATCHED__)
  {
    typedef Kokkos::View<value_type ***, Kokkos::LayoutRight, HostSpaceType> ViewType;
    ViewType a("a", N * VectorLength, BlkSize, BlkSize), b("b", N * VectorLength, BlkSize, BlkSize),
        c("c", N * VectorLength, BlkSize, BlkSize);

    value_type *aa[N * VectorLength], *bb[N * VectorLength], *cc[N * VectorLength];

    for (int k = 0; k < N * VectorLength; ++k) {
      aa[k] = &a(k, 0, 0);
      bb[k] = &b(k, 0, 0);
      cc[k] = &c(k, 0, 0);
    }

    {
      double tavg = 0, tmin = tmax;

      MKL_INT blksize[1] = {BlkSize};
      MKL_INT lda[1]     = {a.stride(1)};
      MKL_INT ldb[1]     = {b.stride(1)};
      MKL_INT ldc[1]     = {c.stride(1)};

      CBLAS_TRANSPOSE transA[1] = {CblasNoTrans};
      CBLAS_TRANSPOSE transB[1] = {CblasNoTrans};

      double one[1]           = {1.0};
      MKL_INT size_per_grp[1] = {N * VectorLength};

      for (int iter = iter_begin; iter < iter_end; ++iter) {
        // flush
        flush.run();

        // initialize matrices
        Kokkos::deep_copy(a, amat);
        Kokkos::deep_copy(b, bmat);
        Kokkos::deep_copy(c, 0);

        HostSpaceType().fence();
        timer.reset();

        if (std::is_same<value_type, double>::value) {
          cblas_dgemm_batch(CblasRowMajor, transA, transB, blksize, blksize, blksize, one, (const double **)aa, lda,
                            (const double **)bb, ldb, one, (double **)cc, ldc, 1, size_per_grp);
        } else if (std::is_same<value_type, Kokkos::complex<double> >::value) {
          cblas_zgemm_batch(CblasRowMajor, transA, transB, blksize, blksize, blksize, one, (const void **)aa, lda,
                            (const void **)bb, ldb, one, (void **)cc, ldc, 1, size_per_grp);
        }

        HostSpaceType().fence();
        const double t = timer.seconds();
        tmin           = std::min(tmin, t);
        tavg += (iter >= 0) * t;
      }
      tavg /= iter_end;

      double diff = 0;
      for (int i = 0, iend = cref.extent(0); i < iend; ++i)
        for (int j = 0, jend = cref.extent(1); j < jend; ++j)
          for (int k = 0, kend = cref.extent(2); k < kend; ++k) diff += abs(cref(i, j, k) - c(i, j, k));

      std::cout << std::setw(12) << "MKL Batch"
                << " BlkSize = " << std::setw(3) << BlkSize << " time = " << std::scientific << tmin
                << " avg flop/s = " << (flop / tavg) << " max flop/s = " << (flop / tmin) << " diff to ref = " << diff
                << std::endl;
    }
  }
#endif
#if defined(__KOKKOSBATCHED_INTEL_MKL_COMPACT_BATCHED__)
  {
    Kokkos::View<VectorType ***, Kokkos::LayoutRight, HostSpaceType> a("a", N, BlkSize, BlkSize),
        b("b", N, BlkSize, BlkSize), c("c", N, BlkSize, BlkSize);

    {
      double tavg = 0, tmin = tmax;

      double done(1.0);
      std::complex<double> zone(1.0);

      MKL_COMPACT_PACK format;
      if (std::is_same<value_type, double>::value) {
        if (VectorLength == 4)
          format = MKL_COMPACT_AVX;
        else if (VectorLength == 8)
          format = MKL_COMPACT_AVX512;
      } else if (std::is_same<value_type, Kokkos::complex<double> >::value) {
        if (VectorLength == 2)
          format = MKL_COMPACT_AVX;
        else if (VectorLength == 4)
          format = MKL_COMPACT_AVX512;
      }

      if (format == MKL_COMPACT_AVX512 || format == MKL_COMPACT_AVX) {
        for (int iter = iter_begin; iter < iter_end; ++iter) {
          // flush
          flush.run();

          // initialize matrices
          Kokkos::deep_copy(a, amat_simd);
          Kokkos::deep_copy(b, bmat_simd);
          Kokkos::deep_copy(c, 0);

          HostSpaceType().fence();
          timer.reset();

          if (std::is_same<value_type, double>::value) {
            mkl_dgemm_compact(MKL_ROW_MAJOR, MKL_NOTRANS, MKL_NOTRANS, BlkSize, BlkSize, BlkSize, done,
<<<<<<< HEAD
                              (const double *)a.data(), (MKL_INT)a.stride_1(), (const double *)b.data(),
                              (MKL_INT)b.stride_1(), done, (double *)c.data(), (MKL_INT)c.stride_1(), format,
                              N * VectorLength);
          } else if (std::is_same<value_type, Kokkos::complex<double> >::value) {
            mkl_zgemm_compact(MKL_ROW_MAJOR, MKL_NOTRANS, MKL_NOTRANS, BlkSize, BlkSize, BlkSize,
                              (MKL_Complex16 *)&zone, (const double *)a.data(), (MKL_INT)a.stride_1(),
                              (const double *)b.data(), (MKL_INT)b.stride_1(), (MKL_Complex16 *)&zone,
                              (double *)c.data(), (MKL_INT)c.stride_1(), format, N * VectorLength);
=======
                              (const double *)a.data(), (MKL_INT)a.stride(1), (const double *)b.data(),
                              (MKL_INT)b.stride(1), done, (double *)c.data(), (MKL_INT)c.stride(1), format,
                              N * VectorLength);
          } else if (std::is_same<value_type, Kokkos::complex<double> >::value) {
            mkl_zgemm_compact(MKL_ROW_MAJOR, MKL_NOTRANS, MKL_NOTRANS, BlkSize, BlkSize, BlkSize,
                              (MKL_Complex16 *)&zone, (const double *)a.data(), (MKL_INT)a.stride(1),
                              (const double *)b.data(), (MKL_INT)b.stride(1), (MKL_Complex16 *)&zone,
                              (double *)c.data(), (MKL_INT)c.stride(1), format, N * VectorLength);
>>>>>>> 156f70d4
          }

          HostSpaceType().fence();
          const double t = timer.seconds();
          tmin           = std::min(tmin, t);
          tavg += (iter >= 0) * t;
        }
        tavg /= iter_end;

        double diff = 0;
        for (int i = 0, iend = cref.extent(0); i < iend; ++i)
          for (int j = 0, jend = cref.extent(1); j < jend; ++j)
            for (int k = 0, kend = cref.extent(2); k < kend; ++k)
              diff += abs(cref(i, j, k) - c(i / VectorLength, j, k)[i % VectorLength]);

        std::cout << std::setw(12) << "MKL Cmpct"
                  << " BlkSize = " << std::setw(3) << BlkSize << " time = " << std::scientific << tmin
                  << " avg flop/s = " << (flop / tavg) << " max flop/s = " << (flop / tmin) << " diff to ref = " << diff
                  << std::endl;
      }
    }
  }
#endif
#endif

#if defined(__KOKKOSBATCHED_LIBXSMM__)
  {
    libxsmm_init();

    Kokkos::View<value_type ***, Kokkos::LayoutRight, HostSpaceType> a("a", N * VectorLength, BlkSize, BlkSize),
        b("b", N * VectorLength, BlkSize, BlkSize), c("c", N * VectorLength, BlkSize, BlkSize);

    libxsmm_blasint lda = a.stride(1), ldb = b.stride(1), ldc = c.stride(1);

    {
      const Kokkos::RangePolicy<HostSpaceType, ScheduleType> policy(0, N * VectorLength);

      double tavg = 0, tmin = tmax;

      // adjust column major order in xsmm
      char transA = 'N', transB = 'N';
      libxsmm_blasint blksize = BlkSize;
      double one              = 1.0;

      for (int iter = iter_begin; iter < iter_end; ++iter) {
        // flush
        flush.run();

        // initialize matrices
        Kokkos::deep_copy(a, amat);
        Kokkos::deep_copy(b, bmat);
        Kokkos::deep_copy(c, 0);

        HostSpaceType().fence();
        timer.reset();

        Kokkos::parallel_for(
            "KokkosBatched::PerfTest::GemmHost::libxswmmOpenMP", policy, KOKKOS_LAMBDA(const int k) {
              auto aa = Kokkos::subview(a, k, Kokkos::ALL(), Kokkos::ALL());
              auto bb = Kokkos::subview(b, k, Kokkos::ALL(), Kokkos::ALL());
              auto cc = Kokkos::subview(c, k, Kokkos::ALL(), Kokkos::ALL());

              // column major
              libxsmm_gemm((const char *)&transA, (const char *)&transB, blksize, blksize, blksize,
                           (const double *)&one, (const double *)bb.data(), (const libxsmm_blasint *)&ldb,
                           (const double *)aa.data(), (const libxsmm_blasint *)&lda, (const double *)&one,
                           (double *)cc.data(), (const libxsmm_blasint *)&ldc);
            });

        HostSpaceType().fence();
        const double t = timer.seconds();
        tmin           = std::min(tmin, t);
        tavg += (iter >= 0) * t;
      }
      tavg /= iter_end;

      // adjust transpose
      double diff = 0;
      for (int i = 0, iend = cref.extent(0); i < iend; ++i)
        for (int j = 0, jend = cref.extent(1); j < jend; ++j)
          for (int k = 0, kend = cref.extent(2); k < kend; ++k) diff += abs(cref(i, j, k) - c(i, j, k));

      std::cout << std::setw(12) << "libxsmm"
                << " BlkSize = " << std::setw(3) << BlkSize << " time = " << std::scientific << tmin
                << " avg flop/s = " << (flop / tavg) << " max flop/s = " << (flop / tmin) << " diff to ref = " << diff
                << std::endl;
    }
    libxsmm_finalize();
  }
#endif
  ///
  /// Do not test this. Test Compact vs MKL
  /// KK Scalar version (comparable to micro BLAS version)
  ///
  // if (!std::is_same<AlgoTagType,Algo::Gemm::CompactMKL>::value) {
  //   Kokkos::View<value_type***,Kokkos::LayoutRight,HostSpaceType>
  //     a("a", N*VectorLength, BlkSize, BlkSize),
  //     b("b", N*VectorLength, BlkSize, BlkSize),
  //     c("c", N*VectorLength, BlkSize, BlkSize);

  //   {
  //     const Kokkos::RangePolicy<HostSpaceType,ScheduleType> policy(0,
  //     N*VectorLength);

  //     double tavg = 0, tmin = tmax;

  //     for (int iter=iter_begin;iter<iter_end;++iter) {
  //       // flush
  //       flush.run();

  //       // initialize matrices
  //       Kokkos::deep_copy(a, amat);
  //       Kokkos::deep_copy(b, bmat);
  //       Kokkos::deep_copy(c, 0);

  //       HostSpaceType().fence();
  //       timer.reset();

  //       Kokkos::parallel_for
  //         (policy,
  //          KOKKOS_LAMBDA(const int k) {
  //           auto aa = Kokkos::subview(a, k, Kokkos::ALL(), Kokkos::ALL());
  //           auto bb = Kokkos::subview(b, k, Kokkos::ALL(), Kokkos::ALL());
  //           auto cc = Kokkos::subview(c, k, Kokkos::ALL(), Kokkos::ALL());

  //           SerialGemm<Trans::NoTranspose,Trans::NoTranspose,AlgoTagType>::
  //             invoke(1.0, aa, bb, 1.0, cc);
  //         });

  //       HostSpaceType().fence();
  //       const double t = timer.seconds();
  //       tmin = std::min(tmin, t);
  //       tavg += (iter >= 0)*t;
  //     }
  //     tavg /= iter_end;

  //     double diff = 0;
  //     for (int i=0,iend=cref.extent(2);i<iend;++i)
  //       for (int j=0,jend=cref.extent(2);j<jend;++j)
  //         for (int k=0,kend=cref.extent(2);k<kend;++k)
  //           diff += abs(cref(i,j,k) - c(i,j,k));

  //     std::cout << std::setw(12) << "KK Scalar"
  //               << " BlkSize = " << std::setw(3) << BlkSize
  //               << " time = " << std::scientific << tmin
  //               << " avg flop/s = " << (flop/tavg)
  //               << " max flop/s = " << (flop/tmin)
  //               << " diff to ref = " << diff
  //               << std::endl;
  //   }
  // }

  ///
  /// Serial SIMD with appropriate data layout
  ///
  {
    Kokkos::View<VectorType ***, Kokkos::LayoutRight, HostSpaceType> a("a", N, BlkSize, BlkSize),
        b("b", N, BlkSize, BlkSize), c("c", N, BlkSize, BlkSize);

    {
      const Kokkos::RangePolicy<HostSpaceType, ScheduleType> policy(0, N);

      double tavg = 0, tmin = tmax;

      for (int iter = iter_begin; iter < iter_end; ++iter) {
        // flush
        flush.run();

        // initialize matrices
        Kokkos::deep_copy(a, amat_simd);
        Kokkos::deep_copy(b, bmat_simd);
        Kokkos::deep_copy(c, 0);

        HostSpaceType().fence();
        timer.reset();

        Kokkos::parallel_for(
            "KokkosBatched::PerfTest::GemmHost::SIMDSerialOpenMP", policy, KOKKOS_LAMBDA(const int k) {
              auto aa = Kokkos::subview(a, k, Kokkos::ALL(), Kokkos::ALL());
              auto bb = Kokkos::subview(b, k, Kokkos::ALL(), Kokkos::ALL());
              auto cc = Kokkos::subview(c, k, Kokkos::ALL(), Kokkos::ALL());

              SerialGemm<Trans::NoTranspose, Trans::NoTranspose, AlgoTagType>::invoke(1.0, aa, bb, 1.0, cc);
            });

        HostSpaceType().fence();
        const double t = timer.seconds();
        tmin           = std::min(tmin, t);
        tavg += (iter >= 0) * t;
      }
      tavg /= iter_end;

      double diff = 0;
      for (int i = 0, iend = cref.extent(0); i < iend; ++i)
        for (int j = 0, jend = cref.extent(1); j < jend; ++j)
          for (int k = 0, kend = cref.extent(2); k < kend; ++k)
            diff += abs(cref(i, j, k) - c(i / VectorLength, j, k)[i % VectorLength]);

      std::cout << std::setw(12) << "KK Vector"
                << " BlkSize = " << std::setw(3) << BlkSize << " time = " << std::scientific << tmin
                << " avg flop/s = " << (flop / tavg) << " max flop/s = " << (flop / tmin) << " diff to ref = " << diff
                << std::endl;
    }
  }
  std::cout << std::endl;
}

}  // namespace PerfTest
}  // namespace KokkosBatched<|MERGE_RESOLUTION|>--- conflicted
+++ resolved
@@ -149,21 +149,12 @@
               const double one = 1.0;
               if (std::is_same<value_type, double>::value) {
                 cblas_dgemm(CblasRowMajor, CblasNoTrans, CblasNoTrans, BlkSize, BlkSize, BlkSize, one,
-<<<<<<< HEAD
-                            (double *)aa.data(), aa.stride_0(), (double *)bb.data(), bb.stride_0(), one,
-                            (double *)cc.data(), cc.stride_0());
-              } else if (std::is_same<value_type, Kokkos::complex<double> >::value) {
-                cblas_zgemm(CblasRowMajor, CblasNoTrans, CblasNoTrans, BlkSize, BlkSize, BlkSize, (void *)&one,
-                            (void *)aa.data(), aa.stride_0(), (void *)bb.data(), bb.stride_0(), (void *)&one,
-                            (void *)cc.data(), cc.stride_0());
-=======
                             (double *)aa.data(), aa.stride(0), (double *)bb.data(), bb.stride(0), one,
                             (double *)cc.data(), cc.stride(0));
               } else if (std::is_same<value_type, Kokkos::complex<double> >::value) {
                 cblas_zgemm(CblasRowMajor, CblasNoTrans, CblasNoTrans, BlkSize, BlkSize, BlkSize, (void *)&one,
                             (void *)aa.data(), aa.stride(0), (void *)bb.data(), bb.stride(0), (void *)&one,
                             (void *)cc.data(), cc.stride(0));
->>>>>>> 156f70d4
               }
             });
 
@@ -288,16 +279,6 @@
 
           if (std::is_same<value_type, double>::value) {
             mkl_dgemm_compact(MKL_ROW_MAJOR, MKL_NOTRANS, MKL_NOTRANS, BlkSize, BlkSize, BlkSize, done,
-<<<<<<< HEAD
-                              (const double *)a.data(), (MKL_INT)a.stride_1(), (const double *)b.data(),
-                              (MKL_INT)b.stride_1(), done, (double *)c.data(), (MKL_INT)c.stride_1(), format,
-                              N * VectorLength);
-          } else if (std::is_same<value_type, Kokkos::complex<double> >::value) {
-            mkl_zgemm_compact(MKL_ROW_MAJOR, MKL_NOTRANS, MKL_NOTRANS, BlkSize, BlkSize, BlkSize,
-                              (MKL_Complex16 *)&zone, (const double *)a.data(), (MKL_INT)a.stride_1(),
-                              (const double *)b.data(), (MKL_INT)b.stride_1(), (MKL_Complex16 *)&zone,
-                              (double *)c.data(), (MKL_INT)c.stride_1(), format, N * VectorLength);
-=======
                               (const double *)a.data(), (MKL_INT)a.stride(1), (const double *)b.data(),
                               (MKL_INT)b.stride(1), done, (double *)c.data(), (MKL_INT)c.stride(1), format,
                               N * VectorLength);
@@ -306,7 +287,6 @@
                               (MKL_Complex16 *)&zone, (const double *)a.data(), (MKL_INT)a.stride(1),
                               (const double *)b.data(), (MKL_INT)b.stride(1), (MKL_Complex16 *)&zone,
                               (double *)c.data(), (MKL_INT)c.stride(1), format, N * VectorLength);
->>>>>>> 156f70d4
           }
 
           HostSpaceType().fence();
