//@HEADER
// ************************************************************************
//
//                        Kokkos v. 4.0
//       Copyright (2022) National Technology & Engineering
//               Solutions of Sandia, LLC (NTESS).
//
// Under the terms of Contract DE-NA0003525 with NTESS,
// the U.S. Government retains certain rights in this software.
//
// Part of Kokkos, under the Apache License v2.0 with LLVM Exceptions.
// See https://kokkos.org/LICENSE for license information.
// SPDX-License-Identifier: Apache-2.0 WITH LLVM-exception
//
//@HEADER
/// \author Kyungjoo Kim (kyukim@sandia.gov)

// #define __KOKKOSBATCHED_INTEL_MKL__
// #define __KOKKOSBATCHED_INTEL_MKL_BATCHED__

#include <iomanip>

#include "KokkosBatched_Util.hpp"
#if defined(__KOKKOSBATCHED_INTEL_MKL__)
#include "mkl.h"
#endif

#include "Kokkos_Core.hpp"
#include "Kokkos_Timer.hpp"
#include "Kokkos_Random.hpp"

#include "KokkosBatched_Vector.hpp"

#include "KokkosBatched_Gemv_Decl.hpp"
#include "KokkosBatched_Gemv_Serial_Impl.hpp"

#undef __KOKKOSBATCHED_INTEL_MKL_BATCHED__

namespace KokkosBatched {
namespace PerfTest {

#undef FLOP_MUL
#undef FLOP_ADD

#if defined(KokkosBatched_Test_Gemv_Host_Complex)
#define FLOP_MUL 6.0
#define FLOP_ADD 2.0
typedef Kokkos::complex<double> value_type;
#endif

#if defined(KokkosBatched_Test_Gemv_Host_Real)
#define FLOP_MUL 1.0
#define FLOP_ADD 1.0
typedef double value_type;
#endif

double FlopCount(int mm, int nn) {
  double m = (double)mm;
  double n = (double)nn;
  return (FLOP_MUL * (m * n) + FLOP_ADD * (m * n));
}

template <int BlkSize, int NumVecs, typename HostSpaceType, typename AlgoTagType>
void Gemv(const int NN) {
  typedef Kokkos::Schedule<Kokkos::Static> ScheduleType;
  // typedef Kokkos::Schedule<Kokkos::Dynamic> ScheduleType;

  constexpr int VectorLength = DefaultVectorLength<value_type, typename HostSpaceType::memory_space>::value;
  const int N                = NN / VectorLength;

  {
    std::string value_type_name;
    if (std::is_same<value_type, double>::value) value_type_name = "double";
    if (std::is_same<value_type, Kokkos::complex<double> >::value) value_type_name = "Kokkos::complex<double>";

#if defined(__AVX512F__)
    std::cout << "AVX512 is defined: datatype " << value_type_name << " a vector length " << VectorLength << "\n";
#elif defined(__AVX__) || defined(__AVX2__)
    std::cout << "AVX or AVX2 is defined: datatype " << value_type_name << " a vector length " << VectorLength << "\n";
#else
    std::cout << "SIMD (compiler vectorization) is defined: datatype " << value_type_name << " a vector length "
              << VectorLength << "\n";
#endif
  }

  const double flop = (N * VectorLength) * FlopCount(BlkSize, BlkSize) * NumVecs;
  // const double tmax = 1.0e15;

  const int iter_begin = -10, iter_end = 100;
  Kokkos::Timer timer;

  Kokkos::View<value_type***, Kokkos::LayoutRight, HostSpaceType> yref;
  Kokkos::View<value_type***, Kokkos::LayoutRight, HostSpaceType> amat("amat", N * VectorLength, BlkSize, BlkSize);
  Kokkos::View<value_type***, Kokkos::LayoutRight, HostSpaceType> xvec("xvec", N * VectorLength, NumVecs, BlkSize);

  Kokkos::Random_XorShift64_Pool<HostSpaceType> random(13718);
  Kokkos::fill_random(xvec, random, value_type(1.0));
  Kokkos::fill_random(amat, random, value_type(1.0));

  // for KNL
  constexpr size_t LLC_CAPACITY = 34 * 1024 * 1024;
  Flush<LLC_CAPACITY> flush;

  ///
  /// Reference version using MKL DGEMM
  ///
#if defined(__KOKKOSBATCHED_INTEL_MKL__)
  {
    Kokkos::View<value_type***, Kokkos::LayoutRight, HostSpaceType> a("a", N * VectorLength, BlkSize, BlkSize),
        x("x", N * VectorLength, NumVecs, BlkSize), y("y", N * VectorLength, NumVecs, BlkSize);

    {
      const Kokkos::RangePolicy<HostSpaceType, ScheduleType> policy(0, N * VectorLength);

      double t = 0;
      for (int iter = iter_begin; iter < iter_end; ++iter) {
        // flush
        flush.run();

        // initialize matrices
        Kokkos::deep_copy(a, amat);
        Kokkos::deep_copy(x, xvec);
        Kokkos::deep_copy(y, 0);

        HostSpaceType().fence();
        timer.reset();

        Kokkos::parallel_for(
            "KokkosBatched::PerfTest::GemvHost::CblasOpenMP", policy, KOKKOS_LAMBDA(const int k) {
              auto aa = Kokkos::subview(a, k, Kokkos::ALL(), Kokkos::ALL());
              for (int j = 0; j < NumVecs; ++j) {
                auto xx = Kokkos::subview(x, k, j, Kokkos::ALL());
                auto yy = Kokkos::subview(y, k, j, Kokkos::ALL());

<<<<<<< HEAD
                cblas_dgemv(CblasRowMajor, CblasNoTrans, BlkSize, BlkSize, 1.0, (double*)aa.data(), aa.stride_0(),
                            (double*)xx.data(), xx.stride_0(), 1.0, (double*)yy.data(), yy.stride_0());
=======
                cblas_dgemv(CblasRowMajor, CblasNoTrans, BlkSize, BlkSize, 1.0, (double*)aa.data(), aa.stride(0),
                            (double*)xx.data(), xx.stride(0), 1.0, (double*)yy.data(), yy.stride(0));
>>>>>>> 156f70d4
              }
            });

        HostSpaceType().fence();
        t += (iter >= 0) * timer.seconds();
      }
      t /= iter_end;

      std::cout << std::setw(12) << "MKL DGEMV"
                << " BlkSize = " << std::setw(3) << BlkSize << " NumVecs = " << std::setw(3) << NumVecs
                << " time = " << std::scientific << t << " flop/s = " << (flop / t) << std::endl;

      yref = y;
    }
  }
#endif

  ///
  /// Plain version (comparable to micro BLAS version)
  ///
  {
    Kokkos::View<value_type***, Kokkos::LayoutRight, HostSpaceType> a("a", N * VectorLength, BlkSize, BlkSize),
        x("x", N * VectorLength, NumVecs, BlkSize), y("y", N * VectorLength, NumVecs, BlkSize);

    {
      const Kokkos::RangePolicy<HostSpaceType, ScheduleType> policy(0, N * VectorLength);

      double t = 0;
      for (int iter = iter_begin; iter < iter_end; ++iter) {
        // flush
        flush.run();

        // initialize matrices
        Kokkos::deep_copy(a, amat);
        Kokkos::deep_copy(x, xvec);
        Kokkos::deep_copy(y, 0);

        HostSpaceType().fence();
        timer.reset();

        Kokkos::parallel_for(
            "KokkosBatched::PerfTest::GemvHost::SerialOpenMP", policy, KOKKOS_LAMBDA(const int k) {
              auto aa = Kokkos::subview(a, k, Kokkos::ALL(), Kokkos::ALL());

              for (int j = 0; j < NumVecs; ++j) {
                auto xx = Kokkos::subview(x, k, j, Kokkos::ALL());
                auto yy = Kokkos::subview(y, k, j, Kokkos::ALL());

                SerialGemv<Trans::NoTranspose, AlgoTagType>::invoke(1.0, aa, xx, 1.0, yy);
              }
            });

        HostSpaceType().fence();
        t += (iter >= 0) * timer.seconds();
      }
      t /= iter_end;

      double diff = 0;
      for (int i = 0, iend = yref.extent(0); i < iend; ++i)
        for (int j = 0, jend = yref.extent(1); j < jend; ++j)
          for (int k = 0, kend = yref.extent(2); k < kend; ++k)
            diff += Kokkos::ArithTraits<value_type>::abs(yref(i, j, k) - y(i, j, k));

      std::cout << std::setw(12) << "Plain"
                << " BlkSize = " << std::setw(3) << BlkSize << " NumVecs = " << std::setw(3) << NumVecs
                << " time = " << std::scientific << t << " flop/s = " << (flop / t) << " diff to ref = " << diff
                << std::endl;
    }
  }

  typedef Vector<SIMD<value_type>, VectorLength> VectorType;
  Kokkos::View<VectorType***, Kokkos::LayoutRight, HostSpaceType> amat_simd("amat_simd", N, BlkSize, BlkSize),
      xvec_simd("xvec_simd", N, NumVecs, BlkSize);

  for (int k0 = 0; k0 < N; ++k0)
    for (int k1 = 0; k1 < VectorLength; ++k1)
      for (int i = 0; i < BlkSize; ++i) {
        for (int j = 0; j < NumVecs; ++j) xvec_simd(k0, j, i)[k1] = xvec(k0 * VectorLength + k1, j, i);
        for (int j = 0; j < BlkSize; ++j) amat_simd(k0, i, j)[k1] = amat(k0 * VectorLength + k1, i, j);
      }

  ///
  /// Serial SIMD with appropriate data layout
  ///
  {
    Kokkos::View<VectorType***, Kokkos::LayoutRight, HostSpaceType> a("a", N, BlkSize, BlkSize),
        x("x", N, NumVecs, BlkSize), y("y", N, NumVecs, BlkSize);

    {
      const Kokkos::RangePolicy<HostSpaceType, ScheduleType> policy(0, N);

      double t = 0;
      for (int iter = iter_begin; iter < iter_end; ++iter) {
        // flush
        flush.run();

        // initialize matrices
        Kokkos::deep_copy(a, amat_simd);
        Kokkos::deep_copy(x, xvec_simd);
        Kokkos::deep_copy(y, 0);

        HostSpaceType().fence();
        timer.reset();

        Kokkos::parallel_for(
            "KokkosBatched::PerfTest::GemvHost::SIMDSerialOpenMP", policy, KOKKOS_LAMBDA(const int k) {
              auto aa = Kokkos::subview(a, k, Kokkos::ALL(), Kokkos::ALL());

              for (int j = 0; j < NumVecs; ++j) {
                auto xx = Kokkos::subview(x, k, j, Kokkos::ALL());
                auto yy = Kokkos::subview(y, k, j, Kokkos::ALL());

                SerialGemv<Trans::NoTranspose, AlgoTagType>::invoke(1.0, aa, xx, 1.0, yy);
              }
            });

        HostSpaceType().fence();
        t += (iter >= 0) * timer.seconds();
      }
      t /= iter_end;

      double diff = 0;
      for (int i = 0, iend = yref.extent(0); i < iend; ++i)
        for (int j = 0, jend = yref.extent(1); j < jend; ++j)
          for (int k = 0, kend = yref.extent(2); k < kend; ++k)
            diff += Kokkos::ArithTraits<value_type>::abs(yref(i, j, k) - y(i / VectorLength, j, k)[i % VectorLength]);

      std::cout << std::setw(12) << "Serial SIMD"
                << " BlkSize = " << std::setw(3) << BlkSize << " NumVecs = " << std::setw(3) << NumVecs
                << " time = " << std::scientific << t << " flop/s = " << (flop / t) << " diff to ref = " << diff
                << std::endl;
    }
  }
}

}  // namespace PerfTest
}  // namespace KokkosBatched<|MERGE_RESOLUTION|>--- conflicted
+++ resolved
@@ -132,13 +132,8 @@
                 auto xx = Kokkos::subview(x, k, j, Kokkos::ALL());
                 auto yy = Kokkos::subview(y, k, j, Kokkos::ALL());
 
-<<<<<<< HEAD
-                cblas_dgemv(CblasRowMajor, CblasNoTrans, BlkSize, BlkSize, 1.0, (double*)aa.data(), aa.stride_0(),
-                            (double*)xx.data(), xx.stride_0(), 1.0, (double*)yy.data(), yy.stride_0());
-=======
                 cblas_dgemv(CblasRowMajor, CblasNoTrans, BlkSize, BlkSize, 1.0, (double*)aa.data(), aa.stride(0),
                             (double*)xx.data(), xx.stride(0), 1.0, (double*)yy.data(), yy.stride(0));
->>>>>>> 156f70d4
               }
             });
 
