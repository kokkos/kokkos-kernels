# Define what execution spaces KokkosKernels enables.
# KokkosKernels may enable fewer execution spaces than
# Kokkos enables.  This can reduce build and test times.

SET(EXEC_SPACES
  EXECSPACE_CUDA
  EXECSPACE_HIP
  EXECSPACE_SYCL
  EXECSPACE_OPENMPTARGET
  EXECSPACE_OPENMP
  EXECSPACE_THREADS
  EXECSPACE_SERIAL
)
SET(EXECSPACE_CUDA_CPP_TYPE         Kokkos::Cuda)
SET(EXECSPACE_HIP_CPP_TYPE          Kokkos::HIP)
SET(EXECSPACE_SYCL_CPP_TYPE         Kokkos::Experimental::SYCL)
SET(EXECSPACE_OPENMPTARGET_CPP_TYPE Kokkos::Experimental::OpenMPTarget)
SET(EXECSPACE_OPENMP_CPP_TYPE       Kokkos::OpenMP)
SET(EXECSPACE_THREADS_CPP_TYPE      Kokkos::Threads)
SET(EXECSPACE_SERIAL_CPP_TYPE       Kokkos::Serial)

SET(MEM_SPACES
  MEMSPACE_CUDASPACE
  MEMSPACE_CUDAUVMSPACE
  MEMSPACE_HIPSPACE
  MEMSPACE_HIPMANAGEDSPACE
  MEMSPACE_SYCLSPACE
  MEMSPACE_SYCLSHAREDSPACE
  MEMSPACE_OPENMPTARGET
  MEMSPACE_HOSTSPACE
)
SET(MEMSPACE_CUDASPACE_CPP_TYPE         Kokkos::CudaSpace)
SET(MEMSPACE_CUDAUVMSPACE_CPP_TYPE      Kokkos::CudaUVMSpace)
SET(MEMSPACE_HIPSPACE_CPP_TYPE          Kokkos::HIPSpace)
<<<<<<< HEAD
=======
SET(MEMSPACE_HIPMANAGEDSPACE_CPP_TYPE   Kokkos::HIPManagedSpace)
>>>>>>> 295a0839
SET(MEMSPACE_SYCLSPACE_CPP_TYPE         Kokkos::Experimental::SYCLDeviceUSMSpace)
SET(MEMSPACE_SYCLSHAREDSPACE_CPP_TYPE   Kokkos::Experimental::SYCLSharedUSMSpace)
SET(MEMSPACE_OPENMPTARGETSPACE_CPP_TYPE Kokkos::Experimental::OpenMPTargetSpace)
SET(MEMSPACE_HOSTSPACE_CPP_TYPE         Kokkos::HostSpace)

IF(KOKKOS_ENABLE_CUDA)
 KOKKOSKERNELS_ADD_OPTION(
   INST_EXECSPACE_CUDA
   ON
   BOOL
   "Whether to pre instantiate kernels for the execution space Kokkos::Cuda. Disabling this when Kokkos_ENABLE_CUDA is enabled may increase build times. Default: ON if Kokkos is CUDA-enabled, OFF otherwise."
   )

 KOKKOSKERNELS_ADD_OPTION(
   INST_MEMSPACE_CUDAUVMSPACE
   OFF
   BOOL
   "Whether to pre instantiate kernels for the memory space Kokkos::CudaUVMSpace.  Disabling this when Kokkos_ENABLE_CUDA is enabled may increase build times. Default: OFF."
   )
 KOKKOSKERNELS_ADD_OPTION(
   INST_MEMSPACE_CUDASPACE
   ON
   BOOL
   "Whether to pre instantiate kernels for the memory space Kokkos::CudaSpace.  Disabling this when Kokkos_ENABLE_CUDA is enabled may increase build times. Default: ON if Kokkos is CUDA-enabled, OFF otherwise."
   )

  IF(KOKKOSKERNELS_INST_EXECSPACE_CUDA AND KOKKOSKERNELS_INST_MEMSPACE_CUDASPACE)
    LIST(APPEND DEVICE_LIST "<Cuda,CudaSpace>")
  ENDIF()
  IF(KOKKOSKERNELS_INST_EXECSPACE_CUDA AND KOKKOSKERNELS_INST_MEMSPACE_CUDAUVMSPACE)
    LIST(APPEND DEVICE_LIST "<Cuda,CudaUVMSpace>")
  ENDIF()

  IF( Trilinos_ENABLE_COMPLEX_DOUBLE AND ((NOT DEFINED CMAKE_CXX_USE_RESPONSE_FILE_FOR_OBJECTS) OR (NOT CMAKE_CXX_USE_RESPONSE_FILE_FOR_OBJECTS)) )
    MESSAGE( WARNING "The CMake option CMAKE_CXX_USE_RESPONSE_FILE_FOR_OBJECTS is either undefined or OFF.  Please set CMAKE_CXX_USE_RESPONSE_FILE_FOR_OBJECTS:BOOL=ON when building with CUDA and complex double enabled.")
  ENDIF()

ENDIF()

IF(KOKKOS_ENABLE_HIP)
 KOKKOSKERNELS_ADD_OPTION(
   INST_EXECSPACE_HIP
   ${KOKKOSKERNELS_INST_EXECSPACE_HIP_DEFAULT}
   BOOL
   "Whether to pre instantiate kernels for the execution space Kokkos::HIP. Disabling this when Kokkos_ENABLE_HIP is enabled may increase build times. Default: ON if Kokkos is HIP-enabled, OFF otherwise."
   )
 KOKKOSKERNELS_ADD_OPTION(
   INST_MEMSPACE_HIPSPACE
   ${KOKKOSKERNELS_INST_EXECSPACE_HIP_DEFAULT}
   BOOL
   "Whether to pre instantiate kernels for the memory space Kokkos::HIPSpace.  Disabling this when Kokkos_ENABLE_HIP is enabled may increase build times. Default: ON if Kokkos is HIP-enabled, OFF otherwise."
<<<<<<< HEAD
=======
   )
 KOKKOSKERNELS_ADD_OPTION(
   INST_MEMSPACE_HIPMANAGEDSPACE
   OFF
   BOOL
   "Whether to pre instantiate kernels for the memory space Kokkos::HIPManagedSpace.  Disabling this when Kokkos_ENABLE_HIP is enabled may increase build times. Default: OFF."
>>>>>>> 295a0839
   )

  IF(KOKKOSKERNELS_INST_EXECSPACE_HIP AND KOKKOSKERNELS_INST_MEMSPACE_HIPSPACE)
    LIST(APPEND DEVICE_LIST "<HIP,HIPSpace>")
  ENDIF()
  IF(KOKKOSKERNELS_INST_EXECSPACE_HIP AND KOKKOSKERNELS_INST_MEMSPACE_HIPMANAGEDSPACE)
    LIST(APPEND DEVICE_LIST "<HIP,HIPManagedSpace>")
  ENDIF()

  IF( Trilinos_ENABLE_COMPLEX_DOUBLE AND ((NOT DEFINED CMAKE_CXX_USE_RESPONSE_FILE_FOR_OBJECTS) OR (NOT CMAKE_CXX_USE_RESPONSE_FILE_FOR_OBJECTS)) )
    MESSAGE( WARNING "The CMake option CMAKE_CXX_USE_RESPONSE_FILE_FOR_OBJECTS is either undefined or OFF.  Please set CMAKE_CXX_USE_RESPONSE_FILE_FOR_OBJECTS:BOOL=ON when building with HIP and complex double enabled.")
  ENDIF()

ENDIF()

IF(KOKKOS_ENABLE_SYCL)
 KOKKOSKERNELS_ADD_OPTION(
   INST_EXECSPACE_SYCL
   ${KOKKOSKERNELS_INST_EXECSPACE_SYCL_DEFAULT}
   BOOL
   "Whether to pre instantiate kernels for the execution space Kokkos::Experimental::SYCL. Disabling this when Kokkos_ENABLE_SYCL is enabled may increase build times. Default: ON if Kokkos is SYCL-enabled, OFF otherwise."
   )
 KOKKOSKERNELS_ADD_OPTION(
   INST_MEMSPACE_SYCLSPACE
   ${KOKKOSKERNELS_INST_EXECSPACE_SYCL_DEFAULT}
   BOOL
   "Whether to pre instantiate kernels for the memory space Kokkos::Experimental::SYCLSpace.  Disabling this when Kokkos_ENABLE_SYCL is enabled may increase build times. Default: ON if Kokkos is SYCL-enabled, OFF otherwise."
   )

  IF(KOKKOSKERNELS_INST_EXECSPACE_SYCL AND KOKKOSKERNELS_INST_MEMSPACE_SYCLSPACE)
    LIST(APPEND DEVICE_LIST "<SYCL,SYCLDeviceUSMSpace>")
  ENDIF()
  IF(KOKKOSKERNELS_INST_EXECSPACE_SYCL AND KOKKOSKERNELS_INST_MEMSPACE_SYCLSHAREDSPACE)
    LIST(APPEND DEVICE_LIST "<SYCL,SYCLSharedUSMSpace>")
  ENDIF()

  IF( Trilinos_ENABLE_COMPLEX_DOUBLE AND ((NOT DEFINED CMAKE_CXX_USE_RESPONSE_FILE_FOR_OBJECTS) OR (NOT CMAKE_CXX_USE_RESPONSE_FILE_FOR_OBJECTS)) )
    MESSAGE( WARNING "The CMake option CMAKE_CXX_USE_RESPONSE_FILE_FOR_OBJECTS is either undefined or OFF.  Please set CMAKE_CXX_USE_RESPONSE_FILE_FOR_OBJECTS:BOOL=ON when building with SYCL and complex double	 enabled.")
  ENDIF()
ENDIF()

IF(KOKKOS_ENABLE_OPENMPTARGET)
 KOKKOSKERNELS_ADD_OPTION(
   INST_EXECSPACE_OPENMPTARGET
   ${KOKKOSKERNELS_INST_EXECSPACE_OPENMPTARGET_DEFAULT}
   BOOL
   "Whether to pre instantiate kernels for the execution space Kokkos::Experimental::OpenMPTarget. Disabling this when Kokkos_ENABLE_OPENMPTARGET is enabled may increase build times. Default: ON if Kokkos is OpenMPTarget-enabled, OFF otherwise."
   )
 KOKKOSKERNELS_ADD_OPTION(
   INST_MEMSPACE_OPENMPTARGETSPACE
   ${KOKKOSKERNELS_INST_EXECSPACE_OPENMPTARGET_DEFAULT}
   BOOL
   "Whether to pre instantiate kernels for the memory space Kokkos::Experimental::OpenMPTargetSpace.  Disabling this when Kokkos_ENABLE_OPENMPTARGET is enabled may increase build times. Default: ON if Kokkos is OpenMPTarget-enabled, OFF otherwise."
   )

  IF(KOKKOSKERNELS_INST_EXECSPACE_OPENMPTARGET AND KOKKOSKERNELS_INST_MEMSPACE_OPENMPTARGETSPACE)
    LIST(APPEND DEVICE_LIST "<OpenMPTarget,OpenMPTargetSpace>")
  ENDIF()

  IF( Trilinos_ENABLE_COMPLEX_DOUBLE AND ((NOT DEFINED CMAKE_CXX_USE_RESPONSE_FILE_FOR_OBJECTS) OR (NOT CMAKE_CXX_USE_RESPONSE_FILE_FOR_OBJECTS)) )
    MESSAGE( WARNING "The CMake option CMAKE_CXX_USE_RESPONSE_FILE_FOR_OBJECTS is either undefined or OFF.  Please set CMAKE_CXX_USE_RESPONSE_FILE_FOR_OBJECTS:BOOL=ON when building with OpenMPTarget and complex double enabled.")
  ENDIF()
ENDIF()

KOKKOSKERNELS_ADD_OPTION(
 INST_MEMSPACE_HOSTSPACE
 ${KOKKOSKERNELS_ADD_DEFAULT_ETI}
 BOOL
 "Whether to pre instantiate kernels for the memory space Kokkos::HostSpace.  Disabling this when one of the Host execution spaces is enabled may increase build times. Default: ON"
)

KOKKOSKERNELS_ADD_OPTION(
  INST_EXECSPACE_OPENMP
  ${KOKKOSKERNELS_INST_EXECSPACE_OPENMP_DEFAULT}
  BOOL
  "Whether to pre instantiate kernels for the execution space Kokkos::OpenMP.  Disabling this when Kokkos_ENABLE_OPENMP is enabled may increase build times. Default: ON if Kokkos is OpenMP-enabled, OFF otherwise."
)
IF(KOKKOSKERNELS_INST_EXECSPACE_OPENMP AND KOKKOSKERNELS_INST_MEMSPACE_HOSTSPACE)
  LIST(APPEND DEVICE_LIST "<OpenMP,HostSpace>")
  IF(NOT KOKKOS_ENABLE_OPENMP)
    MESSAGE(FATAL_ERROR "Set ETI on for OPENMP, but Kokkos was not configured with the OPENMP backend")
  ENDIF()
ENDIF()


KOKKOSKERNELS_ADD_OPTION(
  INST_EXECSPACE_THREADS
  ${KOKKOSKERNELS_INST_EXECSPACE_THREADS_DEFAULT}
  BOOL
  "Whether to build kernels for the execution space Kokkos::Threads.  If explicit template instantiation (ETI) is enabled in Trilinos, disabling this when Kokkos_ENABLE_THREADS is enabled may increase build times. Default: ON if Kokkos is Threads-enabled, OFF otherwise."
)
#There continues to be name ambiguity with threads vs pthreads
SET(KOKKOSKERNELS_INST_EXECSPACE_THREADS ${KOKKOSKERNELS_INST_EXECSPACE_THREADS})

IF(KOKKOSKERNELS_INST_EXECSPACE_THREADS AND KOKKOSKERNELS_INST_MEMSPACE_HOSTSPACE)
  LIST(APPEND DEVICE_LIST "<Threads,HostSpace>")
  IF(NOT KOKKOS_ENABLE_THREADS)
    MESSAGE(FATAL_ERROR "Set ETI on for THREADS, but Kokkos was not configured with the THREADS backend")
  ENDIF()
ENDIF()

KOKKOSKERNELS_ADD_OPTION(
  INST_EXECSPACE_SERIAL
  ${KOKKOSKERNELS_INST_EXECSPACE_SERIAL_DEFAULT}
  BOOL
  "Whether to build kernels for the execution space Kokkos::Serial.  If explicit template instantiation (ETI) is enabled in Trilinos, disabling this when Kokkos_ENABLE_SERIAL is enabled may increase build times. Default: ON when Kokkos is Serial-enabled, OFF otherwise."
)

SET(EXECSPACE_CUDA_VALID_MEM_SPACES               CUDASPACE CUDAUVMSPACE)
SET(EXECSPACE_HIP_VALID_MEM_SPACES                HIPSPACE HIPMANAGEDSPACE)
SET(EXECSPACE_SYCL_VALID_MEM_SPACES               SYCLSPACE SYCLSHAREDSPACE)
SET(EXECSPACE_OPENMPTARGET_VALID_MEM_SPACES       OPENMPTARGETSPACE)
SET(EXECSPACE_SERIAL_VALID_MEM_SPACES             HOSTSPACE)
SET(EXECSPACE_OPENMP_VALID_MEM_SPACES             HOSTSPACE)
SET(EXECSPACE_THREADS_VALID_MEM_SPACES            HOSTSPACE)
SET(DEVICES)
FOREACH(EXEC ${EXEC_SPACES})
  IF (KOKKOSKERNELS_INST_${EXEC})
    FOREACH(MEM ${${EXEC}_VALID_MEM_SPACES})
      IF (KOKKOSKERNELS_INST_MEMSPACE_${MEM})
        LIST(APPEND DEVICES ${EXEC}_MEMSPACE_${MEM})
        SET(${EXEC}_MEMSPACE_${MEM}_CPP_TYPE "${${EXEC}_CPP_TYPE},${MEMSPACE_${MEM}_CPP_TYPE}")
        SET(KOKKOSKERNELS_INST_${EXEC}_MEMSPACE_${MEM} ON)
      ENDIF()
    ENDFOREACH()
  ENDIF()
ENDFOREACH()


IF(KOKKOSKERNELS_INST_EXECSPACE_SERIAL AND KOKKOSKERNELS_INST_MEMSPACE_HOSTSPACE)
  LIST(APPEND DEVICE_LIST "<Serial,HostSpace>")
  IF(NOT KOKKOS_ENABLE_SERIAL)
    MESSAGE(FATAL_ERROR "Set ETI on for SERIAL, but Kokkos was not configured with the SERIAL backend")
  ENDIF()
ENDIF()<|MERGE_RESOLUTION|>--- conflicted
+++ resolved
@@ -32,10 +32,7 @@
 SET(MEMSPACE_CUDASPACE_CPP_TYPE         Kokkos::CudaSpace)
 SET(MEMSPACE_CUDAUVMSPACE_CPP_TYPE      Kokkos::CudaUVMSpace)
 SET(MEMSPACE_HIPSPACE_CPP_TYPE          Kokkos::HIPSpace)
-<<<<<<< HEAD
-=======
 SET(MEMSPACE_HIPMANAGEDSPACE_CPP_TYPE   Kokkos::HIPManagedSpace)
->>>>>>> 295a0839
 SET(MEMSPACE_SYCLSPACE_CPP_TYPE         Kokkos::Experimental::SYCLDeviceUSMSpace)
 SET(MEMSPACE_SYCLSHAREDSPACE_CPP_TYPE   Kokkos::Experimental::SYCLSharedUSMSpace)
 SET(MEMSPACE_OPENMPTARGETSPACE_CPP_TYPE Kokkos::Experimental::OpenMPTargetSpace)
@@ -87,15 +84,12 @@
    ${KOKKOSKERNELS_INST_EXECSPACE_HIP_DEFAULT}
    BOOL
    "Whether to pre instantiate kernels for the memory space Kokkos::HIPSpace.  Disabling this when Kokkos_ENABLE_HIP is enabled may increase build times. Default: ON if Kokkos is HIP-enabled, OFF otherwise."
-<<<<<<< HEAD
-=======
    )
  KOKKOSKERNELS_ADD_OPTION(
    INST_MEMSPACE_HIPMANAGEDSPACE
    OFF
    BOOL
    "Whether to pre instantiate kernels for the memory space Kokkos::HIPManagedSpace.  Disabling this when Kokkos_ENABLE_HIP is enabled may increase build times. Default: OFF."
->>>>>>> 295a0839
    )
 
   IF(KOKKOSKERNELS_INST_EXECSPACE_HIP AND KOKKOSKERNELS_INST_MEMSPACE_HIPSPACE)
