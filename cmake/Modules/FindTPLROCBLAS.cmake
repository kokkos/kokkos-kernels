--- conflicted
+++ resolved
@@ -1,6 +1,3 @@
-<<<<<<< HEAD
-IF(ROCBLAS_LIBRARIES AND ROCBLAS_LIBRARY_DIRS AND ROCBLAS_INCLUDE_DIRS)
-=======
 find_package(ROCBLAS)
 if(ROCBLAS_FOUND)
 
@@ -33,70 +30,31 @@
 
 elseif(ROCBLAS_LIBRARIES AND ROCBLAS_LIBRARY_DIRS AND ROCBLAS_INCLUDE_DIRS)
   message(WARNING "ROCBLAS_LIBRARIES AND ROCBLAS_LIBRARY_DIRS AND ROCBLAS_INCLUDE_DIRS are deprecated please use ROCBLAS_DIR or ROCBLAS_ROOT so find_package logic can be used instead.")
->>>>>>> 156f70d4
   kokkoskernels_find_imported(ROCBLAS INTERFACE
     LIBRARIES ${ROCBLAS_LIBRARIES}
     LIBRARY_PATHS ${ROCBLAS_LIBRARY_DIRS}
     HEADER_PATHS ${ROCBLAS_INCLUDE_DIRS}
   )
-<<<<<<< HEAD
-ELSEIF(ROCBLAS_LIBRARIES AND ROCBLAS_LIBRARY_DIRS)
-=======
 elseif(ROCBLAS_LIBRARIES AND ROCBLAS_LIBRARY_DIRS)
   message(WARNING "ROCBLAS_LIBRARIES AND ROCBLAS_LIBRARY_DIRS are deprecated please use ROCBLAS_DIR or ROCBLAS_ROOT so find_package logic can be used instead.")
->>>>>>> 156f70d4
   kokkoskernels_find_imported(ROCBLAS INTERFACE
     LIBRARIES ${ROCBLAS_LIBRARIES}
     LIBRARY_PATHS ${ROCBLAS_LIBRARY_DIRS}
     HEADER rocblas.h
   )
-<<<<<<< HEAD
-ELSEIF(ROCBLAS_LIBRARIES)
-=======
 elseif(ROCBLAS_LIBRARIES)
   message(WARNING "ROCBLAS_LIBRARIES are deprecated please use ROCBLAS_DIR or ROCBLAS_ROOT so find_package logic can be used instead.")
->>>>>>> 156f70d4
   kokkoskernels_find_imported(ROCBLAS INTERFACE
     LIBRARIES ${ROCBLAS_LIBRARIES}
     HEADER rocblas.h
   )
-<<<<<<< HEAD
-ELSEIF(ROCBLAS_LIBRARY_DIRS)
-=======
 elseif(ROCBLAS_LIBRARY_DIRS)
   message(WARNING "ROCBLAS_LIBRARY_DIRS are deprecated please use ROCBLAS_DIR or ROCBLAS_ROOT so find_package logic can be used instead.")
->>>>>>> 156f70d4
   kokkoskernels_find_imported(ROCBLAS INTERFACE
     LIBRARIES rocblas
     LIBRARY_PATHS ${ROCBLAS_LIBRARY_DIRS}
     HEADER rocblas.h
   )
-<<<<<<< HEAD
-ELSEIF(ROCBLAS_ROOT OR KokkosKernels_ROCBLAS_ROOT) # nothing specific provided, just ROOT
-  kokkoskernels_find_imported(ROCBLAS INTERFACE
-    LIBRARIES rocblas
-    HEADER rocblas.h
-  )
-ELSE() # backwards-compatible way
-  FIND_PACKAGE(ROCBLAS)
-  INCLUDE(FindPackageHandleStandardArgs)
-  IF (NOT ROCBLAS_FOUND)
-    #Important note here: this find Module is named TPLROCBLAS
-    #The eventual target is named ROCBLAS. To avoid naming conflicts
-    #the find module is called TPLROCBLAS. This call will cause
-    #the find_package call to fail in a "standard" CMake way
-    FIND_PACKAGE_HANDLE_STANDARD_ARGS(TPLROCBLAS REQUIRED_VARS ROCBLAS_FOUND)
-  ELSE()
-    #The libraries might be empty - OR they might explicitly be not found
-    IF("${ROCBLAS_LIBRARIES}" MATCHES "NOTFOUND")
-      FIND_PACKAGE_HANDLE_STANDARD_ARGS(TPLROCBLAS REQUIRED_VARS ROCBLAS_LIBRARIES)
-    ELSE()
-      KOKKOSKERNELS_CREATE_IMPORTED_TPL(ROCBLAS INTERFACE
-        LINK_LIBRARIES "${ROCBLAS_LIBRARIES}")
-    ENDIF()
-  ENDIF()
-ENDIF()
-=======
 else(ROCBLAS_ROOT OR KokkosKernels_ROCBLAS_ROOT) # nothing specific provided, just ROOT
   set(ROCBLAS_ROOT_DIR ${ROCBLAS_ROOT})
   IF(NOT ROCBLAS_ROOT_DIR)
@@ -108,5 +66,4 @@
     HEADER rocblas.h
     HEADER_PATHS "${ROCBLAS_ROOT_DIR}/include;${ROCBLAS_ROOT_DIR}/include/rocblas"
   )
-endif()
->>>>>>> 156f70d4
+endif()