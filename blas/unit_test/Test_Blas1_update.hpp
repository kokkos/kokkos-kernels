--- conflicted
+++ resolved
@@ -64,45 +64,27 @@
   KokkosBlas::update(a, x.d_view, b, y.d_view, c, z.d_view);
   Kokkos::deep_copy(z.h_base, z.d_base);
   for (int i = 0; i < N; i++) {
-<<<<<<< HEAD
-    EXPECT_NEAR_KK(
-        static_cast<ScalarC>(a * h_x(i) + b * h_y(i) + c * h_org_z(i)), h_z(i),
-        eps);
-=======
     EXPECT_NEAR_KK(static_cast<ScalarC>(a * x.h_view(i) + b * y.h_view(i) +
                                         c * org_z.h_view(i)),
                    z.h_view(i), eps);
->>>>>>> 1592d9ed
   }
 
   Kokkos::deep_copy(z.d_base, org_z.h_base);
   KokkosBlas::update(a, x.d_view_const, b, y.d_view, c, z.d_view);
   Kokkos::deep_copy(z.h_base, z.d_base);
   for (int i = 0; i < N; i++) {
-<<<<<<< HEAD
-    EXPECT_NEAR_KK(
-        static_cast<ScalarC>(a * h_x(i) + b * h_y(i) + c * h_org_z(i)), h_z(i),
-        eps);
-=======
     EXPECT_NEAR_KK(static_cast<ScalarC>(a * x.h_view(i) + b * y.h_view(i) +
                                         c * org_z.h_view(i)),
                    z.h_view(i), eps);
->>>>>>> 1592d9ed
   }
 
   Kokkos::deep_copy(z.d_base, org_z.h_base);
   KokkosBlas::update(a, x.d_view_const, b, y.d_view_const, c, z.d_view);
   Kokkos::deep_copy(z.h_base, z.d_base);
   for (int i = 0; i < N; i++) {
-<<<<<<< HEAD
-    EXPECT_NEAR_KK(
-        static_cast<ScalarC>(a * h_x(i) + b * h_y(i) + c * h_org_z(i)), h_z(i),
-        eps);
-=======
     EXPECT_NEAR_KK(static_cast<ScalarC>(a * x.h_view(i) + b * y.h_view(i) +
                                         c * org_z.h_view(i)),
                    z.h_view(i), eps);
->>>>>>> 1592d9ed
   }
 }
 
@@ -151,16 +133,10 @@
   Kokkos::deep_copy(z.h_base, z.d_base);
   for (int i = 0; i < N; i++) {
     for (int j = 0; j < K; j++) {
-<<<<<<< HEAD
-      EXPECT_NEAR_KK(static_cast<ScalarC>(a * h_x(i, j) + b * h_y(i, j) +
-                                          c * h_b_org_z(i, j)),
-                     h_z(i, j), eps);
-=======
       EXPECT_NEAR_KK(
           static_cast<ScalarC>(a * x.h_view(i, j) + b * y.h_view(i, j) +
                                c * org_z.h_view(i, j)),
           z.h_view(i, j), eps);
->>>>>>> 1592d9ed
     }
   }
 
@@ -169,16 +145,10 @@
   Kokkos::deep_copy(z.h_base, z.d_base);
   for (int i = 0; i < N; i++) {
     for (int j = 0; j < K; j++) {
-<<<<<<< HEAD
-      EXPECT_NEAR_KK(static_cast<ScalarC>(a * h_x(i, j) + b * h_y(i, j) +
-                                          c * h_b_org_z(i, j)),
-                     h_z(i, j), eps);
-=======
       EXPECT_NEAR_KK(
           static_cast<ScalarC>(a * x.h_view(i, j) + b * y.h_view(i, j) +
                                c * org_z.h_view(i, j)),
           z.h_view(i, j), eps);
->>>>>>> 1592d9ed
     }
   }
 }
@@ -218,33 +188,6 @@
   // Device>(132231);
 #endif
 
-<<<<<<< HEAD
-  /*
-  #if defined(KOKKOSKERNELS_INST_LAYOUTSTRIDE) || \
-      (!defined(KOKKOSKERNELS_ETI_ONLY) &&        \
-       !defined(KOKKOSKERNELS_IMPL_CHECK_ETI_CALLS))
-    typedef Kokkos::View<ScalarA*, Kokkos::LayoutStride, Device> view_type_a_ls;
-    typedef Kokkos::View<ScalarB*, Kokkos::LayoutStride, Device> view_type_b_ls;
-    typedef Kokkos::View<ScalarC*, Kokkos::LayoutStride, Device> view_type_c_ls;
-    Test::impl_test_update<view_type_a_ls, view_type_b_ls, view_type_c_ls,
-                           Device>(0);
-    Test::impl_test_update<view_type_a_ls, view_type_b_ls, view_type_c_ls,
-                           Device>(13);
-    Test::impl_test_update<view_type_a_ls, view_type_b_ls, view_type_c_ls,
-                           Device>(1024);
-    // Test::impl_test_update<view_type_a_ls, view_type_b_ls, view_type_c_ls,
-    // Device>(132231);
-  #endif
-
-  #if !defined(KOKKOSKERNELS_ETI_ONLY) && \
-      !defined(KOKKOSKERNELS_IMPL_CHECK_ETI_CALLS)
-    Test::impl_test_update<view_type_a_ls, view_type_b_ll, view_type_c_lr,
-                           Device>(1024);
-    Test::impl_test_update<view_type_a_ll, view_type_b_ls, view_type_c_lr,
-                           Device>(1024);
-  #endif
-  */
-=======
 #if (!defined(KOKKOSKERNELS_ETI_ONLY) && \
      !defined(KOKKOSKERNELS_IMPL_CHECK_ETI_CALLS))
   typedef Kokkos::View<ScalarA*, Kokkos::LayoutStride, Device> view_type_a_ls;
@@ -267,7 +210,6 @@
   Test::impl_test_update<view_type_a_ll, view_type_b_ls, view_type_c_lr,
                          Device>(1024);
 #endif
->>>>>>> 1592d9ed
 
   return 1;
 }
@@ -306,32 +248,6 @@
                             Device>(132231, 5);
 #endif
 
-<<<<<<< HEAD
-  /*
-  #if defined(KOKKOSKERNELS_INST_LAYOUTSTRIDE) || \
-      (!defined(KOKKOSKERNELS_ETI_ONLY) &&        \
-       !defined(KOKKOSKERNELS_IMPL_CHECK_ETI_CALLS))
-    typedef Kokkos::View<ScalarA**, Kokkos::LayoutStride, Device>
-  view_type_a_ls; typedef Kokkos::View<ScalarB**, Kokkos::LayoutStride, Device>
-  view_type_b_ls; typedef Kokkos::View<ScalarC**, Kokkos::LayoutStride, Device>
-  view_type_c_ls; Test::impl_test_update_mv<view_type_a_ls, view_type_b_ls,
-  view_type_c_ls, Device>(0, 5); Test::impl_test_update_mv<view_type_a_ls,
-  view_type_b_ls, view_type_c_ls, Device>(13, 5);
-    Test::impl_test_update_mv<view_type_a_ls, view_type_b_ls, view_type_c_ls,
-                              Device>(1024, 5);
-    Test::impl_test_update_mv<view_type_a_ls, view_type_b_ls, view_type_c_ls,
-                              Device>(132231, 5);
-  #endif
-
-  #if !defined(KOKKOSKERNELS_ETI_ONLY) && \
-      !defined(KOKKOSKERNELS_IMPL_CHECK_ETI_CALLS)
-    Test::impl_test_update_mv<view_type_a_ls, view_type_b_ll, view_type_c_lr,
-                              Device>(1024, 5);
-    Test::impl_test_update_mv<view_type_a_ll, view_type_b_ls, view_type_c_lr,
-                              Device>(1024, 5);
-  #endif
-  */
-=======
 #if (!defined(KOKKOSKERNELS_ETI_ONLY) && \
      !defined(KOKKOSKERNELS_IMPL_CHECK_ETI_CALLS))
   typedef Kokkos::View<ScalarA**, Kokkos::LayoutStride, Device> view_type_a_ls;
@@ -354,7 +270,6 @@
   Test::impl_test_update_mv<view_type_a_ll, view_type_b_ls, view_type_c_lr,
                             Device>(1024, 5);
 #endif
->>>>>>> 1592d9ed
 
   return 1;
 }
