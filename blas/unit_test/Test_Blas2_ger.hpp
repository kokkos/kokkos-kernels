//@HEADER
// ************************************************************************
//
//                        Kokkos v. 4.0
//       Copyright (2022) National Technology & Engineering
//               Solutions of Sandia, LLC (NTESS).
//
// Under the terms of Contract DE-NA0003525 with NTESS,
// the U.S. Government retains certain rights in this software.
//
// Part of Kokkos, under the Apache License v2.0 with LLVM Exceptions.
// See https://kokkos.org/LICENSE for license information.
// SPDX-License-Identifier: Apache-2.0 WITH LLVM-exception
//
//@HEADER

// **********************************************************************
// The tests executed by the code below cover many combinations for
// the operation A += alpha * x * y^{T,H}.
// 01) Type of 'x' components: float, double, complex, ...
// 02) Type of 'y' components: float, double, complex, ...
// 03) Type of 'A' components: float, double, complex, ...
// 04) Execution space: serial, threads, OpenMP, Cuda, ...
// 05) Layout of 'x'
// 06) Layout of 'y'
// 07) Layout of 'A'
// 08) Dimension of 'A'
// 09) Options 'const' or 'non const' for x view, when calling ger()
// 10) Options 'const' or 'non const' for y view, when calling ger()
// 11) Usage of analytical results in the tests
// 12) Options 'T' or 'H' when calling ger()
//
// Choices (01)-(04) are selected in the routines TEST_F() at the
// very bottom of the file, when calling test_ger<...>().
//
// Choices (05)-(12) are selected in routine test_gerr<...>(),
// when calling the method test() of class Test::GerTester<...>.
//
// The class Test::GerTester<...> represents the "core" of the test
// logic, where all calculations, comparisons, and success/failure
// decisions are performed.
//
// A high level explanation of method Test::GerTester<...>::test()
// is given by the 9 steps named "Step 1 of 9" to "Step 9 of 9"
// in the code below.
// **********************************************************************

#include <gtest/gtest.h>
#include <Kokkos_Core.hpp>
#include <Kokkos_Random.hpp>
#include <KokkosBlas2_ger.hpp>
#include <Kokkos_MathematicalConstants.hpp>

namespace Test {

template <class ScalarX, class tLayoutX, class ScalarY, class tLayoutY, class ScalarA, class tLayoutA, class Device>
class GerTester {
 public:
  GerTester();

  ~GerTester();

  void test(const int M, const int N, const int nonConstConstCombinations, const bool useAnalyticalResults = false,
            const bool useHermitianOption = false);

 private:
  using _ViewTypeX = Kokkos::View<ScalarX*, tLayoutX, Device>;
  using _ViewTypeY = Kokkos::View<ScalarY*, tLayoutY, Device>;
  using _ViewTypeA = Kokkos::View<ScalarA**, tLayoutA, Device>;

  using _HostViewTypeX    = typename _ViewTypeX::HostMirror;
  using _HostViewTypeY    = typename _ViewTypeY::HostMirror;
  using _HostViewTypeA    = typename _ViewTypeA::HostMirror;
  using _ViewTypeExpected = Kokkos::View<ScalarA**, tLayoutA, Kokkos::HostSpace>;

  using _KAT_A   = Kokkos::ArithTraits<ScalarA>;
  using _AuxType = typename _KAT_A::mag_type;

  void populateVariables(ScalarA& alpha, view_stride_adapter<_ViewTypeX, false>& x,
                         view_stride_adapter<_ViewTypeY, false>& y, view_stride_adapter<_ViewTypeA, false>& A,
                         _ViewTypeExpected& h_expected, bool& expectedResultIsKnown);

  template <class T>
  typename std::enable_if<
      std::is_same<T, Kokkos::complex<float>>::value || std::is_same<T, Kokkos::complex<double>>::value, void>::type
  populateAnalyticalValues(T& alpha, _HostViewTypeX& h_x, _HostViewTypeY& h_y, _HostViewTypeA& h_A,
                           _ViewTypeExpected& h_expected);

  template <class T>
  typename std::enable_if<
      !std::is_same<T, Kokkos::complex<float>>::value && !std::is_same<T, Kokkos::complex<double>>::value, void>::type
  populateAnalyticalValues(T& alpha, _HostViewTypeX& h_x, _HostViewTypeY& h_y, _HostViewTypeA& h_A,
                           _ViewTypeExpected& h_expected);

  template <class T>
  typename std::enable_if<
      std::is_same<T, Kokkos::complex<float>>::value || std::is_same<T, Kokkos::complex<double>>::value, void>::type
  populateVanillaValues(const T& alpha, const _HostViewTypeX& h_x, const _HostViewTypeY& h_y, const _HostViewTypeA& h_A,
                        _ViewTypeExpected& h_vanilla);

  template <class T>
  typename std::enable_if<
      !std::is_same<T, Kokkos::complex<float>>::value && !std::is_same<T, Kokkos::complex<double>>::value, void>::type
  populateVanillaValues(const T& alpha, const _HostViewTypeX& h_x, const _HostViewTypeY& h_y, const _HostViewTypeA& h_A,
                        _ViewTypeExpected& h_vanilla);

  template <class T>
  typename std::enable_if<
      std::is_same<T, Kokkos::complex<float>>::value || std::is_same<T, Kokkos::complex<double>>::value, void>::type
  compareVanillaAgainstExpected(const T& alpha, const _ViewTypeExpected& h_vanilla,
                                const _ViewTypeExpected& h_expected);

  template <class T>
  typename std::enable_if<
      !std::is_same<T, Kokkos::complex<float>>::value && !std::is_same<T, Kokkos::complex<double>>::value, void>::type
  compareVanillaAgainstExpected(const T& alpha, const _ViewTypeExpected& h_vanilla,
                                const _ViewTypeExpected& h_expected);

  template <class T>
  typename std::enable_if<
      std::is_same<T, Kokkos::complex<float>>::value || std::is_same<T, Kokkos::complex<double>>::value, void>::type
  compareKkGerAgainstExpected(const T& alpha, const _HostViewTypeA& h_A, const _ViewTypeExpected& h_expected);

  template <class T>
  typename std::enable_if<
      !std::is_same<T, Kokkos::complex<float>>::value && !std::is_same<T, Kokkos::complex<double>>::value, void>::type
  compareKkGerAgainstExpected(const T& alpha, const _HostViewTypeA& h_A, const _ViewTypeExpected& h_expected);

  template <class T>
  T shrinkAngleToZeroTwoPiRange(const T input);

  template <class TX, class TY>
  void callKkGerAndCompareAgainstExpected(const ScalarA& alpha, TX& x, TY& y, view_stride_adapter<_ViewTypeA, false>& A,
                                          const _ViewTypeExpected& h_expected, const std::string& situation);

  const bool _A_is_complex;
  const bool _A_is_lr;
  const bool _A_is_ll;
  const bool _testIsGpu;
  const bool _vanillaUsesDifferentOrderOfOps;
  const _AuxType _absTol;
  const _AuxType _relTol;
  int _M;
  int _N;
  bool _useAnalyticalResults;
  bool _useHermitianOption;
  bool _kkGerShouldThrowException;
};

template <class ScalarX, class tLayoutX, class ScalarY, class tLayoutY, class ScalarA, class tLayoutA, class Device>
GerTester<ScalarX, tLayoutX, ScalarY, tLayoutY, ScalarA, tLayoutA, Device>::GerTester()
    : _A_is_complex(std::is_same<ScalarA, Kokkos::complex<float>>::value ||
                    std::is_same<ScalarA, Kokkos::complex<double>>::value),
      _A_is_lr(std::is_same<tLayoutA, Kokkos::LayoutRight>::value),
      _A_is_ll(std::is_same<tLayoutA, Kokkos::LayoutLeft>::value),
<<<<<<< HEAD
      _testIsGpu(KokkosKernels::Impl::kk_is_gpu_exec_space<typename Device::execution_space>())
=======
      _testIsGpu(KokkosKernels::Impl::is_gpu_exec_space_v<typename Device::execution_space>)
>>>>>>> 5b116ec9
#ifdef KOKKOSKERNELS_ENABLE_TPL_BLAS
      ,
      _vanillaUsesDifferentOrderOfOps(_A_is_lr && _testIsGpu)
#else
      ,
      _vanillaUsesDifferentOrderOfOps(false)
#endif
      ,
      // ****************************************************************
      // Tolerances for double can be tighter than tolerances for float.
      //
      // In the case of calculations with float, a small amount of
      // discrepancies between reference results and CUDA results are
      // large enough to require 'relTol' to value 5.0e-3. The same
      // calculations show no discrepancies for calculations with double.
      // ****************************************************************
      _absTol(std::is_same<_AuxType, float>::value ? 1.0e-6 : (std::is_same<_AuxType, double>::value ? 1.0e-9 : 0)),
      _relTol(std::is_same<_AuxType, float>::value ? 5.0e-3 : (std::is_same<_AuxType, double>::value ? 1.0e-6 : 0)),
      _M(-1),
      _N(-1),
      _useAnalyticalResults(false),
      _useHermitianOption(false),
      _kkGerShouldThrowException(false) {
}

template <class ScalarX, class tLayoutX, class ScalarY, class tLayoutY, class ScalarA, class tLayoutA, class Device>
GerTester<ScalarX, tLayoutX, ScalarY, tLayoutY, ScalarA, tLayoutA, Device>::~GerTester() {
  // Nothing to do
}

template <class ScalarX, class tLayoutX, class ScalarY, class tLayoutY, class ScalarA, class tLayoutA, class Device>
void GerTester<ScalarX, tLayoutX, ScalarY, tLayoutY, ScalarA, tLayoutA, Device>::test(
    const int M, const int N, const int nonConstConstCombinations, const bool useAnalyticalResults,
    const bool useHermitianOption) {
#ifdef HAVE_KOKKOSKERNELS_DEBUG
  std::cout << "Entering GerTester::test()... - - - - - - - - - - - - - - - - "
               "- - - - - - - - - - - - - - - - - - - - - - - - - - - - - - - "
               "- - - - - - - - - "
            << std::endl;

  std::cout << "_A_is_complex = " << _A_is_complex << ", _A_is_lr = " << _A_is_lr << ", _A_is_ll = " << _A_is_ll
            << ", _testIsGpu = " << _testIsGpu
            << ", _vanillaUsesDifferentOrderOfOps = " << _vanillaUsesDifferentOrderOfOps << ", _absTol = " << _absTol
            << ", _relTol = " << _relTol << std::endl;
#endif
  // ********************************************************************
  // Step 1 of 9: declare main types and variables
  // ********************************************************************
  _M                    = M;
  _N                    = N;
  _useAnalyticalResults = useAnalyticalResults;
  _useHermitianOption   = useHermitianOption;

#ifdef KOKKOSKERNELS_ENABLE_TPL_BLAS
  _kkGerShouldThrowException = false;
  if (_A_is_complex && _useHermitianOption) {
    if ((_testIsGpu == false) && (_A_is_ll == false)) {
      _kkGerShouldThrowException = true;
    } else if ((_testIsGpu == true) && (_A_is_ll == false)) {
      _kkGerShouldThrowException = true;
    }
  }
#endif

  bool test_x_y(false);
  bool test_cx_y(false);
  bool test_x_cy(false);
  bool test_cx_cy(false);
  if (nonConstConstCombinations == 0) {
    test_x_y = true;
  } else if (nonConstConstCombinations == 1) {
    test_cx_y = true;
  } else if (nonConstConstCombinations == 2) {
    test_x_cy = true;
  } else if (nonConstConstCombinations == 3) {
    test_cx_cy = true;
  } else {
    test_x_y   = true;
    test_cx_y  = true;
    test_x_cy  = true;
    test_cx_cy = true;
  }

  view_stride_adapter<_ViewTypeX, false> x("X", _M);
  view_stride_adapter<_ViewTypeY, false> y("Y", _N);
  view_stride_adapter<_ViewTypeA, false> A("A", _M, _N);

  view_stride_adapter<_ViewTypeExpected, true> h_expected("expected A += alpha * x * y^{t,h}", _M, _N);
  bool expectedResultIsKnown = false;

  ScalarA alpha(0.);

  // ********************************************************************
  // Step 2 of 9: populate alpha, h_x, h_y, h_A, h_expected, x, y, A
  // ********************************************************************
  this->populateVariables(alpha, x, y, A, h_expected.d_view, expectedResultIsKnown);

  // ********************************************************************
  // Step 3 of 9: populate h_vanilla
  // ********************************************************************
  view_stride_adapter<_ViewTypeExpected, true> h_vanilla("vanilla = A + alpha * x * y^{t,h}", _M, _N);
#ifdef HAVE_KOKKOSKERNELS_DEBUG
  Kokkos::printf("In Test_Blas2_ger.hpp, computing vanilla A with alpha type = %s\n", typeid(alpha).name());
#endif
  this->populateVanillaValues(alpha, x.h_view, y.h_view, A.h_view, h_vanilla.d_view);

  // ********************************************************************
  // Step 4 of 9: use h_vanilla and h_expected as appropriate
  // ********************************************************************
  if (expectedResultIsKnown) {
    // ******************************************************************
    // Compare h_vanilla against h_expected
    // ******************************************************************
    this->compareVanillaAgainstExpected(alpha, h_vanilla.d_view, h_expected.d_view);
  } else {
    // ******************************************************************
    // Copy h_vanilla to h_expected
    // ******************************************************************
    Kokkos::deep_copy(h_expected.d_base, h_vanilla.d_base);
  }

  // ********************************************************************
  // Step 5 of 9: test with 'non const x' and 'non const y'
  // ********************************************************************
  view_stride_adapter<_ViewTypeA, false> org_A("Org_A", _M, _N);
  Kokkos::deep_copy(org_A.d_base, A.d_base);

  if (test_x_y) {
    this->callKkGerAndCompareAgainstExpected(alpha, x.d_view, y.d_view, A, h_expected.d_view, "non const {x,y}");
  }

  // ********************************************************************
  // Step 6 of 9: test with const x
  // ********************************************************************
  if (test_cx_y) {
    Kokkos::deep_copy(A.d_base, org_A.d_base);

    this->callKkGerAndCompareAgainstExpected(alpha, x.d_view_const, y.d_view, A, h_expected.d_view, "const x");
  }

  // ********************************************************************
  // Step 7 of 9: test with const y
  // ********************************************************************
  if (test_x_cy) {
    Kokkos::deep_copy(A.d_base, org_A.d_base);

    this->callKkGerAndCompareAgainstExpected(alpha, x.d_view, y.d_view_const, A, h_expected.d_view, "const y");
  }

  // ********************************************************************
  // Step 8 of 9: test with const x and const y
  // ********************************************************************
  if (test_cx_cy) {
    Kokkos::deep_copy(A.d_base, org_A.d_base);

    this->callKkGerAndCompareAgainstExpected(alpha, x.d_view_const, y.d_view_const, A, h_expected.d_view,
                                             "const {x,y}");
  }

  // ********************************************************************
  // Step 9 of 9: tests with invalid values on the first input parameter
  // ********************************************************************
  EXPECT_ANY_THROW(KokkosBlas::ger(".", alpha, x.d_view, y.d_view, A.d_view))
      << "Failed test: kk ger should have thrown an exception for mode '.'";
  EXPECT_ANY_THROW(KokkosBlas::ger("", alpha, x.d_view, y.d_view, A.d_view))
      << "Failed test: kk ger should have thrown an exception for mode ''";

#ifdef HAVE_KOKKOSKERNELS_DEBUG
  std::cout << "Leaving GerTester::test() - - - - - - - - - - - - - - - - - - "
               "- - - - - - - - - - - - - - - - - - - - - - - - - - - - - - - "
               "- - - - - - - "
            << std::endl;
#endif
}

template <class ScalarX, class tLayoutX, class ScalarY, class tLayoutY, class ScalarA, class tLayoutA, class Device>
void GerTester<ScalarX, tLayoutX, ScalarY, tLayoutY, ScalarA, tLayoutA, Device>::populateVariables(
    ScalarA& alpha, view_stride_adapter<_ViewTypeX, false>& x, view_stride_adapter<_ViewTypeY, false>& y,
    view_stride_adapter<_ViewTypeA, false>& A, _ViewTypeExpected& h_expected, bool& expectedResultIsKnown) {
  expectedResultIsKnown = false;

  if (_useAnalyticalResults) {
    this->populateAnalyticalValues(alpha, x.h_view, y.h_view, A.h_view, h_expected);
    Kokkos::deep_copy(x.d_base, x.h_base);
    Kokkos::deep_copy(y.d_base, y.h_base);
    Kokkos::deep_copy(A.d_base, A.h_base);

    expectedResultIsKnown = true;
  } else if ((_M == 1) && (_N == 1)) {
    alpha = 3;

    x.h_view[0] = 2;

    y.h_view[0] = 3;

    A.h_view(0, 0) = 7;

    Kokkos::deep_copy(x.d_base, x.h_base);
    Kokkos::deep_copy(y.d_base, y.h_base);
    Kokkos::deep_copy(A.d_base, A.h_base);

    h_expected(0, 0)      = 25;
    expectedResultIsKnown = true;
  } else if ((_M == 1) && (_N == 2)) {
    alpha = 3;

    x.h_view[0] = 2;

    y.h_view[0] = 3;
    y.h_view[1] = 4;

    A.h_view(0, 0) = 7;
    A.h_view(0, 1) = -6;

    Kokkos::deep_copy(x.d_base, x.h_base);
    Kokkos::deep_copy(y.d_base, y.h_base);
    Kokkos::deep_copy(A.d_base, A.h_base);

    h_expected(0, 0)      = 25;
    h_expected(0, 1)      = 18;
    expectedResultIsKnown = true;
  } else if ((_M == 2) && (_N == 2)) {
    alpha = 3;

    x.h_view[0] = 2;
    x.h_view[1] = 9;

    y.h_view[0] = -3;
    y.h_view[1] = 7;

    A.h_view(0, 0) = 17;
    A.h_view(0, 1) = -43;
    A.h_view(1, 0) = 29;
    A.h_view(1, 1) = 101;

    Kokkos::deep_copy(x.d_base, x.h_base);
    Kokkos::deep_copy(y.d_base, y.h_base);
    Kokkos::deep_copy(A.d_base, A.h_base);

    h_expected(0, 0)      = -1;
    h_expected(0, 1)      = -1;
    h_expected(1, 0)      = -52;
    h_expected(1, 1)      = 290;
    expectedResultIsKnown = true;
  } else {
    alpha = 3;

    Kokkos::Random_XorShift64_Pool<typename Device::execution_space> rand_pool(13718);

    {
      ScalarX randStart, randEnd;
      Test::getRandomBounds(1.0, randStart, randEnd);
      Kokkos::fill_random(x.d_view, rand_pool, randStart, randEnd);
    }

    {
      ScalarY randStart, randEnd;
      Test::getRandomBounds(1.0, randStart, randEnd);
      Kokkos::fill_random(y.d_view, rand_pool, randStart, randEnd);
    }

    {
      ScalarA randStart, randEnd;
      Test::getRandomBounds(1.0, randStart, randEnd);
      Kokkos::fill_random(A.d_view, rand_pool, randStart, randEnd);
    }

    Kokkos::deep_copy(x.h_base, x.d_base);
    Kokkos::deep_copy(y.h_base, y.d_base);
    Kokkos::deep_copy(A.h_base, A.d_base);
  }
}

// Code for complex values
template <class ScalarX, class tLayoutX, class ScalarY, class tLayoutY, class ScalarA, class tLayoutA, class Device>
template <class T>
typename std::enable_if<
    std::is_same<T, Kokkos::complex<float>>::value || std::is_same<T, Kokkos::complex<double>>::value, void>::type
GerTester<ScalarX, tLayoutX, ScalarY, tLayoutY, ScalarA, tLayoutA, Device>::populateAnalyticalValues(
    T& alpha, _HostViewTypeX& h_x, _HostViewTypeY& h_y, _HostViewTypeA& h_A, _ViewTypeExpected& h_expected) {
  _AuxType auxI(0.);
  _AuxType auxJ(0.);
  _AuxType auxIpJ(0.);
  _AuxType auxImJ(0.);

  alpha.real() = 1.;
  alpha.imag() = -1.;

  for (int i = 0; i < _M; ++i) {
    auxI          = this->shrinkAngleToZeroTwoPiRange(static_cast<_AuxType>(i));
    h_x[i].real() = sin(auxI);
    h_x[i].imag() = cos(auxI);
  }

  for (int j = 0; j < _N; ++j) {
    auxJ          = this->shrinkAngleToZeroTwoPiRange(static_cast<_AuxType>(j));
    h_y[j].real() = cos(auxJ);
    h_y[j].imag() = sin(auxJ);
  }

  if (_useHermitianOption) {
    for (int i = 0; i < _M; ++i) {
      auxI = this->shrinkAngleToZeroTwoPiRange(static_cast<_AuxType>(i));
      for (int j = 0; j < _N; ++j) {
        auxJ             = this->shrinkAngleToZeroTwoPiRange(static_cast<_AuxType>(j));
        auxIpJ           = this->shrinkAngleToZeroTwoPiRange(static_cast<_AuxType>(i + j));
        h_A(i, j).real() = -sin(auxIpJ) - sin(auxI) * sin(auxJ) - cos(auxI) * cos(auxJ);
        h_A(i, j).imag() = -sin(auxIpJ) - sin(auxI) * sin(auxJ) + cos(auxI) * cos(auxJ);
      }
    }
  } else {
    for (int i = 0; i < _M; ++i) {
      auxI = this->shrinkAngleToZeroTwoPiRange(static_cast<_AuxType>(i));
      for (int j = 0; j < _N; ++j) {
        auxJ             = this->shrinkAngleToZeroTwoPiRange(static_cast<_AuxType>(j));
        auxImJ           = this->shrinkAngleToZeroTwoPiRange(static_cast<_AuxType>(i - j));
        h_A(i, j).real() = -sin(auxImJ) - sin(auxI) * sin(auxJ) + cos(auxI) * cos(auxJ);
        h_A(i, j).imag() = -sin(auxImJ) - sin(auxI) * sin(auxJ) - cos(auxI) * cos(auxJ);
      }
    }
  }

  if (_useHermitianOption) {
    for (int i = 0; i < _M; ++i) {
      auxI = this->shrinkAngleToZeroTwoPiRange(static_cast<_AuxType>(i));
      for (int j = 0; j < _N; ++j) {
        auxJ                    = this->shrinkAngleToZeroTwoPiRange(static_cast<_AuxType>(j));
        auxIpJ                  = this->shrinkAngleToZeroTwoPiRange(static_cast<_AuxType>(i + j));
        h_expected(i, j).real() = -2. * sin(auxI) * sin(auxJ);
        h_expected(i, j).imag() = 2. * (cos(auxIpJ) - sin(auxIpJ));
      }
    }
  } else {
    for (int i = 0; i < _M; ++i) {
      auxI = this->shrinkAngleToZeroTwoPiRange(static_cast<_AuxType>(i));
      for (int j = 0; j < _N; ++j) {
        auxJ                    = this->shrinkAngleToZeroTwoPiRange(static_cast<_AuxType>(j));
        auxImJ                  = this->shrinkAngleToZeroTwoPiRange(static_cast<_AuxType>(i - j));
        h_expected(i, j).real() = 2. * cos(auxI) * cos(auxJ);
        h_expected(i, j).imag() = -2. * sin(auxImJ);
      }
    }
  }
}

// Code for non-complex values
template <class ScalarX, class tLayoutX, class ScalarY, class tLayoutY, class ScalarA, class tLayoutA, class Device>
template <class T>
typename std::enable_if<
    !std::is_same<T, Kokkos::complex<float>>::value && !std::is_same<T, Kokkos::complex<double>>::value, void>::type
GerTester<ScalarX, tLayoutX, ScalarY, tLayoutY, ScalarA, tLayoutA, Device>::populateAnalyticalValues(
    T& alpha, _HostViewTypeX& h_x, _HostViewTypeY& h_y, _HostViewTypeA& h_A, _ViewTypeExpected& h_expected) {
  _AuxType auxI(0.);
  _AuxType auxJ(0.);
  _AuxType auxIpJ(0.);

  alpha = 3;

  for (int i = 0; i < _M; ++i) {
    auxI   = this->shrinkAngleToZeroTwoPiRange(static_cast<_AuxType>(i));
    h_x[i] = sin(auxI);
  }

  for (int j = 0; j < _N; ++j) {
    auxJ   = this->shrinkAngleToZeroTwoPiRange(static_cast<_AuxType>(j));
    h_y[j] = cos(auxJ);
  }

  for (int i = 0; i < _M; ++i) {
    auxI = this->shrinkAngleToZeroTwoPiRange(static_cast<_AuxType>(i));
    for (int j = 0; j < _N; ++j) {
      auxJ      = this->shrinkAngleToZeroTwoPiRange(static_cast<_AuxType>(j));
      h_A(i, j) = 3 * cos(auxI) * sin(auxJ);
    }
  }

  for (int i = 0; i < _M; ++i) {
    for (int j = 0; j < _N; ++j) {
      auxIpJ           = this->shrinkAngleToZeroTwoPiRange(static_cast<_AuxType>(i + j));
      h_expected(i, j) = 3 * sin(auxIpJ);
    }
  }
}

// Code for complex values
template <class ScalarX, class tLayoutX, class ScalarY, class tLayoutY, class ScalarA, class tLayoutA, class Device>
template <class T>
typename std::enable_if<
    std::is_same<T, Kokkos::complex<float>>::value || std::is_same<T, Kokkos::complex<double>>::value, void>::type
GerTester<ScalarX, tLayoutX, ScalarY, tLayoutY, ScalarA, tLayoutA, Device>::populateVanillaValues(
    const T& alpha, const _HostViewTypeX& h_x, const _HostViewTypeY& h_y, const _HostViewTypeA& h_A,
    _ViewTypeExpected& h_vanilla) {
  if (_vanillaUsesDifferentOrderOfOps) {
    if (_useHermitianOption) {
      for (int i = 0; i < _M; ++i) {
        for (int j = 0; j < _N; ++j) {
          h_vanilla(i, j) = h_A(i, j) + alpha * _KAT_A::conj(h_y(j)) * h_x(i);
        }
      }
    } else {
      for (int i = 0; i < _M; ++i) {
        for (int j = 0; j < _N; ++j) {
          h_vanilla(i, j) = h_A(i, j) + alpha * h_y(j) * h_x(i);
        }
      }
    }
  } else {
    if (_useHermitianOption) {
      for (int i = 0; i < _M; ++i) {
        for (int j = 0; j < _N; ++j) {
          h_vanilla(i, j) = h_A(i, j) + alpha * h_x(i) * _KAT_A::conj(h_y(j));
        }
      }
    } else {
      for (int i = 0; i < _M; ++i) {
        for (int j = 0; j < _N; ++j) {
          h_vanilla(i, j) = h_A(i, j) + alpha * h_x(i) * h_y(j);
        }
      }
    }
  }
}

// Code for non-complex values
template <class ScalarX, class tLayoutX, class ScalarY, class tLayoutY, class ScalarA, class tLayoutA, class Device>
template <class T>
typename std::enable_if<
    !std::is_same<T, Kokkos::complex<float>>::value && !std::is_same<T, Kokkos::complex<double>>::value, void>::type
GerTester<ScalarX, tLayoutX, ScalarY, tLayoutY, ScalarA, tLayoutA, Device>::populateVanillaValues(
    const T& alpha, const _HostViewTypeX& h_x, const _HostViewTypeY& h_y, const _HostViewTypeA& h_A,
    _ViewTypeExpected& h_vanilla) {
  if (_vanillaUsesDifferentOrderOfOps) {
    for (int i = 0; i < _M; ++i) {
      for (int j = 0; j < _N; ++j) {
        h_vanilla(i, j) = h_A(i, j) + alpha * h_y(j) * h_x(i);
      }
    }
  } else {
    for (int i = 0; i < _M; ++i) {
      for (int j = 0; j < _N; ++j) {
        h_vanilla(i, j) = h_A(i, j) + alpha * h_x(i) * h_y(j);
      }
    }
  }
}

template <class ScalarX, class tLayoutX, class ScalarY, class tLayoutY, class ScalarA, class tLayoutA, class Device>
template <class T>
T GerTester<ScalarX, tLayoutX, ScalarY, tLayoutY, ScalarA, tLayoutA, Device>::shrinkAngleToZeroTwoPiRange(
    const T input) {
  T output(input);
#if 0
  T twoPi( 2. * Kokkos::numbers::pi );
  if (input > 0.) {
    output -= std::floor( input / twoPi ) * twoPi;
  }
  else if (input < 0.) {
    output += std::floor( -input / twoPi ) * twoPi;
  }
#endif
  return output;
}

// Code for complex values
template <class ScalarX, class tLayoutX, class ScalarY, class tLayoutY, class ScalarA, class tLayoutA, class Device>
template <class T>
typename std::enable_if<
    std::is_same<T, Kokkos::complex<float>>::value || std::is_same<T, Kokkos::complex<double>>::value, void>::type
GerTester<ScalarX, tLayoutX, ScalarY, tLayoutY, ScalarA, tLayoutA, Device>::compareVanillaAgainstExpected(
    const T& alpha, const _ViewTypeExpected& h_vanilla, const _ViewTypeExpected& h_expected) {
  int maxNumErrorsAllowed(static_cast<double>(_M) * static_cast<double>(_N) * 1.e-3);

  if (_useAnalyticalResults) {
    int numErrorsRealAbs(0);
    int numErrorsRealRel(0);
    int numErrorsImagAbs(0);
    int numErrorsImagRel(0);
    _AuxType diff(0.);
    _AuxType diffThreshold(0.);
    bool errorHappened(false);
    _AuxType maxErrorRealRel(0.);
    int iForMaxErrorRealRel(0);
    int jForMaxErrorRealRel(0);
    _AuxType maxErrorImagRel(0.);
    int iForMaxErrorImagRel(0);
    int jForMaxErrorImagRel(0);

    for (int i(0); i < _M; ++i) {
      for (int j(0); j < _N; ++j) {
        diff          = _KAT_A::abs(h_expected(i, j).real() - h_vanilla(i, j).real());
        errorHappened = false;
        if (h_expected(i, j).real() == 0.) {
          diffThreshold = _KAT_A::abs(_absTol);
          if (diff > diffThreshold) {
            errorHappened = true;
            numErrorsRealAbs++;
          }
        } else {
          _AuxType aux = diff / _KAT_A::abs(h_expected(i, j).real());
          if (maxErrorRealRel < aux) {
            maxErrorRealRel     = aux;
            iForMaxErrorRealRel = i;
            jForMaxErrorRealRel = j;
          }

          diffThreshold = _KAT_A::abs(_relTol * h_expected(i, j).real());
          if (diff > diffThreshold) {
            errorHappened = true;
            numErrorsRealRel++;
          }
        }
        if (errorHappened && (numErrorsRealAbs + numErrorsRealRel == 1)) {
#ifdef HAVE_KOKKOSKERNELS_DEBUG
          std::cout << "ERROR, i = " << i << ", j = " << j << ": h_expected(i,j).real() = " << h_expected(i, j).real()
                    << ", h_vanilla(i,j).real() = " << h_vanilla(i, j).real()
                    << ", _KAT_A::abs(h_expected(i,j).real() - "
                       "h_vanilla(i,j).real()) = "
                    << diff << ", diffThreshold = " << diffThreshold << std::endl;
#endif
        }

        diff          = _KAT_A::abs(h_expected(i, j).imag() - h_vanilla(i, j).imag());
        errorHappened = false;
        if (h_expected(i, j).imag() == 0.) {
          diffThreshold = _KAT_A::abs(_absTol);
          if (diff > diffThreshold) {
            errorHappened = true;
            numErrorsImagAbs++;
          }
        } else {
          _AuxType aux = diff / _KAT_A::abs(h_expected(i, j).imag());
          if (maxErrorImagRel < aux) {
            maxErrorImagRel     = aux;
            iForMaxErrorImagRel = i;
            jForMaxErrorImagRel = j;
          }

          diffThreshold = _KAT_A::abs(_relTol * h_expected(i, j).imag());
          if (diff > diffThreshold) {
            errorHappened = true;
            numErrorsImagRel++;
          }
        }
        if (errorHappened && (numErrorsImagAbs + numErrorsImagRel == 1)) {
#ifdef HAVE_KOKKOSKERNELS_DEBUG
          std::cout << "ERROR, i = " << i << ", j = " << j << ": h_expected(i,j).imag() = " << h_expected(i, j).imag()
                    << ", h_vanilla(i,j).imag() = " << h_vanilla(i, j).imag()
                    << ", _KAT_A::abs(h_expected(i,j).imag() - "
                       "h_vanilla(i,j).imag()) = "
                    << diff << ", diffThreshold = " << diffThreshold << std::endl;
#endif
        }
      }  // for j
    }    // for i
    {
      std::ostringstream msg;
      msg << ", A is " << _M << " by " << _N << ", _A_is_lr = " << _A_is_lr << ", _A_is_ll = " << _A_is_ll
          << ", alpha type = " << typeid(alpha).name() << ", _useHermitianOption = " << _useHermitianOption
          << ": vanilla differs too much from analytical on real components"
          << ", numErrorsRealAbs = " << numErrorsRealAbs << ", numErrorsRealRel = " << numErrorsRealRel
          << ", maxErrorRealRel = " << maxErrorRealRel << ", iForMaxErrorRealRel = " << iForMaxErrorRealRel
          << ", jForMaxErrorRealRel = " << jForMaxErrorRealRel << ", h_expected(i,j).real() = "
          << (((_M > 0) && (_N > 0)) ? h_expected(iForMaxErrorRealRel, jForMaxErrorRealRel).real() : 9.999e+99)
          << ", h_vanilla(i,j).real() = "
          << (((_M > 0) && (_N > 0)) ? h_vanilla(iForMaxErrorRealRel, jForMaxErrorRealRel).real() : 9.999e+99)
          << ", maxNumErrorsAllowed = " << maxNumErrorsAllowed;

      int numErrorsReal(numErrorsRealAbs + numErrorsRealRel);
      if (numErrorsReal > 0) {
#ifdef HAVE_KOKKOSKERNELS_DEBUG
        std::cout << "WARNING" << msg.str() << std::endl;
#endif
      }
      EXPECT_LE(numErrorsReal, maxNumErrorsAllowed) << "Failed test" << msg.str();
    }
    {
      std::ostringstream msg;
      msg << ", A is " << _M << " by " << _N << ", _A_is_lr = " << _A_is_lr << ", _A_is_ll = " << _A_is_ll
          << ", alpha type = " << typeid(alpha).name() << ", _useHermitianOption = " << _useHermitianOption
          << ": vanilla differs too much from analytical on imag components"
          << ", numErrorsImagAbs = " << numErrorsImagAbs << ", numErrorsImagRel = " << numErrorsImagRel
          << ", maxErrorImagRel = " << maxErrorImagRel << ", iForMaxErrorImagRel = " << iForMaxErrorImagRel
          << ", jForMaxErrorImagRel = " << jForMaxErrorImagRel << ", h_expected(i,j).imag() = "
          << (((_M > 0) && (_N > 0)) ? h_expected(iForMaxErrorImagRel, jForMaxErrorImagRel).imag() : 9.999e+99)
          << ", h_vanilla(i,j).imag() = "
          << (((_M > 0) && (_N > 0)) ? h_vanilla(iForMaxErrorImagRel, jForMaxErrorImagRel).imag() : 9.999e+99)
          << ", maxNumErrorsAllowed = " << maxNumErrorsAllowed;

      int numErrorsImag(numErrorsImagAbs + numErrorsImagRel);
      if (numErrorsImag > 0) {
#ifdef HAVE_KOKKOSKERNELS_DEBUG
        std::cout << "WARNING" << msg.str() << std::endl;
#endif
      }
      EXPECT_LE(numErrorsImag, maxNumErrorsAllowed) << "Failed test" << msg.str();
    }
  } else {
    int numErrorsReal(0);
    int numErrorsImag(0);

    for (int i(0); i < _M; ++i) {
      for (int j(0); j < _N; ++j) {
        if (h_expected(i, j).real() != h_vanilla(i, j).real()) {
          if (numErrorsReal == 0) {
#ifdef HAVE_KOKKOSKERNELS_DEBUG
            std::cout << "ERROR, i = " << i << ", j = " << j << ": h_expected(i,j).real() = " << h_expected(i, j).real()
                      << ", h_vanilla(i,j).real() = " << h_vanilla(i, j).real() << std::endl;
#endif
          }
          numErrorsReal++;
        }

        if (h_expected(i, j).imag() != h_vanilla(i, j).imag()) {
          if (numErrorsImag == 0) {
#ifdef HAVE_KOKKOSKERNELS_DEBUG
            std::cout << "ERROR, i = " << i << ", j = " << j << ": h_expected(i,j).imag() = " << h_expected(i, j).imag()
                      << ", h_vanilla(i,j).imag() = " << h_vanilla(i, j).imag() << std::endl;
#endif
          }
          numErrorsImag++;
        }
      }  // for j
    }    // for i
    EXPECT_EQ(numErrorsReal, 0) << "Failed test"
                                << ", A is " << _M << " by " << _N << ", _A_is_lr = " << _A_is_lr
                                << ", _A_is_ll = " << _A_is_ll << ", alpha type = " << typeid(alpha).name()
                                << ", _useHermitianOption = " << _useHermitianOption
                                << ": vanilla result is incorrect on real components"
                                << ", numErrorsReal = " << numErrorsReal;
    EXPECT_EQ(numErrorsImag, 0) << "Failed test"
                                << ", A is " << _M << " by " << _N << ", _A_is_lr = " << _A_is_lr
                                << ", _A_is_ll = " << _A_is_ll << ", alpha type = " << typeid(alpha).name()
                                << ", _useHermitianOption = " << _useHermitianOption
                                << ": vanilla result is incorrect on imag components"
                                << ", numErrorsImag = " << numErrorsImag;
  }
}

// Code for non-complex values
template <class ScalarX, class tLayoutX, class ScalarY, class tLayoutY, class ScalarA, class tLayoutA, class Device>
template <class T>
typename std::enable_if<
    !std::is_same<T, Kokkos::complex<float>>::value && !std::is_same<T, Kokkos::complex<double>>::value, void>::type
GerTester<ScalarX, tLayoutX, ScalarY, tLayoutY, ScalarA, tLayoutA, Device>::compareVanillaAgainstExpected(
    const T& alpha, const _ViewTypeExpected& h_vanilla, const _ViewTypeExpected& h_expected) {
  int maxNumErrorsAllowed(static_cast<double>(_M) * static_cast<double>(_N) * 1.e-3);

  if (_useAnalyticalResults) {
    int numErrorsAbs(0);
    int numErrorsRel(0);
    _AuxType diff(0.);
    _AuxType diffThreshold(0.);
    bool errorHappened(false);
    _AuxType maxErrorRel(0.);
    int iForMaxErrorRel(0);
    int jForMaxErrorRel(0);

    for (int i(0); i < _M; ++i) {
      for (int j(0); j < _N; ++j) {
        diff          = _KAT_A::abs(h_expected(i, j) - h_vanilla(i, j));
        errorHappened = false;
        if (h_expected(i, j) == 0.) {
          diffThreshold = _KAT_A::abs(_absTol);
          if (diff > diffThreshold) {
            errorHappened = true;
            numErrorsAbs++;
          }
        } else {
          _AuxType aux = diff / _KAT_A::abs(h_expected(i, j));
          if (maxErrorRel < aux) {
            maxErrorRel     = aux;
            iForMaxErrorRel = i;
            jForMaxErrorRel = j;
          }

          diffThreshold = _KAT_A::abs(_relTol * h_expected(i, j));
          if (diff > diffThreshold) {
            errorHappened = true;
            numErrorsRel++;
          }
        }
        if (errorHappened && (numErrorsAbs + numErrorsRel == 1)) {
#ifdef HAVE_KOKKOSKERNELS_DEBUG
          std::cout << "ERROR, i = " << i << ", j = " << j << ": h_expected(i,j) = " << h_expected(i, j)
                    << ", h_vanilla(i,j) = " << h_vanilla(i, j)
                    << ", _KAT_A::abs(h_expected(i,j) - h_vanilla(i,j)) = " << diff
                    << ", diffThreshold = " << diffThreshold << std::endl;
#endif
        }
      }  // for j
    }    // for i
    {
      std::ostringstream msg;
      msg << ", A is " << _M << " by " << _N << ", _A_is_lr = " << _A_is_lr << ", _A_is_ll = " << _A_is_ll
          << ", alpha type = " << typeid(alpha).name() << ", _useHermitianOption = " << _useHermitianOption
          << ": vanilla differs too much from expected"
          << ", numErrorsAbs = " << numErrorsAbs << ", numErrorsRel = " << numErrorsRel
          << ", maxErrorRel = " << maxErrorRel << ", iForMaxErrorRel = " << iForMaxErrorRel
          << ", jForMaxErrorRel = " << jForMaxErrorRel << ", h_expected(i,j) = "
          << (((_M > 0) && (_N > 0)) ? h_expected(iForMaxErrorRel, jForMaxErrorRel) : 9.999e+99)
          << ", h_vanilla(i,j) = " << (((_M > 0) && (_N > 0)) ? h_vanilla(iForMaxErrorRel, jForMaxErrorRel) : 9.999e+99)
          << ", maxNumErrorsAllowed = " << maxNumErrorsAllowed;

      int numErrors(numErrorsAbs + numErrorsRel);
      if (numErrors > 0) {
#ifdef HAVE_KOKKOSKERNELS_DEBUG
        std::cout << "WARNING" << msg.str() << std::endl;
#endif
      }
      EXPECT_LE(numErrors, maxNumErrorsAllowed) << "Failed test" << msg.str();
    }
  } else {
    int numErrors(0);

    for (int i(0); i < _M; ++i) {
      for (int j(0); j < _N; ++j) {
        if (h_expected(i, j) != h_vanilla(i, j)) {
          if (numErrors == 0) {
#ifdef HAVE_KOKKOSKERNELS_DEBUG
            std::cout << "ERROR, i = " << i << ", j = " << j << ": h_expected(i,j) = " << h_expected(i, j)
                      << ", h_vanilla(i,j) = " << h_vanilla(i, j) << std::endl;
#endif
          }
          numErrors++;
        }
      }  // for j
    }    // for i
    EXPECT_EQ(numErrors, 0) << "Failed test"
                            << ", A is " << _M << " by " << _N << ", _A_is_lr = " << _A_is_lr
                            << ", _A_is_ll = " << _A_is_ll << ", alpha type = " << typeid(alpha).name()
                            << ", _useHermitianOption = " << _useHermitianOption << ": vanilla result is incorrect"
                            << ", numErrors = " << numErrors;
  }
}

// Code for complex values
template <class ScalarX, class tLayoutX, class ScalarY, class tLayoutY, class ScalarA, class tLayoutA, class Device>
template <class T>
typename std::enable_if<
    std::is_same<T, Kokkos::complex<float>>::value || std::is_same<T, Kokkos::complex<double>>::value, void>::type
GerTester<ScalarX, tLayoutX, ScalarY, tLayoutY, ScalarA, tLayoutA, Device>::compareKkGerAgainstExpected(
    const T& alpha, const _HostViewTypeA& h_A, const _ViewTypeExpected& h_expected) {
  int maxNumErrorsAllowed(static_cast<double>(_M) * static_cast<double>(_N) * 1.e-3);

  int numErrorsRealAbs(0);
  int numErrorsRealRel(0);
  int numErrorsImagAbs(0);
  int numErrorsImagRel(0);
  _AuxType diff(0.);
  _AuxType diffThreshold(0.);
  bool errorHappened(false);
  _AuxType maxErrorRealRel(0.);
  int iForMaxErrorRealRel(0);
  int jForMaxErrorRealRel(0);
  _AuxType maxErrorImagRel(0.);
  int iForMaxErrorImagRel(0);
  int jForMaxErrorImagRel(0);
  for (int i(0); i < _M; ++i) {
    for (int j(0); j < _N; ++j) {
      diff          = _KAT_A::abs(h_expected(i, j).real() - h_A(i, j).real());
      errorHappened = false;
      if (h_expected(i, j).real() == 0.) {
        diffThreshold = _KAT_A::abs(_absTol);
        if (diff > diffThreshold) {
          errorHappened = true;
          numErrorsRealAbs++;
        }
      } else {
        _AuxType aux = diff / _KAT_A::abs(h_expected(i, j).real());
        if (maxErrorRealRel < aux) {
          maxErrorRealRel     = aux;
          iForMaxErrorRealRel = i;
          jForMaxErrorRealRel = j;
        }

        diffThreshold = _KAT_A::abs(_relTol * h_expected(i, j).real());
        if (diff > diffThreshold) {
          errorHappened = true;
          numErrorsRealRel++;
        }
      }
      if (errorHappened && (numErrorsRealAbs + numErrorsRealRel == 1)) {
#ifdef HAVE_KOKKOSKERNELS_DEBUG
        std::cout << "ERROR, i = " << i << ", j = " << j << ": h_expected(i,j).real() = " << h_expected(i, j).real()
                  << ", h_A(i,j).real() = " << h_A(i, j).real()
                  << ", _KAT_A::abs(h_expected(i,j).real() - h_A(i,j).real()) = " << diff
                  << ", diffThreshold = " << diffThreshold << std::endl;
#endif
      }

      diff          = _KAT_A::abs(h_expected(i, j).imag() - h_A(i, j).imag());
      errorHappened = false;
      if (h_expected(i, j).imag() == 0.) {
        diffThreshold = _KAT_A::abs(_absTol);
        if (diff > diffThreshold) {
          errorHappened = true;
          numErrorsImagAbs++;
        }
      } else {
        _AuxType aux = diff / _KAT_A::abs(h_expected(i, j).imag());
        if (maxErrorImagRel < aux) {
          maxErrorImagRel     = aux;
          iForMaxErrorImagRel = i;
          jForMaxErrorImagRel = j;
        }

        diffThreshold = _KAT_A::abs(_relTol * h_expected(i, j).imag());
        if (diff > diffThreshold) {
          errorHappened = true;
          numErrorsImagRel++;
        }
      }
      if (errorHappened && (numErrorsImagAbs + numErrorsImagRel == 1)) {
#ifdef HAVE_KOKKOSKERNELS_DEBUG
        std::cout << "ERROR, i = " << i << ", j = " << j << ": h_expected(i,j).imag() = " << h_expected(i, j).imag()
                  << ", h_A(i,j).imag() = " << h_A(i, j).imag()
                  << ", _KAT_A::abs(h_expected(i,j).imag() - h_A(i,j).imag()) = " << diff
                  << ", diffThreshold = " << diffThreshold << std::endl;
#endif
      }
    }  // for j
  }    // for i
#ifdef HAVE_KOKKOSKERNELS_DEBUG
  std::cout << "A is " << _M << " by " << _N << ", _A_is_lr = " << _A_is_lr << ", _A_is_ll = " << _A_is_ll
            << ", alpha type = " << typeid(alpha).name() << ", _useHermitianOption = " << _useHermitianOption
            << ", numErrorsRealAbs = " << numErrorsRealAbs << ", numErrorsRealRel = " << numErrorsRealRel
            << ", maxErrorRealRel = " << maxErrorRealRel << ", iForMaxErrorRealRel = " << iForMaxErrorRealRel
            << ", jForMaxErrorRealRel = " << jForMaxErrorRealRel << ", h_expected(i,j).real() = "
            << (((_M > 0) && (_N > 0)) ? h_expected(iForMaxErrorRealRel, jForMaxErrorRealRel).real() : 9.999e+99)
            << ", h_A(i,j).real() = "
            << (((_M > 0) && (_N > 0)) ? h_A(iForMaxErrorRealRel, jForMaxErrorRealRel).real() : 9.999e+99)
            << ", numErrorsImagAbs = " << numErrorsImagAbs << ", numErrorsImagRel = " << numErrorsImagRel
            << ", maxErrorImagRel = " << maxErrorImagRel << ", iForMaxErrorImagRel = " << iForMaxErrorImagRel
            << ", jForMaxErrorImagRel = " << jForMaxErrorImagRel << ", h_expected(i,j).imag() = "
            << (((_M > 0) && (_N > 0)) ? h_expected(iForMaxErrorImagRel, jForMaxErrorImagRel).imag() : 9.999e+99)
            << ", h_A(i,j).imag() = "
            << (((_M > 0) && (_N > 0)) ? h_A(iForMaxErrorImagRel, jForMaxErrorImagRel).imag() : 9.999e+99)
            << ", maxNumErrorsAllowed = " << maxNumErrorsAllowed << std::endl;
  if ((_M == 2131) && (_N == 2131)) {
    std::cout << "Information"
              << ": A is " << _M << " by " << _N << ", _A_is_lr = " << _A_is_lr << ", _A_is_ll = " << _A_is_ll
              << ", alpha type = " << typeid(alpha).name() << ", _useHermitianOption = " << _useHermitianOption
              << ", h_expected(11, 2119) = (" << h_expected(11, 2119).real() << ", " << h_expected(11, 2119).imag()
              << ")"
              << ", h_A(11, 2119) = (" << h_A(11, 2119).real() << ", " << h_A(11, 2119).imag() << ")" << std::endl;
    std::cout << "Information"
              << ": A is " << _M << " by " << _N << ", _A_is_lr = " << _A_is_lr << ", _A_is_ll = " << _A_is_ll
              << ", alpha type = " << typeid(alpha).name() << ", _useHermitianOption = " << _useHermitianOption
              << ", h_expected(710, 1065) = (" << h_expected(710, 1065).real() << ", " << h_expected(710, 1065).imag()
              << ")"
              << ", h_A(710, 1065) = (" << h_A(710, 1065).real() << ", " << h_A(710, 1065).imag() << ")" << std::endl;
  }
#endif
  {
    std::ostringstream msg;
    msg << ", A is " << _M << " by " << _N << ", _A_is_lr = " << _A_is_lr << ", _A_is_ll = " << _A_is_ll
        << ", alpha type = " << typeid(alpha).name() << ", _useHermitianOption = " << _useHermitianOption
        << ": ger result is incorrect on real components"
        << ", numErrorsRealAbs = " << numErrorsRealAbs << ", numErrorsRealRel = " << numErrorsRealRel
        << ", maxErrorRealRel = " << maxErrorRealRel << ", iForMaxErrorRealRel = " << iForMaxErrorRealRel
        << ", jForMaxErrorRealRel = " << jForMaxErrorRealRel << ", h_expected(i,j).real() = "
        << (((_M > 0) && (_N > 0)) ? h_expected(iForMaxErrorRealRel, jForMaxErrorRealRel).real() : 9.999e+99)
        << ", h_A(i,j).real() = "
        << (((_M > 0) && (_N > 0)) ? h_A(iForMaxErrorRealRel, jForMaxErrorRealRel).real() : 9.999e+99)
        << ", maxNumErrorsAllowed = " << maxNumErrorsAllowed;

    int numErrorsReal(numErrorsRealAbs + numErrorsRealRel);
    if (numErrorsReal > 0) {
#ifdef HAVE_KOKKOSKERNELS_DEBUG
      std::cout << "WARNING" << msg.str() << std::endl;
#endif
    }
    EXPECT_LE(numErrorsReal, maxNumErrorsAllowed) << "Failed test" << msg.str();
  }
  {
    std::ostringstream msg;
    msg << ", A is " << _M << " by " << _N << ", _A_is_lr = " << _A_is_lr << ", _A_is_ll = " << _A_is_ll
        << ", alpha type = " << typeid(alpha).name() << ", _useHermitianOption = " << _useHermitianOption
        << ": ger result is incorrect on imag components"
        << ", numErrorsImagAbs = " << numErrorsImagAbs << ", numErrorsImagRel = " << numErrorsImagRel
        << ", maxErrorImagRel = " << maxErrorImagRel << ", iForMaxErrorImagRel = " << iForMaxErrorImagRel
        << ", jForMaxErrorImagRel = " << jForMaxErrorImagRel << ", h_expected(i,j).imag() = "
        << (((_M > 0) && (_N > 0)) ? h_expected(iForMaxErrorImagRel, jForMaxErrorImagRel).imag() : 9.999e+99)
        << ", h_A(i,j).imag() = "
        << (((_M > 0) && (_N > 0)) ? h_A(iForMaxErrorImagRel, jForMaxErrorImagRel).imag() : 9.999e+99)
        << ", maxNumErrorsAllowed = " << maxNumErrorsAllowed;

    int numErrorsImag(numErrorsImagAbs + numErrorsImagRel);
    if (numErrorsImag > 0) {
#ifdef HAVE_KOKKOSKERNELS_DEBUG
      std::cout << "WARNING" << msg.str() << std::endl;
#endif
    }
    EXPECT_LE(numErrorsImag, maxNumErrorsAllowed) << "Failed test" << msg.str();
  }
}

// Code for non-complex values
template <class ScalarX, class tLayoutX, class ScalarY, class tLayoutY, class ScalarA, class tLayoutA, class Device>
template <class T>
typename std::enable_if<
    !std::is_same<T, Kokkos::complex<float>>::value && !std::is_same<T, Kokkos::complex<double>>::value, void>::type
GerTester<ScalarX, tLayoutX, ScalarY, tLayoutY, ScalarA, tLayoutA, Device>::compareKkGerAgainstExpected(
    const T& alpha, const _HostViewTypeA& h_A, const _ViewTypeExpected& h_expected) {
  int maxNumErrorsAllowed(static_cast<double>(_M) * static_cast<double>(_N) * 1.e-3);

  int numErrorsAbs(0);
  int numErrorsRel(0);
  _AuxType diff(0.);
  _AuxType diffThreshold(0.);
  bool errorHappened(false);
  _AuxType maxErrorRel(0.);
  int iForMaxErrorRel(0);
  int jForMaxErrorRel(0);
  for (int i(0); i < _M; ++i) {
    for (int j(0); j < _N; ++j) {
      diff          = _KAT_A::abs(h_expected(i, j) - h_A(i, j));
      errorHappened = false;
      if (h_expected(i, j) == 0.) {
        diffThreshold = _KAT_A::abs(_absTol);
        if (diff > diffThreshold) {
          errorHappened = true;
          numErrorsAbs++;
        }
      } else {
        _AuxType aux = diff / _KAT_A::abs(h_expected(i, j));
        if (maxErrorRel < aux) {
          maxErrorRel     = aux;
          iForMaxErrorRel = i;
          jForMaxErrorRel = j;
        }

        diffThreshold = _KAT_A::abs(_relTol * h_expected(i, j));
        if (diff > diffThreshold) {
          errorHappened = true;
          numErrorsRel++;
        }
      }
      if (errorHappened && (numErrorsAbs + numErrorsRel == 1)) {
#ifdef HAVE_KOKKOSKERNELS_DEBUG
        std::cout << "ERROR, i = " << i << ", j = " << j << ": h_expected(i,j) = " << h_expected(i, j)
                  << ", h_A(i,j) = " << h_A(i, j) << ", _KAT_A::abs(h_expected(i,j) - h_A(i,j)) = " << diff
                  << ", diffThreshold = " << diffThreshold << std::endl;
#endif
      }
    }  // for j
  }    // for i
#ifdef HAVE_KOKKOSKERNELS_DEBUG
  std::cout << "A is " << _M << " by " << _N << ", _A_is_lr = " << _A_is_lr << ", _A_is_ll = " << _A_is_ll
            << ", alpha type = " << typeid(alpha).name() << ", _useHermitianOption = " << _useHermitianOption
            << ", numErrorsAbs = " << numErrorsAbs << ", numErrorsRel = " << numErrorsRel
            << ", maxErrorRel = " << maxErrorRel << ", iForMaxErrorRel = " << iForMaxErrorRel
            << ", jForMaxErrorRel = " << jForMaxErrorRel << ", h_expected(i,j) = "
            << (((_M > 0) && (_N > 0)) ? h_expected(iForMaxErrorRel, jForMaxErrorRel) : 9.999e+99)
            << ", h_A(i,j) = " << (((_M > 0) && (_N > 0)) ? h_A(iForMaxErrorRel, jForMaxErrorRel) : 9.999e+99)
            << ", maxNumErrorsAllowed = " << maxNumErrorsAllowed << std::endl;
#endif
  {
    std::ostringstream msg;
    msg << ", A is " << _M << " by " << _N << ", _A_is_lr = " << _A_is_lr << ", _A_is_ll = " << _A_is_ll
        << ", alpha type = " << typeid(alpha).name() << ", _useHermitianOption = " << _useHermitianOption
        << ": ger result is incorrect"
        << ", numErrorsAbs = " << numErrorsAbs << ", numErrorsRel = " << numErrorsRel
        << ", maxErrorRel = " << maxErrorRel << ", iForMaxErrorRel = " << iForMaxErrorRel
        << ", jForMaxErrorRel = " << jForMaxErrorRel
        << ", h_expected(i,j) = " << (((_M > 0) && (_N > 0)) ? h_expected(iForMaxErrorRel, jForMaxErrorRel) : 9.999e+99)
        << ", h_A(i,j) = " << (((_M > 0) && (_N > 0)) ? h_A(iForMaxErrorRel, jForMaxErrorRel) : 9.999e+99)
        << ", maxNumErrorsAllowed = " << maxNumErrorsAllowed;

    int numErrors(numErrorsAbs + numErrorsRel);
    if (numErrors > 0) {
#ifdef HAVE_KOKKOSKERNELS_DEBUG
      std::cout << "WARNING" << msg.str() << std::endl;
#endif
    }
    EXPECT_LE(numErrors, maxNumErrorsAllowed) << "Failed test" << msg.str();
  }
}

template <class ScalarX, class tLayoutX, class ScalarY, class tLayoutY, class ScalarA, class tLayoutA, class Device>
template <class TX, class TY>
void GerTester<ScalarX, tLayoutX, ScalarY, tLayoutY, ScalarA, tLayoutA, Device>::callKkGerAndCompareAgainstExpected(
    const ScalarA& alpha, TX& x, TY& y, view_stride_adapter<_ViewTypeA, false>& A, const _ViewTypeExpected& h_expected,
    const std::string& situation) {
#ifdef HAVE_KOKKOSKERNELS_DEBUG
  Kokkos::printf(
      "In Test_Blas2_ger.hpp, right before calling KokkosBlas::ger(): "
      "ViewTypeA = %s, _kkGerShouldThrowException=%d\n",
      typeid(_ViewTypeA).name(), _kkGerShouldThrowException);
#endif
  std::string mode = _useHermitianOption ? "H" : "T";
  bool gotStdException(false);
  bool gotUnknownException(false);
  try {
    KokkosBlas::ger(mode.c_str(), alpha, x, y, A.d_view);
  } catch (const std::exception& e) {
#ifdef HAVE_KOKKOSKERNELS_DEBUG
    std::cout << "In Test_Blas2_ger, '" << situation << "': caught exception, e.what() = " << e.what() << std::endl;
#endif
    gotStdException = true;
  } catch (...) {
#ifdef HAVE_KOKKOSKERNELS_DEBUG
    std::cout << "In Test_Blas2_ger, '" << situation << "': caught unknown exception" << std::endl;
#endif
    gotUnknownException = true;
  }

  EXPECT_EQ(gotUnknownException, false) << "Failed test, '" << situation
                                        << "': unknown exception should not have happened";

  EXPECT_EQ(gotStdException, _kkGerShouldThrowException)
      << "Failed test, '" << situation << "': kk ger() should" << (_kkGerShouldThrowException ? " " : " not ")
      << "have thrown a std::exception";

  if ((gotStdException == false) && (gotUnknownException == false)) {
    Kokkos::deep_copy(A.h_base, A.d_base);

    this->compareKkGerAgainstExpected(alpha, A.h_view, h_expected);
  }
}

}  // namespace Test

template <class ScalarX, class ScalarY, class ScalarA, class Device>
#ifdef HAVE_KOKKOSKERNELS_DEBUG
int test_ger(const std::string& caseName) {
  Kokkos::printf(
      "+======================================================================="
      "===\n");
  Kokkos::printf("Starting %s, device = %s ...\n", caseName.c_str(), typeid(Device).name());
#else
int test_ger(const std::string& /*caseName*/) {
#endif
  bool xBool = std::is_same<ScalarX, float>::value || std::is_same<ScalarX, double>::value ||
               std::is_same<ScalarX, Kokkos::complex<float>>::value ||
               std::is_same<ScalarX, Kokkos::complex<double>>::value;
  bool yBool = std::is_same<ScalarY, float>::value || std::is_same<ScalarY, double>::value ||
               std::is_same<ScalarY, Kokkos::complex<float>>::value ||
               std::is_same<ScalarY, Kokkos::complex<double>>::value;
  bool aBool = std::is_same<ScalarA, float>::value || std::is_same<ScalarA, double>::value ||
               std::is_same<ScalarA, Kokkos::complex<float>>::value ||
               std::is_same<ScalarA, Kokkos::complex<double>>::value;
  bool useAnalyticalResults = xBool && yBool && aBool;

#if defined(KOKKOSKERNELS_INST_LAYOUTLEFT) || \
    (!defined(KOKKOSKERNELS_ETI_ONLY) && !defined(KOKKOSKERNELS_IMPL_CHECK_ETI_CALLS))
#ifdef HAVE_KOKKOSKERNELS_DEBUG
  Kokkos::printf(
      "+-----------------------------------------------------------------------"
      "---\n");
  Kokkos::printf("Starting %s for LAYOUTLEFT ...\n", caseName.c_str());
#endif
  if (true) {
    Test::GerTester<ScalarX, Kokkos::LayoutLeft, ScalarY, Kokkos::LayoutLeft, ScalarA, Kokkos::LayoutLeft, Device>
        tester;
    tester.test(0, 13, 0);
    tester.test(1024, 0, 0);
    tester.test(1, 1, 0);
    tester.test(2, 2, 0);
    tester.test(1, 2, 0);
    tester.test(13, 13, 0);
    tester.test(13, 1024, 0);
    if (useAnalyticalResults) {
      tester.test(13, 1024, 0, true, false);
      tester.test(13, 1024, 0, true, true);
    } else {
      tester.test(13, 1024, 0, false, true);
    }
    tester.test(50, 40, 4);
    tester.test(1024, 1024, 0);
    tester.test(2131, 2131, 0);
    if (useAnalyticalResults) {
      tester.test(2131, 2131, 0, true, false);
      tester.test(2131, 2131, 0, true, true);
    } else {
      tester.test(2131, 2131, 0, false, true);
    }
  }

#ifdef HAVE_KOKKOSKERNELS_DEBUG
  Kokkos::printf("Finished %s for LAYOUTLEFT\n", caseName.c_str());
  Kokkos::printf(
      "+-----------------------------------------------------------------------"
      "---\n");
#endif
#endif

#if defined(KOKKOSKERNELS_INST_LAYOUTRIGHT) || \
    (!defined(KOKKOSKERNELS_ETI_ONLY) && !defined(KOKKOSKERNELS_IMPL_CHECK_ETI_CALLS))
#ifdef HAVE_KOKKOSKERNELS_DEBUG
  Kokkos::printf(
      "+-----------------------------------------------------------------------"
      "---\n");
  Kokkos::printf("Starting %s for LAYOUTRIGHT ...\n", caseName.c_str());
#endif
  if (true) {
    Test::GerTester<ScalarX, Kokkos::LayoutRight, ScalarY, Kokkos::LayoutRight, ScalarA, Kokkos::LayoutRight, Device>
        tester;
    tester.test(0, 13, 0);
    tester.test(1024, 0, 0);
    tester.test(1, 1, 0);
    tester.test(2, 2, 0);
    tester.test(1, 2, 0);
    tester.test(13, 13, 0);
    tester.test(13, 1024, 0);
    if (useAnalyticalResults) {
      tester.test(13, 1024, 0, true, false);
      tester.test(13, 1024, 0, true, true);
    } else {
      tester.test(13, 1024, 0, false, true);
    }
    tester.test(50, 40, 4);
    tester.test(1024, 1024, 0);
    tester.test(2131, 2131, 0);
    if (useAnalyticalResults) {
      tester.test(2131, 2131, 0, true, false);
      tester.test(2131, 2131, 0, true, true);
    } else {
      tester.test(2131, 2131, 0, false, true);
    }
  }

#ifdef HAVE_KOKKOSKERNELS_DEBUG
  Kokkos::printf("Finished %s for LAYOUTRIGHT\n", caseName.c_str());
  Kokkos::printf(
      "+-----------------------------------------------------------------------"
      "---\n");
#endif
#endif

#if (!defined(KOKKOSKERNELS_ETI_ONLY) && !defined(KOKKOSKERNELS_IMPL_CHECK_ETI_CALLS))
#ifdef HAVE_KOKKOSKERNELS_DEBUG
  Kokkos::printf(
      "+-----------------------------------------------------------------------"
      "---\n");
  Kokkos::printf("Starting %s for LAYOUTSTRIDE ...\n", caseName.c_str());
#endif
  if (true) {
    Test::GerTester<ScalarX, Kokkos::LayoutStride, ScalarY, Kokkos::LayoutStride, ScalarA, Kokkos::LayoutStride, Device>
        tester;
    tester.test(0, 13, 0);
    tester.test(1024, 0, 0);
    tester.test(13, 13, 0);
    tester.test(13, 1024, 0);
    if (useAnalyticalResults) {
      tester.test(13, 1024, 0, true, false);
      tester.test(13, 1024, 0, true, true);
    } else {
      tester.test(13, 1024, 0, false, true);
    }
    tester.test(50, 40, 4);
    tester.test(1024, 1024, 0);
    tester.test(2131, 2131, 0);
    if (useAnalyticalResults) {
      tester.test(2131, 2131, 0, true, false);
      tester.test(2131, 2131, 0, true, true);
    } else {
      tester.test(2131, 2131, 0, false, true);
    }
  }

#ifdef HAVE_KOKKOSKERNELS_DEBUG
  Kokkos::printf("Finished %s for LAYOUTSTRIDE\n", caseName.c_str());
  Kokkos::printf(
      "+-----------------------------------------------------------------------"
      "---\n");
#endif
#endif

#if !defined(KOKKOSKERNELS_ETI_ONLY) && !defined(KOKKOSKERNELS_IMPL_CHECK_ETI_CALLS)
#ifdef HAVE_KOKKOSKERNELS_DEBUG
  Kokkos::printf(
      "+-----------------------------------------------------------------------"
      "---\n");
  Kokkos::printf("Starting %s for MIXED LAYOUTS ...\n", caseName.c_str());
#endif
  if (true) {
    Test::GerTester<ScalarX, Kokkos::LayoutStride, ScalarY, Kokkos::LayoutLeft, ScalarA, Kokkos::LayoutRight, Device>
        tester;
    tester.test(1024, 1024, 0);
    if (useAnalyticalResults) {
      tester.test(1024, 1024, 0, true, false);
      tester.test(1024, 1024, 0, true, true);
    } else {
      tester.test(1024, 1024, 0, false, true);
    }
  }

  if (true) {
    Test::GerTester<ScalarX, Kokkos::LayoutLeft, ScalarY, Kokkos::LayoutStride, ScalarA, Kokkos::LayoutRight, Device>
        tester;
    tester.test(1024, 1024, 0);
  }

#ifdef HAVE_KOKKOSKERNELS_DEBUG
  Kokkos::printf("Finished %s for MIXED LAYOUTS\n", caseName.c_str());
  Kokkos::printf(
      "+-----------------------------------------------------------------------"
      "---\n");
#endif
#endif

#ifdef HAVE_KOKKOSKERNELS_DEBUG
  Kokkos::printf("Finished %s\n", caseName.c_str());
  Kokkos::printf(
      "+======================================================================="
      "===\n");
#endif
  return 1;
}

#if defined(KOKKOSKERNELS_INST_FLOAT) || \
    (!defined(KOKKOSKERNELS_ETI_ONLY) && !defined(KOKKOSKERNELS_IMPL_CHECK_ETI_CALLS))
TEST_F(TestCategory, ger_float) {
  Kokkos::Profiling::pushRegion("KokkosBlas::Test::ger_float");
  test_ger<float, float, float, TestDevice>("test case ger_float");
  Kokkos::Profiling::popRegion();
}
#endif

#if defined(KOKKOSKERNELS_INST_COMPLEX_FLOAT) || \
    (!defined(KOKKOSKERNELS_ETI_ONLY) && !defined(KOKKOSKERNELS_IMPL_CHECK_ETI_CALLS))
TEST_F(TestCategory, ger_complex_float) {
  Kokkos::Profiling::pushRegion("KokkosBlas::Test::ger_complex_float");
  test_ger<Kokkos::complex<float>, Kokkos::complex<float>, Kokkos::complex<float>, TestDevice>(
      "test case ger_complex_float");
  Kokkos::Profiling::popRegion();
}
#endif

#if defined(KOKKOSKERNELS_INST_DOUBLE) || \
    (!defined(KOKKOSKERNELS_ETI_ONLY) && !defined(KOKKOSKERNELS_IMPL_CHECK_ETI_CALLS))
TEST_F(TestCategory, ger_double) {
  Kokkos::Profiling::pushRegion("KokkosBlas::Test::ger_double");
  test_ger<double, double, double, TestDevice>("test case ger_double");
  Kokkos::Profiling::popRegion();
}
#endif

#if defined(KOKKOSKERNELS_INST_COMPLEX_DOUBLE) || \
    (!defined(KOKKOSKERNELS_ETI_ONLY) && !defined(KOKKOSKERNELS_IMPL_CHECK_ETI_CALLS))
TEST_F(TestCategory, ger_complex_double) {
  Kokkos::Profiling::pushRegion("KokkosBlas::Test::ger_complex_double");
  test_ger<Kokkos::complex<double>, Kokkos::complex<double>, Kokkos::complex<double>, TestDevice>(
      "test case ger_complex_double");
  Kokkos::Profiling::popRegion();
}
#endif

#if defined(KOKKOSKERNELS_INST_INT) || \
    (!defined(KOKKOSKERNELS_ETI_ONLY) && !defined(KOKKOSKERNELS_IMPL_CHECK_ETI_CALLS))
TEST_F(TestCategory, ger_int) {
  Kokkos::Profiling::pushRegion("KokkosBlas::Test::ger_int");
  test_ger<int, int, int, TestDevice>("test case ger_int");
  Kokkos::Profiling::popRegion();
}
#endif

#if !defined(KOKKOSKERNELS_ETI_ONLY) && !defined(KOKKOSKERNELS_IMPL_CHECK_ETI_CALLS)
TEST_F(TestCategory, ger_double_int_float) {
  Kokkos::Profiling::pushRegion("KokkosBlas::Test::ger_double_int_float");
  test_ger<double, int, float, TestDevice>("test case ger_double_int_float");
  Kokkos::Profiling::popRegion();
}
#endif<|MERGE_RESOLUTION|>--- conflicted
+++ resolved
@@ -153,11 +153,7 @@
                     std::is_same<ScalarA, Kokkos::complex<double>>::value),
       _A_is_lr(std::is_same<tLayoutA, Kokkos::LayoutRight>::value),
       _A_is_ll(std::is_same<tLayoutA, Kokkos::LayoutLeft>::value),
-<<<<<<< HEAD
-      _testIsGpu(KokkosKernels::Impl::kk_is_gpu_exec_space<typename Device::execution_space>())
-=======
       _testIsGpu(KokkosKernels::Impl::is_gpu_exec_space_v<typename Device::execution_space>)
->>>>>>> 5b116ec9
 #ifdef KOKKOSKERNELS_ENABLE_TPL_BLAS
       ,
       _vanillaUsesDifferentOrderOfOps(_A_is_lr && _testIsGpu)
