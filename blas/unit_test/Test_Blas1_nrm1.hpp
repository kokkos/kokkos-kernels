//@HEADER
// ************************************************************************
//
//                        Kokkos v. 4.0
//       Copyright (2022) National Technology & Engineering
//               Solutions of Sandia, LLC (NTESS).
//
// Under the terms of Contract DE-NA0003525 with NTESS,
// the U.S. Government retains certain rights in this software.
//
// Part of Kokkos, under the Apache License v2.0 with LLVM Exceptions.
// See https://kokkos.org/LICENSE for license information.
// SPDX-License-Identifier: Apache-2.0 WITH LLVM-exception
//
//@HEADER
#include <gtest/gtest.h>
#include <Kokkos_Core.hpp>
#include <Kokkos_Random.hpp>
#include <KokkosBlas1_nrm1.hpp>
#include <KokkosKernels_TestUtils.hpp>

namespace Test {
template <class ViewTypeA, class Device>
void impl_test_nrm1(int N) {
  typedef typename ViewTypeA::value_type ScalarA;
  typedef Kokkos::ArithTraits<ScalarA> AT;
  typedef typename AT::mag_type mag_type;
  typedef Kokkos::ArithTraits<mag_type> MAT;

  view_stride_adapter<ViewTypeA> a("a", N);

  Kokkos::Random_XorShift64_Pool<typename Device::execution_space> rand_pool(
      13718);

  ScalarA randStart, randEnd;
  Test::getRandomBounds(10.0, randStart, randEnd);
  Kokkos::fill_random(a.d_view, rand_pool, randStart, randEnd);

  Kokkos::deep_copy(a.h_base, a.d_base);

  double eps = (std::is_same<typename Kokkos::ArithTraits<ScalarA>::mag_type,
                             float>::value
                    ? 1e-4
                    : 1e-7);

  mag_type expected_result = 0;
  for (int i = 0; i < N; i++) {
    // note: for complex, BLAS asum (aka our nrm1) is _not_
    // the sum of magnitudes - it's the sum of absolute real and imaginary
    // parts. See netlib, MKL, and CUBLAS documentation.
    //
    // This is safe; ArithTraits<T>::imag is 0 if T is real.
    expected_result +=
        MAT::abs(AT::real(a.h_view(i))) + MAT::abs(AT::imag(a.h_view(i)));
  }

  mag_type nonconst_result = KokkosBlas::nrm1(a.d_view);
  EXPECT_NEAR_KK(nonconst_result, expected_result, eps * expected_result);

  mag_type const_result = KokkosBlas::nrm1(a.d_view_const);
  EXPECT_NEAR_KK(const_result, expected_result, eps * expected_result);
}

template <class ViewTypeA, class Device>
void impl_test_nrm1_mv(int N, int K) {
  typedef typename ViewTypeA::value_type ScalarA;
  typedef Kokkos::ArithTraits<ScalarA> AT;
  typedef typename AT::mag_type mag_type;
  typedef Kokkos::ArithTraits<mag_type> MAT;

  view_stride_adapter<ViewTypeA> a("A", N, K);

  Kokkos::Random_XorShift64_Pool<typename Device::execution_space> rand_pool(
      13718);

  ScalarA randStart, randEnd;
  Test::getRandomBounds(10.0, randStart, randEnd);
  Kokkos::fill_random(a.d_view, rand_pool, randStart, randEnd);

  Kokkos::deep_copy(a.h_base, a.d_base);

  double eps = (std::is_same<typename Kokkos::ArithTraits<ScalarA>::mag_type,
                             float>::value
                    ? 1e-4
                    : 1e-7);

  Kokkos::View<mag_type*, Kokkos::HostSpace> expected_result("Expected Nrm1",
                                                             K);
  for (int k = 0; k < K; k++) {
    expected_result(k) = MAT::zero();
    for (int i = 0; i < N; i++) {
      expected_result(k) += MAT::abs(AT::real(a.h_view(i, k))) +
                            MAT::abs(AT::imag(a.h_view(i, k)));
    }
  }

  Kokkos::View<mag_type*, Kokkos::HostSpace> r("Nrm1::Result", K);
  Kokkos::View<mag_type*, Kokkos::HostSpace> c_r("Nrm1::ConstResult", K);

  KokkosBlas::nrm1(r, a.d_view);
  KokkosBlas::nrm1(c_r, a.d_view_const);
  Kokkos::fence();
  for (int k = 0; k < K; k++) {
    EXPECT_NEAR_KK(r(k), expected_result(k), eps * expected_result(k));
  }
}
}  // namespace Test

template <class ScalarA, class Device>
int test_nrm1() {
#if defined(KOKKOSKERNELS_INST_LAYOUTLEFT) || \
    (!defined(KOKKOSKERNELS_ETI_ONLY) &&      \
     !defined(KOKKOSKERNELS_IMPL_CHECK_ETI_CALLS))
  typedef Kokkos::View<ScalarA*, Kokkos::LayoutLeft, Device> view_type_a_ll;
  Test::impl_test_nrm1<view_type_a_ll, Device>(0);
  Test::impl_test_nrm1<view_type_a_ll, Device>(13);
  Test::impl_test_nrm1<view_type_a_ll, Device>(1024);
  Test::impl_test_nrm1<view_type_a_ll, Device>(132231);
#endif

#if defined(KOKKOSKERNELS_INST_LAYOUTRIGHT) || \
    (!defined(KOKKOSKERNELS_ETI_ONLY) &&       \
     !defined(KOKKOSKERNELS_IMPL_CHECK_ETI_CALLS))
  typedef Kokkos::View<ScalarA*, Kokkos::LayoutRight, Device> view_type_a_lr;
  Test::impl_test_nrm1<view_type_a_lr, Device>(0);
  Test::impl_test_nrm1<view_type_a_lr, Device>(13);
  Test::impl_test_nrm1<view_type_a_lr, Device>(1024);
  Test::impl_test_nrm1<view_type_a_lr, Device>(132231);
#endif

<<<<<<< HEAD
  /*
  #if defined(KOKKOSKERNELS_INST_LAYOUTSTRIDE) || \
      (!defined(KOKKOSKERNELS_ETI_ONLY) &&        \
       !defined(KOKKOSKERNELS_IMPL_CHECK_ETI_CALLS))
    typedef Kokkos::View<ScalarA*, Kokkos::LayoutStride, Device> view_type_a_ls;
    Test::impl_test_nrm1<view_type_a_ls, Device>(0);
    Test::impl_test_nrm1<view_type_a_ls, Device>(13);
    Test::impl_test_nrm1<view_type_a_ls, Device>(1024);
    Test::impl_test_nrm1<view_type_a_ls, Device>(132231);
  #endif
  */
=======
#if (!defined(KOKKOSKERNELS_ETI_ONLY) && \
     !defined(KOKKOSKERNELS_IMPL_CHECK_ETI_CALLS))
  typedef Kokkos::View<ScalarA*, Kokkos::LayoutStride, Device> view_type_a_ls;
  Test::impl_test_nrm1<view_type_a_ls, Device>(0);
  Test::impl_test_nrm1<view_type_a_ls, Device>(13);
  Test::impl_test_nrm1<view_type_a_ls, Device>(1024);
  Test::impl_test_nrm1<view_type_a_ls, Device>(132231);
#endif
>>>>>>> 1592d9ed

  return 1;
}

template <class ScalarA, class Device>
int test_nrm1_mv() {
#if defined(KOKKOSKERNELS_INST_LAYOUTLEFT) || \
    (!defined(KOKKOSKERNELS_ETI_ONLY) &&      \
     !defined(KOKKOSKERNELS_IMPL_CHECK_ETI_CALLS))
  typedef Kokkos::View<ScalarA**, Kokkos::LayoutLeft, Device> view_type_a_ll;
  Test::impl_test_nrm1_mv<view_type_a_ll, Device>(0, 5);
  Test::impl_test_nrm1_mv<view_type_a_ll, Device>(13, 5);
  Test::impl_test_nrm1_mv<view_type_a_ll, Device>(1024, 5);
  Test::impl_test_nrm1_mv<view_type_a_ll, Device>(789, 1);
  Test::impl_test_nrm1_mv<view_type_a_ll, Device>(132231, 5);
#endif

#if defined(KOKKOSKERNELS_INST_LAYOUTRIGHT) || \
    (!defined(KOKKOSKERNELS_ETI_ONLY) &&       \
     !defined(KOKKOSKERNELS_IMPL_CHECK_ETI_CALLS))
  typedef Kokkos::View<ScalarA**, Kokkos::LayoutRight, Device> view_type_a_lr;
  Test::impl_test_nrm1_mv<view_type_a_lr, Device>(0, 5);
  Test::impl_test_nrm1_mv<view_type_a_lr, Device>(13, 5);
  Test::impl_test_nrm1_mv<view_type_a_lr, Device>(1024, 5);
  Test::impl_test_nrm1_mv<view_type_a_lr, Device>(789, 1);
  Test::impl_test_nrm1_mv<view_type_a_lr, Device>(132231, 5);
#endif

#if (!defined(KOKKOSKERNELS_ETI_ONLY) && \
     !defined(KOKKOSKERNELS_IMPL_CHECK_ETI_CALLS))
  typedef Kokkos::View<ScalarA**, Kokkos::LayoutStride, Device> view_type_a_ls;
  Test::impl_test_nrm1_mv<view_type_a_ls, Device>(0, 5);
  Test::impl_test_nrm1_mv<view_type_a_ls, Device>(13, 5);
  Test::impl_test_nrm1_mv<view_type_a_ls, Device>(1024, 5);
  Test::impl_test_nrm1_mv<view_type_a_ls, Device>(789, 1);
  Test::impl_test_nrm1_mv<view_type_a_ls, Device>(132231, 5);
#endif

  return 1;
}

#if defined(KOKKOSKERNELS_INST_FLOAT) || \
    (!defined(KOKKOSKERNELS_ETI_ONLY) && \
     !defined(KOKKOSKERNELS_IMPL_CHECK_ETI_CALLS))
TEST_F(TestCategory, nrm1_float) {
  Kokkos::Profiling::pushRegion("KokkosBlas::Test::nrm1_float");
  test_nrm1<float, TestExecSpace>();
  Kokkos::Profiling::popRegion();
}
TEST_F(TestCategory, nrm1_mv_float) {
  Kokkos::Profiling::pushRegion("KokkosBlas::Test::nrm1_mv_float");
  test_nrm1_mv<float, TestExecSpace>();
  Kokkos::Profiling::popRegion();
}
#endif

#if defined(KOKKOSKERNELS_INST_DOUBLE) || \
    (!defined(KOKKOSKERNELS_ETI_ONLY) &&  \
     !defined(KOKKOSKERNELS_IMPL_CHECK_ETI_CALLS))
TEST_F(TestCategory, nrm1_double) {
  Kokkos::Profiling::pushRegion("KokkosBlas::Test::nrm1_double");
  test_nrm1<double, TestExecSpace>();
  Kokkos::Profiling::popRegion();
}
TEST_F(TestCategory, nrm1_mv_double) {
  Kokkos::Profiling::pushRegion("KokkosBlas::Test::nrm1_mv_double");
  test_nrm1_mv<double, TestExecSpace>();
  Kokkos::Profiling::popRegion();
}
#endif

#if defined(KOKKOSKERNELS_INST_COMPLEX_DOUBLE) || \
    (!defined(KOKKOSKERNELS_ETI_ONLY) &&          \
     !defined(KOKKOSKERNELS_IMPL_CHECK_ETI_CALLS))
TEST_F(TestCategory, nrm1_complex_double) {
  Kokkos::Profiling::pushRegion("KokkosBlas::Test::nrm1_complex_double");
  test_nrm1<Kokkos::complex<double>, TestExecSpace>();
  Kokkos::Profiling::popRegion();
}
TEST_F(TestCategory, nrm1_mv_complex_double) {
  Kokkos::Profiling::pushRegion("KokkosBlas::Test::nrm1_mv_complex_double");
  test_nrm1_mv<Kokkos::complex<double>, TestExecSpace>();
  Kokkos::Profiling::popRegion();
}
#endif

#if defined(KOKKOSKERNELS_INST_INT) ||   \
    (!defined(KOKKOSKERNELS_ETI_ONLY) && \
     !defined(KOKKOSKERNELS_IMPL_CHECK_ETI_CALLS))
TEST_F(TestCategory, nrm1_int) {
  Kokkos::Profiling::pushRegion("KokkosBlas::Test::nrm1_int");
  test_nrm1<int, TestExecSpace>();
  Kokkos::Profiling::popRegion();
}
TEST_F(TestCategory, nrm1_mv_int) {
  Kokkos::Profiling::pushRegion("KokkosBlas::Test::nrm1_mv_int");
  test_nrm1_mv<int, TestExecSpace>();
  Kokkos::Profiling::popRegion();
}
#endif<|MERGE_RESOLUTION|>--- conflicted
+++ resolved
@@ -128,19 +128,6 @@
   Test::impl_test_nrm1<view_type_a_lr, Device>(132231);
 #endif
 
-<<<<<<< HEAD
-  /*
-  #if defined(KOKKOSKERNELS_INST_LAYOUTSTRIDE) || \
-      (!defined(KOKKOSKERNELS_ETI_ONLY) &&        \
-       !defined(KOKKOSKERNELS_IMPL_CHECK_ETI_CALLS))
-    typedef Kokkos::View<ScalarA*, Kokkos::LayoutStride, Device> view_type_a_ls;
-    Test::impl_test_nrm1<view_type_a_ls, Device>(0);
-    Test::impl_test_nrm1<view_type_a_ls, Device>(13);
-    Test::impl_test_nrm1<view_type_a_ls, Device>(1024);
-    Test::impl_test_nrm1<view_type_a_ls, Device>(132231);
-  #endif
-  */
-=======
 #if (!defined(KOKKOSKERNELS_ETI_ONLY) && \
      !defined(KOKKOSKERNELS_IMPL_CHECK_ETI_CALLS))
   typedef Kokkos::View<ScalarA*, Kokkos::LayoutStride, Device> view_type_a_ls;
@@ -149,7 +136,6 @@
   Test::impl_test_nrm1<view_type_a_ls, Device>(1024);
   Test::impl_test_nrm1<view_type_a_ls, Device>(132231);
 #endif
->>>>>>> 1592d9ed
 
   return 1;
 }
