--- conflicted
+++ resolved
@@ -72,15 +72,8 @@
   using _KAT_A   = Kokkos::ArithTraits<ScalarA>;
   using _AuxType = typename _KAT_A::mag_type;
 
-<<<<<<< HEAD
-  void populateVariables(ScalarA& alpha,
-                         view_stride_adapter<_ViewTypeX, false>& x,
-                         view_stride_adapter<_ViewTypeA, false>& A,
-                         _ViewTypeExpected& h_expected,
-=======
   void populateVariables(ScalarA& alpha, view_stride_adapter<_ViewTypeX, false>& x,
                          view_stride_adapter<_ViewTypeA, false>& A, _ViewTypeExpected& h_expected,
->>>>>>> 8e442f59
                          bool& expectedResultIsKnown);
 
   template <class T>
@@ -131,14 +124,8 @@
   T shrinkAngleToZeroTwoPiRange(const T input);
 
   template <class TX>
-<<<<<<< HEAD
-  void callKkSyrAndCompareAgainstExpected(
-      const ScalarA& alpha, TX& x, view_stride_adapter<_ViewTypeA, false>& A,
-      const _ViewTypeExpected& h_expected, const std::string& situation);
-=======
   void callKkSyrAndCompareAgainstExpected(const ScalarA& alpha, TX& x, view_stride_adapter<_ViewTypeA, false>& A,
                                           const _ViewTypeExpected& h_expected, const std::string& situation);
->>>>>>> 8e442f59
 
   template <class TX>
   void callKkGerAndCompareKkSyrAgainstIt(const ScalarA& alpha, TX& x, view_stride_adapter<_ViewTypeA, false>& org_A,
@@ -183,17 +170,8 @@
       // large enough to require 'relTol' to value 5.0e-3. The same
       // calculations show no discrepancies for calculations with double.
       // ****************************************************************
-<<<<<<< HEAD
-      _absTol(std::is_same<_AuxType, float>::value
-                  ? 1.0e-6
-                  : (std::is_same<_AuxType, double>::value ? 1.0e-9 : 0)),
-      _relTol(std::is_same<_AuxType, float>::value
-                  ? 5.0e-3
-                  : (std::is_same<_AuxType, double>::value ? 1.0e-6 : 0)),
-=======
       _absTol(std::is_same<_AuxType, float>::value ? 1.0e-6 : (std::is_same<_AuxType, double>::value ? 1.0e-9 : 0)),
       _relTol(std::is_same<_AuxType, float>::value ? 5.0e-3 : (std::is_same<_AuxType, double>::value ? 1.0e-6 : 0)),
->>>>>>> 8e442f59
       _M(-1),
       _N(-1),
       _useAnalyticalResults(false),
@@ -266,12 +244,7 @@
   // ********************************************************************
   // Step 2 of 7: populate alpha, h_x, h_A, h_expected, x, A
   // ********************************************************************
-<<<<<<< HEAD
-  this->populateVariables(alpha, x, A, h_expected.d_view,
-                          expectedResultIsKnown);
-=======
   this->populateVariables(alpha, x, A, h_expected.d_view, expectedResultIsKnown);
->>>>>>> 8e442f59
 
   // ********************************************************************
   // Step 3 of 7: populate h_vanilla
@@ -305,12 +278,7 @@
   Kokkos::deep_copy(org_A.h_view, A.h_view);
 
   if (test_x) {
-<<<<<<< HEAD
-    this->callKkSyrAndCompareAgainstExpected(alpha, x.d_view, A,
-                                             h_expected.d_view, "non const x");
-=======
     this->callKkSyrAndCompareAgainstExpected(alpha, x.d_view, A, h_expected.d_view, "non const x");
->>>>>>> 8e442f59
 
     if ((_useAnalyticalResults == false) &&  // Just to save run time
         (_kkGerShouldThrowException == false)) {
@@ -324,12 +292,7 @@
   if (test_cx) {
     Kokkos::deep_copy(A.d_base, org_A.d_base);
 
-<<<<<<< HEAD
-    this->callKkSyrAndCompareAgainstExpected(alpha, x.d_view_const, A,
-                                             h_expected.d_view, "const x");
-=======
     this->callKkSyrAndCompareAgainstExpected(alpha, x.d_view_const, A, h_expected.d_view, "const x");
->>>>>>> 8e442f59
   }
 
   // ********************************************************************
@@ -354,14 +317,8 @@
 
 template <class ScalarX, class tLayoutX, class ScalarA, class tLayoutA, class Device>
 void SyrTester<ScalarX, tLayoutX, ScalarA, tLayoutA, Device>::populateVariables(
-<<<<<<< HEAD
-    ScalarA& alpha, view_stride_adapter<_ViewTypeX, false>& x,
-    view_stride_adapter<_ViewTypeA, false>& A, _ViewTypeExpected& h_expected,
-    bool& expectedResultIsKnown) {
-=======
     ScalarA& alpha, view_stride_adapter<_ViewTypeX, false>& x, view_stride_adapter<_ViewTypeA, false>& A,
     _ViewTypeExpected& h_expected, bool& expectedResultIsKnown) {
->>>>>>> 8e442f59
   expectedResultIsKnown = false;
 
   if (_useAnalyticalResults) {
@@ -458,12 +415,7 @@
   if (_N <= 2) {
     for (int i(0); i < _M; ++i) {
       for (int j(0); j < _N; ++j) {
-<<<<<<< HEAD
-        std::cout << "h_origA(" << i << "," << j << ")=" << A.h_view(i, j)
-                  << std::endl;
-=======
         std::cout << "h_origA(" << i << "," << j << ")=" << A.h_view(i, j) << std::endl;
->>>>>>> 8e442f59
       }
     }
   }
@@ -1257,16 +1209,9 @@
 
 template <class ScalarX, class tLayoutX, class ScalarA, class tLayoutA, class Device>
 template <class TX>
-<<<<<<< HEAD
-void SyrTester<ScalarX, tLayoutX, ScalarA, tLayoutA, Device>::
-    callKkSyrAndCompareAgainstExpected(
-        const ScalarA& alpha, TX& x, view_stride_adapter<_ViewTypeA, false>& A,
-        const _ViewTypeExpected& h_expected, const std::string& situation) {
-=======
 void SyrTester<ScalarX, tLayoutX, ScalarA, tLayoutA, Device>::callKkSyrAndCompareAgainstExpected(
     const ScalarA& alpha, TX& x, view_stride_adapter<_ViewTypeA, false>& A, const _ViewTypeExpected& h_expected,
     const std::string& situation) {
->>>>>>> 8e442f59
 #ifdef HAVE_KOKKOSKERNELS_DEBUG
   std::cout << "In Test_Blas2_syr, '" << situation << "', alpha = " << alpha << std::endl;
   Kokkos::printf(
