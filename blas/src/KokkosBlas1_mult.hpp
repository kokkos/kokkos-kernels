--- conflicted
+++ resolved
@@ -26,21 +26,15 @@
 /// \brief Element wise multiplication of two vectors:
 ///        Y[i] = gamma * Y[i] + alpha * A[i] * X[i]
 ///
-<<<<<<< HEAD
-=======
 /// This function is non-blocking and thread-safe
 ///
 /// \tparam execution_type a Kokkos execution space type.
->>>>>>> 1592d9ed
 /// \tparam YMV Type of the first vector Y; a 1-D or 2-D Kokkos::View.
 /// \tparam AV  Type of the second vector A; a 1-D Kokkos::View.
 /// \tparam XMV Type of the third vector X; a 1-D or 2-D Kokkos::View.
 ///
-<<<<<<< HEAD
-=======
 /// \param space [in] An instance of execution_space on which the kernel
 ///                   will run (it may specify an execution stream/queue).
->>>>>>> 1592d9ed
 /// \param gamma [in] The scalar to apply to Y.
 /// \param Y [in/out] The Y vector.
 /// \param alpha [in] The scalar to apply to A.
@@ -48,11 +42,6 @@
 /// \param X [in]     The X vector.
 ///
 /// \return Y = gamma * Y + alpha * A * X.
-<<<<<<< HEAD
-template <class YMV, class AV, class XMV>
-void mult(typename YMV::const_value_type& gamma, const YMV& Y,
-          typename AV::const_value_type& alpha, const AV& A, const XMV& X) {
-=======
 template <class execution_space, class YMV, class AV, class XMV>
 void mult(const execution_space& space, typename YMV::const_value_type& gamma,
           const YMV& Y, typename AV::const_value_type& alpha, const AV& A,
@@ -60,7 +49,6 @@
   static_assert(Kokkos::is_execution_space_v<execution_space>,
                 "KokkosBlas::mult: execution_space must be a valid Kokkos "
                 "execution space.");
->>>>>>> 1592d9ed
   static_assert(Kokkos::is_view<YMV>::value,
                 "KokkosBlas::mult: "
                 "Y is not a Kokkos::View.");
