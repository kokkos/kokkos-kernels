//@HEADER
// ************************************************************************
//
//                        Kokkos v. 4.0
//       Copyright (2022) National Technology & Engineering
//               Solutions of Sandia, LLC (NTESS).
//
// Under the terms of Contract DE-NA0003525 with NTESS,
// the U.S. Government retains certain rights in this software.
//
// Part of Kokkos, under the Apache License v2.0 with LLVM Exceptions.
// See https://kokkos.org/LICENSE for license information.
// SPDX-License-Identifier: Apache-2.0 WITH LLVM-exception
//
//@HEADER

#ifndef KOKKOSBLAS1_ROT_HPP_
#define KOKKOSBLAS1_ROT_HPP_

#include <Kokkos_Core.hpp>
#include <KokkosBlas1_rot_spec.hpp>
#include <KokkosKernels_helpers.hpp>
#include <KokkosKernels_Error.hpp>

namespace KokkosBlas {

<<<<<<< HEAD
template <class execution_space, class VectorView, class ScalarView>
void rot(execution_space const& space, VectorView const& X, VectorView const& Y, ScalarView const& c,
=======
// clang-format off
/// \brief Apply a plane rotation.
///
/// \tparam execution_space Space on which to execute. Must be able to access VectorView, MagnitudeView and ScalarView.
/// \tparam VectorView A 1-D view of nonconst scalars
/// \tparam MagnitudeView A 0-D view of nonconst, real-valued scalar
/// \tparam ScalarView A 0-D view of scalar
///
/// \param space [in] the execution space
/// \param X [in/out] First vector to be rotated
/// \param Y [in/out] Second vector to be rotated
/// \param c [out] cosine value associated with the
///          rotation
/// \param s [out] sine value associated with the rotation
// clang-format on
template <class execution_space, class VectorView, class MagnitudeView, class ScalarView>
void rot(execution_space const& space, VectorView const& X, VectorView const& Y, MagnitudeView const& c,
>>>>>>> 80e303f8
         ScalarView const& s) {
  static_assert(Kokkos::is_execution_space<execution_space>::value,
                "rot: execution_space template parameter is not a Kokkos "
                "execution space.");
<<<<<<< HEAD
  static_assert(VectorView::rank == 1, "rot: VectorView template parameter needs to be a rank 1 view");
=======
  static_assert(Kokkos::is_view_v<VectorView>, "KokkosBlas::rot: VectorView is not a Kokkos::View.");
  static_assert(Kokkos::is_view_v<MagnitudeView>, "KokkosBlas::rot: MagnitudeView is not a Kokkos::View.");
  static_assert(Kokkos::is_view_v<ScalarView>, "KokkosBlas::rot: ScalarView is not a Kokkos::View.");
  static_assert(VectorView::rank == 1, "rot: VectorView template parameter needs to be a rank 1 view");
  static_assert(MagnitudeView::rank == 0, "rot: MagnitudeView template parameter needs to be a rank 0 view");
>>>>>>> 80e303f8
  static_assert(ScalarView::rank == 0, "rot: ScalarView template parameter needs to be a rank 0 view");
  static_assert(Kokkos::SpaceAccessibility<execution_space, typename VectorView::memory_space>::accessible,
                "rot: VectorView template parameter memory space needs to be accessible "
                "from "
                "execution_space template parameter");
<<<<<<< HEAD
  static_assert(Kokkos::SpaceAccessibility<execution_space, typename ScalarView::memory_space>::accessible,
                "rot: VectorView template parameter memory space needs to be accessible "
=======
  static_assert(Kokkos::SpaceAccessibility<execution_space, typename MagnitudeView::memory_space>::accessible,
                "rot: MagnitudeView template parameter memory space needs to be accessible "
                "from "
                "execution_space template parameter");
  static_assert(Kokkos::SpaceAccessibility<execution_space, typename ScalarView::memory_space>::accessible,
                "rot: ScalarView template parameter memory space needs to be accessible "
>>>>>>> 80e303f8
                "from "
                "execution_space template parameter");
  static_assert(std::is_same<typename VectorView::non_const_value_type, typename VectorView::value_type>::value,
                "rot: VectorView template parameter needs to store non-const values");
<<<<<<< HEAD
=======

  // Check compatibility of dimensions at run time.
  if (X.extent(0) != Y.extent(0)) {
    std::ostringstream os;
    os << "KokkosBlas::rot: Dimensions of X and Y do not match: "
       << "X: " << X.extent(0) << ", Y: " << Y.extent(0);
    KokkosKernels::Impl::throw_runtime_exception(os.str());
  }
>>>>>>> 80e303f8

  using VectorView_Internal = Kokkos::View<typename VectorView::non_const_value_type*,
                                           typename KokkosKernels::Impl::GetUnifiedLayout<VectorView>::array_layout,
                                           Kokkos::Device<execution_space, typename VectorView::memory_space>,
                                           Kokkos::MemoryTraits<Kokkos::Unmanaged>>;

<<<<<<< HEAD
=======
  using MagnitudeView_Internal = Kokkos::View<typename MagnitudeView::non_const_value_type,
                                              typename KokkosKernels::Impl::GetUnifiedLayout<ScalarView>::array_layout,
                                              Kokkos::Device<execution_space, typename ScalarView::memory_space>,
                                              Kokkos::MemoryTraits<Kokkos::Unmanaged>>;

>>>>>>> 80e303f8
  using ScalarView_Internal = Kokkos::View<typename ScalarView::non_const_value_type,
                                           typename KokkosKernels::Impl::GetUnifiedLayout<ScalarView>::array_layout,
                                           Kokkos::Device<execution_space, typename ScalarView::memory_space>,
                                           Kokkos::MemoryTraits<Kokkos::Unmanaged>>;

  VectorView_Internal X_(X), Y_(Y);
  MagnitudeView_Internal c_(c);
  ScalarView_Internal s_(s);

  Kokkos::Profiling::pushRegion("KokkosBlas::rot");
<<<<<<< HEAD
  Impl::Rot<execution_space, VectorView_Internal, ScalarView_Internal>::rot(space, X_, Y_, c_, s_);
  Kokkos::Profiling::popRegion();
}

template <class VectorView, class ScalarView>
void rot(VectorView const& X, VectorView const& Y, ScalarView const& c, ScalarView const& s) {
=======
  Impl::Rot<execution_space, VectorView_Internal, MagnitudeView_Internal, ScalarView_Internal>::rot(space, X_, Y_, c_,
                                                                                                    s_);
  Kokkos::Profiling::popRegion();
}

template <class VectorView, class MagnitudeView, class ScalarView>
void rot(VectorView const& X, VectorView const& Y, MagnitudeView const& c, ScalarView const& s) {
>>>>>>> 80e303f8
  const typename VectorView::execution_space space = typename VectorView::execution_space();
  rot(space, X, Y, c, s);
}

}  // namespace KokkosBlas
#endif  // KOKKOSBLAS1_ROT_HPP_<|MERGE_RESOLUTION|>--- conflicted
+++ resolved
@@ -24,10 +24,6 @@
 
 namespace KokkosBlas {
 
-<<<<<<< HEAD
-template <class execution_space, class VectorView, class ScalarView>
-void rot(execution_space const& space, VectorView const& X, VectorView const& Y, ScalarView const& c,
-=======
 // clang-format off
 /// \brief Apply a plane rotation.
 ///
@@ -45,42 +41,30 @@
 // clang-format on
 template <class execution_space, class VectorView, class MagnitudeView, class ScalarView>
 void rot(execution_space const& space, VectorView const& X, VectorView const& Y, MagnitudeView const& c,
->>>>>>> 80e303f8
          ScalarView const& s) {
   static_assert(Kokkos::is_execution_space<execution_space>::value,
                 "rot: execution_space template parameter is not a Kokkos "
                 "execution space.");
-<<<<<<< HEAD
-  static_assert(VectorView::rank == 1, "rot: VectorView template parameter needs to be a rank 1 view");
-=======
   static_assert(Kokkos::is_view_v<VectorView>, "KokkosBlas::rot: VectorView is not a Kokkos::View.");
   static_assert(Kokkos::is_view_v<MagnitudeView>, "KokkosBlas::rot: MagnitudeView is not a Kokkos::View.");
   static_assert(Kokkos::is_view_v<ScalarView>, "KokkosBlas::rot: ScalarView is not a Kokkos::View.");
   static_assert(VectorView::rank == 1, "rot: VectorView template parameter needs to be a rank 1 view");
   static_assert(MagnitudeView::rank == 0, "rot: MagnitudeView template parameter needs to be a rank 0 view");
->>>>>>> 80e303f8
   static_assert(ScalarView::rank == 0, "rot: ScalarView template parameter needs to be a rank 0 view");
   static_assert(Kokkos::SpaceAccessibility<execution_space, typename VectorView::memory_space>::accessible,
                 "rot: VectorView template parameter memory space needs to be accessible "
                 "from "
                 "execution_space template parameter");
-<<<<<<< HEAD
-  static_assert(Kokkos::SpaceAccessibility<execution_space, typename ScalarView::memory_space>::accessible,
-                "rot: VectorView template parameter memory space needs to be accessible "
-=======
   static_assert(Kokkos::SpaceAccessibility<execution_space, typename MagnitudeView::memory_space>::accessible,
                 "rot: MagnitudeView template parameter memory space needs to be accessible "
                 "from "
                 "execution_space template parameter");
   static_assert(Kokkos::SpaceAccessibility<execution_space, typename ScalarView::memory_space>::accessible,
                 "rot: ScalarView template parameter memory space needs to be accessible "
->>>>>>> 80e303f8
                 "from "
                 "execution_space template parameter");
   static_assert(std::is_same<typename VectorView::non_const_value_type, typename VectorView::value_type>::value,
                 "rot: VectorView template parameter needs to store non-const values");
-<<<<<<< HEAD
-=======
 
   // Check compatibility of dimensions at run time.
   if (X.extent(0) != Y.extent(0)) {
@@ -89,21 +73,17 @@
        << "X: " << X.extent(0) << ", Y: " << Y.extent(0);
     KokkosKernels::Impl::throw_runtime_exception(os.str());
   }
->>>>>>> 80e303f8
 
   using VectorView_Internal = Kokkos::View<typename VectorView::non_const_value_type*,
                                            typename KokkosKernels::Impl::GetUnifiedLayout<VectorView>::array_layout,
                                            Kokkos::Device<execution_space, typename VectorView::memory_space>,
                                            Kokkos::MemoryTraits<Kokkos::Unmanaged>>;
 
-<<<<<<< HEAD
-=======
   using MagnitudeView_Internal = Kokkos::View<typename MagnitudeView::non_const_value_type,
                                               typename KokkosKernels::Impl::GetUnifiedLayout<ScalarView>::array_layout,
                                               Kokkos::Device<execution_space, typename ScalarView::memory_space>,
                                               Kokkos::MemoryTraits<Kokkos::Unmanaged>>;
 
->>>>>>> 80e303f8
   using ScalarView_Internal = Kokkos::View<typename ScalarView::non_const_value_type,
                                            typename KokkosKernels::Impl::GetUnifiedLayout<ScalarView>::array_layout,
                                            Kokkos::Device<execution_space, typename ScalarView::memory_space>,
@@ -114,14 +94,6 @@
   ScalarView_Internal s_(s);
 
   Kokkos::Profiling::pushRegion("KokkosBlas::rot");
-<<<<<<< HEAD
-  Impl::Rot<execution_space, VectorView_Internal, ScalarView_Internal>::rot(space, X_, Y_, c_, s_);
-  Kokkos::Profiling::popRegion();
-}
-
-template <class VectorView, class ScalarView>
-void rot(VectorView const& X, VectorView const& Y, ScalarView const& c, ScalarView const& s) {
-=======
   Impl::Rot<execution_space, VectorView_Internal, MagnitudeView_Internal, ScalarView_Internal>::rot(space, X_, Y_, c_,
                                                                                                     s_);
   Kokkos::Profiling::popRegion();
@@ -129,7 +101,6 @@
 
 template <class VectorView, class MagnitudeView, class ScalarView>
 void rot(VectorView const& X, VectorView const& Y, MagnitudeView const& c, ScalarView const& s) {
->>>>>>> 80e303f8
   const typename VectorView::execution_space space = typename VectorView::execution_space();
   rot(space, X, Y, c, s);
 }
