//@HEADER
// ************************************************************************
//
//                        Kokkos v. 4.0
//       Copyright (2022) National Technology & Engineering
//               Solutions of Sandia, LLC (NTESS).
//
// Under the terms of Contract DE-NA0003525 with NTESS,
// the U.S. Government retains certain rights in this software.
//
// Part of Kokkos, under the Apache License v2.0 with LLVM Exceptions.
// See https://kokkos.org/LICENSE for license information.
// SPDX-License-Identifier: Apache-2.0 WITH LLVM-exception
//
//@HEADER

#ifndef KOKKOSBLAS1_ROTG_HPP_
#define KOKKOSBLAS1_ROTG_HPP_

#include <Kokkos_Core.hpp>
#include <KokkosBlas1_rotg_spec.hpp>
#include <KokkosKernels_helpers.hpp>

namespace KokkosBlas {

/// \brief Compute the coefficients to apply a Givens rotation.
///
/// \tparam execution_space Space on which to execute. Must be able to access SViewType and MViewType.
/// \tparam SViewType 0-D View type containing a nonconst real or complex scalar
/// \tparam MViewType 0-D View type containing a nonconst real/magnitude-typed scalar
///
/// \param space [in] the execution space
/// \param a [in/out] on input one of the values to rotate, on output the
///          rotated value r
/// \param b [in/out] on input one of the values to rotate, on
///          output the rotation parameter z
/// \param c [out] cosine value associated with the
///          rotation
/// \param s [out] sine value associated with the rotation
template <class execution_space, class SViewType, class MViewType>
void rotg(execution_space const& space, SViewType const& a, SViewType const& b, MViewType const& c,
          SViewType const& s) {
  static_assert(SViewType::rank == 0, "rotg: the inputs need to be rank 0 views");
  static_assert(MViewType::rank == 0, "rotg: the inputs need to be rank 0 views");
  static_assert(!Kokkos::ArithTraits<typename MViewType::value_type>::is_complex);
  static_assert(Kokkos::SpaceAccessibility<execution_space, typename SViewType::memory_space>::accessible,
                "rotg: execution_space cannot access data in SViewType");
  static_assert(Kokkos::SpaceAccessibility<execution_space, typename MViewType::memory_space>::accessible,
                "rotg: execution_space cannot access data in MViewType");
<<<<<<< HEAD
=======
  static_assert(!Kokkos::ArithTraits<typename MViewType::value_type>::is_complex,
                "rotg: MViewType cannot hold complex values.");
>>>>>>> 80e303f8

  using SView_Internal = Kokkos::View<
      typename SViewType::value_type, typename KokkosKernels::Impl::GetUnifiedLayout<SViewType>::array_layout,
      Kokkos::Device<execution_space, typename SViewType::memory_space>, Kokkos::MemoryTraits<Kokkos::Unmanaged>>;
  using MView_Internal = Kokkos::View<
      typename MViewType::value_type, typename KokkosKernels::Impl::GetUnifiedLayout<MViewType>::array_layout,
      Kokkos::Device<execution_space, typename MViewType::memory_space>, Kokkos::MemoryTraits<Kokkos::Unmanaged>>;

  SView_Internal a_(a), b_(b), s_(s);
  MView_Internal c_(c);

  Kokkos::Profiling::pushRegion("KokkosBlas::rotg");
  Impl::Rotg<execution_space, SView_Internal, MView_Internal>::rotg(space, a, b, c, s);
  Kokkos::Profiling::popRegion();
}

}  // namespace KokkosBlas

#endif  // KOKKOSBLAS1_ROTG_HPP_<|MERGE_RESOLUTION|>--- conflicted
+++ resolved
@@ -47,11 +47,8 @@
                 "rotg: execution_space cannot access data in SViewType");
   static_assert(Kokkos::SpaceAccessibility<execution_space, typename MViewType::memory_space>::accessible,
                 "rotg: execution_space cannot access data in MViewType");
-<<<<<<< HEAD
-=======
   static_assert(!Kokkos::ArithTraits<typename MViewType::value_type>::is_complex,
                 "rotg: MViewType cannot hold complex values.");
->>>>>>> 80e303f8
 
   using SView_Internal = Kokkos::View<
       typename SViewType::value_type, typename KokkosKernels::Impl::GetUnifiedLayout<SViewType>::array_layout,
