--- conflicted
+++ resolved
@@ -122,18 +122,9 @@
                  std::is_same<typename AViewType::memory_space, Kokkos::CudaSpace>::value);
 #endif
 #ifdef KOKKOSKERNELS_ENABLE_TPL_ROCBLAS
-<<<<<<< HEAD
-  useFallback =
-      useFallback ||
-      (tolower(*trans) == 'c' &&
-       std::is_same<typename AViewType::array_layout,
-                    Kokkos::LayoutRight>::value &&
-       std::is_same<typename AViewType::memory_space, Kokkos::HIPSpace>::value);
-=======
   useFallback = useFallback ||
                 (tolower(*trans) == 'c' && std::is_same<typename AViewType::array_layout, Kokkos::LayoutRight>::value &&
                  std::is_same<typename AViewType::memory_space, Kokkos::HIPSpace>::value);
->>>>>>> 8e442f59
 #endif
 #ifdef KOKKOSKERNELS_ENABLE_TPL_BLAS
   useFallback = useFallback ||
