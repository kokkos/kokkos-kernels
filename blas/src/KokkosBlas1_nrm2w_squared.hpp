--- conflicted
+++ resolved
@@ -66,15 +66,9 @@
 
   using layout_t = typename XVector_Internal::array_layout;
 
-<<<<<<< HEAD
-  typedef Kokkos::View<mag_type, default_layout, Kokkos::HostSpace,
-                       Kokkos::MemoryTraits<Kokkos::Unmanaged> >
-      RVector_Internal;
-=======
   using RVector_Internal =
       Kokkos::View<mag_type, layout_t, Kokkos::HostSpace,
                    Kokkos::MemoryTraits<Kokkos::Unmanaged> >;
->>>>>>> 1592d9ed
 
   mag_type result;
   RVector_Internal R = RVector_Internal(&result, layout_t());
