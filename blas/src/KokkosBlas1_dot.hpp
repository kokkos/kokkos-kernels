--- conflicted
+++ resolved
@@ -93,31 +93,12 @@
     // two different scalar types.
     result_type result{};
     RVector_Result R = RVector_Result(&result);
-<<<<<<< HEAD
-    Impl::DotSpecialAccumulator<execution_space, RVector_Internal,
-                                XVector_Internal, YVector_Internal>::dot(space,
-                                                                         R, X,
-                                                                         Y);
-=======
     Impl::DotSpecialAccumulator<execution_space, RVector_Internal, XVector_Internal, YVector_Internal>::dot(space, R, X,
                                                                                                             Y);
->>>>>>> 8e442f59
     space.fence();
     // mfh 22 Jan 2020: We need the line below because
     // Kokkos::complex<T> lacks a constructor that takes a
     // Kokkos::complex<U> with U != T.
-<<<<<<< HEAD
-    return Kokkos::Details::CastPossiblyComplex<dot_type, result_type>::cast(
-        result);
-  } else {
-    dot_type result{};
-    RVector_Internal R = RVector_Internal(&result);
-    Impl::Dot<execution_space, RVector_Internal, XVector_Internal,
-              YVector_Internal>::dot(space, R, X, Y);
-    space.fence();
-    return Kokkos::Details::CastPossiblyComplex<dot_type, result_type>::cast(
-        result);
-=======
     return Kokkos::Details::CastPossiblyComplex<dot_type, result_type>::cast(result);
   } else {
     dot_type result{};
@@ -125,7 +106,6 @@
     Impl::Dot<execution_space, RVector_Internal, XVector_Internal, YVector_Internal>::dot(space, R, X, Y);
     space.fence();
     return Kokkos::Details::CastPossiblyComplex<dot_type, result_type>::cast(result);
->>>>>>> 8e442f59
   }
 }
 
