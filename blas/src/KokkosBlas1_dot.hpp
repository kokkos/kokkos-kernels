--- conflicted
+++ resolved
@@ -77,15 +77,9 @@
   // These special cases are to maintain accuracy.
   using result_type = typename KokkosBlas::Impl::DotAccumulatingScalar<dot_type>::type;
   using RVector_Internal =
-<<<<<<< HEAD
-      Kokkos::View<dot_type, default_layout, Kokkos::HostSpace, Kokkos::MemoryTraits<Kokkos::Unmanaged>>;
-  using RVector_Result =
-      Kokkos::View<result_type, default_layout, Kokkos::HostSpace, Kokkos::MemoryTraits<Kokkos::Unmanaged>>;
-=======
       Kokkos::View<dot_type, KokkosKernels::default_layout, Kokkos::HostSpace, Kokkos::MemoryTraits<Kokkos::Unmanaged>>;
   using RVector_Result = Kokkos::View<result_type, KokkosKernels::default_layout, Kokkos::HostSpace,
                                       Kokkos::MemoryTraits<Kokkos::Unmanaged>>;
->>>>>>> 5b116ec9
 
   XVector_Internal X = x;
   YVector_Internal Y = y;
