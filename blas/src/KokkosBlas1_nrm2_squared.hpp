//@HEADER
// ************************************************************************
//
//                        Kokkos v. 4.0
//       Copyright (2022) National Technology & Engineering
//               Solutions of Sandia, LLC (NTESS).
//
// Under the terms of Contract DE-NA0003525 with NTESS,
// the U.S. Government retains certain rights in this software.
//
// Part of Kokkos, under the Apache License v2.0 with LLVM Exceptions.
// See https://kokkos.org/LICENSE for license information.
// SPDX-License-Identifier: Apache-2.0 WITH LLVM-exception
//
//@HEADER

#ifndef KOKKOSBLAS1_NRM2_SQUARED_HPP_
#define KOKKOSBLAS1_NRM2_SQUARED_HPP_

#include <KokkosBlas1_nrm2_spec.hpp>
#include <KokkosKernels_helpers.hpp>
#include <KokkosKernels_Error.hpp>

namespace KokkosBlas {

/// \brief Return the nrm2 of the vector x.
///
/// \tparam execution_space a Kokkos execution space where the kernel will run.
/// \tparam XVector Type of the first vector x; a 1-D Kokkos::View.
///
/// \param space [in] the execution space instance, possibly containing a
/// stream/queue where the kernel will be executed.
/// \param x [in] Input 1-D View.
///
/// \return The nrm2 product result; a single value.
template <class execution_space, class XVector,
          typename std::enable_if<Kokkos::is_execution_space<execution_space>::value, int>::type = 0>
typename Kokkos::Details::InnerProductSpaceTraits<typename XVector::non_const_value_type>::mag_type nrm2_squared(
    const execution_space& space, const XVector& x) {
  static_assert(Kokkos::is_execution_space<execution_space>::value,
                "KokkosBlas::nrm2_squared: execution_space must be a valid"
                " Kokkos execution space");
  static_assert(Kokkos::is_view<XVector>::value, "KokkosBlas::nrm2_squared: XVector must be a Kokkos::View.");
  static_assert(Kokkos::SpaceAccessibility<execution_space, typename XVector::memory_space>::accessible,
                "KokkosBlas::nrm2_squared: XVector must be accessible"
                " from execution_space");
  static_assert(XVector::rank == 1,
                "KokkosBlas::nrm2_squared: "
                "Both Vector inputs must have rank 1.");

  typedef typename Kokkos::Details::InnerProductSpaceTraits<typename XVector::non_const_value_type>::mag_type mag_type;

  typedef Kokkos::View<typename XVector::const_value_type*,
                       typename KokkosKernels::Impl::GetUnifiedLayout<XVector>::array_layout,
                       typename XVector::device_type, Kokkos::MemoryTraits<Kokkos::Unmanaged> >
      XVector_Internal;

<<<<<<< HEAD
  typedef Kokkos::View<mag_type, default_layout, Kokkos::HostSpace, Kokkos::MemoryTraits<Kokkos::Unmanaged> >
=======
  typedef Kokkos::View<mag_type, KokkosKernels::default_layout, Kokkos::HostSpace,
                       Kokkos::MemoryTraits<Kokkos::Unmanaged> >
>>>>>>> 5b116ec9
      RVector_Internal;

  mag_type result;
  RVector_Internal R = RVector_Internal(&result);
  XVector_Internal X = x;

  Impl::Nrm2<execution_space, RVector_Internal, XVector_Internal>::nrm2(space, R, X, false);
  space.fence();
  return result;
}

/// \brief Return the nrm2 of the vector x.
///
/// The kernel is executed in thedefault stream/queue associated
/// with the execution space of XVector.
///
/// \tparam XVector Type of the first vector x; a 1-D Kokkos::View.
///
/// \param x [in] Input 1-D View.
///
/// \return The nrm2 product result; a single value.
template <class XVector>
typename Kokkos::Details::InnerProductSpaceTraits<typename XVector::non_const_value_type>::mag_type nrm2_squared(
    const XVector& x) {
  return nrm2_squared(typename XVector::execution_space{}, x);
}

/// \brief R(i,j) = nrm2(X(i,j))
///
/// Replace each entry in R with the nrm2olute value (magnitude) of the
/// corresponding entry in X.
/// This function is non-blocking and thread-safe
///
/// \tparam execution_space a Kokkos execution space where the kernel will run.
/// \tparam RMV 1-D or 2-D Kokkos::View specialization.
/// \tparam XMV 1-D or 2-D Kokkos::View specialization.  It must have
///   the same rank as RMV, and its entries must be assignable to
///   those of RMV.
///
/// \param space [in] the execution space instance, possibly containing a
/// stream/queue where the kernel will be executed.
/// \param R [in] Output View (rank 0 or 1) that holds the result.
/// \param X [in] Input View (rank 1 or 2).
template <class execution_space, class RV, class XMV>
void nrm2_squared(const execution_space& space, const RV& R, const XMV& X,
                  typename std::enable_if<Kokkos::is_view<RV>::value, int>::type = 0) {
  static_assert(Kokkos::is_execution_space<execution_space>::value,
                "KokkosBlas::nrm2_squared: execution_space must be a valid"
                " Kokkos execution space");
  static_assert(Kokkos::is_view<RV>::value,
                "KokkosBlas::nrm2_squared: "
                "R is not a Kokkos::View.");
  static_assert(Kokkos::is_view<XMV>::value,
                "KokkosBlas::nrm2_squared: "
                "X is not a Kokkos::View.");
  static_assert(Kokkos::SpaceAccessibility<execution_space, typename XMV::memory_space>::accessible,
                "KokkosBlas::nrm2_squared: XVector must be accessible"
                " from execution_space");
  static_assert(std::is_same<typename RV::value_type, typename RV::non_const_value_type>::value,
                "KokkosBlas::nrm2_squared: R is const.  "
                "It must be nonconst, because it is an output argument "
                "(we have to be able to write to its entries).");
  static_assert(((RV::rank == 0) && (XMV::rank == 1)) || ((RV::rank == 1) && (XMV::rank == 2)),
                "KokkosBlas::nrm2_squared: "
                "RV and XMV must either have rank 0 and 1 or rank 1 and 2.");
  typedef typename Kokkos::Details::InnerProductSpaceTraits<typename XMV::non_const_value_type>::mag_type mag_type;
  static_assert(std::is_same<typename RV::value_type, mag_type>::value,
                "KokkosBlas::nrm2: R must have the magnitude type of"
                "the xvectors value_type it is an output argument "
                "(we have to be able to write to its entries).");

  // Check compatibility of dimensions at run time.
  if (X.extent(1) != R.extent(0)) {
    std::ostringstream os;
    os << "KokkosBlas::nrm2 (MV): Dimensions of R and X do not match: "
       << "R: " << R.extent(0) << ", X: " << X.extent(0) << " x " << X.extent(1);
    KokkosKernels::Impl::throw_runtime_exception(os.str());
  }

  using UnifiedXLayout  = typename KokkosKernels::Impl::GetUnifiedLayout<XMV>::array_layout;
  using UnifiedRVLayout = typename KokkosKernels::Impl::GetUnifiedLayoutPreferring<RV, UnifiedXLayout>::array_layout;

  // Create unmanaged versions of the input Views.  RV and XMV may be
  // rank 1 or rank 2.
  typedef Kokkos::View<typename RV::non_const_data_type, UnifiedRVLayout, typename RV::device_type,
                       Kokkos::MemoryTraits<Kokkos::Unmanaged> >
      RV_Internal;
  typedef Kokkos::View<typename XMV::const_data_type, UnifiedXLayout, typename XMV::device_type,
                       Kokkos::MemoryTraits<Kokkos::Unmanaged> >
      XMV_Internal;

  RV_Internal R_internal  = R;
  XMV_Internal X_internal = X;

  Impl::Nrm2<execution_space, RV_Internal, XMV_Internal>::nrm2(space, R_internal, X_internal, false);
}

/// \brief R(i,j) = nrm2(X(i,j))
///
/// Replace each entry in R with the nrm2olute value (magnitude) of the
/// corresponding entry in X.
/// This function is non-blocking and thread-safe.
/// The kernel is executed in the default stream/queue associated
/// with the execution space of XVM.
///
/// \tparam RMV 1-D or 2-D Kokkos::View specialization.
/// \tparam XMV 1-D or 2-D Kokkos::View specialization.  It must have
///   the same rank as RMV, and its entries must be assignable to
///   those of RMV.
template <class RV, class XMV>
void nrm2_squared(const RV& R, const XMV& X, typename std::enable_if<Kokkos::is_view<RV>::value, int>::type = 0) {
  nrm2_squared(typename XMV::execution_space{}, R, X);
}
}  // namespace KokkosBlas

#endif  // KOKKOSBLAS1_NRM2_HPP_<|MERGE_RESOLUTION|>--- conflicted
+++ resolved
@@ -55,12 +55,8 @@
                        typename XVector::device_type, Kokkos::MemoryTraits<Kokkos::Unmanaged> >
       XVector_Internal;
 
-<<<<<<< HEAD
-  typedef Kokkos::View<mag_type, default_layout, Kokkos::HostSpace, Kokkos::MemoryTraits<Kokkos::Unmanaged> >
-=======
   typedef Kokkos::View<mag_type, KokkosKernels::default_layout, Kokkos::HostSpace,
                        Kokkos::MemoryTraits<Kokkos::Unmanaged> >
->>>>>>> 5b116ec9
       RVector_Internal;
 
   mag_type result;
