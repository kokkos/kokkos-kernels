--- conflicted
+++ resolved
@@ -60,15 +60,8 @@
 /// \param Y      [in/out] View of type YMV in which the results will be
 ///                        stored.
 template <class execution_space, class AV, class XMV, class BV, class YMV>
-<<<<<<< HEAD
-void axpby(const execution_space& exec_space, const AV& a, const XMV& X,
-           const BV& b, const YMV& Y) {
-  using AxpbyTraits =
-      Impl::AxpbyUnificationAttemptTraits<execution_space, AV, XMV, BV, YMV>;
-=======
 void axpby(const execution_space& exec_space, const AV& a, const XMV& X, const BV& b, const YMV& Y) {
   using AxpbyTraits   = Impl::AxpbyUnificationAttemptTraits<execution_space, AV, XMV, BV, YMV>;
->>>>>>> 8e442f59
   using InternalTypeA = typename AxpbyTraits::InternalTypeA;
   using InternalTypeX = typename AxpbyTraits::InternalTypeX;
   using InternalTypeB = typename AxpbyTraits::InternalTypeB;
@@ -100,44 +93,12 @@
     //    and 'b' become scalars as well, eventually changing precision in
     //    order to match the precisions of 'X' and 'Y'.
     // ********************************************************************
-<<<<<<< HEAD
-    if constexpr (AxpbyTraits::a_is_scalar && AxpbyTraits::b_is_scalar &&
-                  AxpbyTraits::onDevice) {
-=======
     if constexpr (AxpbyTraits::a_is_scalar && AxpbyTraits::b_is_scalar && AxpbyTraits::onDevice) {
->>>>>>> 8e442f59
       // ******************************************************************
       // We are in the exception situation for rule 2
       // ******************************************************************
       InternalTypeA internal_a(a);
       InternalTypeA internal_b(b);
-<<<<<<< HEAD
-
-      Impl::Axpby<execution_space, InternalTypeA, InternalTypeX, InternalTypeB,
-                  InternalTypeY>::axpby(exec_space, internal_a, internal_X,
-                                        internal_b, internal_Y);
-    } else {
-      // ******************************************************************
-      // We are in rule 1, that is, we are in a 'onHost' case now
-      // ******************************************************************
-      InternalTypeA internal_a(Impl::getScalarValueFromVariableAtHost<
-                               AV, Impl::typeRank<AV>()>::getValue(a));
-      InternalTypeB internal_b(Impl::getScalarValueFromVariableAtHost<
-                               BV, Impl::typeRank<BV>()>::getValue(b));
-
-      Impl::Axpby<execution_space, InternalTypeA, InternalTypeX, InternalTypeB,
-                  InternalTypeY>::axpby(exec_space, internal_a, internal_X,
-                                        internal_b, internal_Y);
-    }
-  } else if constexpr (AxpbyTraits::internalTypesAB_bothViews) {
-    constexpr bool internalLayoutA_isStride(
-        std::is_same_v<typename InternalTypeA::array_layout,
-                       Kokkos::LayoutStride>);
-    constexpr bool internalLayoutB_isStride(
-        std::is_same_v<typename InternalTypeB::array_layout,
-                       Kokkos::LayoutStride>);
-
-=======
 
       Impl::Axpby<execution_space, InternalTypeA, InternalTypeX, InternalTypeB, InternalTypeY>::axpby(
           exec_space, internal_a, internal_X, internal_b, internal_Y);
@@ -155,7 +116,6 @@
     constexpr bool internalLayoutA_isStride(std::is_same_v<typename InternalTypeA::array_layout, Kokkos::LayoutStride>);
     constexpr bool internalLayoutB_isStride(std::is_same_v<typename InternalTypeB::array_layout, Kokkos::LayoutStride>);
 
->>>>>>> 8e442f59
     const size_t numScalarsA(Impl::getAmountOfScalarsInCoefficient(a));
     const size_t numScalarsB(Impl::getAmountOfScalarsInCoefficient(b));
 
@@ -172,12 +132,7 @@
       // ******************************************************************
       // Prepare internal_a
       // ******************************************************************
-<<<<<<< HEAD
-      typename AxpbyTraits::InternalTypeA_managed managed_a("managed_a",
-                                                            layoutStrideA);
-=======
       typename AxpbyTraits::InternalTypeA_managed managed_a("managed_a", layoutStrideA);
->>>>>>> 8e442f59
       if constexpr (AxpbyTraits::atInputLayoutA_isStride) {
         Kokkos::deep_copy(managed_a, a);
       } else {
@@ -189,12 +144,7 @@
         // ****************************************************************
         // Prepare internal_b
         // ****************************************************************
-<<<<<<< HEAD
-        typename AxpbyTraits::InternalTypeB_managed managed_b("managed_b",
-                                                              layoutStrideB);
-=======
         typename AxpbyTraits::InternalTypeB_managed managed_b("managed_b", layoutStrideB);
->>>>>>> 8e442f59
         if constexpr (AxpbyTraits::atInputLayoutB_isStride) {
           Kokkos::deep_copy(managed_b, b);
         } else {
@@ -205,25 +155,13 @@
         // ****************************************************************
         // Call Impl::Axpby<...>::axpby(...)
         // ****************************************************************
-<<<<<<< HEAD
-        Impl::Axpby<execution_space, InternalTypeA, InternalTypeX,
-                    InternalTypeB, InternalTypeY>::axpby(exec_space, internal_a,
-                                                         internal_X, internal_b,
-                                                         internal_Y);
-=======
         Impl::Axpby<execution_space, InternalTypeA, InternalTypeX, InternalTypeB, InternalTypeY>::axpby(
             exec_space, internal_a, internal_X, internal_b, internal_Y);
->>>>>>> 8e442f59
       } else {
         // ****************************************************************
         // Prepare internal_b
         // ****************************************************************
-<<<<<<< HEAD
-        typename AxpbyTraits::InternalTypeB_managed managed_b("managed_b",
-                                                              numScalarsB);
-=======
         typename AxpbyTraits::InternalTypeB_managed managed_b("managed_b", numScalarsB);
->>>>>>> 8e442f59
         if constexpr (AxpbyTraits::atInputLayoutB_isStride) {
           Kokkos::deep_copy(managed_b, b);
         } else {
@@ -234,26 +172,14 @@
         // ****************************************************************
         // Call Impl::Axpby<...>::axpby(...)
         // ****************************************************************
-<<<<<<< HEAD
-        Impl::Axpby<execution_space, InternalTypeA, InternalTypeX,
-                    InternalTypeB, InternalTypeY>::axpby(exec_space, internal_a,
-                                                         internal_X, internal_b,
-                                                         internal_Y);
-=======
         Impl::Axpby<execution_space, InternalTypeA, InternalTypeX, InternalTypeB, InternalTypeY>::axpby(
             exec_space, internal_a, internal_X, internal_b, internal_Y);
->>>>>>> 8e442f59
       }
     } else {
       // ******************************************************************
       // Prepare internal_a
       // ******************************************************************
-<<<<<<< HEAD
-      typename AxpbyTraits::InternalTypeA_managed managed_a("managed_a",
-                                                            numScalarsA);
-=======
       typename AxpbyTraits::InternalTypeA_managed managed_a("managed_a", numScalarsA);
->>>>>>> 8e442f59
       if constexpr (AxpbyTraits::atInputLayoutA_isStride) {
         Kokkos::deep_copy(managed_a, a);
       } else {
@@ -265,12 +191,7 @@
         // ****************************************************************
         // Prepare internal_b
         // ****************************************************************
-<<<<<<< HEAD
-        typename AxpbyTraits::InternalTypeB_managed managed_b("managed_b",
-                                                              layoutStrideB);
-=======
         typename AxpbyTraits::InternalTypeB_managed managed_b("managed_b", layoutStrideB);
->>>>>>> 8e442f59
         if constexpr (AxpbyTraits::atInputLayoutB_isStride) {
           Kokkos::deep_copy(managed_b, b);
         } else {
@@ -281,25 +202,13 @@
         // ****************************************************************
         // Call Impl::Axpby<...>::axpby(...)
         // ****************************************************************
-<<<<<<< HEAD
-        Impl::Axpby<execution_space, InternalTypeA, InternalTypeX,
-                    InternalTypeB, InternalTypeY>::axpby(exec_space, internal_a,
-                                                         internal_X, internal_b,
-                                                         internal_Y);
-=======
         Impl::Axpby<execution_space, InternalTypeA, InternalTypeX, InternalTypeB, InternalTypeY>::axpby(
             exec_space, internal_a, internal_X, internal_b, internal_Y);
->>>>>>> 8e442f59
       } else {
         // ****************************************************************
         // Prepare internal_b
         // ****************************************************************
-<<<<<<< HEAD
-        typename AxpbyTraits::InternalTypeB_managed managed_b("managed_b",
-                                                              numScalarsB);
-=======
         typename AxpbyTraits::InternalTypeB_managed managed_b("managed_b", numScalarsB);
->>>>>>> 8e442f59
         if constexpr (AxpbyTraits::atInputLayoutB_isStride) {
           Kokkos::deep_copy(managed_b, b);
         } else {
@@ -310,15 +219,8 @@
         // ****************************************************************
         // Call Impl::Axpby<...>::axpby(...)
         // ****************************************************************
-<<<<<<< HEAD
-        Impl::Axpby<execution_space, InternalTypeA, InternalTypeX,
-                    InternalTypeB, InternalTypeY>::axpby(exec_space, internal_a,
-                                                         internal_X, internal_b,
-                                                         internal_Y);
-=======
         Impl::Axpby<execution_space, InternalTypeA, InternalTypeX, InternalTypeB, InternalTypeY>::axpby(
             exec_space, internal_a, internal_X, internal_b, internal_Y);
->>>>>>> 8e442f59
       }
     }
   }
@@ -372,15 +274,8 @@
 /// \param Y      [in/out] View of type YMV in which the results will be
 ///                        stored.
 template <class execution_space, class AV, class XMV, class YMV>
-<<<<<<< HEAD
-void axpy(const execution_space& exec_space, const AV& a, const XMV& X,
-          const YMV& Y) {
-  axpby(exec_space, a, X,
-        Kokkos::ArithTraits<typename YMV::non_const_value_type>::one(), Y);
-=======
 void axpy(const execution_space& exec_space, const AV& a, const XMV& X, const YMV& Y) {
   axpby(exec_space, a, X, Kokkos::ArithTraits<typename YMV::non_const_value_type>::one(), Y);
->>>>>>> 8e442f59
 }
 
 /// \brief Computes Y := a*X + Y
