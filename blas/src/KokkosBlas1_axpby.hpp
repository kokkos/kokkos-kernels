//@HEADER
// ************************************************************************
//
//                        Kokkos v. 4.0
//       Copyright (2022) National Technology & Engineering
//               Solutions of Sandia, LLC (NTESS).
//
// Under the terms of Contract DE-NA0003525 with NTESS,
// the U.S. Government retains certain rights in this software.
//
// Part of Kokkos, under the Apache License v2.0 with LLVM Exceptions.
// See https://kokkos.org/LICENSE for license information.
// SPDX-License-Identifier: Apache-2.0 WITH LLVM-exception
//
//@HEADER

#ifndef KOKKOSBLAS1_AXPBY_HPP
#define KOKKOSBLAS1_AXPBY_HPP

#if (KOKKOSKERNELS_DEBUG_LEVEL > 0)
#include <iostream>
#endif  // KOKKOSKERNELS_DEBUG_LEVEL

#if (KOKKOSKERNELS_DEBUG_LEVEL > 0)
#include <iostream>
#endif  // KOKKOSKERNELS_DEBUG_LEVEL

#include <KokkosBlas1_axpby_spec.hpp>
#include <KokkosBlas_serial_axpy.hpp>
#include <KokkosKernels_helpers.hpp>
#include <KokkosKernels_Error.hpp>
#include <KokkosBlas1_axpby_unification_attempt_traits.hpp>

// axpby() accepts both scalar coefficients a and b, and vector
// coefficients (apply one for each column of the input multivectors).
// This traits class helps axpby() select the correct specialization
// of AV (type of 'a') and BV (type of 'b') for invoking the
// implementation.

namespace KokkosBlas {

/// \brief Computes Y := a*X + b*Y
///
/// This function is non-blocking and thread-safe.
///
/// \tparam execution_space The type of execution space where the kernel
///                         will run.
/// \tparam AV              Scalar or 0-D or 1-D Kokkos::View.
/// \tparam XMV             1-D Kokkos::View or 2-D Kokkos::View. It
///                         must have the same rank as YMV.
/// \tparam BV              Scalar or 0-D or 1-D Kokkos::View.
/// \tparam YMV             1-D or 2-D Kokkos::View.
///
/// \param exec_space [in] The execution space instance on which the kernel
///                        will run.
/// \param a          [in] Input of type AV:
///                        - scaling parameter for 1-D or 2-D X,
///                        - scaling parameters for 2-D X.
/// \param X          [in] View of type XMV. It must have the same
///                        extent(s) as Y.
/// \param b          [in] input of type BV:
///                        - scaling parameter for 1-D or 2-D Y,
///                        - scaling parameters for 2-D Y.
/// \param Y      [in/out] View of type YMV in which the results will be
///                        stored.
template <class execution_space, class AV, class XMV, class BV, class YMV>
void axpby(const execution_space& exec_space, const AV& a, const XMV& X, const BV& b, const YMV& Y) {
  using AxpbyTraits   = Impl::AxpbyUnificationAttemptTraits<execution_space, AV, XMV, BV, YMV>;
  using InternalTypeA = typename AxpbyTraits::InternalTypeA;
  using InternalTypeX = typename AxpbyTraits::InternalTypeX;
  using InternalTypeB = typename AxpbyTraits::InternalTypeB;
  using InternalTypeY = typename AxpbyTraits::InternalTypeY;

  // **********************************************************************
  // Perform compile time checks and run time checks.
  // **********************************************************************
  AxpbyTraits::performChecks(a, X, b, Y);
#if (KOKKOSKERNELS_DEBUG_LEVEL > 1)
  AxpbyTraits::printInformation(std::cout, "axpby(), unif information");
#endif  // KOKKOSKERNELS_DEBUG_LEVEL

  // **********************************************************************
  // Call Impl::Axpby<...>::axpby(...)
  // **********************************************************************
  InternalTypeX internal_X = X;
  InternalTypeY internal_Y = Y;

  if constexpr (AxpbyTraits::internalTypesAB_bothScalars) {
    // ********************************************************************
    // The unification logic applies the following general rules:
    // 1) In a 'onHost' case, it makes the internal types for 'a' and 'b'
    //    to be both scalars (hence the name 'internalTypesAB_bothScalars')
    // 2) In a 'onDevice' case, it makes the internal types for 'a' and 'b'
    //    to be Kokkos views. For performance reasons in Trilinos, the only
    //    exception for this rule is when the input types for both 'a' and
    //    'b' are already scalars, in which case the internal types for 'a'
    //    and 'b' become scalars as well, eventually changing precision in
    //    order to match the precisions of 'X' and 'Y'.
    // ********************************************************************
    if constexpr (AxpbyTraits::a_is_scalar && AxpbyTraits::b_is_scalar && AxpbyTraits::onDevice) {
      // ******************************************************************
      // We are in the exception situation for rule 2
      // ******************************************************************
      InternalTypeA internal_a(a);
      InternalTypeA internal_b(b);

      Impl::Axpby<execution_space, InternalTypeA, InternalTypeX, InternalTypeB, InternalTypeY>::axpby(
          exec_space, internal_a, internal_X, internal_b, internal_Y);
    } else {
      // ******************************************************************
      // We are in rule 1, that is, we are in a 'onHost' case now
      // ******************************************************************
      InternalTypeA internal_a(Impl::getScalarValueFromVariableAtHost<AV, Impl::typeRank<AV>()>::getValue(a));
      InternalTypeB internal_b(Impl::getScalarValueFromVariableAtHost<BV, Impl::typeRank<BV>()>::getValue(b));

      Impl::Axpby<execution_space, InternalTypeA, InternalTypeX, InternalTypeB, InternalTypeY>::axpby(
          exec_space, internal_a, internal_X, internal_b, internal_Y);
    }
  } else if constexpr (AxpbyTraits::internalTypesAB_bothViews) {
    constexpr bool internalLayoutA_isStride(std::is_same_v<typename InternalTypeA::array_layout, Kokkos::LayoutStride>);
    constexpr bool internalLayoutB_isStride(std::is_same_v<typename InternalTypeB::array_layout, Kokkos::LayoutStride>);
<<<<<<< HEAD

    const size_t numScalarsA(Impl::getAmountOfScalarsInCoefficient(a));
    const size_t numScalarsB(Impl::getAmountOfScalarsInCoefficient(b));

=======

    const size_t numScalarsA(Impl::getAmountOfScalarsInCoefficient(a));
    const size_t numScalarsB(Impl::getAmountOfScalarsInCoefficient(b));

>>>>>>> 156f70d4
    const size_t strideA(Impl::getStrideInCoefficient(a));
    const size_t strideB(Impl::getStrideInCoefficient(b));

    Kokkos::LayoutStride layoutStrideA{numScalarsA, strideA};
    Kokkos::LayoutStride layoutStrideB{numScalarsB, strideB};

    InternalTypeA internal_a;
    InternalTypeB internal_b;

    if constexpr (internalLayoutA_isStride) {
      // ******************************************************************
      // Prepare internal_a
      // ******************************************************************
      typename AxpbyTraits::InternalTypeA_managed managed_a("managed_a", layoutStrideA);
      if constexpr (AxpbyTraits::atInputLayoutA_isStride) {
<<<<<<< HEAD
        Kokkos::deep_copy(managed_a, a);
      } else {
        Impl::populateRank1Stride1ViewWithScalarOrNonStrideView(a, managed_a);
=======
        Kokkos::deep_copy(exec_space, managed_a, a);
      } else {
        Impl::fill_rank1_view(exec_space, a, managed_a);
>>>>>>> 156f70d4
      }
      internal_a = managed_a;

      if constexpr (internalLayoutB_isStride) {
        // ****************************************************************
        // Prepare internal_b
        // ****************************************************************
        typename AxpbyTraits::InternalTypeB_managed managed_b("managed_b", layoutStrideB);
        if constexpr (AxpbyTraits::atInputLayoutB_isStride) {
<<<<<<< HEAD
          Kokkos::deep_copy(managed_b, b);
        } else {
          Impl::populateRank1Stride1ViewWithScalarOrNonStrideView(b, managed_b);
=======
          Kokkos::deep_copy(exec_space, managed_b, b);
        } else {
          Impl::fill_rank1_view(exec_space, b, managed_b);
>>>>>>> 156f70d4
        }
        internal_b = managed_b;

        // ****************************************************************
        // Call Impl::Axpby<...>::axpby(...)
        // ****************************************************************
        Impl::Axpby<execution_space, InternalTypeA, InternalTypeX, InternalTypeB, InternalTypeY>::axpby(
            exec_space, internal_a, internal_X, internal_b, internal_Y);
      } else {
        // ****************************************************************
        // Prepare internal_b
        // ****************************************************************
        typename AxpbyTraits::InternalTypeB_managed managed_b("managed_b", numScalarsB);
        if constexpr (AxpbyTraits::atInputLayoutB_isStride) {
<<<<<<< HEAD
          Kokkos::deep_copy(managed_b, b);
        } else {
          Impl::populateRank1Stride1ViewWithScalarOrNonStrideView(b, managed_b);
=======
          Kokkos::deep_copy(exec_space, managed_b, b);
        } else {
          Impl::fill_rank1_view(exec_space, b, managed_b);
>>>>>>> 156f70d4
        }
        internal_b = managed_b;

        // ****************************************************************
        // Call Impl::Axpby<...>::axpby(...)
        // ****************************************************************
        Impl::Axpby<execution_space, InternalTypeA, InternalTypeX, InternalTypeB, InternalTypeY>::axpby(
            exec_space, internal_a, internal_X, internal_b, internal_Y);
      }
    } else {
      // ******************************************************************
      // Prepare internal_a
      // ******************************************************************
      typename AxpbyTraits::InternalTypeA_managed managed_a("managed_a", numScalarsA);
      if constexpr (AxpbyTraits::atInputLayoutA_isStride) {
<<<<<<< HEAD
        Kokkos::deep_copy(managed_a, a);
      } else {
        Impl::populateRank1Stride1ViewWithScalarOrNonStrideView(a, managed_a);
=======
        Kokkos::deep_copy(exec_space, managed_a, a);
      } else {
        Impl::fill_rank1_view(exec_space, a, managed_a);
>>>>>>> 156f70d4
      }
      internal_a = managed_a;

      if constexpr (internalLayoutB_isStride) {
        // ****************************************************************
        // Prepare internal_b
        // ****************************************************************
        typename AxpbyTraits::InternalTypeB_managed managed_b("managed_b", layoutStrideB);
        if constexpr (AxpbyTraits::atInputLayoutB_isStride) {
<<<<<<< HEAD
          Kokkos::deep_copy(managed_b, b);
        } else {
          Impl::populateRank1Stride1ViewWithScalarOrNonStrideView(b, managed_b);
=======
          Kokkos::deep_copy(exec_space, managed_b, b);
        } else {
          Impl::fill_rank1_view(exec_space, b, managed_b);
>>>>>>> 156f70d4
        }
        internal_b = managed_b;

        // ****************************************************************
        // Call Impl::Axpby<...>::axpby(...)
        // ****************************************************************
        Impl::Axpby<execution_space, InternalTypeA, InternalTypeX, InternalTypeB, InternalTypeY>::axpby(
            exec_space, internal_a, internal_X, internal_b, internal_Y);
      } else {
        // ****************************************************************
        // Prepare internal_b
        // ****************************************************************
        typename AxpbyTraits::InternalTypeB_managed managed_b("managed_b", numScalarsB);
        if constexpr (AxpbyTraits::atInputLayoutB_isStride) {
<<<<<<< HEAD
          Kokkos::deep_copy(managed_b, b);
        } else {
          Impl::populateRank1Stride1ViewWithScalarOrNonStrideView(b, managed_b);
=======
          Kokkos::deep_copy(exec_space, managed_b, b);
        } else {
          Impl::fill_rank1_view(exec_space, b, managed_b);
>>>>>>> 156f70d4
        }
        internal_b = managed_b;

        // ****************************************************************
        // Call Impl::Axpby<...>::axpby(...)
        // ****************************************************************
        Impl::Axpby<execution_space, InternalTypeA, InternalTypeX, InternalTypeB, InternalTypeY>::axpby(
            exec_space, internal_a, internal_X, internal_b, internal_Y);
      }
    }
  }
}

/// \brief Computes Y := a*X + b*Y
///
/// This function is non-blocking and thread-safe.
/// The kernel is executed in the default stream/queue
/// associated with the execution space of XMV.
///
/// \tparam AV  Scalar or 0-D Kokkos::View or 1-D Kokkos::View.
/// \tparam XMV 1-D Kokkos::View or 2-D Kokkos::View. It must
///             have the same rank as YMV.
/// \tparam BV  Scalar or 0-D Kokkos::View or 1-D Kokkos::View.
/// \tparam YMV 1-D Kokkos::View or 2-D Kokkos::View.
///
/// \param a     [in] Input of type AV:
///                   - scaling parameter for 1-D or 2-D X,
///                   - scaling parameters for 2-D X.
/// \param X     [in] View of type XMV. It must have the same
///                   extent(s) as Y.
/// \param b     [in] input of type BV:
///                   - scaling parameter for 1-D or 2-D Y,
///                   - scaling parameters for 2-D Y.
/// \param Y [in/out] View of type YMV in which the results will be
///                   stored.
template <class AV, class XMV, class BV, class YMV>
void axpby(const AV& a, const XMV& X, const BV& b, const YMV& Y) {
  axpby(typename XMV::execution_space{}, a, X, b, Y);
}

/// \brief Computes Y := a*X + Y
///
/// This function is non-blocking and thread-safe.
///
/// \tparam execution_space The type of execution space where the kernel
///                         will run.
/// \tparam AV              Scalar or 0-D or 1-D Kokkos::View.
/// \tparam XMV             1-D or 2-D Kokkos::View. It must have the
///                         the same rank as YMV.
/// \tparam YMV             1-D or 2-D Kokkos::View.
///
/// \param exec_space [in] The execution space instance on which the kernel
///                        will run.
/// \param a          [in] Input of type AV:
///                        - scaling parameter for 1-D or 2-D X,
///                        - scaling parameters for 2-D X.
/// \param X          [in] View of type XMV. It must have the same
///                        extent(s) as Y.
/// \param Y      [in/out] View of type YMV in which the results will be
///                        stored.
template <class execution_space, class AV, class XMV, class YMV>
void axpy(const execution_space& exec_space, const AV& a, const XMV& X, const YMV& Y) {
  axpby(exec_space, a, X, Kokkos::ArithTraits<typename YMV::non_const_value_type>::one(), Y);
}

/// \brief Computes Y := a*X + Y
///
/// This function is non-blocking and thread-safe.
/// The kernel is executed in the default stream/queue
/// associated with the execution space of XMV.
///
/// \tparam AV  Scalar or 0-D Kokkos::View or 1-D Kokkos::View.
/// \tparam XMV 1-D Kokkos::View or 2-D Kokkos::View. It must
///             have the same rank as YMV.
/// \tparam YMV 1-D Kokkos::View or 2-D Kokkos::View.
///
/// \param a     [in] Input of type AV:
///                   - scaling parameter for 1-D or 2-D X,
///                   - scaling parameters for 2-D X.
/// \param X     [in] View of type XMV. It must have the same
///                   extent(s) as Y.
/// \param Y [in/out] View of type YMV in which the results will be
///                   stored.
template <class AV, class XMV, class YMV>
void axpy(const AV& a, const XMV& X, const YMV& Y) {
  axpy(typename XMV::execution_space{}, a, X, Y);
}

///
/// Serial axpy on device
///
template <class scalar_type, class XMV, class YMV>
KOKKOS_FUNCTION void serial_axpy(const scalar_type alpha, const XMV X, YMV Y) {
#if (KOKKOSKERNELS_DEBUG_LEVEL > 0)
  static_assert(Kokkos::is_view<XMV>::value, "KokkosBlas::serial_axpy: XMV is not a Kokkos::View");
  static_assert(Kokkos::is_view<YMV>::value, "KokkosBlas::serial_axpy: YMV is not a Kokkos::View");
  static_assert(XMV::rank == 1 || XMV::rank == 2, "KokkosBlas::serial_axpy: XMV must have rank 1 or 2.");
  static_assert(XMV::rank == YMV::rank, "KokkosBlas::serial_axpy: XMV and YMV must have the same rank.");

  if (X.extent(0) != Y.extent(0) || X.extent(1) != Y.extent(1)) {
    Kokkos::abort("KokkosBlas::serial_axpy: X and Y dimensions do not match");
  }
#endif  // KOKKOSKERNELS_DEBUG_LEVEL
<<<<<<< HEAD

  return Impl::serial_axpy_mv(X.extent(0), X.extent(1), alpha, X.data(), Y.data(), X.stride_0(), X.stride_1(),
                              Y.stride_0(), Y.stride_1());
=======
  if constexpr (XMV::rank() == 1)
    return Impl::serial_axpy(X.extent(0), alpha, X.data(), Y.data(), X.stride(0), Y.stride(0));
  else
    return Impl::serial_axpy_mv(X.extent(0), X.extent(1), alpha, X.data(), Y.data(), X.stride(0), X.stride(1),
                                Y.stride(0), Y.stride(1));
>>>>>>> 156f70d4
}

}  // namespace KokkosBlas

#endif  // KOKKOSBLAS1_AXPBY_HPP<|MERGE_RESOLUTION|>--- conflicted
+++ resolved
@@ -16,10 +16,6 @@
 
 #ifndef KOKKOSBLAS1_AXPBY_HPP
 #define KOKKOSBLAS1_AXPBY_HPP
-
-#if (KOKKOSKERNELS_DEBUG_LEVEL > 0)
-#include <iostream>
-#endif  // KOKKOSKERNELS_DEBUG_LEVEL
 
 #if (KOKKOSKERNELS_DEBUG_LEVEL > 0)
 #include <iostream>
@@ -119,17 +115,10 @@
   } else if constexpr (AxpbyTraits::internalTypesAB_bothViews) {
     constexpr bool internalLayoutA_isStride(std::is_same_v<typename InternalTypeA::array_layout, Kokkos::LayoutStride>);
     constexpr bool internalLayoutB_isStride(std::is_same_v<typename InternalTypeB::array_layout, Kokkos::LayoutStride>);
-<<<<<<< HEAD
 
     const size_t numScalarsA(Impl::getAmountOfScalarsInCoefficient(a));
     const size_t numScalarsB(Impl::getAmountOfScalarsInCoefficient(b));
 
-=======
-
-    const size_t numScalarsA(Impl::getAmountOfScalarsInCoefficient(a));
-    const size_t numScalarsB(Impl::getAmountOfScalarsInCoefficient(b));
-
->>>>>>> 156f70d4
     const size_t strideA(Impl::getStrideInCoefficient(a));
     const size_t strideB(Impl::getStrideInCoefficient(b));
 
@@ -145,15 +134,9 @@
       // ******************************************************************
       typename AxpbyTraits::InternalTypeA_managed managed_a("managed_a", layoutStrideA);
       if constexpr (AxpbyTraits::atInputLayoutA_isStride) {
-<<<<<<< HEAD
-        Kokkos::deep_copy(managed_a, a);
-      } else {
-        Impl::populateRank1Stride1ViewWithScalarOrNonStrideView(a, managed_a);
-=======
         Kokkos::deep_copy(exec_space, managed_a, a);
       } else {
         Impl::fill_rank1_view(exec_space, a, managed_a);
->>>>>>> 156f70d4
       }
       internal_a = managed_a;
 
@@ -163,15 +146,9 @@
         // ****************************************************************
         typename AxpbyTraits::InternalTypeB_managed managed_b("managed_b", layoutStrideB);
         if constexpr (AxpbyTraits::atInputLayoutB_isStride) {
-<<<<<<< HEAD
-          Kokkos::deep_copy(managed_b, b);
-        } else {
-          Impl::populateRank1Stride1ViewWithScalarOrNonStrideView(b, managed_b);
-=======
           Kokkos::deep_copy(exec_space, managed_b, b);
         } else {
           Impl::fill_rank1_view(exec_space, b, managed_b);
->>>>>>> 156f70d4
         }
         internal_b = managed_b;
 
@@ -186,15 +163,9 @@
         // ****************************************************************
         typename AxpbyTraits::InternalTypeB_managed managed_b("managed_b", numScalarsB);
         if constexpr (AxpbyTraits::atInputLayoutB_isStride) {
-<<<<<<< HEAD
-          Kokkos::deep_copy(managed_b, b);
-        } else {
-          Impl::populateRank1Stride1ViewWithScalarOrNonStrideView(b, managed_b);
-=======
           Kokkos::deep_copy(exec_space, managed_b, b);
         } else {
           Impl::fill_rank1_view(exec_space, b, managed_b);
->>>>>>> 156f70d4
         }
         internal_b = managed_b;
 
@@ -210,15 +181,9 @@
       // ******************************************************************
       typename AxpbyTraits::InternalTypeA_managed managed_a("managed_a", numScalarsA);
       if constexpr (AxpbyTraits::atInputLayoutA_isStride) {
-<<<<<<< HEAD
-        Kokkos::deep_copy(managed_a, a);
-      } else {
-        Impl::populateRank1Stride1ViewWithScalarOrNonStrideView(a, managed_a);
-=======
         Kokkos::deep_copy(exec_space, managed_a, a);
       } else {
         Impl::fill_rank1_view(exec_space, a, managed_a);
->>>>>>> 156f70d4
       }
       internal_a = managed_a;
 
@@ -228,15 +193,9 @@
         // ****************************************************************
         typename AxpbyTraits::InternalTypeB_managed managed_b("managed_b", layoutStrideB);
         if constexpr (AxpbyTraits::atInputLayoutB_isStride) {
-<<<<<<< HEAD
-          Kokkos::deep_copy(managed_b, b);
-        } else {
-          Impl::populateRank1Stride1ViewWithScalarOrNonStrideView(b, managed_b);
-=======
           Kokkos::deep_copy(exec_space, managed_b, b);
         } else {
           Impl::fill_rank1_view(exec_space, b, managed_b);
->>>>>>> 156f70d4
         }
         internal_b = managed_b;
 
@@ -251,15 +210,9 @@
         // ****************************************************************
         typename AxpbyTraits::InternalTypeB_managed managed_b("managed_b", numScalarsB);
         if constexpr (AxpbyTraits::atInputLayoutB_isStride) {
-<<<<<<< HEAD
-          Kokkos::deep_copy(managed_b, b);
-        } else {
-          Impl::populateRank1Stride1ViewWithScalarOrNonStrideView(b, managed_b);
-=======
           Kokkos::deep_copy(exec_space, managed_b, b);
         } else {
           Impl::fill_rank1_view(exec_space, b, managed_b);
->>>>>>> 156f70d4
         }
         internal_b = managed_b;
 
@@ -363,17 +316,11 @@
     Kokkos::abort("KokkosBlas::serial_axpy: X and Y dimensions do not match");
   }
 #endif  // KOKKOSKERNELS_DEBUG_LEVEL
-<<<<<<< HEAD
-
-  return Impl::serial_axpy_mv(X.extent(0), X.extent(1), alpha, X.data(), Y.data(), X.stride_0(), X.stride_1(),
-                              Y.stride_0(), Y.stride_1());
-=======
   if constexpr (XMV::rank() == 1)
     return Impl::serial_axpy(X.extent(0), alpha, X.data(), Y.data(), X.stride(0), Y.stride(0));
   else
     return Impl::serial_axpy_mv(X.extent(0), X.extent(1), alpha, X.data(), Y.data(), X.stride(0), X.stride(1),
                                 Y.stride(0), Y.stride(1));
->>>>>>> 156f70d4
 }
 
 }  // namespace KokkosBlas
