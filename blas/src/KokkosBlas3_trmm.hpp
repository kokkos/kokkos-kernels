//@HEADER
// ************************************************************************
//
//                        Kokkos v. 4.0
//       Copyright (2022) National Technology & Engineering
//               Solutions of Sandia, LLC (NTESS).
//
// Under the terms of Contract DE-NA0003525 with NTESS,
// the U.S. Government retains certain rights in this software.
//
// Part of Kokkos, under the Apache License v2.0 with LLVM Exceptions.
// See https://kokkos.org/LICENSE for license information.
// SPDX-License-Identifier: Apache-2.0 WITH LLVM-exception
//
//@HEADER
#ifndef KOKKOSBLAS3_TRMM_HPP_
#define KOKKOSBLAS3_TRMM_HPP_

/// \file KokkosBlas3_trmm.hpp

#include "KokkosKernels_Macros.hpp"
#include "KokkosBlas3_trmm_spec.hpp"
#include "KokkosKernels_helpers.hpp"
#include "KokkosKernels_Error.hpp"
#include <sstream>
#include <type_traits>

namespace KokkosBlas {

/// \brief Triangular matrix multiply:
///
///        B = alpha * op(A) * B if side == "L" or "l"
///        B = alpha * B * op(A) if side == "R" or "r"
///
/// This function is currently blocking when running the native implementation
/// which only has a serial implementation.
///
/// \tparam execution_space a Kokkos execution space to run the kernels on.
/// \tparam AViewType Input matrix, as a 2-D Kokkos::View
/// \tparam BViewType Input(RHS)/Output(solution) M-by-N matrix, as a 2-D
/// Kokkos::View
///
/// \param space [in] an execution space instance that may contain a stream
/// or a queue to execute the kernel on, this only works with TPLs at the
/// moment. \param side  [in] "L" or "l" indicates matrix A is on the left of B
///                   "R" or "r" indicates matrix A is on the right of B
/// \param uplo  [in] "U" or "u" indicates matrix A is an upper triangular
/// matrix
///                   "L" or "l" indicates matrix A is a lower triangular matrix
/// \param trans [in] Specifies what op does to A:
//                    "N" or "n" for non-transpose,
//                    "T" or "t" for transpose,
//                    "C" or "c" for conjugate transpose.
/// \param diag  [in] "U" or "u" indicates the diagonal of A is assumed to be
/// unit
//                    "N" or "n" indicates the diagonal of A is assumed to be
//                    non-unit
/// \param alpha [in] Input coefficient used for
//                    multiplication with either A or B
/// \param A [in]     Input matrix, as a 2-D Kokkos::View
///                   If side == "L" or "l", matrix A is a M-by-M triangular
///                   matrix; otherwise, matrix A is a N-by-N triangular matrix
/// \param B [in,out] Input/Output matrix, as a 2-D Kokkos::View
///                   On entry, M-by-N matrix
///                   On exit, overwritten with the solution
template <class execution_space, class AViewType, class BViewType>
void trmm(const execution_space& space, const char side[], const char uplo[], const char trans[], const char diag[],
          typename BViewType::const_value_type& alpha, const AViewType& A, const BViewType& B) {
<<<<<<< HEAD
  static_assert(Kokkos::is_view<AViewType>::value, "AViewType must be a Kokkos::View.");
  static_assert(Kokkos::is_view<BViewType>::value, "BViewType must be a Kokkos::View.");
  static_assert(static_cast<int>(AViewType::rank) == 2, "AViewType must have rank 2.");
  static_assert(static_cast<int>(BViewType::rank) == 2, "BViewType must have rank 2.");
=======
  static_assert(Kokkos::is_execution_space_v<execution_space>,
                "trmm: execution_space must be a Kokkos::execution_space.");
  static_assert(Kokkos::is_view_v<AViewType>,
                "trmm: AViewType must be a "
                "Kokkos::View.");
  static_assert(Kokkos::is_view_v<BViewType>, "trmm: BViewType must be a Kokkos::View.");
  static_assert(static_cast<int>(AViewType::rank) == 2, "trmm: AViewType must have rank 2.");
  static_assert(static_cast<int>(BViewType::rank) == 2, "trmm: BViewType must have rank 2.");
>>>>>>> 80e303f8

  // Check validity of indicator argument
  bool valid_side  = (side[0] == 'L') || (side[0] == 'l') || (side[0] == 'R') || (side[0] == 'r');
  bool valid_uplo  = (uplo[0] == 'U') || (uplo[0] == 'u') || (uplo[0] == 'L') || (uplo[0] == 'l');
  bool valid_trans = (trans[0] == 'N') || (trans[0] == 'n') || (trans[0] == 'T') || (trans[0] == 't') ||
                     (trans[0] == 'C') || (trans[0] == 'c');
  bool valid_diag = (diag[0] == 'U') || (diag[0] == 'u') || (diag[0] == 'N') || (diag[0] == 'n');
  if (!valid_side) {
    std::ostringstream os;
    os << "KokkosBlas::trmm: side = '" << side[0] << "'. "
       << "Valid values include 'L' or 'l' (A is on the left of X), "
          "'R' or 'r' (A is on the right of X).";
    KokkosKernels::Impl::throw_runtime_exception(os.str());
  }
  if (!valid_uplo) {
    std::ostringstream os;
    os << "KokkosBlas::trmm: uplo = '" << uplo[0] << "'. "
       << "Valid values include 'U' or 'u' (A is upper triangular), "
          "'L' or 'l' (A is lower triangular).";
    KokkosKernels::Impl::throw_runtime_exception(os.str());
  }
  if (!valid_trans) {
    std::ostringstream os;
    os << "KokkosBlas::trmm: trans = '" << trans[0] << "'. "
       << "Valid values include 'N' or 'n' (No transpose), 'T' or 't' "
          "(Transpose), "
          "and 'C' or 'c' (Conjugate transpose).";
    KokkosKernels::Impl::throw_runtime_exception(os.str());
  }
  if (!valid_diag) {
    std::ostringstream os;
    os << "KokkosBlas::trmm: diag = '" << diag[0] << "'. "
       << "Valid values include 'U' or 'u' (the diagonal of A is assumed to be "
          "unit), "
          "'N' or 'n' (the diagonal of A is assumed to be non-unit).";
    KokkosKernels::Impl::throw_runtime_exception(os.str());
  }

  bool is_A_lower_triangle = (side[0] == 'L' || side[0] == 'l');

  int64_t A_m = A.extent(0);
  int64_t A_n = A.extent(1);
  int64_t B_m = B.extent(0);
  int64_t B_n = B.extent(1);

  // Return if degenerated matrices are provided
  if (A_m == 0 || A_n == 0 || B_m == 0 || B_n == 0) return;

  // Ensure that the dimensions of A match and that we can legally perform A*B
  // or B*A
  if (A_m != A_n || (is_A_lower_triangle ? B_m : B_n) != A_n) {
    std::ostringstream os;
    os << "KokkosBlas::trmm: Dimensions of A and B do not match: "
       << "side: " << side[0] << " A: " << A.extent(0) << " x " << A.extent(1) << " B: " << B.extent(0) << " x "
       << B.extent(1);
    KokkosKernels::Impl::throw_runtime_exception(os.str());
  }

  // Create A matrix view type alias
  using AViewInternalType = Kokkos::View<typename AViewType::const_value_type**, typename AViewType::array_layout,
                                         typename AViewType::device_type, Kokkos::MemoryTraits<Kokkos::Unmanaged> >;
  // Crease B matrix view type alias
  using BViewInternalType = Kokkos::View<typename BViewType::non_const_value_type**, typename BViewType::array_layout,
                                         typename BViewType::device_type, Kokkos::MemoryTraits<Kokkos::Unmanaged> >;

  KokkosBlas::Impl::TRMM<execution_space, AViewInternalType, BViewInternalType>::trmm(space, side, uplo, trans, diag,
                                                                                      alpha, A, B);
}

/// \brief Solve triangular linear system with multiple RHSs:
///        B = alpha * op(A) * B if side == "L" or "l"
///        B = alpha * B * op(A) if side == "R" or "r"
///
/// \tparam AViewType Input matrix, as a 2-D Kokkos::View
/// \tparam BViewType Input(RHS)/Output(solution) M-by-N matrix, as a 2-D
/// Kokkos::View
///
/// \param side  [in] "L" or "l" indicates matrix A is on the left of B
///                   "R" or "r" indicates matrix A is on the right of B
/// \param uplo  [in] "U" or "u" indicates matrix A is an upper triangular
/// matrix
///                   "L" or "l" indicates matrix A is a lower triangular matrix
/// \param trans [in] Specifies what op does to A:
//                    "N" or "n" for non-transpose,
//                    "T" or "t" for transpose,
//                    "C" or "c" for conjugate transpose.
/// \param diag  [in] "U" or "u" indicates the diagonal of A is assumed to be
/// unit
//                    "N" or "n" indicates the diagonal of A is assumed to be
//                    non-unit
/// \param alpha [in] Input coefficient used for
//                    multiplication with either A or B
/// \param A [in]     Input matrix, as a 2-D Kokkos::View
///                   If side == "L" or "l", matrix A is a M-by-M triangular
///                   matrix; otherwise, matrix A is a N-by-N triangular matrix
/// \param B [in,out] Input/Output matrix, as a 2-D Kokkos::View
///                   On entry, M-by-N matrix
///                   On exit, overwritten with the solution
template <class AViewType, class BViewType>
void trmm(const char side[], const char uplo[], const char trans[], const char diag[],
          typename BViewType::const_value_type& alpha, const AViewType& A, const BViewType& B) {
  trmm(typename AViewType::execution_space{}, side, uplo, trans, diag, alpha, A, B);
}

}  // namespace KokkosBlas

#endif  // KOKKOS_BLAS3_TRMM_HPP_<|MERGE_RESOLUTION|>--- conflicted
+++ resolved
@@ -66,12 +66,6 @@
 template <class execution_space, class AViewType, class BViewType>
 void trmm(const execution_space& space, const char side[], const char uplo[], const char trans[], const char diag[],
           typename BViewType::const_value_type& alpha, const AViewType& A, const BViewType& B) {
-<<<<<<< HEAD
-  static_assert(Kokkos::is_view<AViewType>::value, "AViewType must be a Kokkos::View.");
-  static_assert(Kokkos::is_view<BViewType>::value, "BViewType must be a Kokkos::View.");
-  static_assert(static_cast<int>(AViewType::rank) == 2, "AViewType must have rank 2.");
-  static_assert(static_cast<int>(BViewType::rank) == 2, "BViewType must have rank 2.");
-=======
   static_assert(Kokkos::is_execution_space_v<execution_space>,
                 "trmm: execution_space must be a Kokkos::execution_space.");
   static_assert(Kokkos::is_view_v<AViewType>,
@@ -80,7 +74,6 @@
   static_assert(Kokkos::is_view_v<BViewType>, "trmm: BViewType must be a Kokkos::View.");
   static_assert(static_cast<int>(AViewType::rank) == 2, "trmm: AViewType must have rank 2.");
   static_assert(static_cast<int>(BViewType::rank) == 2, "trmm: BViewType must have rank 2.");
->>>>>>> 80e303f8
 
   // Check validity of indicator argument
   bool valid_side  = (side[0] == 'L') || (side[0] == 'l') || (side[0] == 'R') || (side[0] == 'r');
