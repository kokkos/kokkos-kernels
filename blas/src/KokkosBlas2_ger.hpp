//@HEADER
// ************************************************************************
//
//                        Kokkos v. 4.0
//       Copyright (2022) National Technology & Engineering
//               Solutions of Sandia, LLC (NTESS).
//
// Under the terms of Contract DE-NA0003525 with NTESS,
// the U.S. Government retains certain rights in this software.
//
// Part of Kokkos, under the Apache License v2.0 with LLVM Exceptions.
// See https://kokkos.org/LICENSE for license information.
// SPDX-License-Identifier: Apache-2.0 WITH LLVM-exception
//
//@HEADER

#ifndef KOKKOSBLAS2_GER_HPP_
#define KOKKOSBLAS2_GER_HPP_

#include "KokkosKernels_helpers.hpp"

#include <KokkosBlas2_ger_spec.hpp>

namespace KokkosBlas {

/// \brief Rank-1 update of a general matrix: A = A + alpha * x * y^{T,H}.
///
/// \tparam ExecutionSpace The type of execution space
/// \tparam XViewType      Input vector, as a 1-D Kokkos::View
/// \tparam YViewType      Input vector, as a 1-D Kokkos::View
/// \tparam AViewType      Input/Output matrix, as a 2-D Kokkos::View
///
/// \param space [in]     Execution space instance on which to run the kernel.
///                       This may contain information about which stream to
///                       run on.
/// \param trans [in]     "T" or "t" for transpose, "H" or "h" for Hermitian.
///                       Only the first character is taken into account.
/// \param alpha [in]     Input coefficient of x * y^{T,H}
/// \param x     [in]     Input vector, as a 1-D Kokkos::View
/// \param y     [in]     Input vector, as a 1-D Kokkos::View
/// \param A     [in/out] Output matrix, as a nonconst 2-D Kokkos::View
template <class ExecutionSpace, class XViewType, class YViewType, class AViewType>
void ger(const ExecutionSpace& space, const char trans[], const typename AViewType::const_value_type& alpha,
         const XViewType& x, const YViewType& y, const AViewType& A) {
  static_assert(Kokkos::SpaceAccessibility<ExecutionSpace, typename AViewType::memory_space>::accessible,
<<<<<<< HEAD
                "AViewType memory space must be accessible from ExecutionSpace");
  static_assert(Kokkos::SpaceAccessibility<ExecutionSpace, typename XViewType::memory_space>::accessible,
                "XViewType memory space must be accessible from ExecutionSpace");
  static_assert(Kokkos::SpaceAccessibility<ExecutionSpace, typename YViewType::memory_space>::accessible,
                "YViewType memory space must be accessible from ExecutionSpace");

  static_assert(Kokkos::is_view<AViewType>::value, "AViewType must be a Kokkos::View.");
  static_assert(Kokkos::is_view<XViewType>::value, "XViewType must be a Kokkos::View.");
  static_assert(Kokkos::is_view<YViewType>::value, "YViewType must be a Kokkos::View.");

  static_assert(static_cast<int>(AViewType::rank) == 2, "AViewType must have rank 2.");
  static_assert(static_cast<int>(XViewType::rank) == 1, "XViewType must have rank 1.");
  static_assert(static_cast<int>(YViewType::rank) == 1, "YViewType must have rank 1.");
=======
                "ger: AViewType memory space must be accessible from ExecutionSpace");
  static_assert(Kokkos::SpaceAccessibility<ExecutionSpace, typename XViewType::memory_space>::accessible,
                "ger: XViewType memory space must be accessible from ExecutionSpace");
  static_assert(Kokkos::SpaceAccessibility<ExecutionSpace, typename YViewType::memory_space>::accessible,
                "ger: YViewType memory space must be accessible from ExecutionSpace");

  static_assert(Kokkos::is_view<AViewType>::value, "ger: AViewType must be a Kokkos::View.");
  static_assert(Kokkos::is_view<XViewType>::value, "ger: XViewType must be a Kokkos::View.");
  static_assert(Kokkos::is_view<YViewType>::value, "ger: YViewType must be a Kokkos::View.");

  static_assert(static_cast<int>(AViewType::rank) == 2, "ger: AViewType must have rank 2.");
  static_assert(static_cast<int>(XViewType::rank) == 1, "ger: XViewType must have rank 1.");
  static_assert(static_cast<int>(YViewType::rank) == 1, "ger: YViewType must have rank 1.");

  static_assert(std::is_same_v<typename AViewType::value_type, typename AViewType::non_const_value_type>,
                "ger: AViewType must store non const values.");
>>>>>>> 80e303f8

  // Check compatibility of dimensions at run time.
  if ((A.extent(0) != x.extent(0)) || (A.extent(1) != y.extent(0))) {
    std::ostringstream os;
    os << "KokkosBlas::ger: Dimensions of A, x, and y do not match: "
       << "A is " << A.extent(0) << " by " << A.extent(1) << ", x has size " << x.extent(0) << ", y has size "
       << y.extent(0);
    KokkosKernels::Impl::throw_runtime_exception(os.str());
  }

  if ((trans[0] == 'T') || (trans[0] == 't') || (trans[0] == 'H') || (trans[0] == 'h')) {
    // Ok
  } else {
    std::ostringstream os;
    os << "KokkosBlas::ger: invalid trans[0] = '" << trans[0] << "'. It must be equalt to 'T' or 't' or 'H' or 'h'";
    KokkosKernels::Impl::throw_runtime_exception(os.str());
  }

  if ((A.extent(0) == 0) || (A.extent(1) == 0)) {
    return;
  }

  using ALayout = typename AViewType::array_layout;

  // Minimize the number of Impl::GER instantiations, by standardizing
  // on particular View specializations for its template parameters.
  typedef Kokkos::View<typename XViewType::const_value_type*,
                       typename KokkosKernels::Impl::GetUnifiedLayoutPreferring<XViewType, ALayout>::array_layout,
                       typename XViewType::device_type, Kokkos::MemoryTraits<Kokkos::Unmanaged> >
      XVT;

  typedef Kokkos::View<typename YViewType::const_value_type*,
                       typename KokkosKernels::Impl::GetUnifiedLayoutPreferring<YViewType, ALayout>::array_layout,
                       typename YViewType::device_type, Kokkos::MemoryTraits<Kokkos::Unmanaged> >
      YVT;

  typedef Kokkos::View<typename AViewType::non_const_value_type**, ALayout, typename AViewType::device_type,
                       Kokkos::MemoryTraits<Kokkos::Unmanaged> >
      AVT;

  Impl::GER<ExecutionSpace, XVT, YVT, AVT>::ger(space, trans, alpha, x, y, A);
}

/// \brief Rank-1 update of a general matrix: A = A + alpha * x * y^{T,H}.
///
/// \tparam XViewType Input vector, as a 1-D Kokkos::View
/// \tparam YViewType Input vector, as a 1-D Kokkos::View
/// \tparam AViewType Input/Output matrix, as a 2-D Kokkos::View
///
/// \param trans [in]     "T" or "t" for transpose, "H" or "h" for Hermitian.
///                       Only the first character is taken into account.
/// \param alpha [in]     Input coefficient of x * y^{T,H}
/// \param x     [in]     Input vector, as a 1-D Kokkos::View
/// \param y     [in]     Input vector, as a 1-D Kokkos::View
/// \param A     [in/out] Output matrix, as a nonconst 2-D Kokkos::View
template <class XViewType, class YViewType, class AViewType>
void ger(const char trans[], const typename AViewType::const_value_type& alpha, const XViewType& x, const YViewType& y,
         const AViewType& A) {
  const typename AViewType::execution_space space = typename AViewType::execution_space();
  ger<typename AViewType::execution_space, XViewType, YViewType, AViewType>(space, trans, alpha, x, y, A);
}

}  // namespace KokkosBlas

#endif  // KOKKOSBLAS2_GER_HPP_<|MERGE_RESOLUTION|>--- conflicted
+++ resolved
@@ -43,21 +43,6 @@
 void ger(const ExecutionSpace& space, const char trans[], const typename AViewType::const_value_type& alpha,
          const XViewType& x, const YViewType& y, const AViewType& A) {
   static_assert(Kokkos::SpaceAccessibility<ExecutionSpace, typename AViewType::memory_space>::accessible,
-<<<<<<< HEAD
-                "AViewType memory space must be accessible from ExecutionSpace");
-  static_assert(Kokkos::SpaceAccessibility<ExecutionSpace, typename XViewType::memory_space>::accessible,
-                "XViewType memory space must be accessible from ExecutionSpace");
-  static_assert(Kokkos::SpaceAccessibility<ExecutionSpace, typename YViewType::memory_space>::accessible,
-                "YViewType memory space must be accessible from ExecutionSpace");
-
-  static_assert(Kokkos::is_view<AViewType>::value, "AViewType must be a Kokkos::View.");
-  static_assert(Kokkos::is_view<XViewType>::value, "XViewType must be a Kokkos::View.");
-  static_assert(Kokkos::is_view<YViewType>::value, "YViewType must be a Kokkos::View.");
-
-  static_assert(static_cast<int>(AViewType::rank) == 2, "AViewType must have rank 2.");
-  static_assert(static_cast<int>(XViewType::rank) == 1, "XViewType must have rank 1.");
-  static_assert(static_cast<int>(YViewType::rank) == 1, "YViewType must have rank 1.");
-=======
                 "ger: AViewType memory space must be accessible from ExecutionSpace");
   static_assert(Kokkos::SpaceAccessibility<ExecutionSpace, typename XViewType::memory_space>::accessible,
                 "ger: XViewType memory space must be accessible from ExecutionSpace");
@@ -74,7 +59,6 @@
 
   static_assert(std::is_same_v<typename AViewType::value_type, typename AViewType::non_const_value_type>,
                 "ger: AViewType must store non const values.");
->>>>>>> 80e303f8
 
   // Check compatibility of dimensions at run time.
   if ((A.extent(0) != x.extent(0)) || (A.extent(1) != y.extent(0))) {
