--- conflicted
+++ resolved
@@ -43,12 +43,7 @@
 //                    and the inversion could not be completed.
 // source: https://software.intel.com/en-us/mkl-developer-reference-c-trtri
 template <class AViewType>
-<<<<<<< HEAD
-[[deprecated]] int trtri(const char uplo[], const char diag[],
-                         const AViewType& A) {
-=======
 [[deprecated]] int trtri(const char uplo[], const char diag[], const AViewType& A) {
->>>>>>> 8e442f59
   return KokkosLapack::trtri(uplo, diag, A);
 }
 
