--- conflicted
+++ resolved
@@ -121,11 +121,8 @@
       Kokkos::View<SCALAR*, LAYOUT, Kokkos::Device<EXEC_SPACE, MEM_SPACE>, Kokkos::MemoryTraits<Kokkos::Unmanaged> >, \
       false, true>;
 
-<<<<<<< HEAD
-=======
 #include <generated_specializations_hpp/KokkosBlas2_gemv_eti_spec_decl.hpp>
 
->>>>>>> 5b116ec9
 #define KOKKOSBLAS2_GEMV_ETI_SPEC_INST(SCALAR, LAYOUT, EXEC_SPACE, MEM_SPACE)                                         \
   template struct GEMV<                                                                                               \
       EXEC_SPACE,                                                                                                     \
