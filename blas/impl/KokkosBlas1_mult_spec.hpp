//@HEADER
// ************************************************************************
//
//                        Kokkos v. 4.0
//       Copyright (2022) National Technology & Engineering
//               Solutions of Sandia, LLC (NTESS).
//
// Under the terms of Contract DE-NA0003525 with NTESS,
// the U.S. Government retains certain rights in this software.
//
// Part of Kokkos, under the Apache License v2.0 with LLVM Exceptions.
// See https://kokkos.org/LICENSE for license information.
// SPDX-License-Identifier: Apache-2.0 WITH LLVM-exception
//
//@HEADER
#ifndef KOKKOSBLAS1_MULT_SPEC_HPP_
#define KOKKOSBLAS1_MULT_SPEC_HPP_

#include "KokkosKernels_config.h"
#include "Kokkos_Core.hpp"
#include "Kokkos_InnerProductSpaceTraits.hpp"

#if !defined(KOKKOSKERNELS_ETI_ONLY) || KOKKOSKERNELS_IMPL_COMPILE_LIBRARY
#include <KokkosBlas1_mult_impl.hpp>
#endif

namespace KokkosBlas {
namespace Impl {
// Specialization struct which defines whether a specialization exists
template <class execution_space, class YMV, class AV, class XMV, int rank = XMV::rank>
struct mult_eti_spec_avail {
  enum : bool { value = false };
};
}  // namespace Impl
}  // namespace KokkosBlas

//
// Macro for declaration of full specialization availability
// KokkosBlas::Impl::Mult for rank == 1.  This is NOT for users!!!  All
// the declarations of full specializations go in this header file.
// We may spread out definitions (see _INST macro below) across one or
// more .cpp files.
//
#define KOKKOSBLAS1_MULT_ETI_SPEC_AVAIL(SCALAR, LAYOUT, EXEC_SPACE, MEM_SPACE)                                        \
  template <>                                                                                                         \
  struct mult_eti_spec_avail<                                                                                         \
      EXEC_SPACE,                                                                                                     \
      Kokkos::View<SCALAR*, LAYOUT, Kokkos::Device<EXEC_SPACE, MEM_SPACE>, Kokkos::MemoryTraits<Kokkos::Unmanaged> >, \
      Kokkos::View<const SCALAR*, LAYOUT, Kokkos::Device<EXEC_SPACE, MEM_SPACE>,                                      \
                   Kokkos::MemoryTraits<Kokkos::Unmanaged> >,                                                         \
      Kokkos::View<const SCALAR*, LAYOUT, Kokkos::Device<EXEC_SPACE, MEM_SPACE>,                                      \
                   Kokkos::MemoryTraits<Kokkos::Unmanaged> >,                                                         \
      1> {                                                                                                            \
    enum : bool { value = true };                                                                                     \
  };

//
// Macro for declaration of full specialization availability
// KokkosBlas::Impl::Mult for rank == 2.  This is NOT for users!!!  All
// the declarations of full specializations go in this header file.
// We may spread out definitions (see _INST macro below) across one or
// more .cpp files.
//
#define KOKKOSBLAS1_MULT_MV_ETI_SPEC_AVAIL(SCALAR, LAYOUT, EXEC_SPACE, MEM_SPACE)                                      \
  template <>                                                                                                          \
  struct mult_eti_spec_avail<                                                                                          \
      EXEC_SPACE,                                                                                                      \
      Kokkos::View<SCALAR**, LAYOUT, Kokkos::Device<EXEC_SPACE, MEM_SPACE>, Kokkos::MemoryTraits<Kokkos::Unmanaged> >, \
      Kokkos::View<const SCALAR*, LAYOUT, Kokkos::Device<EXEC_SPACE, MEM_SPACE>,                                       \
                   Kokkos::MemoryTraits<Kokkos::Unmanaged> >,                                                          \
      Kokkos::View<const SCALAR**, LAYOUT, Kokkos::Device<EXEC_SPACE, MEM_SPACE>,                                      \
                   Kokkos::MemoryTraits<Kokkos::Unmanaged> >,                                                          \
      2> {                                                                                                             \
    enum : bool { value = true };                                                                                      \
  };

// Include the actual specialization declarations
#include <KokkosBlas1_mult_tpl_spec_avail.hpp>
#include <generated_specializations_hpp/KokkosBlas1_mult_eti_spec_avail.hpp>
#include <generated_specializations_hpp/KokkosBlas1_mult_mv_eti_spec_avail.hpp>

namespace KokkosBlas {
namespace Impl {

//
// mult
//
/// \brief Implementation of entry-wise multiply of multivectors or
///   single vectors (depending on the rank template parameter).
///
/// Compute
///
/// Y(i,j) = alpha*A(i,j)*X(i,j) + gamma*Y(i,j)
///
/// with special cases for alpha, or gamma = 0.
template <class execution_space, class YMV, class AV, class XMV, int rank = XMV::rank,
          bool tpl_spec_avail = mult_tpl_spec_avail<execution_space, YMV, AV, XMV>::value,
          bool eti_spec_avail = mult_eti_spec_avail<execution_space, YMV, AV, XMV>::value>
struct Mult {
  static void mult(const execution_space& space, const typename YMV::non_const_value_type& gamma, const YMV& Y,
                   const typename XMV::non_const_value_type& alpha, const AV& A, const XMV& X);
};

#if !defined(KOKKOSKERNELS_ETI_ONLY) || KOKKOSKERNELS_IMPL_COMPILE_LIBRARY
// Partial specialization for YMV, AV, and XMV rank-2 Views.
template <class execution_space, class YMV, class AV, class XMV>
struct Mult<execution_space, YMV, AV, XMV, 2, false, KOKKOSKERNELS_IMPL_COMPILE_LIBRARY> {
  typedef typename YMV::size_type size_type;
  typedef typename YMV::non_const_value_type YMV_scalar;
  typedef typename XMV::non_const_value_type XMV_scalar;

  static void mult(const execution_space& space, const YMV_scalar& gamma, const YMV& Y, const XMV_scalar& alpha,
                   const AV& A, const XMV& X) {
    static_assert(Kokkos::is_view<YMV>::value,
                  "KokkosBlas::Impl::"
                  "Mult<rank 2>::mult: Y is not a Kokkos::View.");
    static_assert(Kokkos::is_view<AV>::value,
                  "KokkosBlas::Impl::"
                  "Mult<rank 2>::mult: A is not a Kokkos::View.");
    static_assert(Kokkos::is_view<XMV>::value,
                  "KokkosBlas::Impl::"
                  "Mult<rank 2>::mult: X is not a Kokkos::View.");
    static_assert(std::is_same<typename YMV::value_type, typename YMV::non_const_value_type>::value,
                  "KokkosBlas::Impl::Mult<rank 2>::mult: Y is const.  "
                  "It must be nonconst, because it is an output argument "
                  "(we have to be able to write to its entries).");
    // Casting to int avoids compiler warnings about comparing
    // different kinds of enum values.
    static_assert((int)XMV::rank == (int)YMV::rank && (int)XMV::rank == 2,
                  "KokkosBlas::Impl::Mult<rank 2>::mult: "
                  "X, and Y must have the rank 2.");
    static_assert(AV::rank == 1,
                  "KokkosBlas::Impl::Mult<rank 2>::mult: "
                  "AV must have rank 1.");
    Kokkos::Profiling::pushRegion(KOKKOSKERNELS_IMPL_COMPILE_LIBRARY ? "KokkosBlas::mult[ETI]"
                                                                     : "KokkosBlas::mult[noETI]");

#ifdef KOKKOSKERNELS_ENABLE_CHECK_SPECIALIZATION
    if (KOKKOSKERNELS_IMPL_COMPILE_LIBRARY)
      printf("KokkosBlas1::mult<> ETI specialization for < %s , %s , %s >\n", typeid(YMV).name(), typeid(AV).name(),
             typeid(XMV).name());
    else {
      printf("KokkosBlas1::mult<> non-ETI specialization for < %s , %s , %s >\n", typeid(YMV).name(), typeid(AV).name(),
             typeid(XMV).name());
    }
#endif

    const size_type numRows = X.extent(0);
    const size_type numCols = X.extent(1);

    if (numRows < static_cast<int>(INT_MAX) && numRows * numCols < static_cast<int>(INT_MAX)) {
      MV_Mult_Generic<execution_space, YMV, AV, XMV, int>(space, gamma, Y, alpha, A, X);
    } else {
      MV_Mult_Generic<execution_space, YMV, AV, XMV, int64_t>(space, gamma, Y, alpha, A, X);
    }
    Kokkos::Profiling::popRegion();
  }
};

// Partial specialization for YV, AV, and XV rank-1 Views.
template <class execution_space, class YV, class AV, class XV>
struct Mult<execution_space, YV, AV, XV, 1, false, KOKKOSKERNELS_IMPL_COMPILE_LIBRARY> {
  typedef typename YV::size_type size_type;
  typedef typename YV::non_const_value_type YV_scalar;
  typedef typename XV::non_const_value_type XV_scalar;

  static void mult(const execution_space& space, const YV_scalar& gamma, const YV& Y, const XV_scalar& alpha,
                   const AV& A, const XV& X) {
    // YV, AV, and XV must be Kokkos::View specializations.
    static_assert(Kokkos::is_view<YV>::value,
                  "KokkosBlas::Impl::"
                  "Mult<rank 1>::mult: Y is not a Kokkos::View.");
    static_assert(Kokkos::is_view<AV>::value,
                  "KokkosBlas::Impl::"
                  "Mult<rank 1>::mult: A is not a Kokkos::View.");
    static_assert(Kokkos::is_view<XV>::value,
                  "KokkosBlas::Impl::"
                  "Mult<rank 1>::mult: X is not a Kokkos::View.");
    // XV must be nonconst (else it can't be an output argument).
    static_assert(std::is_same<typename YV::value_type, typename YV::non_const_value_type>::value,
                  "KokkosBlas::Impl::Mult<rank 1>::mult: Y is const.  "
                  "It must be nonconst, because it is an output argument "
                  "(we have to be able to write to its entries).");
    static_assert((int)XV::rank == (int)YV::rank && (int)AV::rank == 1,
                  "KokkosBlas::Impl::Mult<rank 1>::mult: "
                  "X, Y, and Z must have rank 1.");
    Kokkos::Profiling::pushRegion(KOKKOSKERNELS_IMPL_COMPILE_LIBRARY ? "KokkosBlas::mult[ETI]"
                                                                     : "KokkosBlas::mult[noETI]");
#ifdef KOKKOSKERNELS_ENABLE_CHECK_SPECIALIZATION
    if (KOKKOSKERNELS_IMPL_COMPILE_LIBRARY)
      printf("KokkosBlas1::mult<> ETI specialization for < %s , %s , %s >\n", typeid(YV).name(), typeid(AV).name(),
             typeid(XV).name());
    else {
      printf("KokkosBlas1::mult<> non-ETI specialization for < %s , %s , %s >\n", typeid(YV).name(), typeid(AV).name(),
             typeid(XV).name());
    }
#endif

    const size_type numRows = Y.extent(0);
    if (numRows < static_cast<int>(INT_MAX)) {
      V_Mult_Generic<execution_space, YV, AV, XV, int>(space, gamma, Y, alpha, A, X);
    } else {
      V_Mult_Generic<execution_space, YV, AV, XV, int64_t>(space, gamma, Y, alpha, A, X);
    }
    Kokkos::Profiling::popRegion();
  }
};
#endif  //! defined(KOKKOSKERNELS_ETI_ONLY) ||
        //! KOKKOSKERNELS_IMPL_COMPILE_LIBRARY

}  // namespace Impl
}  // namespace KokkosBlas

//
// Macro for declaration of full specialization of
// KokkosBlas::Impl::Mult for rank == 1.  This is NOT for users!!!
// All the declarations of full specializations go in this header
// file.  We may spread out definitions (see _INST macro below) across
// one or more .cpp files.
//

#define KOKKOSBLAS1_MULT_ETI_SPEC_DECL(SCALAR, LAYOUT, EXEC_SPACE, MEM_SPACE)                                         \
  extern template struct Mult<                                                                                        \
      EXEC_SPACE,                                                                                                     \
      Kokkos::View<SCALAR*, LAYOUT, Kokkos::Device<EXEC_SPACE, MEM_SPACE>, Kokkos::MemoryTraits<Kokkos::Unmanaged> >, \
      Kokkos::View<const SCALAR*, LAYOUT, Kokkos::Device<EXEC_SPACE, MEM_SPACE>,                                      \
                   Kokkos::MemoryTraits<Kokkos::Unmanaged> >,                                                         \
      Kokkos::View<const SCALAR*, LAYOUT, Kokkos::Device<EXEC_SPACE, MEM_SPACE>,                                      \
                   Kokkos::MemoryTraits<Kokkos::Unmanaged> >,                                                         \
      1, false, true>;

<<<<<<< HEAD
=======
#include <generated_specializations_hpp/KokkosBlas1_mult_eti_spec_decl.hpp>

>>>>>>> 5b116ec9
#define KOKKOSBLAS1_MULT_ETI_SPEC_INST(SCALAR, LAYOUT, EXEC_SPACE, MEM_SPACE)                                         \
  template struct Mult<                                                                                               \
      EXEC_SPACE,                                                                                                     \
      Kokkos::View<SCALAR*, LAYOUT, Kokkos::Device<EXEC_SPACE, MEM_SPACE>, Kokkos::MemoryTraits<Kokkos::Unmanaged> >, \
      Kokkos::View<const SCALAR*, LAYOUT, Kokkos::Device<EXEC_SPACE, MEM_SPACE>,                                      \
                   Kokkos::MemoryTraits<Kokkos::Unmanaged> >,                                                         \
      Kokkos::View<const SCALAR*, LAYOUT, Kokkos::Device<EXEC_SPACE, MEM_SPACE>,                                      \
                   Kokkos::MemoryTraits<Kokkos::Unmanaged> >,                                                         \
      1, false, true>;

//
// Macro for declaration of full specialization of
// KokkosBlas::Impl::Mult for rank == 2.  This is NOT for users!!!
// All the declarations of full specializations go in this header
// file.  We may spread out definitions (see _DEF macro below) across
// one or more .cpp files.
//

#define KOKKOSBLAS1_MULT_MV_ETI_SPEC_DECL(SCALAR, LAYOUT, EXEC_SPACE, MEM_SPACE)                                       \
  extern template struct Mult<                                                                                         \
      EXEC_SPACE,                                                                                                      \
      Kokkos::View<SCALAR**, LAYOUT, Kokkos::Device<EXEC_SPACE, MEM_SPACE>, Kokkos::MemoryTraits<Kokkos::Unmanaged> >, \
      Kokkos::View<const SCALAR*, LAYOUT, Kokkos::Device<EXEC_SPACE, MEM_SPACE>,                                       \
                   Kokkos::MemoryTraits<Kokkos::Unmanaged> >,                                                          \
      Kokkos::View<const SCALAR**, LAYOUT, Kokkos::Device<EXEC_SPACE, MEM_SPACE>,                                      \
                   Kokkos::MemoryTraits<Kokkos::Unmanaged> >,                                                          \
      2, false, true>;

<<<<<<< HEAD
=======
#include <generated_specializations_hpp/KokkosBlas1_mult_mv_eti_spec_decl.hpp>

>>>>>>> 5b116ec9
#define KOKKOSBLAS1_MULT_MV_ETI_SPEC_INST(SCALAR, LAYOUT, EXEC_SPACE, MEM_SPACE)                                       \
  template struct Mult<                                                                                                \
      EXEC_SPACE,                                                                                                      \
      Kokkos::View<SCALAR**, LAYOUT, Kokkos::Device<EXEC_SPACE, MEM_SPACE>, Kokkos::MemoryTraits<Kokkos::Unmanaged> >, \
      Kokkos::View<const SCALAR*, LAYOUT, Kokkos::Device<EXEC_SPACE, MEM_SPACE>,                                       \
                   Kokkos::MemoryTraits<Kokkos::Unmanaged> >,                                                          \
      Kokkos::View<const SCALAR**, LAYOUT, Kokkos::Device<EXEC_SPACE, MEM_SPACE>,                                      \
                   Kokkos::MemoryTraits<Kokkos::Unmanaged> >,                                                          \
      2, false, true>;

#include <KokkosBlas1_mult_tpl_spec_decl.hpp>

#endif  // KOKKOSBLAS1_MULT_SPEC_HPP_<|MERGE_RESOLUTION|>--- conflicted
+++ resolved
@@ -229,11 +229,8 @@
                    Kokkos::MemoryTraits<Kokkos::Unmanaged> >,                                                         \
       1, false, true>;
 
-<<<<<<< HEAD
-=======
 #include <generated_specializations_hpp/KokkosBlas1_mult_eti_spec_decl.hpp>
 
->>>>>>> 5b116ec9
 #define KOKKOSBLAS1_MULT_ETI_SPEC_INST(SCALAR, LAYOUT, EXEC_SPACE, MEM_SPACE)                                         \
   template struct Mult<                                                                                               \
       EXEC_SPACE,                                                                                                     \
@@ -262,11 +259,8 @@
                    Kokkos::MemoryTraits<Kokkos::Unmanaged> >,                                                          \
       2, false, true>;
 
-<<<<<<< HEAD
-=======
 #include <generated_specializations_hpp/KokkosBlas1_mult_mv_eti_spec_decl.hpp>
 
->>>>>>> 5b116ec9
 #define KOKKOSBLAS1_MULT_MV_ETI_SPEC_INST(SCALAR, LAYOUT, EXEC_SPACE, MEM_SPACE)                                       \
   template struct Mult<                                                                                                \
       EXEC_SPACE,                                                                                                      \
