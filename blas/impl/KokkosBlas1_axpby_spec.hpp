--- conflicted
+++ resolved
@@ -42,38 +42,6 @@
 // We may spread out definitions (see _INST macro below) across one or
 // more .cpp files.
 //
-<<<<<<< HEAD
-#define KOKKOSBLAS1_AXPBY_ETI_SPEC_AVAIL(SCALAR, LAYOUT, EXEC_SPACE,       \
-                                         MEM_SPACE)                        \
-  template <>                                                              \
-  struct axpby_eti_spec_avail<                                             \
-      EXEC_SPACE, SCALAR,                                                  \
-      Kokkos::View<const SCALAR*, LAYOUT,                                  \
-                   Kokkos::Device<EXEC_SPACE, MEM_SPACE>,                  \
-                   Kokkos::MemoryTraits<Kokkos::Unmanaged> >,              \
-      SCALAR,                                                              \
-      Kokkos::View<SCALAR*, LAYOUT, Kokkos::Device<EXEC_SPACE, MEM_SPACE>, \
-                   Kokkos::MemoryTraits<Kokkos::Unmanaged> >,              \
-      1> {                                                                 \
-    enum : bool { value = true };                                          \
-  };                                                                       \
-  template <>                                                              \
-  struct axpby_eti_spec_avail<                                             \
-      EXEC_SPACE,                                                          \
-      Kokkos::View<const SCALAR*, LAYOUT,                                  \
-                   Kokkos::Device<EXEC_SPACE, MEM_SPACE>,                  \
-                   Kokkos::MemoryTraits<Kokkos::Unmanaged> >,              \
-      Kokkos::View<const SCALAR*, LAYOUT,                                  \
-                   Kokkos::Device<EXEC_SPACE, MEM_SPACE>,                  \
-                   Kokkos::MemoryTraits<Kokkos::Unmanaged> >,              \
-      Kokkos::View<const SCALAR*, LAYOUT,                                  \
-                   Kokkos::Device<EXEC_SPACE, MEM_SPACE>,                  \
-                   Kokkos::MemoryTraits<Kokkos::Unmanaged> >,              \
-      Kokkos::View<SCALAR*, LAYOUT, Kokkos::Device<EXEC_SPACE, MEM_SPACE>, \
-                   Kokkos::MemoryTraits<Kokkos::Unmanaged> >,              \
-      1> {                                                                 \
-    enum : bool { value = true };                                          \
-=======
 #define KOKKOSBLAS1_AXPBY_ETI_SPEC_AVAIL(SCALAR, LAYOUT, EXEC_SPACE, MEM_SPACE)                                       \
   template <>                                                                                                         \
   struct axpby_eti_spec_avail<                                                                                        \
@@ -97,7 +65,6 @@
       Kokkos::View<SCALAR*, LAYOUT, Kokkos::Device<EXEC_SPACE, MEM_SPACE>, Kokkos::MemoryTraits<Kokkos::Unmanaged> >, \
       1> {                                                                                                            \
     enum : bool { value = true };                                                                                     \
->>>>>>> 8e442f59
   };
 
 //
@@ -107,38 +74,6 @@
 // We may spread out definitions (see _INST macro below) across one or
 // more .cpp files.
 //
-<<<<<<< HEAD
-#define KOKKOSBLAS1_AXPBY_MV_ETI_SPEC_AVAIL(SCALAR, LAYOUT, EXEC_SPACE,     \
-                                            MEM_SPACE)                      \
-  template <>                                                               \
-  struct axpby_eti_spec_avail<                                              \
-      EXEC_SPACE, SCALAR,                                                   \
-      Kokkos::View<const SCALAR**, LAYOUT,                                  \
-                   Kokkos::Device<EXEC_SPACE, MEM_SPACE>,                   \
-                   Kokkos::MemoryTraits<Kokkos::Unmanaged> >,               \
-      SCALAR,                                                               \
-      Kokkos::View<SCALAR**, LAYOUT, Kokkos::Device<EXEC_SPACE, MEM_SPACE>, \
-                   Kokkos::MemoryTraits<Kokkos::Unmanaged> >,               \
-      2> {                                                                  \
-    enum : bool { value = true };                                           \
-  };                                                                        \
-  template <>                                                               \
-  struct axpby_eti_spec_avail<                                              \
-      EXEC_SPACE,                                                           \
-      Kokkos::View<const SCALAR*, LAYOUT,                                   \
-                   Kokkos::Device<EXEC_SPACE, MEM_SPACE>,                   \
-                   Kokkos::MemoryTraits<Kokkos::Unmanaged> >,               \
-      Kokkos::View<const SCALAR**, LAYOUT,                                  \
-                   Kokkos::Device<EXEC_SPACE, MEM_SPACE>,                   \
-                   Kokkos::MemoryTraits<Kokkos::Unmanaged> >,               \
-      Kokkos::View<const SCALAR*, LAYOUT,                                   \
-                   Kokkos::Device<EXEC_SPACE, MEM_SPACE>,                   \
-                   Kokkos::MemoryTraits<Kokkos::Unmanaged> >,               \
-      Kokkos::View<SCALAR**, LAYOUT, Kokkos::Device<EXEC_SPACE, MEM_SPACE>, \
-                   Kokkos::MemoryTraits<Kokkos::Unmanaged> >,               \
-      2> {                                                                  \
-    enum : bool { value = true };                                           \
-=======
 #define KOKKOSBLAS1_AXPBY_MV_ETI_SPEC_AVAIL(SCALAR, LAYOUT, EXEC_SPACE, MEM_SPACE)                                     \
   template <>                                                                                                          \
   struct axpby_eti_spec_avail<                                                                                         \
@@ -162,7 +97,6 @@
       Kokkos::View<SCALAR**, LAYOUT, Kokkos::Device<EXEC_SPACE, MEM_SPACE>, Kokkos::MemoryTraits<Kokkos::Unmanaged> >, \
       2> {                                                                                                             \
     enum : bool { value = true };                                                                                      \
->>>>>>> 8e442f59
   };
 
 // Include the actual specialization declarations
@@ -221,12 +155,7 @@
 // the unification process forces AV = view and BV = view
 // **********************************************************************
 template <class execution_space, class AV, class XMV, class BV, class YMV>
-<<<<<<< HEAD
-struct Axpby<execution_space, AV, XMV, BV, YMV, 2, false,
-             KOKKOSKERNELS_IMPL_COMPILE_LIBRARY> {
-=======
 struct Axpby<execution_space, AV, XMV, BV, YMV, 2, false, KOKKOSKERNELS_IMPL_COMPILE_LIBRARY> {
->>>>>>> 8e442f59
   using size_type = typename YMV::size_type;
 
   static void axpby(const execution_space& space, const AV& av, const XMV& X, const BV& bv, const YMV& Y) {
@@ -299,24 +228,6 @@
       }
     }
 
-<<<<<<< HEAD
-    if (numRows < static_cast<size_type>(INT_MAX) &&
-        numRows * numCols < static_cast<size_type>(INT_MAX)) {
-      using index_type             = int;
-      using Axpby_MV_Invoke_Layout = typename std::conditional<
-          std::is_same<typename XMV::array_layout, Kokkos::LayoutLeft>::value,
-          Axpby_MV_Invoke_Left<execution_space, AV, XMV, BV, YMV, index_type>,
-          Axpby_MV_Invoke_Right<execution_space, AV, XMV, BV, YMV,
-                                index_type> >::type;
-      Axpby_MV_Invoke_Layout::run(space, av, X, bv, Y, scalar_x, scalar_y);
-    } else {
-      using index_type             = typename XMV::size_type;
-      using Axpby_MV_Invoke_Layout = typename std::conditional<
-          std::is_same<typename XMV::array_layout, Kokkos::LayoutLeft>::value,
-          Axpby_MV_Invoke_Left<execution_space, AV, XMV, BV, YMV, index_type>,
-          Axpby_MV_Invoke_Right<execution_space, AV, XMV, BV, YMV,
-                                index_type> >::type;
-=======
     if (numRows < static_cast<size_type>(INT_MAX) && numRows * numCols < static_cast<size_type>(INT_MAX)) {
       using index_type = int;
       using Axpby_MV_Invoke_Layout =
@@ -330,7 +241,6 @@
           typename std::conditional<std::is_same<typename XMV::array_layout, Kokkos::LayoutLeft>::value,
                                     Axpby_MV_Invoke_Left<execution_space, AV, XMV, BV, YMV, index_type>,
                                     Axpby_MV_Invoke_Right<execution_space, AV, XMV, BV, YMV, index_type> >::type;
->>>>>>> 8e442f59
       Axpby_MV_Invoke_Layout::run(space, av, X, bv, Y, scalar_x, scalar_y);
     }
     Kokkos::Profiling::popRegion();
@@ -345,26 +255,15 @@
 // the unification process _might_ force AV = scalar and BV = scalar
 // **********************************************************************
 template <class execution_space, class XMV, class YMV>
-<<<<<<< HEAD
-struct Axpby<execution_space, typename XMV::non_const_value_type, XMV,
-             typename YMV::non_const_value_type, YMV, 2, false,
-             KOKKOSKERNELS_IMPL_COMPILE_LIBRARY> {
-=======
 struct Axpby<execution_space, typename XMV::non_const_value_type, XMV, typename YMV::non_const_value_type, YMV, 2,
              false, KOKKOSKERNELS_IMPL_COMPILE_LIBRARY> {
->>>>>>> 8e442f59
   using AV        = typename XMV::non_const_value_type;
   using BV        = typename YMV::non_const_value_type;
   using size_type = typename YMV::size_type;
   using ATA       = Kokkos::ArithTraits<typename XMV::non_const_value_type>;
   using ATB       = Kokkos::ArithTraits<typename YMV::non_const_value_type>;
 
-<<<<<<< HEAD
-  static void axpby(const execution_space& space, const AV& alpha, const XMV& X,
-                    const BV& beta, const YMV& Y) {
-=======
   static void axpby(const execution_space& space, const AV& alpha, const XMV& X, const BV& beta, const YMV& Y) {
->>>>>>> 8e442f59
     static_assert(Kokkos::is_view<XMV>::value,
                   "KokkosBlas::Impl::Axpby::axpby (MV): "
                   "X is not a Kokkos::View.");
@@ -415,27 +314,6 @@
       scalar_y = -1;
     } else if (beta == ATB::one()) {
       scalar_y = 1;
-<<<<<<< HEAD
-    }
-
-    if (numRows < static_cast<size_type>(INT_MAX) &&
-        numRows * numCols < static_cast<size_type>(INT_MAX)) {
-      using index_type             = int;
-      using Axpby_MV_Invoke_Layout = typename std::conditional<
-          std::is_same<typename XMV::array_layout, Kokkos::LayoutLeft>::value,
-          Axpby_MV_Invoke_Left<execution_space, AV, XMV, BV, YMV, index_type>,
-          Axpby_MV_Invoke_Right<execution_space, AV, XMV, BV, YMV,
-                                index_type> >::type;
-      Axpby_MV_Invoke_Layout::run(space, alpha, X, beta, Y, scalar_x, scalar_y);
-    } else {
-      using index_type             = typename XMV::size_type;
-      using Axpby_MV_Invoke_Layout = typename std::conditional<
-          std::is_same<typename XMV::array_layout, Kokkos::LayoutLeft>::value,
-          Axpby_MV_Invoke_Left<execution_space, AV, XMV, BV, YMV, index_type>,
-          Axpby_MV_Invoke_Right<execution_space, AV, XMV, BV, YMV,
-                                index_type> >::type;
-      Axpby_MV_Invoke_Layout::run(space, alpha, X, beta, Y, scalar_x, scalar_y);
-=======
     }
 
     if (numRows < static_cast<size_type>(INT_MAX) && numRows * numCols < static_cast<size_type>(INT_MAX)) {
@@ -516,7 +394,6 @@
     } else {
       using index_type = typename XV::size_type;
       Axpby_Generic<execution_space, AV, XV, BV, YV, index_type>(space, av, X, bv, Y, 0, scalar_x, scalar_y);
->>>>>>> 8e442f59
     }
 
     Kokkos::Profiling::popRegion();
@@ -524,79 +401,6 @@
 };
 
 // **********************************************************************
-<<<<<<< HEAD
-// Full specialization for XV and YV rank-1 Views:
-// --> AV = anything and BV = anything
-//
-// If axpby() runs at a device with rank-1 XV and rank-1 YV, then
-// the unification process forces AV = view and BV = view
-// **********************************************************************
-template <class execution_space, class AV, class XV, class BV, class YV>
-struct Axpby<execution_space, AV, XV, BV, YV, 1, false,
-             KOKKOSKERNELS_IMPL_COMPILE_LIBRARY> {
-  using size_type = typename YV::size_type;
-
-  static void axpby(const execution_space& space, const AV& av, const XV& X,
-                    const BV& bv, const YV& Y) {
-    Kokkos::Profiling::pushRegion(KOKKOSKERNELS_IMPL_COMPILE_LIBRARY
-                                      ? "KokkosBlas::axpby[ETI]"
-                                      : "KokkosBlas::axpby[noETI]");
-
-    size_type const numRows = X.extent(0);
-
-    int scalar_x(2);
-    if constexpr (Kokkos::is_view_v<AV>) {
-      if constexpr (AV::rank == 1) {
-        if (av.extent(0) == 0) {
-          scalar_x = 0;
-        }
-      }
-    } else {
-      using ATA = Kokkos::ArithTraits<AV>;
-      if (av == ATA::zero()) {
-        scalar_x = 0;
-      } else if (av == -ATA::one()) {
-        scalar_x = -1;
-      } else if (av == ATA::one()) {
-        scalar_x = 1;
-      }
-    }
-
-    int scalar_y(2);
-    if constexpr (Kokkos::is_view_v<BV>) {
-      if constexpr (BV::rank == 1) {
-        if (bv.extent(0) == 0) {
-          scalar_y = 0;
-        }
-      }
-    } else {
-      using ATB = Kokkos::ArithTraits<BV>;
-      if (bv == ATB::zero()) {
-        scalar_y = 0;
-      } else if (bv == -ATB::one()) {
-        scalar_y = -1;
-      } else if (bv == ATB::one()) {
-        scalar_y = 1;
-      }
-    }
-
-    if (numRows < static_cast<size_type>(INT_MAX)) {
-      using index_type = int;
-      Axpby_Generic<execution_space, AV, XV, BV, YV, index_type>(
-          space, av, X, bv, Y, 0, scalar_x, scalar_y);
-    } else {
-      using index_type = typename XV::size_type;
-      Axpby_Generic<execution_space, AV, XV, BV, YV, index_type>(
-          space, av, X, bv, Y, 0, scalar_x, scalar_y);
-    }
-
-    Kokkos::Profiling::popRegion();
-  }
-};
-
-// **********************************************************************
-=======
->>>>>>> 8e442f59
 // Partial specialization for XV and YV rank-1 Views:
 // --> AV = scalar and BV = scalar
 //
@@ -612,12 +416,7 @@
   using ATA       = Kokkos::ArithTraits<typename XV::non_const_value_type>;
   using ATB       = Kokkos::ArithTraits<typename YV::non_const_value_type>;
 
-<<<<<<< HEAD
-  static void axpby(const execution_space& space, const AV& alpha, const XV& X,
-                    const BV& beta, const YV& Y) {
-=======
   static void axpby(const execution_space& space, const AV& alpha, const XV& X, const BV& beta, const YV& Y) {
->>>>>>> 8e442f59
     static_assert(Kokkos::is_view<XV>::value,
                   "KokkosBlas::Impl::"
                   "Axpby<rank-1>::axpby: X is not a Kokkos::View.");
@@ -671,23 +470,12 @@
 
     if (numRows < static_cast<size_type>(INT_MAX)) {
       using index_type = int;
-<<<<<<< HEAD
-      Axpby_Generic<execution_space, typename XV::non_const_value_type, XV,
-                    typename YV::non_const_value_type, YV, index_type>(
-          space, alpha, X, beta, Y, 0, scalar_x, scalar_y);
-    } else {
-      using index_type = typename XV::size_type;
-      Axpby_Generic<execution_space, typename XV::non_const_value_type, XV,
-                    typename YV::non_const_value_type, YV, index_type>(
-          space, alpha, X, beta, Y, 0, scalar_x, scalar_y);
-=======
       Axpby_Generic<execution_space, typename XV::non_const_value_type, XV, typename YV::non_const_value_type, YV,
                     index_type>(space, alpha, X, beta, Y, 0, scalar_x, scalar_y);
     } else {
       using index_type = typename XV::size_type;
       Axpby_Generic<execution_space, typename XV::non_const_value_type, XV, typename YV::non_const_value_type, YV,
                     index_type>(space, alpha, X, beta, Y, 0, scalar_x, scalar_y);
->>>>>>> 8e442f59
     }
     Kokkos::Profiling::popRegion();
   }
@@ -706,56 +494,6 @@
 // one or more .cpp files.
 //
 
-<<<<<<< HEAD
-#define KOKKOSBLAS1_AXPBY_ETI_SPEC_DECL(SCALAR, LAYOUT, EXEC_SPACE, MEM_SPACE) \
-  extern template struct Axpby<                                                \
-      EXEC_SPACE, SCALAR,                                                      \
-      Kokkos::View<const SCALAR*, LAYOUT,                                      \
-                   Kokkos::Device<EXEC_SPACE, MEM_SPACE>,                      \
-                   Kokkos::MemoryTraits<Kokkos::Unmanaged> >,                  \
-      SCALAR,                                                                  \
-      Kokkos::View<SCALAR*, LAYOUT, Kokkos::Device<EXEC_SPACE, MEM_SPACE>,     \
-                   Kokkos::MemoryTraits<Kokkos::Unmanaged> >,                  \
-      1, false, true>;                                                         \
-  extern template struct Axpby<                                                \
-      EXEC_SPACE,                                                              \
-      Kokkos::View<const SCALAR*, LAYOUT,                                      \
-                   Kokkos::Device<EXEC_SPACE, MEM_SPACE>,                      \
-                   Kokkos::MemoryTraits<Kokkos::Unmanaged> >,                  \
-      Kokkos::View<const SCALAR*, LAYOUT,                                      \
-                   Kokkos::Device<EXEC_SPACE, MEM_SPACE>,                      \
-                   Kokkos::MemoryTraits<Kokkos::Unmanaged> >,                  \
-      Kokkos::View<const SCALAR*, LAYOUT,                                      \
-                   Kokkos::Device<EXEC_SPACE, MEM_SPACE>,                      \
-                   Kokkos::MemoryTraits<Kokkos::Unmanaged> >,                  \
-      Kokkos::View<SCALAR*, LAYOUT, Kokkos::Device<EXEC_SPACE, MEM_SPACE>,     \
-                   Kokkos::MemoryTraits<Kokkos::Unmanaged> >,                  \
-      1, false, true>;
-
-#define KOKKOSBLAS1_AXPBY_ETI_SPEC_INST(SCALAR, LAYOUT, EXEC_SPACE, MEM_SPACE) \
-  template struct Axpby<                                                       \
-      EXEC_SPACE, SCALAR,                                                      \
-      Kokkos::View<const SCALAR*, LAYOUT,                                      \
-                   Kokkos::Device<EXEC_SPACE, MEM_SPACE>,                      \
-                   Kokkos::MemoryTraits<Kokkos::Unmanaged> >,                  \
-      SCALAR,                                                                  \
-      Kokkos::View<SCALAR*, LAYOUT, Kokkos::Device<EXEC_SPACE, MEM_SPACE>,     \
-                   Kokkos::MemoryTraits<Kokkos::Unmanaged> >,                  \
-      1, false, true>;                                                         \
-  template struct Axpby<                                                       \
-      EXEC_SPACE,                                                              \
-      Kokkos::View<const SCALAR*, LAYOUT,                                      \
-                   Kokkos::Device<EXEC_SPACE, MEM_SPACE>,                      \
-                   Kokkos::MemoryTraits<Kokkos::Unmanaged> >,                  \
-      Kokkos::View<const SCALAR*, LAYOUT,                                      \
-                   Kokkos::Device<EXEC_SPACE, MEM_SPACE>,                      \
-                   Kokkos::MemoryTraits<Kokkos::Unmanaged> >,                  \
-      Kokkos::View<const SCALAR*, LAYOUT,                                      \
-                   Kokkos::Device<EXEC_SPACE, MEM_SPACE>,                      \
-                   Kokkos::MemoryTraits<Kokkos::Unmanaged> >,                  \
-      Kokkos::View<SCALAR*, LAYOUT, Kokkos::Device<EXEC_SPACE, MEM_SPACE>,     \
-                   Kokkos::MemoryTraits<Kokkos::Unmanaged> >,                  \
-=======
 #define KOKKOSBLAS1_AXPBY_ETI_SPEC_DECL(SCALAR, LAYOUT, EXEC_SPACE, MEM_SPACE)                                        \
   extern template struct Axpby<                                                                                       \
       EXEC_SPACE, SCALAR,                                                                                             \
@@ -792,7 +530,6 @@
       Kokkos::View<const SCALAR*, LAYOUT, Kokkos::Device<EXEC_SPACE, MEM_SPACE>,                                      \
                    Kokkos::MemoryTraits<Kokkos::Unmanaged> >,                                                         \
       Kokkos::View<SCALAR*, LAYOUT, Kokkos::Device<EXEC_SPACE, MEM_SPACE>, Kokkos::MemoryTraits<Kokkos::Unmanaged> >, \
->>>>>>> 8e442f59
       1, false, true>;
 
 //
