//@HEADER
// ************************************************************************
//
//                        Kokkos v. 4.0
//       Copyright (2022) National Technology & Engineering
//               Solutions of Sandia, LLC (NTESS).
//
// Under the terms of Contract DE-NA0003525 with NTESS,
// the U.S. Government retains certain rights in this software.
//
// Part of Kokkos, under the Apache License v2.0 with LLVM Exceptions.
// See https://kokkos.org/LICENSE for license information.
// SPDX-License-Identifier: Apache-2.0 WITH LLVM-exception
//
//@HEADER

#ifndef KOKKOSBLAS_UTIL_HPP
#define KOKKOSBLAS_UTIL_HPP

#include "Kokkos_ArithTraits.hpp"

namespace KokkosBlas {

//////// Tags for BLAS ////////

struct Mode {
  struct Serial {
    static const char *name() { return "Serial"; }
  };
  struct Team {
    static const char *name() { return "Team"; }
  };
  struct TeamVector {
    static const char *name() { return "TeamVector"; }
  };
};

struct Trans {
  struct Transpose {};
  struct NoTranspose {};
  struct ConjTranspose {};
};

struct Algo {
  struct Level3 {
    struct Unblocked {
      static const char *name() { return "Unblocked"; }
    };
    struct Blocked {
      static const char *name() { return "Blocked"; }
      // TODO:: for now harwire the blocksizes; this should reflect
      // register blocking (not about team parallelism).
      // this mb should vary according to
      // - team policy (smaller) or range policy (bigger)
      // - space (gpu vs host)
      // - blocksize input (blk <= 4 mb = 2, otherwise mb = 4), etc.
      static constexpr KOKKOS_FUNCTION int mb() {
        KOKKOS_IF_ON_HOST((return 4;))
        KOKKOS_IF_ON_DEVICE((return 2;))
      }
    };
    struct MKL {
      static const char *name() { return "MKL"; }
    };
    struct CompactMKL {
      static const char *name() { return "CompactMKL"; }
    };

    // When this is first developed, unblocked algorithm is a naive
    // implementation and blocked algorithm uses register blocking variant of
    // algorithm (manual unrolling). This distinction is almost meaningless and
    // it just adds more complications. Eventually, the blocked version will be
    // removed and we only use the default algorithm. For testing and
    // development purpose, we still leave algorithm tag in the template
    // arguments.
    using Default = Unblocked;
  };

  using Gemm      = Level3;
  using Trsm      = Level3;
  using Trmm      = Level3;
  using Trtri     = Level3;
  using LU        = Level3;
  using InverseLU = Level3;
  using SolveLU   = Level3;
  using QR        = Level3;
  using UTV       = Level3;
  using Pttrf     = Level3;
<<<<<<< HEAD
=======
  using Pttrs     = Level3;
>>>>>>> 5b116ec9

  struct Level2 {
    struct Unblocked {};
    struct Blocked {
      // TODO:: for now hardwire the blocksizes; this should reflect
      // register blocking (not about team parallelism).
      // this mb should vary according to
      // - team policy (smaller) or range policy (bigger)
      // - space (cuda vs host)
      // - blocksize input (blk <= 4 mb = 2, otherwise mb = 4), etc.
      static constexpr KOKKOS_FUNCTION int mb() {
        KOKKOS_IF_ON_HOST((return 4;))
        KOKKOS_IF_ON_DEVICE((return 1;))
      }
    };
    struct MKL {};
    struct CompactMKL {};

    // When this is first developed, unblocked algorithm is a naive
    // implementation and blocked algorithm uses register blocking variant of
    // algorithm (manual unrolling). This distinction is almost meaningless and
    // it just adds more complications. Eventually, the blocked version will be
    // removed and we only use the default algorithm. For testing and
    // development purpose, we still leave algorithm tag in the template
    // arguments.
    using Default = Unblocked;
  };

  using Gemv   = Level2;
  using Trsv   = Level2;
  using ApplyQ = Level2;
  using Tbsv   = Level2;
<<<<<<< HEAD
=======
  using Pbtrf  = Level2;
  using Pbtrs  = Level2;
>>>>>>> 5b116ec9
};

namespace Impl {

// Helper to choose the work distribution for a TeamPolicy computing multiple
// reductions. Each team computes a partial reduction and atomically contributes
// to the final result.
//
// This was originally written for dot-based GEMM, but can also be applied to
// multivector dots/norms.

// Input params:
//  * length: size of each vector to reduce
//  * numReductions: number of reductions to compute
// Output params:
//  * teamsPerReduction: number of teams to use for each reduction
template <typename ExecSpace, typename size_type>
void multipleReductionWorkDistribution(size_type length, size_type numReductions, size_type &teamsPerDot) {
  constexpr size_type workPerTeam = 4096;                                    // Amount of work per team
  size_type appxNumTeams          = (length * numReductions) / workPerTeam;  // Estimation for appxNumTeams

  // Adjust appxNumTeams in case it is too small or too large
  if (appxNumTeams < 1) appxNumTeams = 1;
  if (appxNumTeams > 1024) appxNumTeams = 1024;

  // If there are more reductions than the number of teams,
  // then set the number of teams to be number of reductions.
  // We don't want a team to contribute to more than one reduction.
  if (numReductions >= appxNumTeams) {
    teamsPerDot = 1;
  }
  // If there are more teams than reductions, each reduction can
  // potentially be performed by multiple teams. First, compute
  // teamsPerDot as an integer (take the floor, not ceiling), then,
  // compute actual number of teams by using this factor.
  else {
    teamsPerDot = appxNumTeams / numReductions;
  }
}

// Functor to apply sqrt() to each element of a 1D view.

template <class RV>
struct TakeSqrtFunctor {
  TakeSqrtFunctor(const RV &r_) : r(r_) {}

  KOKKOS_INLINE_FUNCTION void operator()(int i) const {
    r(i) = Kokkos::ArithTraits<typename RV::non_const_value_type>::sqrt(r(i));
  }

  RV r;
};

}  // namespace Impl
}  // namespace KokkosBlas

#endif  // KOKKOSBLAS_UTIL_HPP<|MERGE_RESOLUTION|>--- conflicted
+++ resolved
@@ -86,10 +86,7 @@
   using QR        = Level3;
   using UTV       = Level3;
   using Pttrf     = Level3;
-<<<<<<< HEAD
-=======
   using Pttrs     = Level3;
->>>>>>> 5b116ec9
 
   struct Level2 {
     struct Unblocked {};
@@ -122,11 +119,8 @@
   using Trsv   = Level2;
   using ApplyQ = Level2;
   using Tbsv   = Level2;
-<<<<<<< HEAD
-=======
   using Pbtrf  = Level2;
   using Pbtrs  = Level2;
->>>>>>> 5b116ec9
 };
 
 namespace Impl {
