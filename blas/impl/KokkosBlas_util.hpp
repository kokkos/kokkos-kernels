//@HEADER
// ************************************************************************
//
//                        Kokkos v. 4.0
//       Copyright (2022) National Technology & Engineering
//               Solutions of Sandia, LLC (NTESS).
//
// Under the terms of Contract DE-NA0003525 with NTESS,
// the U.S. Government retains certain rights in this software.
//
// Part of Kokkos, under the Apache License v2.0 with LLVM Exceptions.
// See https://kokkos.org/LICENSE for license information.
// SPDX-License-Identifier: Apache-2.0 WITH LLVM-exception
//
//@HEADER

#ifndef KOKKOSBLAS_UTIL_HPP
#define KOKKOSBLAS_UTIL_HPP

#include "Kokkos_ArithTraits.hpp"

namespace KokkosBlas {
namespace Impl {
struct OpID {
  template <typename ValueType>
  KOKKOS_INLINE_FUNCTION ValueType operator()(ValueType v) const {
    return v;
  }
};

struct OpConj {
  template <typename ValueType>
  KOKKOS_INLINE_FUNCTION ValueType operator()(ValueType v) const {
    using KAT = Kokkos::ArithTraits<ValueType>;
    return KAT::conj(v);
  }
};

struct OpReal {
  template <typename ValueType>
  KOKKOS_INLINE_FUNCTION typename Kokkos::ArithTraits<ValueType>::mag_type operator()(ValueType v) const {
    using KAT = Kokkos::ArithTraits<ValueType>;
    return KAT::real(v);
  }
};
}  // namespace Impl

//////// Tags for BLAS ////////

struct Mode {
  struct Serial {
    static const char *name() { return "Serial"; }
  };
  struct Team {
    static const char *name() { return "Team"; }
  };
  struct TeamVector {
    static const char *name() { return "TeamVector"; }
  };
};

template <class T>
struct is_mode : std::false_type {};

template <>
struct is_mode<Mode::Serial> : std::true_type {};

template <>
struct is_mode<Mode::Team> : std::true_type {};

template <>
struct is_mode<Mode::TeamVector> : std::true_type {};

template <class T>
static constexpr bool is_mode_v = is_mode<T>::value;

struct Trans {
  struct Transpose {};
  struct NoTranspose {};
  struct ConjTranspose {};
};

template <class T>
struct is_trans : std::false_type {};

template <>
struct is_trans<Trans::Transpose> : std::true_type {};

template <>
struct is_trans<Trans::NoTranspose> : std::true_type {};

template <>
struct is_trans<Trans::ConjTranspose> : std::true_type {};

template <class T>
static constexpr bool is_trans_v = is_trans<T>::value;

struct Algo {
  struct Level3 {
    struct Unblocked {
      static const char *name() { return "Unblocked"; }
    };
    struct Blocked {
      static const char *name() { return "Blocked"; }
      // TODO:: for now harwire the blocksizes; this should reflect
      // register blocking (not about team parallelism).
      // this mb should vary according to
      // - team policy (smaller) or range policy (bigger)
      // - space (gpu vs host)
      // - blocksize input (blk <= 4 mb = 2, otherwise mb = 4), etc.
      static constexpr KOKKOS_FUNCTION int mb() {
        KOKKOS_IF_ON_HOST((return 4;))
        KOKKOS_IF_ON_DEVICE((return 2;))
      }
    };
    struct MKL {
      static const char *name() { return "MKL"; }
    };
    struct CompactMKL {
      static const char *name() { return "CompactMKL"; }
    };

    // When this is first developed, unblocked algorithm is a naive
    // implementation and blocked algorithm uses register blocking variant of
    // algorithm (manual unrolling). This distinction is almost meaningless and
    // it just adds more complications. Eventually, the blocked version will be
    // removed and we only use the default algorithm. For testing and
    // development purpose, we still leave algorithm tag in the template
    // arguments.
    using Default = Unblocked;
  };

  using Gemm      = Level3;
  using Trsm      = Level3;
  using Trmm      = Level3;
  using Trtri     = Level3;
  using LU        = Level3;
  using InverseLU = Level3;
  using SolveLU   = Level3;
  using QR        = Level3;
  using UTV       = Level3;
  using Pttrf     = Level3;
  using Pttrs     = Level3;
<<<<<<< HEAD
=======
  using Getrf     = Level3;
  using Getrs     = Level3;
  using Gbtrf     = Level3;
>>>>>>> 80e303f8

  struct Level2 {
    struct Unblocked {};
    struct Blocked {
      // TODO:: for now hardwire the blocksizes; this should reflect
      // register blocking (not about team parallelism).
      // this mb should vary according to
      // - team policy (smaller) or range policy (bigger)
      // - space (cuda vs host)
      // - blocksize input (blk <= 4 mb = 2, otherwise mb = 4), etc.
      static constexpr KOKKOS_FUNCTION int mb() {
        KOKKOS_IF_ON_HOST((return 4;))
        KOKKOS_IF_ON_DEVICE((return 1;))
      }
    };
    struct MKL {};
    struct CompactMKL {};

    // When this is first developed, unblocked algorithm is a naive
    // implementation and blocked algorithm uses register blocking variant of
    // algorithm (manual unrolling). This distinction is almost meaningless and
    // it just adds more complications. Eventually, the blocked version will be
    // removed and we only use the default algorithm. For testing and
    // development purpose, we still leave algorithm tag in the template
    // arguments.
    using Default = Unblocked;
  };

  using Gemv   = Level2;
  using Trsv   = Level2;
  using ApplyQ = Level2;
  using Tbsv   = Level2;
  using Pbtrf  = Level2;
  using Pbtrs  = Level2;
};

template <class T>
struct is_level2 : std::false_type {};

template <>
struct is_level2<Algo::Level2::Unblocked> : std::true_type {};

template <>
struct is_level2<Algo::Level2::Blocked> : std::true_type {};

template <>
struct is_level2<Algo::Level2::MKL> : std::true_type {};

template <>
struct is_level2<Algo::Level2::CompactMKL> : std::true_type {};

template <class T>
static constexpr bool is_level2_v = is_level2<T>::value;

namespace Impl {

// Helper to choose the work distribution for a TeamPolicy computing multiple
// reductions. Each team computes a partial reduction and atomically contributes
// to the final result.
//
// This was originally written for dot-based GEMM, but can also be applied to
// multivector dots/norms.

// Input params:
//  * length: size of each vector to reduce
//  * numReductions: number of reductions to compute
// Output params:
//  * teamsPerReduction: number of teams to use for each reduction
template <typename ExecSpace, typename size_type>
void multipleReductionWorkDistribution(size_type length, size_type numReductions, size_type &teamsPerDot) {
  constexpr size_type workPerTeam = 4096;                                    // Amount of work per team
  size_type appxNumTeams          = (length * numReductions) / workPerTeam;  // Estimation for appxNumTeams

  // Adjust appxNumTeams in case it is too small or too large
  if (appxNumTeams < 1) appxNumTeams = 1;
  if (appxNumTeams > 1024) appxNumTeams = 1024;

  // If there are more reductions than the number of teams,
  // then set the number of teams to be number of reductions.
  // We don't want a team to contribute to more than one reduction.
  if (numReductions >= appxNumTeams) {
    teamsPerDot = 1;
  }
  // If there are more teams than reductions, each reduction can
  // potentially be performed by multiple teams. First, compute
  // teamsPerDot as an integer (take the floor, not ceiling), then,
  // compute actual number of teams by using this factor.
  else {
    teamsPerDot = appxNumTeams / numReductions;
  }
}

// Functor to apply sqrt() to each element of a 1D view.

template <class RV>
struct TakeSqrtFunctor {
  TakeSqrtFunctor(const RV &r_) : r(r_) {}

  KOKKOS_INLINE_FUNCTION void operator()(int i) const {
    r(i) = Kokkos::ArithTraits<typename RV::non_const_value_type>::sqrt(r(i));
  }

  RV r;
};

}  // namespace Impl
}  // namespace KokkosBlas

#endif  // KOKKOSBLAS_UTIL_HPP<|MERGE_RESOLUTION|>--- conflicted
+++ resolved
@@ -141,12 +141,9 @@
   using UTV       = Level3;
   using Pttrf     = Level3;
   using Pttrs     = Level3;
-<<<<<<< HEAD
-=======
   using Getrf     = Level3;
   using Getrs     = Level3;
   using Gbtrf     = Level3;
->>>>>>> 80e303f8
 
   struct Level2 {
     struct Unblocked {};
