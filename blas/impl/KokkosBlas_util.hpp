//@HEADER
// ************************************************************************
//
//                        Kokkos v. 4.0
//       Copyright (2022) National Technology & Engineering
//               Solutions of Sandia, LLC (NTESS).
//
// Under the terms of Contract DE-NA0003525 with NTESS,
// the U.S. Government retains certain rights in this software.
//
// Part of Kokkos, under the Apache License v2.0 with LLVM Exceptions.
// See https://kokkos.org/LICENSE for license information.
// SPDX-License-Identifier: Apache-2.0 WITH LLVM-exception
//
//@HEADER

#ifndef KOKKOSBLAS_UTIL_HPP
#define KOKKOSBLAS_UTIL_HPP

#include "Kokkos_ArithTraits.hpp"

namespace KokkosBlas {
namespace Impl {
struct OpID {
  template <typename ValueType>
  KOKKOS_INLINE_FUNCTION ValueType operator()(ValueType v) const {
    return v;
  }
};

struct OpConj {
  template <typename ValueType>
  KOKKOS_INLINE_FUNCTION ValueType operator()(ValueType v) const {
    using KAT = Kokkos::ArithTraits<ValueType>;
    return KAT::conj(v);
  }
};

struct OpReal {
  template <typename ValueType>
  KOKKOS_INLINE_FUNCTION typename Kokkos::ArithTraits<ValueType>::mag_type operator()(ValueType v) const {
    using KAT = Kokkos::ArithTraits<ValueType>;
    return KAT::real(v);
  }
};
}  // namespace Impl

//////// Tags for BLAS ////////

struct Mode {
  struct Serial {
    static const char *name() { return "Serial"; }
  };
  struct Team {
    static const char *name() { return "Team"; }
  };
  struct TeamVector {
    static const char *name() { return "TeamVector"; }
  };
};

template <class T>
struct is_mode : std::false_type {};

template <>
struct is_mode<Mode::Serial> : std::true_type {};

template <>
struct is_mode<Mode::Team> : std::true_type {};

template <>
struct is_mode<Mode::TeamVector> : std::true_type {};

template <class T>
static constexpr bool is_mode_v = is_mode<T>::value;

struct Trans {
  struct Transpose {};
  struct NoTranspose {};
  struct ConjTranspose {};
};

template <class T>
struct is_trans : std::false_type {};

template <>
struct is_trans<Trans::Transpose> : std::true_type {};

template <>
struct is_trans<Trans::NoTranspose> : std::true_type {};

template <>
struct is_trans<Trans::ConjTranspose> : std::true_type {};

template <class T>
static constexpr bool is_trans_v = is_trans<T>::value;

struct Algo {
  struct Level3 {
    struct Unblocked {
      static const char *name() { return "Unblocked"; }
    };
    struct Blocked {
      static const char *name() { return "Blocked"; }
      // TODO:: for now harwire the blocksizes; this should reflect
      // register blocking (not about team parallelism).
      // this mb should vary according to
      // - team policy (smaller) or range policy (bigger)
      // - space (gpu vs host)
      // - blocksize input (blk <= 4 mb = 2, otherwise mb = 4), etc.
      static constexpr KOKKOS_FUNCTION int mb() {
        KOKKOS_IF_ON_HOST((return 4;))
        KOKKOS_IF_ON_DEVICE((return 2;))
      }
    };
    struct MKL {
      static const char *name() { return "MKL"; }
    };
    struct CompactMKL {
      static const char *name() { return "CompactMKL"; }
    };

    // When this is first developed, unblocked algorithm is a naive
    // implementation and blocked algorithm uses register blocking variant of
    // algorithm (manual unrolling). This distinction is almost meaningless and
    // it just adds more complications. Eventually, the blocked version will be
    // removed and we only use the default algorithm. For testing and
    // development purpose, we still leave algorithm tag in the template
    // arguments.
    using Default = Unblocked;
  };

  using Gemm      = Level3;
  using Trsm      = Level3;
  using Trmm      = Level3;
  using Trtri     = Level3;
  using LU        = Level3;
  using InverseLU = Level3;
  using SolveLU   = Level3;
  using QR        = Level3;
  using UTV       = Level3;
  using Pttrf     = Level3;
  using Pttrs     = Level3;
  using Getrf     = Level3;
  using Getrs     = Level3;
  using Gbtrf     = Level3;
<<<<<<< HEAD
=======
  using Gbtrs     = Level3;
>>>>>>> 156f70d4

  struct Level2 {
    struct Unblocked {};
    struct Blocked {
      // TODO:: for now hardwire the blocksizes; this should reflect
      // register blocking (not about team parallelism).
      // this mb should vary according to
      // - team policy (smaller) or range policy (bigger)
      // - space (cuda vs host)
      // - blocksize input (blk <= 4 mb = 2, otherwise mb = 4), etc.
      static constexpr KOKKOS_FUNCTION int mb() {
        KOKKOS_IF_ON_HOST((return 4;))
        KOKKOS_IF_ON_DEVICE((return 1;))
      }
    };
    struct MKL {};
    struct CompactMKL {};

    // When this is first developed, unblocked algorithm is a naive
    // implementation and blocked algorithm uses register blocking variant of
    // algorithm (manual unrolling). This distinction is almost meaningless and
    // it just adds more complications. Eventually, the blocked version will be
    // removed and we only use the default algorithm. For testing and
    // development purpose, we still leave algorithm tag in the template
    // arguments.
    using Default = Unblocked;
  };

  using Gemv   = Level2;
  using Trsv   = Level2;
  using ApplyQ = Level2;
  using Tbsv   = Level2;
  using Pbtrf  = Level2;
  using Pbtrs  = Level2;
};

template <class T>
struct is_level2 : std::false_type {};

template <>
struct is_level2<Algo::Level2::Unblocked> : std::true_type {};

template <>
struct is_level2<Algo::Level2::Blocked> : std::true_type {};

template <>
struct is_level2<Algo::Level2::MKL> : std::true_type {};

template <>
struct is_level2<Algo::Level2::CompactMKL> : std::true_type {};

template <class T>
static constexpr bool is_level2_v = is_level2<T>::value;

namespace Impl {

// Helper to choose the work distribution for a TeamPolicy computing multiple
// reductions. Each team computes a partial reduction and atomically contributes
// to the final result.
//
// This was originally written for dot-based GEMM, but can also be applied to
// multivector dots/norms.

// Input params:
//  * length: size of each vector to reduce
//  * numReductions: number of reductions to compute
// Output params:
//  * teamsPerReduction: number of teams to use for each reduction
template <typename ExecSpace, typename size_type>
void multipleReductionWorkDistribution(size_type length, size_type numReductions, size_type &teamsPerDot) {
  constexpr size_type workPerTeam = 4096;                                    // Amount of work per team
  size_type appxNumTeams          = (length * numReductions) / workPerTeam;  // Estimation for appxNumTeams

  // Adjust appxNumTeams in case it is too small or too large
  if (appxNumTeams < 1) appxNumTeams = 1;
  if (appxNumTeams > 1024) appxNumTeams = 1024;

  // If there are more reductions than the number of teams,
  // then set the number of teams to be number of reductions.
  // We don't want a team to contribute to more than one reduction.
  if (numReductions >= appxNumTeams) {
    teamsPerDot = 1;
  }
  // If there are more teams than reductions, each reduction can
  // potentially be performed by multiple teams. First, compute
  // teamsPerDot as an integer (take the floor, not ceiling), then,
  // compute actual number of teams by using this factor.
  else {
    teamsPerDot = appxNumTeams / numReductions;
  }
}

// Functor to apply sqrt() to each element of a 1D view.

template <class RV>
struct TakeSqrtFunctor {
  TakeSqrtFunctor(const RV &r_) : r(r_) {}

  KOKKOS_INLINE_FUNCTION void operator()(int i) const {
    r(i) = Kokkos::ArithTraits<typename RV::non_const_value_type>::sqrt(r(i));
  }

  RV r;
};

}  // namespace Impl
}  // namespace KokkosBlas

#endif  // KOKKOSBLAS_UTIL_HPP<|MERGE_RESOLUTION|>--- conflicted
+++ resolved
@@ -144,10 +144,7 @@
   using Getrf     = Level3;
   using Getrs     = Level3;
   using Gbtrf     = Level3;
-<<<<<<< HEAD
-=======
   using Gbtrs     = Level3;
->>>>>>> 156f70d4
 
   struct Level2 {
     struct Unblocked {};
