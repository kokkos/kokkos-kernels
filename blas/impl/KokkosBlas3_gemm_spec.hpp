//@HEADER
// ************************************************************************
//
//                        Kokkos v. 4.0
//       Copyright (2022) National Technology & Engineering
//               Solutions of Sandia, LLC (NTESS).
//
// Under the terms of Contract DE-NA0003525 with NTESS,
// the U.S. Government retains certain rights in this software.
//
// Part of Kokkos, under the Apache License v2.0 with LLVM Exceptions.
// See https://kokkos.org/LICENSE for license information.
// SPDX-License-Identifier: Apache-2.0 WITH LLVM-exception
//
//@HEADER
#ifndef KOKKOSBLAS3_GEMM_SPEC_HPP_
#define KOKKOSBLAS3_GEMM_SPEC_HPP_

#include "KokkosKernels_config.h"
#include "Kokkos_Core.hpp"
#include "Kokkos_InnerProductSpaceTraits.hpp"

#if !defined(KOKKOSKERNELS_ETI_ONLY) || KOKKOSKERNELS_IMPL_COMPILE_LIBRARY
#include "KokkosBlas3_gemm_impl.hpp"
#include "KokkosBlas3_gemm_dotbased_impl.hpp"
#include "KokkosKernels_ExecSpaceUtils.hpp"
#endif

namespace KokkosBlas {
namespace Impl {
// Specialization struct which defines whether a specialization exists
template <class execution_space, class AVT, class BVT, class CVT>
struct gemm_eti_spec_avail {
  enum : bool { value = false };
};
}  // namespace Impl
}  // namespace KokkosBlas

//
// Macro for declaration of full specialization availability
// KokkosBlas::Impl::GEMM.  This is NOT for users!!!  All
// the declarations of full specializations go in this header file.
// We may spread out definitions (see _INST macro below) across one or
// more .cpp files.
//
#define KOKKOSBLAS3_GEMM_ETI_SPEC_AVAIL_LAYOUT(SCALAR, LAYOUTA, LAYOUTB, LAYOUTC, EXEC_SPACE, MEM_SPACE)  \
  template <>                                                                                             \
  struct gemm_eti_spec_avail<EXEC_SPACE,                                                                  \
                             Kokkos::View<const SCALAR**, LAYOUTA, Kokkos::Device<EXEC_SPACE, MEM_SPACE>, \
                                          Kokkos::MemoryTraits<Kokkos::Unmanaged> >,                      \
                             Kokkos::View<const SCALAR**, LAYOUTB, Kokkos::Device<EXEC_SPACE, MEM_SPACE>, \
                                          Kokkos::MemoryTraits<Kokkos::Unmanaged> >,                      \
                             Kokkos::View<SCALAR**, LAYOUTC, Kokkos::Device<EXEC_SPACE, MEM_SPACE>,       \
                                          Kokkos::MemoryTraits<Kokkos::Unmanaged> > > {                   \
    enum : bool { value = true };                                                                         \
  };

#define KOKKOSBLAS3_GEMM_ETI_SPEC_AVAIL(SCALAR, LAYOUT, EXEC_SPACE, MEM_SPACE)                                 \
  KOKKOSBLAS3_GEMM_ETI_SPEC_AVAIL_LAYOUT(SCALAR, Kokkos::LayoutLeft, Kokkos::LayoutLeft, LAYOUT, EXEC_SPACE,   \
                                         MEM_SPACE)                                                            \
  KOKKOSBLAS3_GEMM_ETI_SPEC_AVAIL_LAYOUT(SCALAR, Kokkos::LayoutLeft, Kokkos::LayoutRight, LAYOUT, EXEC_SPACE,  \
                                         MEM_SPACE)                                                            \
  KOKKOSBLAS3_GEMM_ETI_SPEC_AVAIL_LAYOUT(SCALAR, Kokkos::LayoutRight, Kokkos::LayoutLeft, LAYOUT, EXEC_SPACE,  \
                                         MEM_SPACE)                                                            \
  KOKKOSBLAS3_GEMM_ETI_SPEC_AVAIL_LAYOUT(SCALAR, Kokkos::LayoutRight, Kokkos::LayoutRight, LAYOUT, EXEC_SPACE, \
                                         MEM_SPACE)

// Include the actual specialization declarations
#include <KokkosBlas3_gemm_tpl_spec_avail.hpp>
#include <generated_specializations_hpp/KokkosBlas3_gemm_eti_spec_avail.hpp>

namespace KokkosBlas {
namespace Impl {

//
// gemm
//

// Implementation of KokkosBlas::gemm.
template <class execution_space, class AViewType, class BViewType, class CViewType,
          bool tpl_spec_avail = gemm_tpl_spec_avail<execution_space, AViewType, BViewType, CViewType>::value,
          bool eti_spec_avail = gemm_eti_spec_avail<execution_space, AViewType, BViewType, CViewType>::value>
struct GEMM {
  static void gemm(const execution_space& space, const char transA[], const char transB[],
                   typename AViewType::const_value_type& alpha, const AViewType& A, const BViewType& B,
                   typename CViewType::const_value_type& beta, const CViewType& C)
#if !defined(KOKKOSKERNELS_ETI_ONLY) || KOKKOSKERNELS_IMPL_COMPILE_LIBRARY
  {
    static_assert(Kokkos::is_view<AViewType>::value, "AViewType must be a Kokkos::View.");
    static_assert(Kokkos::is_view<BViewType>::value, "BViewType must be a Kokkos::View.");
    static_assert(Kokkos::is_view<CViewType>::value, "CViewType must be a Kokkos::View.");
    static_assert(static_cast<int>(AViewType::rank) == 2, "AViewType must have rank 2.");
    static_assert(static_cast<int>(BViewType::rank) == 2, "BViewType must have rank 2.");
    static_assert(static_cast<int>(CViewType::rank) == 2, "CViewType must have rank 2.");

    Kokkos::Profiling::pushRegion(KOKKOSKERNELS_IMPL_COMPILE_LIBRARY ? "KokkosBlas::gemm[ETI]"
                                                                     : "KokkosBlas::gemm[noETI]");
    // Figure out Scalar Types
    typedef typename AViewType::non_const_value_type ScalarA;
    typedef typename BViewType::non_const_value_type ScalarB;
    typedef typename CViewType::non_const_value_type ScalarC;

    // Figure out whether to use DotBased implementation
    const int M = static_cast<int>(C.extent(0));
    const int N = static_cast<int>(C.extent(1));

<<<<<<< HEAD
    const bool is_device_space = KokkosKernels::Impl::kk_is_gpu_exec_space<execution_space>();
=======
    const bool is_device_space = KokkosKernels::Impl::is_gpu_exec_space_v<execution_space>;
>>>>>>> 5b116ec9
    const bool A_is_lr         = std::is_same<Kokkos::LayoutRight, typename AViewType::array_layout>::value;
    const bool A_is_tr         = ((transA[0] == 'T') || (transA[0] == 't') || (transA[0] == 'C') || (transA[0] == 'c'));
    const bool B_is_tr         = ((transB[0] == 'T') || (transB[0] == 't') || (transB[0] == 'C') || (transB[0] == 'c'));

    // NOTE: these thresholds were copied from TPL CUBLAS, and may need to be
    // retuned
    constexpr int numDotsLayoutLeftThreshold  = 1600;
    constexpr int numDotsLayoutRightThreshold = 100;
    if (((!A_is_lr && A_is_tr && !B_is_tr && M * N < numDotsLayoutLeftThreshold) ||
         (A_is_lr && A_is_tr && !B_is_tr && M * N < numDotsLayoutRightThreshold)) &&
        is_device_space) {
      // call dot-based GEMM, only for C := beta * C + alpha * A^T * B, on
      // device
      bool A_is_conj = ((transA[0] == 'C') || (transA[0] == 'c'));
      DotBasedGEMM<execution_space, AViewType, BViewType, CViewType> dotBasedGemm(alpha, A, B, beta, C);
      dotBasedGemm.run(space, A_is_conj);

    } else {
      // Define Blocking sizes (this will be used for scratch spaces)
      static constexpr int blockA0 = 24;
      static constexpr int blockB1 = 64;
      static constexpr int blockA1 =
          (sizeof(ScalarA) * blockA0 * 16 + sizeof(ScalarB) * 16 * blockB1 + sizeof(ScalarC) * blockA0 * blockB1 <
           24000)
              ? 16
          : (sizeof(ScalarA) * blockA0 * 8 + sizeof(ScalarB) * 8 * blockB1 + sizeof(ScalarC) * blockA0 * blockB1 <
             24000)
              ? 8
          : (sizeof(ScalarA) * blockA0 * 4 + sizeof(ScalarB) * 4 * blockB1 + sizeof(ScalarC) * blockA0 * blockB1 <
             24000)
              ? 4
              : 16;
      int vector_length     = blockB1 / 4;
      int max_vector_length = KokkosKernels::Impl::kk_get_max_vector_size<execution_space>();
      if (vector_length > max_vector_length) vector_length = max_vector_length;

      // Compute scratch space size
      typedef KokkosBlas::Impl::GEMMImpl<execution_space, AViewType, BViewType, CViewType, blockA0, blockA1, blockB1, 0,
                                         0>
          gemm_dummy_type;
      const int scratch_memory_size = gemm_dummy_type::ViewTypeAScratch::required_allocation_size() +
                                      gemm_dummy_type::ViewTypeBScratch::required_allocation_size() +
                                      gemm_dummy_type::ViewTypeCScratch::required_allocation_size();
      const int scratch_level = scratch_memory_size < 24000 ? 0 : 1;

      // Figure out Team Sizes
      int team_size = 1;
#if defined(KOKKOS_ENABLE_CUDA)
      if (std::is_same<execution_space, Kokkos::Cuda>::value) team_size = blockA0;
#endif
#if defined(KOKKOS_ENABLE_HIP)
      if (std::is_same<execution_space, Kokkos::HIP>::value) team_size = blockA0;
#endif
#if defined(KOKKOS_ENABLE_ROCM)
      if (std::is_same<execution_space, Kokkos::ROCm>::value) team_size = blockA0;
#endif
#if defined(KOKKOS_ENABLE_SYCL)
      if (std::is_same<execution_space, Kokkos::Experimental::SYCL>::value) team_size = blockA0;
#endif

      // Call the correct kernel
      if ((transA[0] == 'N' || transA[0] == 'n') && (transB[0] == 'N' || transB[0] == 'n')) {
        KokkosBlas::Impl::GEMMImpl<execution_space, AViewType, BViewType, CViewType, blockA0, blockA1, blockB1, 0, 0>
            gemm(alpha, A, B, beta, C);
        gemm.run(space, team_size, vector_length, scratch_level);
      }
      if ((transA[0] == 'T' || transA[0] == 't') && (transB[0] == 'N' || transB[0] == 'n')) {
        KokkosBlas::Impl::GEMMImpl<execution_space, AViewType, BViewType, CViewType, blockA0, blockA1, blockB1, 1, 0>
            gemm(alpha, A, B, beta, C);
        gemm.run(space, team_size, vector_length, scratch_level);
      }
      if ((transA[0] == 'C' || transA[0] == 'c') && (transB[0] == 'N' || transB[0] == 'n')) {
        KokkosBlas::Impl::GEMMImpl<execution_space, AViewType, BViewType, CViewType, blockA0, blockA1, blockB1, 2, 0>
            gemm(alpha, A, B, beta, C);
        gemm.run(space, team_size, vector_length, scratch_level);
      }
      if ((transA[0] == 'N' || transA[0] == 'n') && (transB[0] == 'T' || transB[0] == 't')) {
        KokkosBlas::Impl::GEMMImpl<execution_space, AViewType, BViewType, CViewType, blockA0, blockA1, blockB1, 0, 1>
            gemm(alpha, A, B, beta, C);
        gemm.run(space, team_size, vector_length, scratch_level);
      }
      if ((transA[0] == 'T' || transA[0] == 't') && (transB[0] == 'T' || transB[0] == 't')) {
        KokkosBlas::Impl::GEMMImpl<execution_space, AViewType, BViewType, CViewType, blockA0, blockA1, blockB1, 1, 1>
            gemm(alpha, A, B, beta, C);
        gemm.run(space, team_size, vector_length, scratch_level);
      }
      if ((transA[0] == 'C' || transA[0] == 'c') && (transB[0] == 'T' || transB[0] == 't')) {
        KokkosBlas::Impl::GEMMImpl<execution_space, AViewType, BViewType, CViewType, blockA0, blockA1, blockB1, 2, 1>
            gemm(alpha, A, B, beta, C);
        gemm.run(space, team_size, vector_length, scratch_level);
      }
      if ((transA[0] == 'N' || transA[0] == 'n') && (transB[0] == 'C' || transB[0] == 'c')) {
        KokkosBlas::Impl::GEMMImpl<execution_space, AViewType, BViewType, CViewType, blockA0, blockA1, blockB1, 0, 2>
            gemm(alpha, A, B, beta, C);
        gemm.run(space, team_size, vector_length, scratch_level);
      }
      if ((transA[0] == 'T' || transA[0] == 't') && (transB[0] == 'C' || transB[0] == 'c')) {
        KokkosBlas::Impl::GEMMImpl<execution_space, AViewType, BViewType, CViewType, blockA0, blockA1, blockB1, 1, 2>
            gemm(alpha, A, B, beta, C);
        gemm.run(space, team_size, vector_length, scratch_level);
      }
      if ((transA[0] == 'C' || transA[0] == 'c') && (transB[0] == 'C' || transB[0] == 'c')) {
        KokkosBlas::Impl::GEMMImpl<execution_space, AViewType, BViewType, CViewType, blockA0, blockA1, blockB1, 2, 2>
            gemm(alpha, A, B, beta, C);
        gemm.run(space, team_size, vector_length, scratch_level);
      }
    }
    Kokkos::Profiling::popRegion();
  }
#else
      ;
#endif  //! defined(KOKKOSKERNELS_ETI_ONLY) ||
        //! KOKKOSKERNELS_IMPL_COMPILE_LIBRARY
};

}  // namespace Impl
}  // namespace KokkosBlas

//
// Macro for declaration of full specialization of
// KokkosBlas::Impl::GEMM.  This is NOT for users!!!
// All the declarations of full specializations go in this header
// file.  We may spread out definitions (see _DEF macro below) across
// one or more .cpp files.
//

#define KOKKOSBLAS3_GEMM_ETI_SPEC_DECL_LAYOUTS(SCALAR, LAYOUTA, LAYOUTB, LAYOUTC, EXEC_SPACE, MEM_SPACE)   \
  extern template struct GEMM<EXEC_SPACE,                                                                  \
                              Kokkos::View<const SCALAR**, LAYOUTA, Kokkos::Device<EXEC_SPACE, MEM_SPACE>, \
                                           Kokkos::MemoryTraits<Kokkos::Unmanaged> >,                      \
                              Kokkos::View<const SCALAR**, LAYOUTB, Kokkos::Device<EXEC_SPACE, MEM_SPACE>, \
                                           Kokkos::MemoryTraits<Kokkos::Unmanaged> >,                      \
                              Kokkos::View<SCALAR**, LAYOUTC, Kokkos::Device<EXEC_SPACE, MEM_SPACE>,       \
                                           Kokkos::MemoryTraits<Kokkos::Unmanaged> >,                      \
                              false, true>;

#define KOKKOSBLAS3_GEMM_ETI_SPEC_INST_LAYOUTS(SCALAR, LAYOUTA, LAYOUTB, LAYOUTC, EXEC_SPACE, MEM_SPACE) \
  template struct GEMM<EXEC_SPACE,                                                                       \
                       Kokkos::View<const SCALAR**, LAYOUTA, Kokkos::Device<EXEC_SPACE, MEM_SPACE>,      \
                                    Kokkos::MemoryTraits<Kokkos::Unmanaged> >,                           \
                       Kokkos::View<const SCALAR**, LAYOUTB, Kokkos::Device<EXEC_SPACE, MEM_SPACE>,      \
                                    Kokkos::MemoryTraits<Kokkos::Unmanaged> >,                           \
                       Kokkos::View<SCALAR**, LAYOUTC, Kokkos::Device<EXEC_SPACE, MEM_SPACE>,            \
                                    Kokkos::MemoryTraits<Kokkos::Unmanaged> >,                           \
                       false, true>;

#define KOKKOSBLAS3_GEMM_ETI_SPEC_DECL(SCALAR, LAYOUT, EXEC_SPACE, MEM_SPACE)                                  \
  KOKKOSBLAS3_GEMM_ETI_SPEC_DECL_LAYOUTS(SCALAR, Kokkos::LayoutLeft, Kokkos::LayoutLeft, LAYOUT, EXEC_SPACE,   \
                                         MEM_SPACE)                                                            \
  KOKKOSBLAS3_GEMM_ETI_SPEC_DECL_LAYOUTS(SCALAR, Kokkos::LayoutLeft, Kokkos::LayoutRight, LAYOUT, EXEC_SPACE,  \
                                         MEM_SPACE)                                                            \
  KOKKOSBLAS3_GEMM_ETI_SPEC_DECL_LAYOUTS(SCALAR, Kokkos::LayoutRight, Kokkos::LayoutLeft, LAYOUT, EXEC_SPACE,  \
                                         MEM_SPACE)                                                            \
  KOKKOSBLAS3_GEMM_ETI_SPEC_DECL_LAYOUTS(SCALAR, Kokkos::LayoutRight, Kokkos::LayoutRight, LAYOUT, EXEC_SPACE, \
                                         MEM_SPACE)

#define KOKKOSBLAS3_GEMM_ETI_SPEC_INST(SCALAR, LAYOUT, EXEC_SPACE, MEM_SPACE)                                  \
  KOKKOSBLAS3_GEMM_ETI_SPEC_INST_LAYOUTS(SCALAR, Kokkos::LayoutLeft, Kokkos::LayoutLeft, LAYOUT, EXEC_SPACE,   \
                                         MEM_SPACE)                                                            \
  KOKKOSBLAS3_GEMM_ETI_SPEC_INST_LAYOUTS(SCALAR, Kokkos::LayoutLeft, Kokkos::LayoutRight, LAYOUT, EXEC_SPACE,  \
                                         MEM_SPACE)                                                            \
  KOKKOSBLAS3_GEMM_ETI_SPEC_INST_LAYOUTS(SCALAR, Kokkos::LayoutRight, Kokkos::LayoutLeft, LAYOUT, EXEC_SPACE,  \
                                         MEM_SPACE)                                                            \
  KOKKOSBLAS3_GEMM_ETI_SPEC_INST_LAYOUTS(SCALAR, Kokkos::LayoutRight, Kokkos::LayoutRight, LAYOUT, EXEC_SPACE, \
                                         MEM_SPACE)

#include <KokkosBlas3_gemm_tpl_spec_decl.hpp>
#include <generated_specializations_hpp/KokkosBlas3_gemm_eti_spec_decl.hpp>

#endif  // KOKKOSBLAS3_GEMM_SPEC_HPP_<|MERGE_RESOLUTION|>--- conflicted
+++ resolved
@@ -104,11 +104,7 @@
     const int M = static_cast<int>(C.extent(0));
     const int N = static_cast<int>(C.extent(1));
 
-<<<<<<< HEAD
-    const bool is_device_space = KokkosKernels::Impl::kk_is_gpu_exec_space<execution_space>();
-=======
     const bool is_device_space = KokkosKernels::Impl::is_gpu_exec_space_v<execution_space>;
->>>>>>> 5b116ec9
     const bool A_is_lr         = std::is_same<Kokkos::LayoutRight, typename AViewType::array_layout>::value;
     const bool A_is_tr         = ((transA[0] == 'T') || (transA[0] == 't') || (transA[0] == 'C') || (transA[0] == 'c'));
     const bool B_is_tr         = ((transB[0] == 'T') || (transB[0] == 't') || (transB[0] == 'C') || (transB[0] == 'c'));
