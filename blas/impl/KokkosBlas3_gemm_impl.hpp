--- conflicted
+++ resolved
@@ -69,40 +69,24 @@
                    const int& offset_j) {
     if (offset_i + blockDim_i <= A.extent_int(0) && offset_j + blockDim_j <= A.extent_int(1)) {
       Kokkos::parallel_for(Kokkos::TeamThreadRange(team, blockDim_j), [&](const int j) {
-<<<<<<< HEAD
-#ifndef KOKKOS_IMPL_BATCHED_GEMM_GCC_CXX14_WORKAROUND
+#ifndef KOKKOSKERNELS_IMPL_BATCHED_GEMM_GCC_CXX14_WORKAROUND
         const int idx_j = offset_j + j;
 #endif
         Kokkos::parallel_for(Kokkos::ThreadVectorRange(team, blockDim_i), [&](const int i) {
-#ifdef KOKKOS_IMPL_BATCHED_GEMM_GCC_CXX14_WORKAROUND
-=======
-#ifndef KOKKOSKERNELS_IMPL_BATCHED_GEMM_GCC_CXX14_WORKAROUND
-        const int idx_j = offset_j + j;
+#ifdef KOKKOSKERNELS_IMPL_BATCHED_GEMM_GCC_CXX14_WORKAROUND
+          const int idx_j = offset_j + j;
+#endif
+          const int idx_i = offset_i + i;
+          A_scr(i, j)     = A(idx_i, idx_j);
+        });
+      });
+    } else {
+      Kokkos::parallel_for(Kokkos::TeamThreadRange(team, blockDim_j), [&](const int j) {
+#ifndef KOKKOSKERNELS_IMPL_BATCHED_GEMM_GCC_CXX14_WORKAROUND
+        int idx_j = offset_j + j;
 #endif
         Kokkos::parallel_for(Kokkos::ThreadVectorRange(team, blockDim_i), [&](const int i) {
 #ifdef KOKKOSKERNELS_IMPL_BATCHED_GEMM_GCC_CXX14_WORKAROUND
->>>>>>> 5b116ec9
-          const int idx_j = offset_j + j;
-#endif
-          const int idx_i = offset_i + i;
-          A_scr(i, j)     = A(idx_i, idx_j);
-        });
-      });
-    } else {
-      Kokkos::parallel_for(Kokkos::TeamThreadRange(team, blockDim_j), [&](const int j) {
-<<<<<<< HEAD
-#ifndef KOKKOS_IMPL_BATCHED_GEMM_GCC_CXX14_WORKAROUND
-        int idx_j = offset_j + j;
-#endif
-        Kokkos::parallel_for(Kokkos::ThreadVectorRange(team, blockDim_i), [&](const int i) {
-#ifdef KOKKOS_IMPL_BATCHED_GEMM_GCC_CXX14_WORKAROUND
-=======
-#ifndef KOKKOSKERNELS_IMPL_BATCHED_GEMM_GCC_CXX14_WORKAROUND
-        int idx_j = offset_j + j;
-#endif
-        Kokkos::parallel_for(Kokkos::ThreadVectorRange(team, blockDim_i), [&](const int i) {
-#ifdef KOKKOSKERNELS_IMPL_BATCHED_GEMM_GCC_CXX14_WORKAROUND
->>>>>>> 5b116ec9
           int idx_j = offset_j + j;
 #endif
           const int idx_i = offset_i + i;
@@ -132,19 +116,11 @@
       });
     } else {
       Kokkos::parallel_for(Kokkos::TeamThreadRange(team, blockDim_i), [&](const int i) {
-<<<<<<< HEAD
-#ifndef KOKKOS_IMPL_BATCHED_GEMM_GCC_CXX14_WORKAROUND
+#ifndef KOKKOSKERNELS_IMPL_BATCHED_GEMM_GCC_CXX14_WORKAROUND
         int idx_i = offset_i + i;
 #endif
         Kokkos::parallel_for(Kokkos::ThreadVectorRange(team, blockDim_j), [&](const int j) {
-#ifdef KOKKOS_IMPL_BATCHED_GEMM_GCC_CXX14_WORKAROUND
-=======
-#ifndef KOKKOSKERNELS_IMPL_BATCHED_GEMM_GCC_CXX14_WORKAROUND
-        int idx_i = offset_i + i;
-#endif
-        Kokkos::parallel_for(Kokkos::ThreadVectorRange(team, blockDim_j), [&](const int j) {
-#ifdef KOKKOSKERNELS_IMPL_BATCHED_GEMM_GCC_CXX14_WORKAROUND
->>>>>>> 5b116ec9
+#ifdef KOKKOSKERNELS_IMPL_BATCHED_GEMM_GCC_CXX14_WORKAROUND
           int idx_i = offset_i + i;
 #endif
           const int idx_j = offset_j + j;
@@ -165,40 +141,24 @@
                    const int& offset_j) {
     if (offset_i + blockDim_i <= A.extent_int(1) && offset_j + blockDim_j <= A.extent_int(0)) {
       Kokkos::parallel_for(Kokkos::TeamThreadRange(team, blockDim_j), [&](const int j) {
-<<<<<<< HEAD
-#ifndef KOKKOS_IMPL_BATCHED_GEMM_GCC_CXX14_WORKAROUND
+#ifndef KOKKOSKERNELS_IMPL_BATCHED_GEMM_GCC_CXX14_WORKAROUND
         const int idx_j = offset_j + j;
 #endif
         Kokkos::parallel_for(Kokkos::ThreadVectorRange(team, blockDim_i), [&](const int i) {
-#ifdef KOKKOS_IMPL_BATCHED_GEMM_GCC_CXX14_WORKAROUND
-=======
-#ifndef KOKKOSKERNELS_IMPL_BATCHED_GEMM_GCC_CXX14_WORKAROUND
-        const int idx_j = offset_j + j;
+#ifdef KOKKOSKERNELS_IMPL_BATCHED_GEMM_GCC_CXX14_WORKAROUND
+          const int idx_j = offset_j + j;
+#endif
+          const int idx_i = offset_i + i;
+          A_scr(i, j)     = A(idx_j, idx_i);
+        });
+      });
+    } else {
+      Kokkos::parallel_for(Kokkos::TeamThreadRange(team, blockDim_j), [&](const int j) {
+#ifndef KOKKOSKERNELS_IMPL_BATCHED_GEMM_GCC_CXX14_WORKAROUND
+        int idx_j = offset_j + j;
 #endif
         Kokkos::parallel_for(Kokkos::ThreadVectorRange(team, blockDim_i), [&](const int i) {
 #ifdef KOKKOSKERNELS_IMPL_BATCHED_GEMM_GCC_CXX14_WORKAROUND
->>>>>>> 5b116ec9
-          const int idx_j = offset_j + j;
-#endif
-          const int idx_i = offset_i + i;
-          A_scr(i, j)     = A(idx_j, idx_i);
-        });
-      });
-    } else {
-      Kokkos::parallel_for(Kokkos::TeamThreadRange(team, blockDim_j), [&](const int j) {
-<<<<<<< HEAD
-#ifndef KOKKOS_IMPL_BATCHED_GEMM_GCC_CXX14_WORKAROUND
-        int idx_j = offset_j + j;
-#endif
-        Kokkos::parallel_for(Kokkos::ThreadVectorRange(team, blockDim_i), [&](const int i) {
-#ifdef KOKKOS_IMPL_BATCHED_GEMM_GCC_CXX14_WORKAROUND
-=======
-#ifndef KOKKOSKERNELS_IMPL_BATCHED_GEMM_GCC_CXX14_WORKAROUND
-        int idx_j = offset_j + j;
-#endif
-        Kokkos::parallel_for(Kokkos::ThreadVectorRange(team, blockDim_i), [&](const int i) {
-#ifdef KOKKOSKERNELS_IMPL_BATCHED_GEMM_GCC_CXX14_WORKAROUND
->>>>>>> 5b116ec9
           int idx_j = offset_j + j;
 #endif
           const int idx_i = offset_i + i;
@@ -220,40 +180,24 @@
                    const int& offset_j) {
     if (offset_i + blockDim_i <= A.extent_int(1) && offset_j + blockDim_j <= A.extent_int(0)) {
       Kokkos::parallel_for(Kokkos::TeamThreadRange(team, blockDim_i), [&](const int i) {
-<<<<<<< HEAD
-#ifndef KOKKOS_IMPL_BATCHED_GEMM_GCC_CXX14_WORKAROUND
+#ifndef KOKKOSKERNELS_IMPL_BATCHED_GEMM_GCC_CXX14_WORKAROUND
         const int idx_i = offset_i + i;
 #endif
         Kokkos::parallel_for(Kokkos::ThreadVectorRange(team, blockDim_j), [&](const int j) {
-#ifdef KOKKOS_IMPL_BATCHED_GEMM_GCC_CXX14_WORKAROUND
-=======
-#ifndef KOKKOSKERNELS_IMPL_BATCHED_GEMM_GCC_CXX14_WORKAROUND
-        const int idx_i = offset_i + i;
+#ifdef KOKKOSKERNELS_IMPL_BATCHED_GEMM_GCC_CXX14_WORKAROUND
+          const int idx_i = offset_i + i;
+#endif
+          const int idx_j = offset_j + j;
+          A_scr(i, j)     = A(idx_j, idx_i);
+        });
+      });
+    } else {
+      Kokkos::parallel_for(Kokkos::TeamThreadRange(team, blockDim_i), [&](const int i) {
+#ifndef KOKKOSKERNELS_IMPL_BATCHED_GEMM_GCC_CXX14_WORKAROUND
+        int idx_i = offset_i + i;
 #endif
         Kokkos::parallel_for(Kokkos::ThreadVectorRange(team, blockDim_j), [&](const int j) {
 #ifdef KOKKOSKERNELS_IMPL_BATCHED_GEMM_GCC_CXX14_WORKAROUND
->>>>>>> 5b116ec9
-          const int idx_i = offset_i + i;
-#endif
-          const int idx_j = offset_j + j;
-          A_scr(i, j)     = A(idx_j, idx_i);
-        });
-      });
-    } else {
-      Kokkos::parallel_for(Kokkos::TeamThreadRange(team, blockDim_i), [&](const int i) {
-<<<<<<< HEAD
-#ifndef KOKKOS_IMPL_BATCHED_GEMM_GCC_CXX14_WORKAROUND
-        int idx_i = offset_i + i;
-#endif
-        Kokkos::parallel_for(Kokkos::ThreadVectorRange(team, blockDim_j), [&](const int j) {
-#ifdef KOKKOS_IMPL_BATCHED_GEMM_GCC_CXX14_WORKAROUND
-=======
-#ifndef KOKKOSKERNELS_IMPL_BATCHED_GEMM_GCC_CXX14_WORKAROUND
-        int idx_i = offset_i + i;
-#endif
-        Kokkos::parallel_for(Kokkos::ThreadVectorRange(team, blockDim_j), [&](const int j) {
-#ifdef KOKKOSKERNELS_IMPL_BATCHED_GEMM_GCC_CXX14_WORKAROUND
->>>>>>> 5b116ec9
           int idx_i = offset_i + i;
 #endif
           const int idx_j = offset_j + j;
@@ -274,40 +218,24 @@
                    const int& offset_j) {
     if (offset_i + blockDim_i <= A.extent_int(1) && offset_j + blockDim_j <= A.extent_int(0)) {
       Kokkos::parallel_for(Kokkos::TeamThreadRange(team, blockDim_j), [&](const int j) {
-<<<<<<< HEAD
-#ifndef KOKKOS_IMPL_BATCHED_GEMM_GCC_CXX14_WORKAROUND
+#ifndef KOKKOSKERNELS_IMPL_BATCHED_GEMM_GCC_CXX14_WORKAROUND
         const int idx_j = offset_j + j;
 #endif
         Kokkos::parallel_for(Kokkos::ThreadVectorRange(team, blockDim_i), [&](const int i) {
-#ifdef KOKKOS_IMPL_BATCHED_GEMM_GCC_CXX14_WORKAROUND
-=======
-#ifndef KOKKOSKERNELS_IMPL_BATCHED_GEMM_GCC_CXX14_WORKAROUND
-        const int idx_j = offset_j + j;
+#ifdef KOKKOSKERNELS_IMPL_BATCHED_GEMM_GCC_CXX14_WORKAROUND
+          const int idx_j = offset_j + j;
+#endif
+          const int idx_i = offset_i + i;
+          A_scr(i, j)     = ATV::conj(A(idx_j, idx_i));
+        });
+      });
+    } else {
+      Kokkos::parallel_for(Kokkos::TeamThreadRange(team, blockDim_j), [&](const int j) {
+#ifndef KOKKOSKERNELS_IMPL_BATCHED_GEMM_GCC_CXX14_WORKAROUND
+        int idx_j = offset_j + j;
 #endif
         Kokkos::parallel_for(Kokkos::ThreadVectorRange(team, blockDim_i), [&](const int i) {
 #ifdef KOKKOSKERNELS_IMPL_BATCHED_GEMM_GCC_CXX14_WORKAROUND
->>>>>>> 5b116ec9
-          const int idx_j = offset_j + j;
-#endif
-          const int idx_i = offset_i + i;
-          A_scr(i, j)     = ATV::conj(A(idx_j, idx_i));
-        });
-      });
-    } else {
-      Kokkos::parallel_for(Kokkos::TeamThreadRange(team, blockDim_j), [&](const int j) {
-<<<<<<< HEAD
-#ifndef KOKKOS_IMPL_BATCHED_GEMM_GCC_CXX14_WORKAROUND
-        int idx_j = offset_j + j;
-#endif
-        Kokkos::parallel_for(Kokkos::ThreadVectorRange(team, blockDim_i), [&](const int i) {
-#ifdef KOKKOS_IMPL_BATCHED_GEMM_GCC_CXX14_WORKAROUND
-=======
-#ifndef KOKKOSKERNELS_IMPL_BATCHED_GEMM_GCC_CXX14_WORKAROUND
-        int idx_j = offset_j + j;
-#endif
-        Kokkos::parallel_for(Kokkos::ThreadVectorRange(team, blockDim_i), [&](const int i) {
-#ifdef KOKKOSKERNELS_IMPL_BATCHED_GEMM_GCC_CXX14_WORKAROUND
->>>>>>> 5b116ec9
           int idx_j = offset_j + j;
 #endif
           const int idx_i = offset_i + i;
@@ -329,40 +257,24 @@
                    const int& offset_j) {
     if (offset_i + blockDim_i <= A.extent_int(1) && offset_j + blockDim_j <= A.extent_int(0)) {
       Kokkos::parallel_for(Kokkos::TeamThreadRange(team, blockDim_i), [&](const int i) {
-<<<<<<< HEAD
-#ifndef KOKKOS_IMPL_BATCHED_GEMM_GCC_CXX14_WORKAROUND
+#ifndef KOKKOSKERNELS_IMPL_BATCHED_GEMM_GCC_CXX14_WORKAROUND
         const int idx_i = offset_i + i;
 #endif
         Kokkos::parallel_for(Kokkos::ThreadVectorRange(team, blockDim_j), [&](const int j) {
-#ifdef KOKKOS_IMPL_BATCHED_GEMM_GCC_CXX14_WORKAROUND
-=======
-#ifndef KOKKOSKERNELS_IMPL_BATCHED_GEMM_GCC_CXX14_WORKAROUND
-        const int idx_i = offset_i + i;
+#ifdef KOKKOSKERNELS_IMPL_BATCHED_GEMM_GCC_CXX14_WORKAROUND
+          const int idx_i = offset_i + i;
+#endif
+          const int idx_j = offset_j + j;
+          A_scr(i, j)     = ATV::conj(A(idx_j, idx_i));
+        });
+      });
+    } else {
+      Kokkos::parallel_for(Kokkos::TeamThreadRange(team, blockDim_i), [&](const int i) {
+#ifndef KOKKOSKERNELS_IMPL_BATCHED_GEMM_GCC_CXX14_WORKAROUND
+        int idx_i = offset_i + i;
 #endif
         Kokkos::parallel_for(Kokkos::ThreadVectorRange(team, blockDim_j), [&](const int j) {
 #ifdef KOKKOSKERNELS_IMPL_BATCHED_GEMM_GCC_CXX14_WORKAROUND
->>>>>>> 5b116ec9
-          const int idx_i = offset_i + i;
-#endif
-          const int idx_j = offset_j + j;
-          A_scr(i, j)     = ATV::conj(A(idx_j, idx_i));
-        });
-      });
-    } else {
-      Kokkos::parallel_for(Kokkos::TeamThreadRange(team, blockDim_i), [&](const int i) {
-<<<<<<< HEAD
-#ifndef KOKKOS_IMPL_BATCHED_GEMM_GCC_CXX14_WORKAROUND
-        int idx_i = offset_i + i;
-#endif
-        Kokkos::parallel_for(Kokkos::ThreadVectorRange(team, blockDim_j), [&](const int j) {
-#ifdef KOKKOS_IMPL_BATCHED_GEMM_GCC_CXX14_WORKAROUND
-=======
-#ifndef KOKKOSKERNELS_IMPL_BATCHED_GEMM_GCC_CXX14_WORKAROUND
-        int idx_i = offset_i + i;
-#endif
-        Kokkos::parallel_for(Kokkos::ThreadVectorRange(team, blockDim_j), [&](const int j) {
-#ifdef KOKKOSKERNELS_IMPL_BATCHED_GEMM_GCC_CXX14_WORKAROUND
->>>>>>> 5b116ec9
           int idx_i = offset_i + i;
 #endif
           const int idx_j = offset_j + j;
