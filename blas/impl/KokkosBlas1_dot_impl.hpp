//@HEADER
// ************************************************************************
//
//                        Kokkos v. 4.0
//       Copyright (2022) National Technology & Engineering
//               Solutions of Sandia, LLC (NTESS).
//
// Under the terms of Contract DE-NA0003525 with NTESS,
// the U.S. Government retains certain rights in this software.
//
// Part of Kokkos, under the Apache License v2.0 with LLVM Exceptions.
// See https://kokkos.org/LICENSE for license information.
// SPDX-License-Identifier: Apache-2.0 WITH LLVM-exception
//
//@HEADER
#ifndef KOKKOSBLAS1_IMPL_DOT_IMPL_HPP_
#define KOKKOSBLAS1_IMPL_DOT_IMPL_HPP_

#include <KokkosKernels_config.h>
#include <Kokkos_Core.hpp>
#include <Kokkos_InnerProductSpaceTraits.hpp>

namespace KokkosBlas {
namespace Impl {

/// \brief Functor that implements the single-vector, two-argument
///   version of KokkosBlas::dot (dot product of two vectors).
///
/// \tparam XVector Type of the first vector x; 1-D View
/// \tparam YVector Type of the second vector y; 1-D View
/// \tparam SizeType Type of the row index used in the dot product.
///   For best performance, use int instead of size_t here.
<<<<<<< HEAD
template <class execution_space, class AV, class XVector, class YVector, typename SizeType>
=======
template <class AV, class XVector, class YVector, typename SizeType>
>>>>>>> 156f70d4
struct DotFunctor {
  typedef SizeType size_type;
  typedef typename AV::non_const_value_type avalue_type;
  typedef Kokkos::Details::InnerProductSpaceTraits<avalue_type> IPT;
  typedef typename IPT::dot_type value_type;

  XVector m_x;
  YVector m_y;

<<<<<<< HEAD
  DotFunctor(const XVector& x, const YVector& y) : m_x(x), m_y(y) {}

  void run(const char* label, const execution_space& space, AV result) {
    Kokkos::RangePolicy<execution_space, size_type> policy(space, 0, m_x.extent(0));
=======
  template <typename Exec>
  void run(const char* label, const Exec& exec, AV result) const {
    Kokkos::RangePolicy<Exec, size_type> policy(exec, 0, m_x.extent(0));
>>>>>>> 156f70d4
    Kokkos::parallel_reduce(label, policy, *this, result);
  }

  // Prefer const size_type& to const size_type or size_type,
  // since the compiler has an easier time inlining the former.
  KOKKOS_FORCEINLINE_FUNCTION void operator()(const size_type& i, value_type& sum) const {
    Kokkos::Details::updateDot(sum, m_x(i), m_y(i));  // sum += m_x(i) * m_y(i)
  }

  KOKKOS_INLINE_FUNCTION void init(value_type& update) const { update = Kokkos::ArithTraits<value_type>::zero(); }

  KOKKOS_INLINE_FUNCTION void join(value_type& update, const value_type& source) const { update += source; }
};

}  // namespace Impl
}  // namespace KokkosBlas

#endif  // KOKKOSBLAS1_IMPL_DOT_IMPL_HPP_<|MERGE_RESOLUTION|>--- conflicted
+++ resolved
@@ -30,11 +30,7 @@
 /// \tparam YVector Type of the second vector y; 1-D View
 /// \tparam SizeType Type of the row index used in the dot product.
 ///   For best performance, use int instead of size_t here.
-<<<<<<< HEAD
-template <class execution_space, class AV, class XVector, class YVector, typename SizeType>
-=======
 template <class AV, class XVector, class YVector, typename SizeType>
->>>>>>> 156f70d4
 struct DotFunctor {
   typedef SizeType size_type;
   typedef typename AV::non_const_value_type avalue_type;
@@ -44,16 +40,9 @@
   XVector m_x;
   YVector m_y;
 
-<<<<<<< HEAD
-  DotFunctor(const XVector& x, const YVector& y) : m_x(x), m_y(y) {}
-
-  void run(const char* label, const execution_space& space, AV result) {
-    Kokkos::RangePolicy<execution_space, size_type> policy(space, 0, m_x.extent(0));
-=======
   template <typename Exec>
   void run(const char* label, const Exec& exec, AV result) const {
     Kokkos::RangePolicy<Exec, size_type> policy(exec, 0, m_x.extent(0));
->>>>>>> 156f70d4
     Kokkos::parallel_reduce(label, policy, *this, result);
   }
 
