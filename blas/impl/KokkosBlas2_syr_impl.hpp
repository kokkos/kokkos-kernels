--- conflicted
+++ resolved
@@ -206,22 +206,14 @@
 // The 'enable_if' makes sure unused kernels are not instantiated.
 
 template <class ExecutionSpace, class XViewType, class AViewType, class IndexType, bool tJustTranspose, bool tJustUp,
-<<<<<<< HEAD
-          typename std::enable_if<!KokkosKernels::Impl::kk_is_gpu_exec_space<ExecutionSpace>()>::type* = nullptr>
-=======
           typename std::enable_if<!KokkosKernels::Impl::is_gpu_exec_space_v<ExecutionSpace>>::type* = nullptr>
->>>>>>> 5b116ec9
 void generalSyrImpl(const ExecutionSpace& space, const typename AViewType::const_value_type& alpha, const XViewType& x,
                     const AViewType& A) {
   threadParallelSyr<ExecutionSpace, XViewType, AViewType, IndexType, tJustTranspose, tJustUp>(space, alpha, x, A);
 }
 
 template <class ExecutionSpace, class XViewType, class AViewType, class IndexType, bool tJustTranspose, bool tJustUp,
-<<<<<<< HEAD
-          typename std::enable_if<KokkosKernels::Impl::kk_is_gpu_exec_space<ExecutionSpace>()>::type* = nullptr>
-=======
           typename std::enable_if<KokkosKernels::Impl::is_gpu_exec_space_v<ExecutionSpace>>::type* = nullptr>
->>>>>>> 5b116ec9
 void generalSyrImpl(const ExecutionSpace& space, const typename AViewType::const_value_type& alpha, const XViewType& x,
                     const AViewType& A) {
   teamParallelSyr<ExecutionSpace, XViewType, AViewType, IndexType, tJustTranspose, tJustUp>(space, alpha, x, A);
