//@HEADER
// ************************************************************************
//
//                        Kokkos v. 4.0
//       Copyright (2022) National Technology & Engineering
//               Solutions of Sandia, LLC (NTESS).
//
// Under the terms of Contract DE-NA0003525 with NTESS,
// the U.S. Government retains certain rights in this software.
//
// Part of Kokkos, under the Apache License v2.0 with LLVM Exceptions.
// See https://kokkos.org/LICENSE for license information.
// SPDX-License-Identifier: Apache-2.0 WITH LLVM-exception
//
//@HEADER

#ifndef KOKKOSBLAS3_TRSM_IMPL_HPP_
#define KOKKOSBLAS3_TRSM_IMPL_HPP_

/// \file KokkosBlas3_trsm_impl.hpp
/// \brief Implementation(s) of triangular linear system solve (with multiple
/// RHSs) \brief Sequential fall-back implementation calls the exisiting serial
/// batched TRSM. \brief Two sequential fall-back implementations for conjugate
/// transpose case are \brief also based on the exisiting serial batched TRSM.

#include "KokkosKernels_config.h"
#include "Kokkos_Core.hpp"
#include "Kokkos_ArithTraits.hpp"
#include "KokkosBlas1_set_impl.hpp"
#include "KokkosBatched_Trsm_Decl.hpp"
#include "KokkosBatched_Trsm_Serial_Impl.hpp"

namespace KokkosBlas {
namespace Impl {

template <typename ScalarType, typename ValueType>
int SerialTrsmInternalLeftLowerConj(const bool use_unit_diag, const int m, const int n, const ScalarType alpha,
                                    const ValueType* KOKKOS_RESTRICT A, const int as0, const int as1,
                                    /**/ ValueType* KOKKOS_RESTRICT B, const int bs0, const int bs1) {
  typedef Kokkos::ArithTraits<ValueType> AT;

  const ScalarType one(1.0), zero(0.0);

  if (alpha == zero)
    SerialSetInternal::invoke(m, n, zero, B, bs0, bs1);
  else {
    if (alpha != one) KokkosBlas::Impl::SerialScaleInternal::invoke(m, n, alpha, B, bs0, bs1);
    if (m <= 0 || n <= 0) return 0;

    for (int p = 0; p < m; ++p) {
      const int iend = m - p - 1, jend = n;

      const ValueType* KOKKOS_RESTRICT a21 = A + (p + 1) * as0 + p * as1;

      ValueType *KOKKOS_RESTRICT b1t = B + p * bs0, *KOKKOS_RESTRICT B2 = B + (p + 1) * bs0;

      if (!use_unit_diag) {
        const ValueType alpha11 = AT::conj(A[p * as0 + p * as1]);
        for (int j = 0; j < jend; ++j) b1t[j * bs1] = b1t[j * bs1] / alpha11;
      }

      for (int i = 0; i < iend; ++i)
        for (int j = 0; j < jend; ++j) B2[i * bs0 + j * bs1] -= AT::conj(a21[i * as0]) * b1t[j * bs1];
    }
  }
  return 0;
}

template <typename ScalarType, typename ValueType>
int SerialTrsmInternalLeftUpperConj(const bool use_unit_diag, const int m, const int n, const ScalarType alpha,
                                    const ValueType* KOKKOS_RESTRICT A, const int as0, const int as1,
                                    /**/ ValueType* KOKKOS_RESTRICT B, const int bs0, const int bs1) {
  typedef Kokkos::ArithTraits<ValueType> AT;

  const ScalarType one(1.0), zero(0.0);

  if (alpha == zero)
    SerialSetInternal::invoke(m, n, zero, B, bs0, bs1);
  else {
    if (alpha != one) KokkosBlas::Impl::SerialScaleInternal::invoke(m, n, alpha, B, bs0, bs1);
    if (m <= 0 || n <= 0) return 0;

    ValueType* KOKKOS_RESTRICT B0 = B;
    for (int p = (m - 1); p >= 0; --p) {
      const int iend = p, jend = n;

      const ValueType* KOKKOS_RESTRICT a01 = A + p * as1;
      ValueType* KOKKOS_RESTRICT b1t       = B + p * bs0;

      if (!use_unit_diag) {
        const ValueType alpha11 = AT::conj(A[p * as0 + p * as1]);
        for (int j = 0; j < n; ++j) b1t[j * bs1] = b1t[j * bs1] / alpha11;
      }

      if (p > 0) {  // Note: A workaround to produce correct results for
                    // complex<double> with Intel-18.2.199
        for (int i = 0; i < iend; ++i)
          for (int j = 0; j < jend; ++j) B0[i * bs0 + j * bs1] -= AT::conj(a01[i * as0]) * b1t[j * bs1];
      }
    }
  }
  return 0;
}

template <class AViewType, class BViewType>
void SerialTrsm_Invoke(const char side[], const char uplo[], const char trans[], const char diag[],
                       typename BViewType::const_value_type& alpha, const AViewType& A, const BViewType& B) {
  using KokkosBatched::Algo;
  using KokkosBatched::Diag;

  // Side::Left, Uplo::Lower, Trans::NoTranspose
  if (((side[0] == 'L') || (side[0] == 'l')) && ((uplo[0] == 'L') || (uplo[0] == 'l')) &&
      ((trans[0] == 'N') || (trans[0] == 'n')) && ((diag[0] == 'U') || (diag[0] == 'u')))
<<<<<<< HEAD
    KokkosBatched::SerialTrsmInternalLeftLower<Algo::Trsm::Unblocked>::invoke(
        Diag::Unit::use_unit_diag, B.extent(0), B.extent(1), alpha, A.data(), A.stride(0), A.stride(1), B.data(),
        B.stride(0), B.stride(1));
  if (((side[0] == 'L') || (side[0] == 'l')) && ((uplo[0] == 'L') || (uplo[0] == 'l')) &&
      ((trans[0] == 'N') || (trans[0] == 'n')) && ((diag[0] == 'N') || (diag[0] == 'n')))
    KokkosBatched::SerialTrsmInternalLeftLower<Algo::Trsm::Unblocked>::invoke(
        Diag::NonUnit::use_unit_diag, B.extent(0), B.extent(1), alpha, A.data(), A.stride(0), A.stride(1), B.data(),
        B.stride(0), B.stride(1));
=======
    KokkosBatched::Impl::SerialTrsmInternalLeftLower<Algo::Trsm::Unblocked>::invoke(
        Diag::Unit::use_unit_diag, false, B.extent(0), B.extent(1), alpha, A.data(), A.stride(0), A.stride(1), B.data(),
        B.stride(0), B.stride(1));
  if (((side[0] == 'L') || (side[0] == 'l')) && ((uplo[0] == 'L') || (uplo[0] == 'l')) &&
      ((trans[0] == 'N') || (trans[0] == 'n')) && ((diag[0] == 'N') || (diag[0] == 'n')))
    KokkosBatched::Impl::SerialTrsmInternalLeftLower<Algo::Trsm::Unblocked>::invoke(
        Diag::NonUnit::use_unit_diag, false, B.extent(0), B.extent(1), alpha, A.data(), A.stride(0), A.stride(1),
        B.data(), B.stride(0), B.stride(1));
>>>>>>> 80e303f8

  // Side::Left, Uplo::Lower, Trans::Transpose
  if (((side[0] == 'L') || (side[0] == 'l')) && ((uplo[0] == 'L') || (uplo[0] == 'l')) &&
      ((trans[0] == 'T') || (trans[0] == 't')) && ((diag[0] == 'U') || (diag[0] == 'u')))
<<<<<<< HEAD
    KokkosBatched::SerialTrsmInternalLeftUpper<Algo::Trsm::Unblocked>::invoke(
        Diag::Unit::use_unit_diag, B.extent(0), B.extent(1), alpha, A.data(), A.stride(1), A.stride(0), B.data(),
        B.stride(0), B.stride(1));
  if (((side[0] == 'L') || (side[0] == 'l')) && ((uplo[0] == 'L') || (uplo[0] == 'l')) &&
      ((trans[0] == 'T') || (trans[0] == 't')) && ((diag[0] == 'N') || (diag[0] == 'n')))
    KokkosBatched::SerialTrsmInternalLeftUpper<Algo::Trsm::Unblocked>::invoke(
        Diag::NonUnit::use_unit_diag, B.extent(0), B.extent(1), alpha, A.data(), A.stride(1), A.stride(0), B.data(),
        B.stride(0), B.stride(1));
=======
    KokkosBatched::Impl::SerialTrsmInternalLeftUpper<Algo::Trsm::Unblocked>::invoke(
        Diag::Unit::use_unit_diag, false, B.extent(0), B.extent(1), alpha, A.data(), A.stride(1), A.stride(0), B.data(),
        B.stride(0), B.stride(1));
  if (((side[0] == 'L') || (side[0] == 'l')) && ((uplo[0] == 'L') || (uplo[0] == 'l')) &&
      ((trans[0] == 'T') || (trans[0] == 't')) && ((diag[0] == 'N') || (diag[0] == 'n')))
    KokkosBatched::Impl::SerialTrsmInternalLeftUpper<Algo::Trsm::Unblocked>::invoke(
        Diag::NonUnit::use_unit_diag, false, B.extent(0), B.extent(1), alpha, A.data(), A.stride(1), A.stride(0),
        B.data(), B.stride(0), B.stride(1));
>>>>>>> 80e303f8

  // Side::Left, Uplo::Lower, Trans::ConjTranspose
  if (((side[0] == 'L') || (side[0] == 'l')) && ((uplo[0] == 'L') || (uplo[0] == 'l')) &&
      ((trans[0] == 'C') || (trans[0] == 'c')) && ((diag[0] == 'U') || (diag[0] == 'u')))
    SerialTrsmInternalLeftUpperConj(Diag::Unit::use_unit_diag, B.extent(0), B.extent(1), alpha, A.data(), A.stride(1),
                                    A.stride(0), B.data(), B.stride(0), B.stride(1));
  if (((side[0] == 'L') || (side[0] == 'l')) && ((uplo[0] == 'L') || (uplo[0] == 'l')) &&
      ((trans[0] == 'C') || (trans[0] == 'c')) && ((diag[0] == 'N') || (diag[0] == 'n')))
    SerialTrsmInternalLeftUpperConj(Diag::NonUnit::use_unit_diag, B.extent(0), B.extent(1), alpha, A.data(),
                                    A.stride(1), A.stride(0), B.data(), B.stride(0), B.stride(1));

  // Side::Left, Uplo::Upper, Trans::NoTranspose
  if (((side[0] == 'L') || (side[0] == 'l')) && ((uplo[0] == 'U') || (uplo[0] == 'u')) &&
      ((trans[0] == 'N') || (trans[0] == 'n')) && ((diag[0] == 'U') || (diag[0] == 'u')))
<<<<<<< HEAD
    KokkosBatched::SerialTrsmInternalLeftUpper<Algo::Trsm::Unblocked>::invoke(
        Diag::Unit::use_unit_diag, B.extent(0), B.extent(1), alpha, A.data(), A.stride(0), A.stride(1), B.data(),
        B.stride(0), B.stride(1));
  if (((side[0] == 'L') || (side[0] == 'l')) && ((uplo[0] == 'U') || (uplo[0] == 'u')) &&
      ((trans[0] == 'N') || (trans[0] == 'n')) && ((diag[0] == 'N') || (diag[0] == 'n')))
    KokkosBatched::SerialTrsmInternalLeftUpper<Algo::Trsm::Unblocked>::invoke(
        Diag::NonUnit::use_unit_diag, B.extent(0), B.extent(1), alpha, A.data(), A.stride(0), A.stride(1), B.data(),
        B.stride(0), B.stride(1));
=======
    KokkosBatched::Impl::SerialTrsmInternalLeftUpper<Algo::Trsm::Unblocked>::invoke(
        Diag::Unit::use_unit_diag, false, B.extent(0), B.extent(1), alpha, A.data(), A.stride(0), A.stride(1), B.data(),
        B.stride(0), B.stride(1));
  if (((side[0] == 'L') || (side[0] == 'l')) && ((uplo[0] == 'U') || (uplo[0] == 'u')) &&
      ((trans[0] == 'N') || (trans[0] == 'n')) && ((diag[0] == 'N') || (diag[0] == 'n')))
    KokkosBatched::Impl::SerialTrsmInternalLeftUpper<Algo::Trsm::Unblocked>::invoke(
        Diag::NonUnit::use_unit_diag, false, B.extent(0), B.extent(1), alpha, A.data(), A.stride(0), A.stride(1),
        B.data(), B.stride(0), B.stride(1));
>>>>>>> 80e303f8

  // Side::Left, Uplo::Upper, Trans::Transpose
  if (((side[0] == 'L') || (side[0] == 'l')) && ((uplo[0] == 'U') || (uplo[0] == 'u')) &&
      ((trans[0] == 'T') || (trans[0] == 't')) && ((diag[0] == 'U') || (diag[0] == 'u')))
<<<<<<< HEAD
    KokkosBatched::SerialTrsmInternalLeftLower<Algo::Trsm::Unblocked>::invoke(
        Diag::Unit::use_unit_diag, B.extent(0), B.extent(1), alpha, A.data(), A.stride(1), A.stride(0), B.data(),
        B.stride(0), B.stride(1));
  if (((side[0] == 'L') || (side[0] == 'l')) && ((uplo[0] == 'U') || (uplo[0] == 'u')) &&
      ((trans[0] == 'T') || (trans[0] == 't')) && ((diag[0] == 'N') || (diag[0] == 'n')))
    KokkosBatched::SerialTrsmInternalLeftLower<Algo::Trsm::Unblocked>::invoke(
        Diag::NonUnit::use_unit_diag, B.extent(0), B.extent(1), alpha, A.data(), A.stride(1), A.stride(0), B.data(),
        B.stride(0), B.stride(1));
=======
    KokkosBatched::Impl::SerialTrsmInternalLeftLower<Algo::Trsm::Unblocked>::invoke(
        Diag::Unit::use_unit_diag, false, B.extent(0), B.extent(1), alpha, A.data(), A.stride(1), A.stride(0), B.data(),
        B.stride(0), B.stride(1));
  if (((side[0] == 'L') || (side[0] == 'l')) && ((uplo[0] == 'U') || (uplo[0] == 'u')) &&
      ((trans[0] == 'T') || (trans[0] == 't')) && ((diag[0] == 'N') || (diag[0] == 'n')))
    KokkosBatched::Impl::SerialTrsmInternalLeftLower<Algo::Trsm::Unblocked>::invoke(
        Diag::NonUnit::use_unit_diag, false, B.extent(0), B.extent(1), alpha, A.data(), A.stride(1), A.stride(0),
        B.data(), B.stride(0), B.stride(1));
>>>>>>> 80e303f8

  // Side::Left, Uplo::Upper, Trans::ConjTranspose
  if (((side[0] == 'L') || (side[0] == 'l')) && ((uplo[0] == 'U') || (uplo[0] == 'u')) &&
      ((trans[0] == 'C') || (trans[0] == 'c')) && ((diag[0] == 'U') || (diag[0] == 'u')))
    SerialTrsmInternalLeftLowerConj(Diag::Unit::use_unit_diag, B.extent(0), B.extent(1), alpha, A.data(), A.stride(1),
                                    A.stride(0), B.data(), B.stride(0), B.stride(1));
  if (((side[0] == 'L') || (side[0] == 'l')) && ((uplo[0] == 'U') || (uplo[0] == 'u')) &&
      ((trans[0] == 'C') || (trans[0] == 'c')) && ((diag[0] == 'N') || (diag[0] == 'n')))
    SerialTrsmInternalLeftLowerConj(Diag::NonUnit::use_unit_diag, B.extent(0), B.extent(1), alpha, A.data(),
                                    A.stride(1), A.stride(0), B.data(), B.stride(0), B.stride(1));
  ////
  // Side::Right, Uplo::Lower, Trans::NoTranspose
  if (((side[0] == 'R') || (side[0] == 'r')) && ((uplo[0] == 'L') || (uplo[0] == 'l')) &&
      ((trans[0] == 'N') || (trans[0] == 'n')) && ((diag[0] == 'U') || (diag[0] == 'u')))
<<<<<<< HEAD
    KokkosBatched::SerialTrsmInternalLeftUpper<Algo::Trsm::Unblocked>::invoke(
        Diag::Unit::use_unit_diag, B.extent(1), B.extent(0), alpha, A.data(), A.stride(1), A.stride(0), B.data(),
        B.stride(1), B.stride(0));
  if (((side[0] == 'R') || (side[0] == 'r')) && ((uplo[0] == 'L') || (uplo[0] == 'l')) &&
      ((trans[0] == 'N') || (trans[0] == 'n')) && ((diag[0] == 'N') || (diag[0] == 'n')))
    KokkosBatched::SerialTrsmInternalLeftUpper<Algo::Trsm::Unblocked>::invoke(
        Diag::NonUnit::use_unit_diag, B.extent(1), B.extent(0), alpha, A.data(), A.stride(1), A.stride(0), B.data(),
        B.stride(1), B.stride(0));
=======
    KokkosBatched::Impl::SerialTrsmInternalLeftUpper<Algo::Trsm::Unblocked>::invoke(
        Diag::Unit::use_unit_diag, false, B.extent(1), B.extent(0), alpha, A.data(), A.stride(1), A.stride(0), B.data(),
        B.stride(1), B.stride(0));
  if (((side[0] == 'R') || (side[0] == 'r')) && ((uplo[0] == 'L') || (uplo[0] == 'l')) &&
      ((trans[0] == 'N') || (trans[0] == 'n')) && ((diag[0] == 'N') || (diag[0] == 'n')))
    KokkosBatched::Impl::SerialTrsmInternalLeftUpper<Algo::Trsm::Unblocked>::invoke(
        Diag::NonUnit::use_unit_diag, false, B.extent(1), B.extent(0), alpha, A.data(), A.stride(1), A.stride(0),
        B.data(), B.stride(1), B.stride(0));
>>>>>>> 80e303f8

  // Side::Right, Uplo::Lower, Trans::Transpose
  if (((side[0] == 'R') || (side[0] == 'r')) && ((uplo[0] == 'L') || (uplo[0] == 'l')) &&
      ((trans[0] == 'T') || (trans[0] == 't')) && ((diag[0] == 'U') || (diag[0] == 'u')))
<<<<<<< HEAD
    KokkosBatched::SerialTrsmInternalLeftLower<Algo::Trsm::Unblocked>::invoke(
        Diag::Unit::use_unit_diag, B.extent(1), B.extent(0), alpha, A.data(), A.stride(0), A.stride(1), B.data(),
        B.stride(1), B.stride(0));
  if (((side[0] == 'R') || (side[0] == 'r')) && ((uplo[0] == 'L') || (uplo[0] == 'l')) &&
      ((trans[0] == 'T') || (trans[0] == 't')) && ((diag[0] == 'N') || (diag[0] == 'n')))
    KokkosBatched::SerialTrsmInternalLeftLower<Algo::Trsm::Unblocked>::invoke(
        Diag::NonUnit::use_unit_diag, B.extent(1), B.extent(0), alpha, A.data(), A.stride(0), A.stride(1), B.data(),
        B.stride(1), B.stride(0));
=======
    KokkosBatched::Impl::SerialTrsmInternalLeftLower<Algo::Trsm::Unblocked>::invoke(
        Diag::Unit::use_unit_diag, false, B.extent(1), B.extent(0), alpha, A.data(), A.stride(0), A.stride(1), B.data(),
        B.stride(1), B.stride(0));
  if (((side[0] == 'R') || (side[0] == 'r')) && ((uplo[0] == 'L') || (uplo[0] == 'l')) &&
      ((trans[0] == 'T') || (trans[0] == 't')) && ((diag[0] == 'N') || (diag[0] == 'n')))
    KokkosBatched::Impl::SerialTrsmInternalLeftLower<Algo::Trsm::Unblocked>::invoke(
        Diag::NonUnit::use_unit_diag, false, B.extent(1), B.extent(0), alpha, A.data(), A.stride(0), A.stride(1),
        B.data(), B.stride(1), B.stride(0));
>>>>>>> 80e303f8

  // Side::Right, Uplo::Lower, Trans::ConjTranspose
  if (((side[0] == 'R') || (side[0] == 'r')) && ((uplo[0] == 'L') || (uplo[0] == 'l')) &&
      ((trans[0] == 'C') || (trans[0] == 'c')) && ((diag[0] == 'U') || (diag[0] == 'u')))
    SerialTrsmInternalLeftLowerConj(Diag::Unit::use_unit_diag, B.extent(1), B.extent(0), alpha, A.data(), A.stride(0),
                                    A.stride(1), B.data(), B.stride(1), B.stride(0));
  if (((side[0] == 'R') || (side[0] == 'r')) && ((uplo[0] == 'L') || (uplo[0] == 'l')) &&
      ((trans[0] == 'C') || (trans[0] == 'c')) && ((diag[0] == 'N') || (diag[0] == 'n')))
    SerialTrsmInternalLeftLowerConj(Diag::NonUnit::use_unit_diag, B.extent(1), B.extent(0), alpha, A.data(),
                                    A.stride(0), A.stride(1), B.data(), B.stride(1), B.stride(0));

  // Side::Right, Uplo::Upper, Trans::NoTranspose
  if (((side[0] == 'R') || (side[0] == 'r')) && ((uplo[0] == 'U') || (uplo[0] == 'u')) &&
      ((trans[0] == 'N') || (trans[0] == 'n')) && ((diag[0] == 'U') || (diag[0] == 'u')))
<<<<<<< HEAD
    KokkosBatched::SerialTrsmInternalLeftLower<Algo::Trsm::Unblocked>::invoke(
        Diag::Unit::use_unit_diag, B.extent(1), B.extent(0), alpha, A.data(), A.stride(1), A.stride(0), B.data(),
        B.stride(1), B.stride(0));
  if (((side[0] == 'R') || (side[0] == 'r')) && ((uplo[0] == 'U') || (uplo[0] == 'u')) &&
      ((trans[0] == 'N') || (trans[0] == 'n')) && ((diag[0] == 'N') || (diag[0] == 'n')))
    KokkosBatched::SerialTrsmInternalLeftLower<Algo::Trsm::Unblocked>::invoke(
        Diag::NonUnit::use_unit_diag, B.extent(1), B.extent(0), alpha, A.data(), A.stride(1), A.stride(0), B.data(),
        B.stride(1), B.stride(0));
=======
    KokkosBatched::Impl::SerialTrsmInternalLeftLower<Algo::Trsm::Unblocked>::invoke(
        Diag::Unit::use_unit_diag, false, B.extent(1), B.extent(0), alpha, A.data(), A.stride(1), A.stride(0), B.data(),
        B.stride(1), B.stride(0));
  if (((side[0] == 'R') || (side[0] == 'r')) && ((uplo[0] == 'U') || (uplo[0] == 'u')) &&
      ((trans[0] == 'N') || (trans[0] == 'n')) && ((diag[0] == 'N') || (diag[0] == 'n')))
    KokkosBatched::Impl::SerialTrsmInternalLeftLower<Algo::Trsm::Unblocked>::invoke(
        Diag::NonUnit::use_unit_diag, false, B.extent(1), B.extent(0), alpha, A.data(), A.stride(1), A.stride(0),
        B.data(), B.stride(1), B.stride(0));
>>>>>>> 80e303f8

  // Side::Right, Uplo::Upper, Trans::Transpose
  if (((side[0] == 'R') || (side[0] == 'r')) && ((uplo[0] == 'U') || (uplo[0] == 'u')) &&
      ((trans[0] == 'T') || (trans[0] == 't')) && ((diag[0] == 'U') || (diag[0] == 'u')))
<<<<<<< HEAD
    KokkosBatched::SerialTrsmInternalLeftUpper<Algo::Trsm::Unblocked>::invoke(
        Diag::Unit::use_unit_diag, B.extent(1), B.extent(0), alpha, A.data(), A.stride(0), A.stride(1), B.data(),
        B.stride(1), B.stride(0));
  if (((side[0] == 'R') || (side[0] == 'r')) && ((uplo[0] == 'U') || (uplo[0] == 'u')) &&
      ((trans[0] == 'T') || (trans[0] == 't')) && ((diag[0] == 'N') || (diag[0] == 'n')))
    KokkosBatched::SerialTrsmInternalLeftUpper<Algo::Trsm::Unblocked>::invoke(
        Diag::NonUnit::use_unit_diag, B.extent(1), B.extent(0), alpha, A.data(), A.stride(0), A.stride(1), B.data(),
        B.stride(1), B.stride(0));
=======
    KokkosBatched::Impl::SerialTrsmInternalLeftUpper<Algo::Trsm::Unblocked>::invoke(
        Diag::Unit::use_unit_diag, false, B.extent(1), B.extent(0), alpha, A.data(), A.stride(0), A.stride(1), B.data(),
        B.stride(1), B.stride(0));
  if (((side[0] == 'R') || (side[0] == 'r')) && ((uplo[0] == 'U') || (uplo[0] == 'u')) &&
      ((trans[0] == 'T') || (trans[0] == 't')) && ((diag[0] == 'N') || (diag[0] == 'n')))
    KokkosBatched::Impl::SerialTrsmInternalLeftUpper<Algo::Trsm::Unblocked>::invoke(
        Diag::NonUnit::use_unit_diag, false, B.extent(1), B.extent(0), alpha, A.data(), A.stride(0), A.stride(1),
        B.data(), B.stride(1), B.stride(0));
>>>>>>> 80e303f8

  // Side::Right, Uplo::Upper, Trans::ConjTranspose
  if (((side[0] == 'R') || (side[0] == 'r')) && ((uplo[0] == 'U') || (uplo[0] == 'u')) &&
      ((trans[0] == 'C') || (trans[0] == 'c')) && ((diag[0] == 'U') || (diag[0] == 'u')))
    SerialTrsmInternalLeftUpperConj(Diag::Unit::use_unit_diag, B.extent(1), B.extent(0), alpha, A.data(), A.stride(0),
                                    A.stride(1), B.data(), B.stride(1), B.stride(0));
  if (((side[0] == 'R') || (side[0] == 'r')) && ((uplo[0] == 'U') || (uplo[0] == 'u')) &&
      ((trans[0] == 'C') || (trans[0] == 'c')) && ((diag[0] == 'N') || (diag[0] == 'n')))
    SerialTrsmInternalLeftUpperConj(Diag::NonUnit::use_unit_diag, B.extent(1), B.extent(0), alpha, A.data(),
                                    A.stride(0), A.stride(1), B.data(), B.stride(1), B.stride(0));
}

}  // namespace Impl
}  // namespace KokkosBlas
#endif  // KOKKOSBLAS3_TRSM_IMPL_HPP_<|MERGE_RESOLUTION|>--- conflicted
+++ resolved
@@ -111,16 +111,6 @@
   // Side::Left, Uplo::Lower, Trans::NoTranspose
   if (((side[0] == 'L') || (side[0] == 'l')) && ((uplo[0] == 'L') || (uplo[0] == 'l')) &&
       ((trans[0] == 'N') || (trans[0] == 'n')) && ((diag[0] == 'U') || (diag[0] == 'u')))
-<<<<<<< HEAD
-    KokkosBatched::SerialTrsmInternalLeftLower<Algo::Trsm::Unblocked>::invoke(
-        Diag::Unit::use_unit_diag, B.extent(0), B.extent(1), alpha, A.data(), A.stride(0), A.stride(1), B.data(),
-        B.stride(0), B.stride(1));
-  if (((side[0] == 'L') || (side[0] == 'l')) && ((uplo[0] == 'L') || (uplo[0] == 'l')) &&
-      ((trans[0] == 'N') || (trans[0] == 'n')) && ((diag[0] == 'N') || (diag[0] == 'n')))
-    KokkosBatched::SerialTrsmInternalLeftLower<Algo::Trsm::Unblocked>::invoke(
-        Diag::NonUnit::use_unit_diag, B.extent(0), B.extent(1), alpha, A.data(), A.stride(0), A.stride(1), B.data(),
-        B.stride(0), B.stride(1));
-=======
     KokkosBatched::Impl::SerialTrsmInternalLeftLower<Algo::Trsm::Unblocked>::invoke(
         Diag::Unit::use_unit_diag, false, B.extent(0), B.extent(1), alpha, A.data(), A.stride(0), A.stride(1), B.data(),
         B.stride(0), B.stride(1));
@@ -129,21 +119,10 @@
     KokkosBatched::Impl::SerialTrsmInternalLeftLower<Algo::Trsm::Unblocked>::invoke(
         Diag::NonUnit::use_unit_diag, false, B.extent(0), B.extent(1), alpha, A.data(), A.stride(0), A.stride(1),
         B.data(), B.stride(0), B.stride(1));
->>>>>>> 80e303f8
 
   // Side::Left, Uplo::Lower, Trans::Transpose
   if (((side[0] == 'L') || (side[0] == 'l')) && ((uplo[0] == 'L') || (uplo[0] == 'l')) &&
       ((trans[0] == 'T') || (trans[0] == 't')) && ((diag[0] == 'U') || (diag[0] == 'u')))
-<<<<<<< HEAD
-    KokkosBatched::SerialTrsmInternalLeftUpper<Algo::Trsm::Unblocked>::invoke(
-        Diag::Unit::use_unit_diag, B.extent(0), B.extent(1), alpha, A.data(), A.stride(1), A.stride(0), B.data(),
-        B.stride(0), B.stride(1));
-  if (((side[0] == 'L') || (side[0] == 'l')) && ((uplo[0] == 'L') || (uplo[0] == 'l')) &&
-      ((trans[0] == 'T') || (trans[0] == 't')) && ((diag[0] == 'N') || (diag[0] == 'n')))
-    KokkosBatched::SerialTrsmInternalLeftUpper<Algo::Trsm::Unblocked>::invoke(
-        Diag::NonUnit::use_unit_diag, B.extent(0), B.extent(1), alpha, A.data(), A.stride(1), A.stride(0), B.data(),
-        B.stride(0), B.stride(1));
-=======
     KokkosBatched::Impl::SerialTrsmInternalLeftUpper<Algo::Trsm::Unblocked>::invoke(
         Diag::Unit::use_unit_diag, false, B.extent(0), B.extent(1), alpha, A.data(), A.stride(1), A.stride(0), B.data(),
         B.stride(0), B.stride(1));
@@ -152,7 +131,6 @@
     KokkosBatched::Impl::SerialTrsmInternalLeftUpper<Algo::Trsm::Unblocked>::invoke(
         Diag::NonUnit::use_unit_diag, false, B.extent(0), B.extent(1), alpha, A.data(), A.stride(1), A.stride(0),
         B.data(), B.stride(0), B.stride(1));
->>>>>>> 80e303f8
 
   // Side::Left, Uplo::Lower, Trans::ConjTranspose
   if (((side[0] == 'L') || (side[0] == 'l')) && ((uplo[0] == 'L') || (uplo[0] == 'l')) &&
@@ -167,16 +145,6 @@
   // Side::Left, Uplo::Upper, Trans::NoTranspose
   if (((side[0] == 'L') || (side[0] == 'l')) && ((uplo[0] == 'U') || (uplo[0] == 'u')) &&
       ((trans[0] == 'N') || (trans[0] == 'n')) && ((diag[0] == 'U') || (diag[0] == 'u')))
-<<<<<<< HEAD
-    KokkosBatched::SerialTrsmInternalLeftUpper<Algo::Trsm::Unblocked>::invoke(
-        Diag::Unit::use_unit_diag, B.extent(0), B.extent(1), alpha, A.data(), A.stride(0), A.stride(1), B.data(),
-        B.stride(0), B.stride(1));
-  if (((side[0] == 'L') || (side[0] == 'l')) && ((uplo[0] == 'U') || (uplo[0] == 'u')) &&
-      ((trans[0] == 'N') || (trans[0] == 'n')) && ((diag[0] == 'N') || (diag[0] == 'n')))
-    KokkosBatched::SerialTrsmInternalLeftUpper<Algo::Trsm::Unblocked>::invoke(
-        Diag::NonUnit::use_unit_diag, B.extent(0), B.extent(1), alpha, A.data(), A.stride(0), A.stride(1), B.data(),
-        B.stride(0), B.stride(1));
-=======
     KokkosBatched::Impl::SerialTrsmInternalLeftUpper<Algo::Trsm::Unblocked>::invoke(
         Diag::Unit::use_unit_diag, false, B.extent(0), B.extent(1), alpha, A.data(), A.stride(0), A.stride(1), B.data(),
         B.stride(0), B.stride(1));
@@ -185,21 +153,10 @@
     KokkosBatched::Impl::SerialTrsmInternalLeftUpper<Algo::Trsm::Unblocked>::invoke(
         Diag::NonUnit::use_unit_diag, false, B.extent(0), B.extent(1), alpha, A.data(), A.stride(0), A.stride(1),
         B.data(), B.stride(0), B.stride(1));
->>>>>>> 80e303f8
 
   // Side::Left, Uplo::Upper, Trans::Transpose
   if (((side[0] == 'L') || (side[0] == 'l')) && ((uplo[0] == 'U') || (uplo[0] == 'u')) &&
       ((trans[0] == 'T') || (trans[0] == 't')) && ((diag[0] == 'U') || (diag[0] == 'u')))
-<<<<<<< HEAD
-    KokkosBatched::SerialTrsmInternalLeftLower<Algo::Trsm::Unblocked>::invoke(
-        Diag::Unit::use_unit_diag, B.extent(0), B.extent(1), alpha, A.data(), A.stride(1), A.stride(0), B.data(),
-        B.stride(0), B.stride(1));
-  if (((side[0] == 'L') || (side[0] == 'l')) && ((uplo[0] == 'U') || (uplo[0] == 'u')) &&
-      ((trans[0] == 'T') || (trans[0] == 't')) && ((diag[0] == 'N') || (diag[0] == 'n')))
-    KokkosBatched::SerialTrsmInternalLeftLower<Algo::Trsm::Unblocked>::invoke(
-        Diag::NonUnit::use_unit_diag, B.extent(0), B.extent(1), alpha, A.data(), A.stride(1), A.stride(0), B.data(),
-        B.stride(0), B.stride(1));
-=======
     KokkosBatched::Impl::SerialTrsmInternalLeftLower<Algo::Trsm::Unblocked>::invoke(
         Diag::Unit::use_unit_diag, false, B.extent(0), B.extent(1), alpha, A.data(), A.stride(1), A.stride(0), B.data(),
         B.stride(0), B.stride(1));
@@ -208,7 +165,6 @@
     KokkosBatched::Impl::SerialTrsmInternalLeftLower<Algo::Trsm::Unblocked>::invoke(
         Diag::NonUnit::use_unit_diag, false, B.extent(0), B.extent(1), alpha, A.data(), A.stride(1), A.stride(0),
         B.data(), B.stride(0), B.stride(1));
->>>>>>> 80e303f8
 
   // Side::Left, Uplo::Upper, Trans::ConjTranspose
   if (((side[0] == 'L') || (side[0] == 'l')) && ((uplo[0] == 'U') || (uplo[0] == 'u')) &&
@@ -223,16 +179,6 @@
   // Side::Right, Uplo::Lower, Trans::NoTranspose
   if (((side[0] == 'R') || (side[0] == 'r')) && ((uplo[0] == 'L') || (uplo[0] == 'l')) &&
       ((trans[0] == 'N') || (trans[0] == 'n')) && ((diag[0] == 'U') || (diag[0] == 'u')))
-<<<<<<< HEAD
-    KokkosBatched::SerialTrsmInternalLeftUpper<Algo::Trsm::Unblocked>::invoke(
-        Diag::Unit::use_unit_diag, B.extent(1), B.extent(0), alpha, A.data(), A.stride(1), A.stride(0), B.data(),
-        B.stride(1), B.stride(0));
-  if (((side[0] == 'R') || (side[0] == 'r')) && ((uplo[0] == 'L') || (uplo[0] == 'l')) &&
-      ((trans[0] == 'N') || (trans[0] == 'n')) && ((diag[0] == 'N') || (diag[0] == 'n')))
-    KokkosBatched::SerialTrsmInternalLeftUpper<Algo::Trsm::Unblocked>::invoke(
-        Diag::NonUnit::use_unit_diag, B.extent(1), B.extent(0), alpha, A.data(), A.stride(1), A.stride(0), B.data(),
-        B.stride(1), B.stride(0));
-=======
     KokkosBatched::Impl::SerialTrsmInternalLeftUpper<Algo::Trsm::Unblocked>::invoke(
         Diag::Unit::use_unit_diag, false, B.extent(1), B.extent(0), alpha, A.data(), A.stride(1), A.stride(0), B.data(),
         B.stride(1), B.stride(0));
@@ -241,21 +187,10 @@
     KokkosBatched::Impl::SerialTrsmInternalLeftUpper<Algo::Trsm::Unblocked>::invoke(
         Diag::NonUnit::use_unit_diag, false, B.extent(1), B.extent(0), alpha, A.data(), A.stride(1), A.stride(0),
         B.data(), B.stride(1), B.stride(0));
->>>>>>> 80e303f8
 
   // Side::Right, Uplo::Lower, Trans::Transpose
   if (((side[0] == 'R') || (side[0] == 'r')) && ((uplo[0] == 'L') || (uplo[0] == 'l')) &&
       ((trans[0] == 'T') || (trans[0] == 't')) && ((diag[0] == 'U') || (diag[0] == 'u')))
-<<<<<<< HEAD
-    KokkosBatched::SerialTrsmInternalLeftLower<Algo::Trsm::Unblocked>::invoke(
-        Diag::Unit::use_unit_diag, B.extent(1), B.extent(0), alpha, A.data(), A.stride(0), A.stride(1), B.data(),
-        B.stride(1), B.stride(0));
-  if (((side[0] == 'R') || (side[0] == 'r')) && ((uplo[0] == 'L') || (uplo[0] == 'l')) &&
-      ((trans[0] == 'T') || (trans[0] == 't')) && ((diag[0] == 'N') || (diag[0] == 'n')))
-    KokkosBatched::SerialTrsmInternalLeftLower<Algo::Trsm::Unblocked>::invoke(
-        Diag::NonUnit::use_unit_diag, B.extent(1), B.extent(0), alpha, A.data(), A.stride(0), A.stride(1), B.data(),
-        B.stride(1), B.stride(0));
-=======
     KokkosBatched::Impl::SerialTrsmInternalLeftLower<Algo::Trsm::Unblocked>::invoke(
         Diag::Unit::use_unit_diag, false, B.extent(1), B.extent(0), alpha, A.data(), A.stride(0), A.stride(1), B.data(),
         B.stride(1), B.stride(0));
@@ -264,7 +199,6 @@
     KokkosBatched::Impl::SerialTrsmInternalLeftLower<Algo::Trsm::Unblocked>::invoke(
         Diag::NonUnit::use_unit_diag, false, B.extent(1), B.extent(0), alpha, A.data(), A.stride(0), A.stride(1),
         B.data(), B.stride(1), B.stride(0));
->>>>>>> 80e303f8
 
   // Side::Right, Uplo::Lower, Trans::ConjTranspose
   if (((side[0] == 'R') || (side[0] == 'r')) && ((uplo[0] == 'L') || (uplo[0] == 'l')) &&
@@ -279,16 +213,6 @@
   // Side::Right, Uplo::Upper, Trans::NoTranspose
   if (((side[0] == 'R') || (side[0] == 'r')) && ((uplo[0] == 'U') || (uplo[0] == 'u')) &&
       ((trans[0] == 'N') || (trans[0] == 'n')) && ((diag[0] == 'U') || (diag[0] == 'u')))
-<<<<<<< HEAD
-    KokkosBatched::SerialTrsmInternalLeftLower<Algo::Trsm::Unblocked>::invoke(
-        Diag::Unit::use_unit_diag, B.extent(1), B.extent(0), alpha, A.data(), A.stride(1), A.stride(0), B.data(),
-        B.stride(1), B.stride(0));
-  if (((side[0] == 'R') || (side[0] == 'r')) && ((uplo[0] == 'U') || (uplo[0] == 'u')) &&
-      ((trans[0] == 'N') || (trans[0] == 'n')) && ((diag[0] == 'N') || (diag[0] == 'n')))
-    KokkosBatched::SerialTrsmInternalLeftLower<Algo::Trsm::Unblocked>::invoke(
-        Diag::NonUnit::use_unit_diag, B.extent(1), B.extent(0), alpha, A.data(), A.stride(1), A.stride(0), B.data(),
-        B.stride(1), B.stride(0));
-=======
     KokkosBatched::Impl::SerialTrsmInternalLeftLower<Algo::Trsm::Unblocked>::invoke(
         Diag::Unit::use_unit_diag, false, B.extent(1), B.extent(0), alpha, A.data(), A.stride(1), A.stride(0), B.data(),
         B.stride(1), B.stride(0));
@@ -297,21 +221,10 @@
     KokkosBatched::Impl::SerialTrsmInternalLeftLower<Algo::Trsm::Unblocked>::invoke(
         Diag::NonUnit::use_unit_diag, false, B.extent(1), B.extent(0), alpha, A.data(), A.stride(1), A.stride(0),
         B.data(), B.stride(1), B.stride(0));
->>>>>>> 80e303f8
 
   // Side::Right, Uplo::Upper, Trans::Transpose
   if (((side[0] == 'R') || (side[0] == 'r')) && ((uplo[0] == 'U') || (uplo[0] == 'u')) &&
       ((trans[0] == 'T') || (trans[0] == 't')) && ((diag[0] == 'U') || (diag[0] == 'u')))
-<<<<<<< HEAD
-    KokkosBatched::SerialTrsmInternalLeftUpper<Algo::Trsm::Unblocked>::invoke(
-        Diag::Unit::use_unit_diag, B.extent(1), B.extent(0), alpha, A.data(), A.stride(0), A.stride(1), B.data(),
-        B.stride(1), B.stride(0));
-  if (((side[0] == 'R') || (side[0] == 'r')) && ((uplo[0] == 'U') || (uplo[0] == 'u')) &&
-      ((trans[0] == 'T') || (trans[0] == 't')) && ((diag[0] == 'N') || (diag[0] == 'n')))
-    KokkosBatched::SerialTrsmInternalLeftUpper<Algo::Trsm::Unblocked>::invoke(
-        Diag::NonUnit::use_unit_diag, B.extent(1), B.extent(0), alpha, A.data(), A.stride(0), A.stride(1), B.data(),
-        B.stride(1), B.stride(0));
-=======
     KokkosBatched::Impl::SerialTrsmInternalLeftUpper<Algo::Trsm::Unblocked>::invoke(
         Diag::Unit::use_unit_diag, false, B.extent(1), B.extent(0), alpha, A.data(), A.stride(0), A.stride(1), B.data(),
         B.stride(1), B.stride(0));
@@ -320,7 +233,6 @@
     KokkosBatched::Impl::SerialTrsmInternalLeftUpper<Algo::Trsm::Unblocked>::invoke(
         Diag::NonUnit::use_unit_diag, false, B.extent(1), B.extent(0), alpha, A.data(), A.stride(0), A.stride(1),
         B.data(), B.stride(1), B.stride(0));
->>>>>>> 80e303f8
 
   // Side::Right, Uplo::Upper, Trans::ConjTranspose
   if (((side[0] == 'R') || (side[0] == 'r')) && ((uplo[0] == 'U') || (uplo[0] == 'u')) &&
