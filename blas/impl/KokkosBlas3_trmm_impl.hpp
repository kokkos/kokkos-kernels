--- conflicted
+++ resolved
@@ -41,11 +41,7 @@
   using KokkosBatched::SerialTrmmInternalRightLower;
   using KokkosBatched::SerialTrmmInternalRightUpper;
 
-<<<<<<< HEAD
-  char __side = tolower(side[0]), __uplo = tolower(uplo[0]), __trans = tolower(trans[0]);
-=======
   char _side = tolower(side[0]), _uplo = tolower(uplo[0]), _trans = tolower(trans[0]);
->>>>>>> 156f70d4
   //__diag = tolower(diag[0]);
   bool do_conj = true;
 
@@ -56,11 +52,7 @@
     SerialTrmmInternalLeftLower<Algo::Trmm::Unblocked>::invoke(
         Diag::Unit::use_unit_diag, !do_conj, A.extent(0), A.extent(1), B.extent(0), B.extent(1), alpha, A.data(),
         A.stride(0), A.stride(1), B.data(), B.stride(0), B.stride(1));
-<<<<<<< HEAD
-  if (__side == 'r' && __uplo == 'l' && __trans == 'n')
-=======
   if (_side == 'r' && _uplo == 'l' && _trans == 'n')
->>>>>>> 156f70d4
     SerialTrmmInternalRightLower<Algo::Trmm::Unblocked>::invoke(
         Diag::Unit::use_unit_diag, !do_conj, A.extent(0), A.extent(1), B.extent(0), B.extent(1), alpha, A.data(),
         A.stride(0), A.stride(1), B.data(), B.stride(0), B.stride(1));
@@ -71,11 +63,7 @@
     SerialTrmmInternalLeftUpper<Algo::Trmm::Unblocked>::invoke(
         Diag::Unit::use_unit_diag, !do_conj, A.extent(1), A.extent(0), B.extent(0), B.extent(1), alpha, A.data(),
         A.stride(1), A.stride(0), B.data(), B.stride(0), B.stride(1));
-<<<<<<< HEAD
-  if (__side == 'r' && __uplo == 'l' && __trans == 't')
-=======
   if (_side == 'r' && _uplo == 'l' && _trans == 't')
->>>>>>> 156f70d4
     SerialTrmmInternalRightUpper<Algo::Trmm::Unblocked>::invoke(
         Diag::Unit::use_unit_diag, !do_conj, A.extent(1), A.extent(0), B.extent(0), B.extent(1), alpha, A.data(),
         A.stride(1), A.stride(0), B.data(), B.stride(0), B.stride(1));
@@ -87,11 +75,7 @@
     SerialTrmmInternalLeftUpper<Algo::Trmm::Unblocked>::invoke(
         Diag::Unit::use_unit_diag, do_conj, A.extent(1), A.extent(0), B.extent(0), B.extent(1), alpha, A.data(),
         A.stride(1), A.stride(0), B.data(), B.stride(0), B.stride(1));
-<<<<<<< HEAD
-  if (__side == 'r' && __uplo == 'l' && __trans == 'c')
-=======
   if (_side == 'r' && _uplo == 'l' && _trans == 'c')
->>>>>>> 156f70d4
     SerialTrmmInternalRightUpper<Algo::Trmm::Unblocked>::invoke(
         Diag::Unit::use_unit_diag, do_conj, A.extent(1), A.extent(0), B.extent(0), B.extent(1), alpha, A.data(),
         A.stride(1), A.stride(0), B.data(), B.stride(0), B.stride(1));
@@ -100,11 +84,7 @@
     SerialTrmmInternalLeftUpper<Algo::Trmm::Unblocked>::invoke(
         Diag::Unit::use_unit_diag, !do_conj, A.extent(0), A.extent(1), B.extent(0), B.extent(1), alpha, A.data(),
         A.stride(0), A.stride(1), B.data(), B.stride(0), B.stride(1));
-<<<<<<< HEAD
-  if (__side == 'r' && __uplo == 'u' && __trans == 'n')
-=======
   if (_side == 'r' && _uplo == 'u' && _trans == 'n')
->>>>>>> 156f70d4
     SerialTrmmInternalRightUpper<Algo::Trmm::Unblocked>::invoke(
         Diag::Unit::use_unit_diag, !do_conj, A.extent(0), A.extent(1), B.extent(0), B.extent(1), alpha, A.data(),
         A.stride(0), A.stride(1), B.data(), B.stride(0), B.stride(1));
@@ -115,11 +95,7 @@
     SerialTrmmInternalLeftLower<Algo::Trmm::Unblocked>::invoke(
         Diag::Unit::use_unit_diag, !do_conj, A.extent(1), A.extent(0), B.extent(0), B.extent(1), alpha, A.data(),
         A.stride(1), A.stride(0), B.data(), B.stride(0), B.stride(1));
-<<<<<<< HEAD
-  if (__side == 'r' && __uplo == 'u' && __trans == 't')
-=======
   if (_side == 'r' && _uplo == 'u' && _trans == 't')
->>>>>>> 156f70d4
     SerialTrmmInternalRightLower<Algo::Trmm::Unblocked>::invoke(
         Diag::Unit::use_unit_diag, !do_conj, A.extent(1), A.extent(0), B.extent(0), B.extent(1), alpha, A.data(),
         A.stride(1), A.stride(0), B.data(), B.stride(0), B.stride(1));
@@ -131,11 +107,7 @@
     SerialTrmmInternalLeftLower<Algo::Trmm::Unblocked>::invoke(
         Diag::Unit::use_unit_diag, do_conj, A.extent(1), A.extent(0), B.extent(0), B.extent(1), alpha, A.data(),
         A.stride(1), A.stride(0), B.data(), B.stride(0), B.stride(1));
-<<<<<<< HEAD
-  if (__side == 'r' && __uplo == 'u' && __trans == 'c')
-=======
   if (_side == 'r' && _uplo == 'u' && _trans == 'c')
->>>>>>> 156f70d4
     SerialTrmmInternalRightLower<Algo::Trmm::Unblocked>::invoke(
         Diag::Unit::use_unit_diag, do_conj, A.extent(1), A.extent(0), B.extent(0), B.extent(1), alpha, A.data(),
         A.stride(1), A.stride(0), B.data(), B.stride(0), B.stride(1));
