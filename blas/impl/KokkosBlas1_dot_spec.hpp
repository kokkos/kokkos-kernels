//@HEADER
// ************************************************************************
//
//                        Kokkos v. 4.0
//       Copyright (2022) National Technology & Engineering
//               Solutions of Sandia, LLC (NTESS).
//
// Under the terms of Contract DE-NA0003525 with NTESS,
// the U.S. Government retains certain rights in this software.
//
// Part of Kokkos, under the Apache License v2.0 with LLVM Exceptions.
// See https://kokkos.org/LICENSE for license information.
// SPDX-License-Identifier: Apache-2.0 WITH LLVM-exception
//
//@HEADER
#ifndef KOKKOSBLAS1_IMPL_DOT_SPEC_HPP_
#define KOKKOSBLAS1_IMPL_DOT_SPEC_HPP_

#include <KokkosKernels_config.h>
#include <Kokkos_Core.hpp>
#include <Kokkos_ArithTraits.hpp>
#include <Kokkos_InnerProductSpaceTraits.hpp>

// Include the actual functors
#if !defined(KOKKOSKERNELS_ETI_ONLY) || KOKKOSKERNELS_IMPL_COMPILE_LIBRARY
#include <KokkosBlas1_dot_impl.hpp>
#include <KokkosBlas1_dot_mv_impl.hpp>
#endif

namespace KokkosBlas {
namespace Impl {

// Some platforms, such as Mac Clang, seem to get poor accuracy with
// float and complex<float>.  Work around some Trilinos test
// failures by using a higher-precision type for intermediate dot
// product sums.
//
// Note that this is not the same thing as
// InnerProductSpaceTraits<scalar>::dot_type
template <typename scalar_t>
struct DotAccumulatingScalar {
  using type = scalar_t;
};

template <>
struct DotAccumulatingScalar<float> {
  using type = double;
};

template <>
struct DotAccumulatingScalar<Kokkos::complex<float>> {
  using type = Kokkos::complex<double>;
};

template <typename scalar_t>
struct HasSpecialAccumulator {
  enum : bool { value = !std::is_same<scalar_t, typename DotAccumulatingScalar<scalar_t>::type>::value };
};

// Specialization struct which defines whether a specialization exists
template <class execution_space, class AV, class XV, class YV, int Xrank = XV::rank, int Yrank = YV::rank>
struct dot_eti_spec_avail {
  enum : bool { value = false };
};
}  // namespace Impl
}  // namespace KokkosBlas

//
// Macro for declaration of full specialization availability
// KokkosBlas::Impl::Dot for rank == 1.  This is NOT for users!!!  All
// the declarations of full specializations go in this header file.
// We may spread out definitions (see _INST macro below) across one or
// more .cpp files.
#define KOKKOSBLAS1_DOT_ETI_SPEC_AVAIL(SCALAR, LAYOUT, EXEC_SPACE, MEM_SPACE)                                         \
  template <>                                                                                                         \
  struct dot_eti_spec_avail<EXEC_SPACE,                                                                               \
                            Kokkos::View<SCALAR, LAYOUT, Kokkos::HostSpace, Kokkos::MemoryTraits<Kokkos::Unmanaged>>, \
                            Kokkos::View<const SCALAR*, LAYOUT, Kokkos::Device<EXEC_SPACE, MEM_SPACE>,                \
                                         Kokkos::MemoryTraits<Kokkos::Unmanaged>>,                                    \
                            Kokkos::View<const SCALAR*, LAYOUT, Kokkos::Device<EXEC_SPACE, MEM_SPACE>,                \
                                         Kokkos::MemoryTraits<Kokkos::Unmanaged>>,                                    \
                            1, 1> {                                                                                   \
    enum : bool { value = true };                                                                                     \
  };                                                                                                                  \
  template <>                                                                                                         \
  struct dot_eti_spec_avail<                                                                                          \
      EXEC_SPACE,                                                                                                     \
      Kokkos::View<SCALAR, LAYOUT, Kokkos::Device<EXEC_SPACE, MEM_SPACE>, Kokkos::MemoryTraits<Kokkos::Unmanaged>>,   \
      Kokkos::View<const SCALAR*, LAYOUT, Kokkos::Device<EXEC_SPACE, MEM_SPACE>,                                      \
                   Kokkos::MemoryTraits<Kokkos::Unmanaged>>,                                                          \
      Kokkos::View<const SCALAR*, LAYOUT, Kokkos::Device<EXEC_SPACE, MEM_SPACE>,                                      \
                   Kokkos::MemoryTraits<Kokkos::Unmanaged>>,                                                          \
      1, 1> {                                                                                                         \
    enum : bool { value = true };                                                                                     \
  };

//
// Macro for declaration of full specialization availability
// KokkosBlas::Impl::Dot for rank == 2.  This is NOT for users!!!  All
// the declarations of full specializations go in this header file.
// We may spread out definitions (see _DEF macro below) across one or
// more .cpp files.
//
#define KOKKOSBLAS1_DOT_MV_ETI_SPEC_AVAIL(SCALAR, LAYOUT, EXEC_SPACE, MEM_SPACE)                          \
  template <>                                                                                             \
  struct dot_eti_spec_avail<                                                                              \
      EXEC_SPACE,                                                                                         \
      Kokkos::View<SCALAR*, LAYOUT, Kokkos::Device<Kokkos::DefaultHostExecutionSpace, Kokkos::HostSpace>, \
                   Kokkos::MemoryTraits<Kokkos::Unmanaged>>,                                              \
      Kokkos::View<const SCALAR**, LAYOUT, Kokkos::Device<EXEC_SPACE, MEM_SPACE>,                         \
                   Kokkos::MemoryTraits<Kokkos::Unmanaged>>,                                              \
      Kokkos::View<const SCALAR**, LAYOUT, Kokkos::Device<EXEC_SPACE, MEM_SPACE>,                         \
                   Kokkos::MemoryTraits<Kokkos::Unmanaged>>,                                              \
      2, 2> {                                                                                             \
    enum : bool { value = true };                                                                         \
  };                                                                                                      \
  template <>                                                                                             \
  struct dot_eti_spec_avail<                                                                              \
      EXEC_SPACE,                                                                                         \
      Kokkos::View<SCALAR*, LAYOUT, Kokkos::Device<Kokkos::DefaultHostExecutionSpace, Kokkos::HostSpace>, \
                   Kokkos::MemoryTraits<Kokkos::Unmanaged>>,                                              \
      Kokkos::View<const SCALAR**, LAYOUT, Kokkos::Device<EXEC_SPACE, MEM_SPACE>,                         \
                   Kokkos::MemoryTraits<Kokkos::Unmanaged>>,                                              \
      Kokkos::View<const SCALAR**, LAYOUT, Kokkos::Device<EXEC_SPACE, MEM_SPACE>,                         \
                   Kokkos::MemoryTraits<Kokkos::Unmanaged>>,                                              \
      2, 1> {                                                                                             \
    enum : bool { value = true };                                                                         \
  };                                                                                                      \
  template <>                                                                                             \
  struct dot_eti_spec_avail<                                                                              \
      EXEC_SPACE,                                                                                         \
      Kokkos::View<SCALAR*, LAYOUT, Kokkos::Device<Kokkos::DefaultHostExecutionSpace, Kokkos::HostSpace>, \
                   Kokkos::MemoryTraits<Kokkos::Unmanaged>>,                                              \
      Kokkos::View<const SCALAR**, LAYOUT, Kokkos::Device<EXEC_SPACE, MEM_SPACE>,                         \
                   Kokkos::MemoryTraits<Kokkos::Unmanaged>>,                                              \
      Kokkos::View<const SCALAR**, LAYOUT, Kokkos::Device<EXEC_SPACE, MEM_SPACE>,                         \
                   Kokkos::MemoryTraits<Kokkos::Unmanaged>>,                                              \
      1, 2> {                                                                                             \
    enum : bool { value = true };                                                                         \
  };

// Include the actual specialization declarations
#include <KokkosBlas1_dot_tpl_spec_avail.hpp>
#include <generated_specializations_hpp/KokkosBlas1_dot_eti_spec_avail.hpp>
#include <generated_specializations_hpp/KokkosBlas1_dot_mv_eti_spec_avail.hpp>

namespace KokkosBlas {
namespace Impl {

// Unification layer
template <class execution_space, class RV, class XV, class YV, int XV_Rank = XV::rank, int YV_Rank = YV::rank,
          bool tpl_spec_avail = dot_tpl_spec_avail<execution_space, RV, XV, YV>::value,
          bool eti_spec_avail = dot_eti_spec_avail<execution_space, RV, XV, YV>::value>
struct Dot {
  static void dot(const execution_space& space, const RV&, const XV& R, const YV& X);
};

// This version never has TPL support, but it does use the same ETI system
template <class execution_space, class RV, class XV, class YV,
          bool eti_spec_avail = dot_eti_spec_avail<execution_space, RV, XV, YV>::value>
struct DotSpecialAccumulator {
  // Note: not doing the static_asserts to validate RV, XV, YV since those
  // errors would have already arisen when building the library.
  using size_type  = typename YV::size_type;
  using dot_type   = typename Kokkos::Details::InnerProductSpaceTraits<typename XV::non_const_value_type>::dot_type;
  using accum_type = typename DotAccumulatingScalar<dot_type>::type;
  // This is the same View type as RV, but using the special accumulator as the
  // value type
  using RV_Result = Kokkos::View<accum_type, typename RV::array_layout, typename RV::device_type,
                                 Kokkos::MemoryTraits<Kokkos::Unmanaged>>;

  static void dot(const execution_space& space, const RV_Result& R, const XV& X, const YV& Y);
};

#if !defined(KOKKOSKERNELS_ETI_ONLY) || KOKKOSKERNELS_IMPL_COMPILE_LIBRARY
//! Full specialization of Dot for single vectors (1-D Views).
//  The rank-1 case is currently the only one that may use a different
//  accumulator type than <tt>InnerProductSpaceTraits::dot_type</tt>.
template <class execution_space, class RV, class XV, class YV>
struct Dot<execution_space, RV, XV, YV, 1, 1, false, KOKKOSKERNELS_IMPL_COMPILE_LIBRARY> {
  // Check some things about the template parameters at compile time to get nice
  // error messages, before using them under the assumption they are valid.
  static_assert(Kokkos::is_view<XV>::value,
                "KokkosBlas::Impl::"
                "Dot<1-D>: XV is not a Kokkos::View.");
  static_assert(Kokkos::is_view<YV>::value,
                "KokkosBlas::Impl::"
                "Dot<1-D>: YV is not a Kokkos::View.");
  static_assert(Kokkos::is_view<RV>::value,
                "KokkosBlas::Impl::"
                "Dot<1-D>: RV is not a Kokkos::View.");
  static_assert(RV::rank == 0,
                "KokkosBlas::Impl::Dot<1-D>: "
                "RV is not rank 0.");
  static_assert(XV::rank == 1,
                "KokkosBlas::Impl::Dot<1-D>: "
                "XV is not rank 1.");
  static_assert(YV::rank == 1,
                "KokkosBlas::Impl::Dot<1-D>: "
                "YV is not rank 1.");
  static_assert(std::is_same<typename RV::value_type, typename RV::non_const_value_type>::value,
                "KokkosBlas::Dot<1D>: R is const.  "
                "It must be nonconst, because it is an output argument "
                "(we have to be able to write to its entries).");

  typedef typename YV::size_type size_type;
  typedef typename RV::non_const_value_type dot_type;
  typedef typename DotAccumulatingScalar<dot_type>::type special_result_type;

  // This is the same View type as RV, but using the special accumulator as the
  // value type
  typedef Kokkos::View<special_result_type, typename RV::array_layout, typename RV::device_type,
                       Kokkos::MemoryTraits<Kokkos::Unmanaged>>
      RV_Result;

  static void dot(const execution_space& space, const RV& R, const XV& X, const YV& Y) {
    Kokkos::Profiling::pushRegion(KOKKOSKERNELS_IMPL_COMPILE_LIBRARY ? "KokkosBlas::dot[ETI]"
                                                                     : "KokkosBlas::dot[noETI]");
#ifdef KOKKOSKERNELS_ENABLE_CHECK_SPECIALIZATION
    if (KOKKOSKERNELS_IMPL_COMPILE_LIBRARY)
      printf("KokkosBlas::dot<> ETI specialization for < %s , %s >\n", typeid(XV).name(), typeid(YV).name());
    else {
      printf("KokkosBlas::dot<> non-ETI specialization for < %s , %s >\n", typeid(XV).name(), typeid(YV).name());
    }
#endif
    const size_type numElems = X.extent(0);

    if (numElems < static_cast<size_type>(INT_MAX)) {
      typedef int index_type;
      DotFunctor<RV, XV, YV, index_type> f{X, Y};
      f.run("KokkosBlas::dot<1D>", space, R);
    } else {
      typedef int64_t index_type;
      DotFunctor<RV, XV, YV, index_type> f{X, Y};
      f.run("KokkosBlas::dot<1D>", space, R);
    }
    Kokkos::Profiling::popRegion();
  }
};

// Implementation that has the same template args as Dot, but which internally
// uses DotAccumulatingScalar for the result view.
//
// Is never supported by TPLs, but uses the same dot_eti_spec_avail::value.
template <class execution_space, class RV, class XV, class YV>
struct DotSpecialAccumulator<execution_space, RV, XV, YV, KOKKOSKERNELS_IMPL_COMPILE_LIBRARY> {
  static_assert(Kokkos::is_view<XV>::value,
                "KokkosBlas::Impl::"
                "DotSpecialAccumulator: XV is not a Kokkos::View.");
  static_assert(Kokkos::is_view<YV>::value,
                "KokkosBlas::Impl::"
                "DotSpecialAccumulator: YV is not a Kokkos::View.");
  static_assert(static_cast<int>(XV::rank) == static_cast<int>(YV::rank),
                "KokkosBlas::Impl::"
                "DotSpecialAccumulator: X and Y have different ranks.");
  static_assert(XV::rank == 1,
                "KokkosBlas::Impl::"
                "DotSpecialAccumulator: X and Y are not rank-1 Views.");
  static_assert(Kokkos::is_view<RV>::value,
                "KokkosBlas::Impl::"
                "DotSpecialAccumulator: RV is not a Kokkos::View.");
  static_assert(std::is_same<typename XV::non_const_value_type, typename YV::non_const_value_type>::value,
                "KokkosBlas::Impl::DotSpecialAccumulator: X and Y have "
                "different scalar types.");
  static_assert(std::is_same<typename RV::value_type, typename RV::non_const_value_type>::value,
                "KokkosBlas::Dot<1D>: R is const.  "
                "It must be nonconst, because it is an output argument "
                "(we have to be able to write to its entries).");

  using size_type  = typename YV::size_type;
  using dot_type   = typename Kokkos::Details::InnerProductSpaceTraits<typename XV::non_const_value_type>::dot_type;
  using accum_type = typename DotAccumulatingScalar<dot_type>::type;
  // This is the same View type as RV, but using the special accumulator as the
  // value type
  using RV_Result = Kokkos::View<accum_type, typename RV::array_layout, typename RV::device_type,
                                 Kokkos::MemoryTraits<Kokkos::Unmanaged>>;

  static void dot(const execution_space& space, const RV_Result& R, const XV& X, const YV& Y) {
    Kokkos::Profiling::pushRegion(KOKKOSKERNELS_IMPL_COMPILE_LIBRARY ? "KokkosBlas::dot[ETI]"
                                                                     : "KokkosBlas::dot[noETI]");
#ifdef KOKKOSKERNELS_ENABLE_CHECK_SPECIALIZATION
    if (KOKKOSKERNELS_IMPL_COMPILE_LIBRARY)
      printf("KokkosBlas::dot<> ETI specialization for < %s , %s >\n", typeid(XV).name(), typeid(YV).name());
    else {
      printf("KokkosBlas::dot<> non-ETI specialization for < %s , %s >\n", typeid(XV).name(), typeid(YV).name());
    }
#endif
    const size_type numElems = X.extent(0);

    if (numElems < static_cast<size_type>(INT_MAX)) {
      typedef int index_type;
      DotFunctor<RV_Result, XV, YV, index_type> f{X, Y};
      f.run("KokkosBlas::dot<1D>", space, R);
    } else {
      typedef int64_t index_type;
      DotFunctor<RV_Result, XV, YV, index_type> f{X, Y};
      f.run("KokkosBlas::dot<1D>", space, R);
    }
    Kokkos::Profiling::popRegion();
  }
};

template <class execution_space, class RV, class XV, class YV, int X_Rank, int Y_Rank>
struct Dot<execution_space, RV, XV, YV, X_Rank, Y_Rank, false, KOKKOSKERNELS_IMPL_COMPILE_LIBRARY> {
  static_assert(Kokkos::is_view<XV>::value,
                "KokkosBlas::Impl::"
                "Dot<2-D>: XV is not a Kokkos::View.");
  static_assert(Kokkos::is_view<YV>::value,
                "KokkosBlas::Impl::"
                "Dot<2-D>: YV is not a Kokkos::View.");
  static_assert(RV::rank == 1,
                "KokkosBlas::Impl::Dot<2-D>: "
                "RV is not rank 1.");

  typedef typename YV::size_type size_type;

  // Helper to get the first column of a rank-1 or rank-2 view.
  // This makes it easier to add a path for single-column dot.
  template <typename V>
  static auto getFirstColumn(const V& v, typename std::enable_if<V::rank == 2>::type* = nullptr) {
    return Kokkos::subview(v, Kokkos::ALL(), 0);
  }

  template <typename V>
  static V getFirstColumn(const V& v, typename std::enable_if<V::rank == 1>::type* = nullptr) {
    return v;
  }

  static void dot(const execution_space& space, const RV& R, const XV& X, const YV& Y) {
    Kokkos::Profiling::pushRegion(KOKKOSKERNELS_IMPL_COMPILE_LIBRARY ? "KokkosBlas::dot[ETI]"
                                                                     : "KokkosBlas::dot[noETI]");
#ifdef KOKKOSKERNELS_ENABLE_CHECK_SPECIALIZATION
    if (KOKKOSKERNELS_IMPL_COMPILE_LIBRARY)
      printf("KokkosBlas1::dot<> ETI specialization for < %s , %s , %s >\n", typeid(RV).name(), typeid(XV).name(),
             typeid(YV).name());
    else {
      printf("KokkosBlas1::dot<> non-ETI specialization for < %s , %s , %s >\n", typeid(RV).name(), typeid(XV).name(),
             typeid(YV).name());
    }
#endif

    const size_type numRows = X.extent(0);
    const size_type numDots = std::max(X.extent(1), Y.extent(1));
    if (numDots == Kokkos::ArithTraits<size_type>::one()) {
      auto R0 = Kokkos::subview(R, 0);
      auto X0 = getFirstColumn(X);
      auto Y0 = getFirstColumn(Y);
      if (numRows < static_cast<size_type>(INT_MAX)) {
        typedef int index_type;
<<<<<<< HEAD
        DotFunctor<execution_space, decltype(R0), decltype(X0), decltype(Y0), index_type> f(X0, Y0);
        f.run("KokkosBlas::dot<1D>", space, R0);
      } else {
        typedef int64_t index_type;
        DotFunctor<execution_space, decltype(R0), decltype(X0), decltype(Y0), index_type> f(X0, Y0);
=======
        DotFunctor<decltype(R0), decltype(X0), decltype(Y0), index_type> f{X0, Y0};
        f.run("KokkosBlas::dot<1D>", space, R0);
      } else {
        typedef int64_t index_type;
        DotFunctor<decltype(R0), decltype(X0), decltype(Y0), index_type> f{X0, Y0};
>>>>>>> 156f70d4
        f.run("KokkosBlas::dot<1D>", space, R0);
      }
    } else {
      if (numRows < static_cast<size_type>(INT_MAX) && numRows * numDots < static_cast<size_type>(INT_MAX)) {
        typedef int index_type;
        MV_Dot_Invoke<execution_space, RV, XV, YV, index_type>(space, R, X, Y);
      } else {
        typedef std::int64_t index_type;
        MV_Dot_Invoke<execution_space, RV, XV, YV, index_type>(space, R, X, Y);
      }
    }
    Kokkos::Profiling::popRegion();
  }
};
#endif

}  // namespace Impl
}  // namespace KokkosBlas

//
// Macro for declaration of full specialization of
// KokkosBlas::Impl::Dot for rank == 1.  This is NOT for users!!!  All
// the declarations of full specializations go in this header file.
// We may spread out definitions (see _DEF macro below) across one or
// more .cpp files.
//
#define KOKKOSBLAS1_DOT_ETI_SPEC_DECL(SCALAR, LAYOUT, EXEC_SPACE, MEM_SPACE)                                           \
  extern template struct Dot<EXEC_SPACE,                                                                               \
                             Kokkos::View<SCALAR, LAYOUT, Kokkos::HostSpace, Kokkos::MemoryTraits<Kokkos::Unmanaged>>, \
                             Kokkos::View<const SCALAR*, LAYOUT, Kokkos::Device<EXEC_SPACE, MEM_SPACE>,                \
                                          Kokkos::MemoryTraits<Kokkos::Unmanaged>>,                                    \
                             Kokkos::View<const SCALAR*, LAYOUT, Kokkos::Device<EXEC_SPACE, MEM_SPACE>,                \
                                          Kokkos::MemoryTraits<Kokkos::Unmanaged>>,                                    \
                             1, 1, false, true>;                                                                       \
  extern template struct Dot<                                                                                          \
      EXEC_SPACE,                                                                                                      \
      Kokkos::View<SCALAR, LAYOUT, Kokkos::Device<EXEC_SPACE, MEM_SPACE>, Kokkos::MemoryTraits<Kokkos::Unmanaged>>,    \
      Kokkos::View<const SCALAR*, LAYOUT, Kokkos::Device<EXEC_SPACE, MEM_SPACE>,                                       \
                   Kokkos::MemoryTraits<Kokkos::Unmanaged>>,                                                           \
      Kokkos::View<const SCALAR*, LAYOUT, Kokkos::Device<EXEC_SPACE, MEM_SPACE>,                                       \
                   Kokkos::MemoryTraits<Kokkos::Unmanaged>>,                                                           \
      1, 1, false, true>;                                                                                              \
  extern template struct DotSpecialAccumulator<                                                                        \
      EXEC_SPACE,                                                                                                      \
      Kokkos::View<SCALAR, LAYOUT, Kokkos::Device<EXEC_SPACE, MEM_SPACE>, Kokkos::MemoryTraits<Kokkos::Unmanaged>>,    \
      Kokkos::View<const SCALAR*, LAYOUT, Kokkos::Device<EXEC_SPACE, MEM_SPACE>,                                       \
                   Kokkos::MemoryTraits<Kokkos::Unmanaged>>,                                                           \
      Kokkos::View<const SCALAR*, LAYOUT, Kokkos::Device<EXEC_SPACE, MEM_SPACE>,                                       \
                   Kokkos::MemoryTraits<Kokkos::Unmanaged>>,                                                           \
      true>;                                                                                                           \
  extern template struct DotSpecialAccumulator<                                                                        \
      EXEC_SPACE, Kokkos::View<SCALAR, LAYOUT, Kokkos::HostSpace, Kokkos::MemoryTraits<Kokkos::Unmanaged>>,            \
      Kokkos::View<const SCALAR*, LAYOUT, Kokkos::Device<EXEC_SPACE, MEM_SPACE>,                                       \
                   Kokkos::MemoryTraits<Kokkos::Unmanaged>>,                                                           \
      Kokkos::View<const SCALAR*, LAYOUT, Kokkos::Device<EXEC_SPACE, MEM_SPACE>,                                       \
                   Kokkos::MemoryTraits<Kokkos::Unmanaged>>,                                                           \
      true>;

#include <generated_specializations_hpp/KokkosBlas1_dot_eti_spec_decl.hpp>

#define KOKKOSBLAS1_DOT_ETI_SPEC_INST(SCALAR, LAYOUT, EXEC_SPACE, MEM_SPACE)                                        \
  template struct Dot<EXEC_SPACE,                                                                                   \
                      Kokkos::View<SCALAR, LAYOUT, Kokkos::HostSpace, Kokkos::MemoryTraits<Kokkos::Unmanaged>>,     \
                      Kokkos::View<const SCALAR*, LAYOUT, Kokkos::Device<EXEC_SPACE, MEM_SPACE>,                    \
                                   Kokkos::MemoryTraits<Kokkos::Unmanaged>>,                                        \
                      Kokkos::View<const SCALAR*, LAYOUT, Kokkos::Device<EXEC_SPACE, MEM_SPACE>,                    \
                                   Kokkos::MemoryTraits<Kokkos::Unmanaged>>,                                        \
                      1, 1, false, true>;                                                                           \
  template struct Dot<                                                                                              \
      EXEC_SPACE,                                                                                                   \
      Kokkos::View<SCALAR, LAYOUT, Kokkos::Device<EXEC_SPACE, MEM_SPACE>, Kokkos::MemoryTraits<Kokkos::Unmanaged>>, \
      Kokkos::View<const SCALAR*, LAYOUT, Kokkos::Device<EXEC_SPACE, MEM_SPACE>,                                    \
                   Kokkos::MemoryTraits<Kokkos::Unmanaged>>,                                                        \
      Kokkos::View<const SCALAR*, LAYOUT, Kokkos::Device<EXEC_SPACE, MEM_SPACE>,                                    \
                   Kokkos::MemoryTraits<Kokkos::Unmanaged>>,                                                        \
      1, 1, false, true>;                                                                                           \
  template struct DotSpecialAccumulator<                                                                            \
      EXEC_SPACE, Kokkos::View<SCALAR, LAYOUT, Kokkos::HostSpace, Kokkos::MemoryTraits<Kokkos::Unmanaged>>,         \
      Kokkos::View<const SCALAR*, LAYOUT, Kokkos::Device<EXEC_SPACE, MEM_SPACE>,                                    \
                   Kokkos::MemoryTraits<Kokkos::Unmanaged>>,                                                        \
      Kokkos::View<const SCALAR*, LAYOUT, Kokkos::Device<EXEC_SPACE, MEM_SPACE>,                                    \
                   Kokkos::MemoryTraits<Kokkos::Unmanaged>>,                                                        \
      true>;                                                                                                        \
  template struct DotSpecialAccumulator<                                                                            \
      EXEC_SPACE,                                                                                                   \
      Kokkos::View<SCALAR, LAYOUT, Kokkos::Device<EXEC_SPACE, MEM_SPACE>, Kokkos::MemoryTraits<Kokkos::Unmanaged>>, \
      Kokkos::View<const SCALAR*, LAYOUT, Kokkos::Device<EXEC_SPACE, MEM_SPACE>,                                    \
                   Kokkos::MemoryTraits<Kokkos::Unmanaged>>,                                                        \
      Kokkos::View<const SCALAR*, LAYOUT, Kokkos::Device<EXEC_SPACE, MEM_SPACE>,                                    \
                   Kokkos::MemoryTraits<Kokkos::Unmanaged>>,                                                        \
      true>;

//
//
// Macro for definition of full specialization of
// KokkosBlas::Impl::Dot for rank == 2.  This is NOT for users!!!  We
// use this macro in one or more .cpp files in this directory.
//
#define KOKKOSBLAS1_DOT_MV_ETI_SPEC_DECL(SCALAR, LAYOUT, EXEC_SPACE, MEM_SPACE)                           \
  extern template struct Dot<                                                                             \
      EXEC_SPACE,                                                                                         \
      Kokkos::View<SCALAR*, LAYOUT, Kokkos::Device<Kokkos::DefaultHostExecutionSpace, Kokkos::HostSpace>, \
                   Kokkos::MemoryTraits<Kokkos::Unmanaged>>,                                              \
      Kokkos::View<const SCALAR**, LAYOUT, Kokkos::Device<EXEC_SPACE, MEM_SPACE>,                         \
                   Kokkos::MemoryTraits<Kokkos::Unmanaged>>,                                              \
      Kokkos::View<const SCALAR**, LAYOUT, Kokkos::Device<EXEC_SPACE, MEM_SPACE>,                         \
                   Kokkos::MemoryTraits<Kokkos::Unmanaged>>,                                              \
      2, 2, false, true>;                                                                                 \
  extern template struct Dot<                                                                             \
      EXEC_SPACE,                                                                                         \
      Kokkos::View<SCALAR*, LAYOUT, Kokkos::Device<Kokkos::DefaultHostExecutionSpace, Kokkos::HostSpace>, \
                   Kokkos::MemoryTraits<Kokkos::Unmanaged>>,                                              \
      Kokkos::View<const SCALAR**, LAYOUT, Kokkos::Device<EXEC_SPACE, MEM_SPACE>,                         \
                   Kokkos::MemoryTraits<Kokkos::Unmanaged>>,                                              \
      Kokkos::View<const SCALAR*, LAYOUT, Kokkos::Device<EXEC_SPACE, MEM_SPACE>,                          \
                   Kokkos::MemoryTraits<Kokkos::Unmanaged>>,                                              \
      2, 1, false, true>;                                                                                 \
  extern template struct Dot<                                                                             \
      EXEC_SPACE,                                                                                         \
      Kokkos::View<SCALAR*, LAYOUT, Kokkos::Device<Kokkos::DefaultHostExecutionSpace, Kokkos::HostSpace>, \
                   Kokkos::MemoryTraits<Kokkos::Unmanaged>>,                                              \
      Kokkos::View<const SCALAR*, LAYOUT, Kokkos::Device<EXEC_SPACE, MEM_SPACE>,                          \
                   Kokkos::MemoryTraits<Kokkos::Unmanaged>>,                                              \
      Kokkos::View<const SCALAR**, LAYOUT, Kokkos::Device<EXEC_SPACE, MEM_SPACE>,                         \
                   Kokkos::MemoryTraits<Kokkos::Unmanaged>>,                                              \
      1, 2, false, true>;

#include <generated_specializations_hpp/KokkosBlas1_dot_mv_eti_spec_decl.hpp>

#define KOKKOSBLAS1_DOT_MV_ETI_SPEC_INST(SCALAR, LAYOUT, EXEC_SPACE, MEM_SPACE)                           \
  template struct Dot<                                                                                    \
      EXEC_SPACE,                                                                                         \
      Kokkos::View<SCALAR*, LAYOUT, Kokkos::Device<Kokkos::DefaultHostExecutionSpace, Kokkos::HostSpace>, \
                   Kokkos::MemoryTraits<Kokkos::Unmanaged>>,                                              \
      Kokkos::View<const SCALAR**, LAYOUT, Kokkos::Device<EXEC_SPACE, MEM_SPACE>,                         \
                   Kokkos::MemoryTraits<Kokkos::Unmanaged>>,                                              \
      Kokkos::View<const SCALAR**, LAYOUT, Kokkos::Device<EXEC_SPACE, MEM_SPACE>,                         \
                   Kokkos::MemoryTraits<Kokkos::Unmanaged>>,                                              \
      2, 2, false, true>;                                                                                 \
  template struct Dot<                                                                                    \
      EXEC_SPACE,                                                                                         \
      Kokkos::View<SCALAR*, LAYOUT, Kokkos::Device<Kokkos::DefaultHostExecutionSpace, Kokkos::HostSpace>, \
                   Kokkos::MemoryTraits<Kokkos::Unmanaged>>,                                              \
      Kokkos::View<const SCALAR**, LAYOUT, Kokkos::Device<EXEC_SPACE, MEM_SPACE>,                         \
                   Kokkos::MemoryTraits<Kokkos::Unmanaged>>,                                              \
      Kokkos::View<const SCALAR*, LAYOUT, Kokkos::Device<EXEC_SPACE, MEM_SPACE>,                          \
                   Kokkos::MemoryTraits<Kokkos::Unmanaged>>,                                              \
      2, 1, false, true>;                                                                                 \
  template struct Dot<                                                                                    \
      EXEC_SPACE,                                                                                         \
      Kokkos::View<SCALAR*, LAYOUT, Kokkos::Device<Kokkos::DefaultHostExecutionSpace, Kokkos::HostSpace>, \
                   Kokkos::MemoryTraits<Kokkos::Unmanaged>>,                                              \
      Kokkos::View<const SCALAR*, LAYOUT, Kokkos::Device<EXEC_SPACE, MEM_SPACE>,                          \
                   Kokkos::MemoryTraits<Kokkos::Unmanaged>>,                                              \
      Kokkos::View<const SCALAR**, LAYOUT, Kokkos::Device<EXEC_SPACE, MEM_SPACE>,                         \
                   Kokkos::MemoryTraits<Kokkos::Unmanaged>>,                                              \
      1, 2, false, true>;

#include <KokkosBlas1_dot_tpl_spec_decl.hpp>

#endif  // KOKKOSBLAS1_IMPL_DOT_SPEC_HPP_<|MERGE_RESOLUTION|>--- conflicted
+++ resolved
@@ -347,19 +347,11 @@
       auto Y0 = getFirstColumn(Y);
       if (numRows < static_cast<size_type>(INT_MAX)) {
         typedef int index_type;
-<<<<<<< HEAD
-        DotFunctor<execution_space, decltype(R0), decltype(X0), decltype(Y0), index_type> f(X0, Y0);
-        f.run("KokkosBlas::dot<1D>", space, R0);
-      } else {
-        typedef int64_t index_type;
-        DotFunctor<execution_space, decltype(R0), decltype(X0), decltype(Y0), index_type> f(X0, Y0);
-=======
         DotFunctor<decltype(R0), decltype(X0), decltype(Y0), index_type> f{X0, Y0};
         f.run("KokkosBlas::dot<1D>", space, R0);
       } else {
         typedef int64_t index_type;
         DotFunctor<decltype(R0), decltype(X0), decltype(Y0), index_type> f{X0, Y0};
->>>>>>> 156f70d4
         f.run("KokkosBlas::dot<1D>", space, R0);
       }
     } else {
