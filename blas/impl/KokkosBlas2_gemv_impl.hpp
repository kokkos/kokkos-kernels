--- conflicted
+++ resolved
@@ -623,11 +623,7 @@
 // depending on whether execution space is CPU or GPU. enable_if makes sure
 // unused kernels are not instantiated.
 template <class ExecutionSpace, class AViewType, class XViewType, class YViewType, class IndexType,
-<<<<<<< HEAD
-          typename std::enable_if<!KokkosKernels::Impl::kk_is_gpu_exec_space<ExecutionSpace>()>::type* = nullptr>
-=======
           typename std::enable_if<!KokkosKernels::Impl::is_gpu_exec_space_v<ExecutionSpace>>::type* = nullptr>
->>>>>>> 5b116ec9
 void generalGemvImpl(const ExecutionSpace& space, const char trans[], typename AViewType::const_value_type& alpha,
                      const AViewType& A, const XViewType& x, typename YViewType::const_value_type& beta,
                      const YViewType& y) {
@@ -635,11 +631,7 @@
 }
 
 template <class ExecutionSpace, class AViewType, class XViewType, class YViewType, class IndexType,
-<<<<<<< HEAD
-          typename std::enable_if<KokkosKernels::Impl::kk_is_gpu_exec_space<ExecutionSpace>()>::type* = nullptr>
-=======
           typename std::enable_if<KokkosKernels::Impl::is_gpu_exec_space_v<ExecutionSpace>>::type* = nullptr>
->>>>>>> 5b116ec9
 void generalGemvImpl(const ExecutionSpace& space, const char trans[], typename AViewType::const_value_type& alpha,
                      const AViewType& A, const XViewType& x, typename YViewType::const_value_type& beta,
                      const YViewType& y) {
