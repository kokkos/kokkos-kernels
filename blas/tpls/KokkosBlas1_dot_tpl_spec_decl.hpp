--- conflicted
+++ resolved
@@ -117,19 +117,11 @@
         dot_print_specialization<RV, XV, XV>();                                                                      \
         const int N                            = static_cast<int>(numElems);                                         \
         KokkosBlas::Impl::CudaBlasSingleton& s = KokkosBlas::Impl::CudaBlasSingleton::singleton();                   \
-<<<<<<< HEAD
-        KOKKOS_CUBLAS_SAFE_CALL_IMPL(cublasSetStream(s.handle, space.cuda_stream()));                                \
-        KOKKOS_CUBLAS_SAFE_CALL_IMPL(TPL_DOT(s.handle, N, reinterpret_cast<const TPL_TYPE*>(X.data()), 1,            \
-                                             reinterpret_cast<const TPL_TYPE*>(Y.data()), 1,                         \
-                                             reinterpret_cast<TPL_TYPE*>(&R())));                                    \
-        KOKKOS_CUBLAS_SAFE_CALL_IMPL(cublasSetStream(s.handle, NULL));                                               \
-=======
         KOKKOSBLAS_IMPL_CUBLAS_SAFE_CALL(cublasSetStream(s.handle, space.cuda_stream()));                            \
         KOKKOSBLAS_IMPL_CUBLAS_SAFE_CALL(TPL_DOT(s.handle, N, reinterpret_cast<const TPL_TYPE*>(X.data()), 1,        \
                                                  reinterpret_cast<const TPL_TYPE*>(Y.data()), 1,                     \
                                                  reinterpret_cast<TPL_TYPE*>(&R())));                                \
         KOKKOSBLAS_IMPL_CUBLAS_SAFE_CALL(cublasSetStream(s.handle, NULL));                                           \
->>>>>>> 5b116ec9
       } else {                                                                                                       \
         Dot<EXECSPACE, RV, XV, XV, 1, 1, false, ETI_SPEC_AVAIL>::dot(space, R, X, Y);                                \
       }                                                                                                              \
@@ -183,19 +175,11 @@
         dot_print_specialization<RV, XV, XV>();                                                                       \
         const rocblas_int N                   = static_cast<rocblas_int>(numElems);                                   \
         KokkosBlas::Impl::RocBlasSingleton& s = KokkosBlas::Impl::RocBlasSingleton::singleton();                      \
-<<<<<<< HEAD
-        KOKKOS_ROCBLAS_SAFE_CALL_IMPL(rocblas_set_stream(s.handle, space.hip_stream()));                              \
-        KOKKOS_ROCBLAS_SAFE_CALL_IMPL(TPL_DOT(s.handle, N, reinterpret_cast<const TPL_TYPE*>(X.data()), 1,            \
-                                              reinterpret_cast<const TPL_TYPE*>(Y.data()), 1,                         \
-                                              reinterpret_cast<TPL_TYPE*>(&R())));                                    \
-        KOKKOS_ROCBLAS_SAFE_CALL_IMPL(rocblas_set_stream(s.handle, NULL));                                            \
-=======
         KOKKOSBLAS_IMPL_ROCBLAS_SAFE_CALL(rocblas_set_stream(s.handle, space.hip_stream()));                          \
         KOKKOSBLAS_IMPL_ROCBLAS_SAFE_CALL(TPL_DOT(s.handle, N, reinterpret_cast<const TPL_TYPE*>(X.data()), 1,        \
                                                   reinterpret_cast<const TPL_TYPE*>(Y.data()), 1,                     \
                                                   reinterpret_cast<TPL_TYPE*>(&R())));                                \
         KOKKOSBLAS_IMPL_ROCBLAS_SAFE_CALL(rocblas_set_stream(s.handle, NULL));                                        \
->>>>>>> 5b116ec9
       } else {                                                                                                        \
         Dot<EXECSPACE, RV, XV, XV, 1, 1, false, ETI_SPEC_AVAIL>::dot(space, R, X, Y);                                 \
       }                                                                                                               \
