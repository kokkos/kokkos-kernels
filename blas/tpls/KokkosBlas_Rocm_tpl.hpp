--- conflicted
+++ resolved
@@ -24,9 +24,6 @@
 
 RocBlasSingleton::RocBlasSingleton() { KOKKOSBLAS_IMPL_ROCBLAS_SAFE_CALL(rocblas_create_handle(&handle)); }
 
-<<<<<<< HEAD
-  Kokkos::push_finalize_hook([&]() { KOKKOS_ROCBLAS_SAFE_CALL_IMPL(rocblas_destroy_handle(handle)); });
-=======
 RocBlasSingleton& RocBlasSingleton::singleton() {
   std::unique_ptr<RocBlasSingleton>& instance = get_instance();
   if (!instance) {
@@ -37,7 +34,6 @@
     });
   }
   return *instance;
->>>>>>> 5b116ec9
 }
 
 bool RocBlasSingleton::is_initialized() { return get_instance() != nullptr; }
