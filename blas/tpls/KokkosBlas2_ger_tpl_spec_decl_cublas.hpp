--- conflicted
+++ resolved
@@ -56,15 +56,6 @@
       Kokkos::Profiling::pushRegion("KokkosBlas::ger[TPL_CUBLAS,double]");                                             \
       KOKKOSBLAS2_GER_CUBLAS_DETERMINE_ARGS(LAYOUT);                                                                   \
       KokkosBlas::Impl::CudaBlasSingleton& s = KokkosBlas::Impl::CudaBlasSingleton::singleton();                       \
-<<<<<<< HEAD
-      KOKKOS_CUBLAS_SAFE_CALL_IMPL(cublasSetStream(s.handle, space.cuda_stream()));                                    \
-      if (A_is_ll) {                                                                                                   \
-        KOKKOS_CUBLAS_SAFE_CALL_IMPL(cublasDger(s.handle, M, N, &alpha, X.data(), one, Y.data(), one, A.data(), LDA)); \
-      } else {                                                                                                         \
-        KOKKOS_CUBLAS_SAFE_CALL_IMPL(cublasDger(s.handle, M, N, &alpha, Y.data(), one, X.data(), one, A.data(), LDA)); \
-      }                                                                                                                \
-      KOKKOS_CUBLAS_SAFE_CALL_IMPL(cublasSetStream(s.handle, NULL));                                                   \
-=======
       KOKKOSBLAS_IMPL_CUBLAS_SAFE_CALL(cublasSetStream(s.handle, space.cuda_stream()));                                \
       if (A_is_ll) {                                                                                                   \
         KOKKOSBLAS_IMPL_CUBLAS_SAFE_CALL(                                                                              \
@@ -74,48 +65,10 @@
             cublasDger(s.handle, M, N, &alpha, Y.data(), one, X.data(), one, A.data(), LDA));                          \
       }                                                                                                                \
       KOKKOSBLAS_IMPL_CUBLAS_SAFE_CALL(cublasSetStream(s.handle, NULL));                                               \
->>>>>>> 5b116ec9
       Kokkos::Profiling::popRegion();                                                                                  \
     }                                                                                                                  \
   };
 
-<<<<<<< HEAD
-#define KOKKOSBLAS2_SGER_CUBLAS(LAYOUT, EXEC_SPACE, MEM_SPACE, ETI_SPEC_AVAIL)                                         \
-  template <>                                                                                                          \
-  struct GER<                                                                                                          \
-      EXEC_SPACE,                                                                                                      \
-      Kokkos::View<const float*, LAYOUT, Kokkos::Device<EXEC_SPACE, MEM_SPACE>,                                        \
-                   Kokkos::MemoryTraits<Kokkos::Unmanaged> >,                                                          \
-      Kokkos::View<const float*, LAYOUT, Kokkos::Device<EXEC_SPACE, MEM_SPACE>,                                        \
-                   Kokkos::MemoryTraits<Kokkos::Unmanaged> >,                                                          \
-      Kokkos::View<float**, LAYOUT, Kokkos::Device<EXEC_SPACE, MEM_SPACE>, Kokkos::MemoryTraits<Kokkos::Unmanaged> >,  \
-      true, ETI_SPEC_AVAIL> {                                                                                          \
-    typedef float SCALAR;                                                                                              \
-    typedef Kokkos::View<const SCALAR*, LAYOUT, Kokkos::Device<EXEC_SPACE, MEM_SPACE>,                                 \
-                         Kokkos::MemoryTraits<Kokkos::Unmanaged> >                                                     \
-        XViewType;                                                                                                     \
-    typedef Kokkos::View<const SCALAR*, LAYOUT, Kokkos::Device<EXEC_SPACE, MEM_SPACE>,                                 \
-                         Kokkos::MemoryTraits<Kokkos::Unmanaged> >                                                     \
-        YViewType;                                                                                                     \
-    typedef Kokkos::View<SCALAR**, LAYOUT, Kokkos::Device<EXEC_SPACE, MEM_SPACE>,                                      \
-                         Kokkos::MemoryTraits<Kokkos::Unmanaged> >                                                     \
-        AViewType;                                                                                                     \
-                                                                                                                       \
-    static void ger(const EXEC_SPACE& space, const char /*trans*/[], typename AViewType::const_value_type& alpha,      \
-                    const XViewType& X, const YViewType& Y, const AViewType& A) {                                      \
-      Kokkos::Profiling::pushRegion("KokkosBlas::ger[TPL_CUBLAS,float]");                                              \
-      KOKKOSBLAS2_GER_CUBLAS_DETERMINE_ARGS(LAYOUT);                                                                   \
-      KokkosBlas::Impl::CudaBlasSingleton& s = KokkosBlas::Impl::CudaBlasSingleton::singleton();                       \
-      KOKKOS_CUBLAS_SAFE_CALL_IMPL(cublasSetStream(s.handle, space.cuda_stream()));                                    \
-      if (A_is_ll) {                                                                                                   \
-        KOKKOS_CUBLAS_SAFE_CALL_IMPL(cublasSger(s.handle, M, N, &alpha, X.data(), one, Y.data(), one, A.data(), LDA)); \
-      } else {                                                                                                         \
-        KOKKOS_CUBLAS_SAFE_CALL_IMPL(cublasSger(s.handle, M, N, &alpha, Y.data(), one, X.data(), one, A.data(), LDA)); \
-      }                                                                                                                \
-      KOKKOS_CUBLAS_SAFE_CALL_IMPL(cublasSetStream(s.handle, NULL));                                                   \
-      Kokkos::Profiling::popRegion();                                                                                  \
-    }                                                                                                                  \
-=======
 #define KOKKOSBLAS2_SGER_CUBLAS(LAYOUT, EXEC_SPACE, MEM_SPACE, ETI_SPEC_AVAIL)                                        \
   template <>                                                                                                         \
   struct GER<                                                                                                         \
@@ -153,7 +106,6 @@
       KOKKOSBLAS_IMPL_CUBLAS_SAFE_CALL(cublasSetStream(s.handle, NULL));                                              \
       Kokkos::Profiling::popRegion();                                                                                 \
     }                                                                                                                 \
->>>>>>> 5b116ec9
   };
 
 #define KOKKOSBLAS2_ZGER_CUBLAS(LAYOUT, EXEC_SPACE, MEM_SPACE, ETI_SPEC_AVAIL)                                        \
@@ -183,27 +135,6 @@
       KOKKOSBLAS2_GER_CUBLAS_DETERMINE_ARGS(LAYOUT);                                                                  \
       bool justTranspose                     = (trans[0] == 'T') || (trans[0] == 't');                                \
       KokkosBlas::Impl::CudaBlasSingleton& s = KokkosBlas::Impl::CudaBlasSingleton::singleton();                      \
-<<<<<<< HEAD
-      KOKKOS_CUBLAS_SAFE_CALL_IMPL(cublasSetStream(s.handle, space.cuda_stream()));                                   \
-      if (A_is_ll) {                                                                                                  \
-        if (justTranspose) {                                                                                          \
-          KOKKOS_CUBLAS_SAFE_CALL_IMPL(cublasZgeru(s.handle, M, N, reinterpret_cast<const cuDoubleComplex*>(&alpha),  \
-                                                   reinterpret_cast<const cuDoubleComplex*>(X.data()), one,           \
-                                                   reinterpret_cast<const cuDoubleComplex*>(Y.data()), one,           \
-                                                   reinterpret_cast<cuDoubleComplex*>(A.data()), LDA));               \
-        } else {                                                                                                      \
-          KOKKOS_CUBLAS_SAFE_CALL_IMPL(cublasZgerc(s.handle, M, N, reinterpret_cast<const cuDoubleComplex*>(&alpha),  \
-                                                   reinterpret_cast<const cuDoubleComplex*>(X.data()), one,           \
-                                                   reinterpret_cast<const cuDoubleComplex*>(Y.data()), one,           \
-                                                   reinterpret_cast<cuDoubleComplex*>(A.data()), LDA));               \
-        }                                                                                                             \
-      } else {                                                                                                        \
-        if (justTranspose) {                                                                                          \
-          KOKKOS_CUBLAS_SAFE_CALL_IMPL(cublasZgeru(s.handle, M, N, reinterpret_cast<const cuDoubleComplex*>(&alpha),  \
-                                                   reinterpret_cast<const cuDoubleComplex*>(Y.data()), one,           \
-                                                   reinterpret_cast<const cuDoubleComplex*>(X.data()), one,           \
-                                                   reinterpret_cast<cuDoubleComplex*>(A.data()), LDA));               \
-=======
       KOKKOSBLAS_IMPL_CUBLAS_SAFE_CALL(cublasSetStream(s.handle, space.cuda_stream()));                               \
       if (A_is_ll) {                                                                                                  \
         if (justTranspose) {                                                                                          \
@@ -226,17 +157,12 @@
                                                        reinterpret_cast<const cuDoubleComplex*>(Y.data()), one,       \
                                                        reinterpret_cast<const cuDoubleComplex*>(X.data()), one,       \
                                                        reinterpret_cast<cuDoubleComplex*>(A.data()), LDA));           \
->>>>>>> 5b116ec9
         } else {                                                                                                      \
           /* cublasZgerc() + ~A_ll => call kokkos-kernels' implementation */                                          \
           GER<EXEC_SPACE, XViewType, YViewType, AViewType, false, ETI_SPEC_AVAIL>::ger(space, trans, alpha, X, Y, A); \
         }                                                                                                             \
       }                                                                                                               \
-<<<<<<< HEAD
-      KOKKOS_CUBLAS_SAFE_CALL_IMPL(cublasSetStream(s.handle, NULL));                                                  \
-=======
       KOKKOSBLAS_IMPL_CUBLAS_SAFE_CALL(cublasSetStream(s.handle, NULL));                                              \
->>>>>>> 5b116ec9
       Kokkos::Profiling::popRegion();                                                                                 \
     }                                                                                                                 \
   };
@@ -268,27 +194,6 @@
       KOKKOSBLAS2_GER_CUBLAS_DETERMINE_ARGS(LAYOUT);                                                                  \
       bool justTranspose                     = (trans[0] == 'T') || (trans[0] == 't');                                \
       KokkosBlas::Impl::CudaBlasSingleton& s = KokkosBlas::Impl::CudaBlasSingleton::singleton();                      \
-<<<<<<< HEAD
-      KOKKOS_CUBLAS_SAFE_CALL_IMPL(cublasSetStream(s.handle, space.cuda_stream()));                                   \
-      if (A_is_ll) {                                                                                                  \
-        if (justTranspose) {                                                                                          \
-          KOKKOS_CUBLAS_SAFE_CALL_IMPL(cublasCgeru(s.handle, M, N, reinterpret_cast<const cuComplex*>(&alpha),        \
-                                                   reinterpret_cast<const cuComplex*>(X.data()), one,                 \
-                                                   reinterpret_cast<const cuComplex*>(Y.data()), one,                 \
-                                                   reinterpret_cast<cuComplex*>(A.data()), LDA));                     \
-        } else {                                                                                                      \
-          KOKKOS_CUBLAS_SAFE_CALL_IMPL(cublasCgerc(s.handle, M, N, reinterpret_cast<const cuComplex*>(&alpha),        \
-                                                   reinterpret_cast<const cuComplex*>(X.data()), one,                 \
-                                                   reinterpret_cast<const cuComplex*>(Y.data()), one,                 \
-                                                   reinterpret_cast<cuComplex*>(A.data()), LDA));                     \
-        }                                                                                                             \
-      } else {                                                                                                        \
-        if (justTranspose) {                                                                                          \
-          KOKKOS_CUBLAS_SAFE_CALL_IMPL(cublasCgeru(s.handle, M, N, reinterpret_cast<const cuComplex*>(&alpha),        \
-                                                   reinterpret_cast<const cuComplex*>(Y.data()), one,                 \
-                                                   reinterpret_cast<const cuComplex*>(X.data()), one,                 \
-                                                   reinterpret_cast<cuComplex*>(A.data()), LDA));                     \
-=======
       KOKKOSBLAS_IMPL_CUBLAS_SAFE_CALL(cublasSetStream(s.handle, space.cuda_stream()));                               \
       if (A_is_ll) {                                                                                                  \
         if (justTranspose) {                                                                                          \
@@ -308,17 +213,12 @@
                                                        reinterpret_cast<const cuComplex*>(Y.data()), one,             \
                                                        reinterpret_cast<const cuComplex*>(X.data()), one,             \
                                                        reinterpret_cast<cuComplex*>(A.data()), LDA));                 \
->>>>>>> 5b116ec9
         } else {                                                                                                      \
           /* cublasCgerc() + ~A_ll => call kokkos-kernels' implementation */                                          \
           GER<EXEC_SPACE, XViewType, YViewType, AViewType, false, ETI_SPEC_AVAIL>::ger(space, trans, alpha, X, Y, A); \
         }                                                                                                             \
       }                                                                                                               \
-<<<<<<< HEAD
-      KOKKOS_CUBLAS_SAFE_CALL_IMPL(cublasSetStream(s.handle, NULL));                                                  \
-=======
       KOKKOSBLAS_IMPL_CUBLAS_SAFE_CALL(cublasSetStream(s.handle, NULL));                                              \
->>>>>>> 5b116ec9
       Kokkos::Profiling::popRegion();                                                                                 \
     }                                                                                                                 \
   };
