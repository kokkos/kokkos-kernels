--- conflicted
+++ resolved
@@ -129,11 +129,7 @@
 
 #ifdef KOKKOSKERNELS_ENABLE_TPL_MKL
 
-<<<<<<< HEAD
-#if defined(KOKKOS_ENABLE_SYCL) && !defined(KOKKOSKERNELS_ENABLE_TPL_MKL_SYCL_OVERRIDE)
-=======
 #if defined(KOKKOS_ENABLE_SYCL)
->>>>>>> 5b116ec9
 
 #define KOKKOSBLAS2_GEMV_TPL_SPEC_AVAIL_ONEMKL(SCALAR, LAYOUT)                                           \
   template <class ExecSpace>                                                                             \
