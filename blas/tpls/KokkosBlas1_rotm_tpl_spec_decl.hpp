//@HEADER
// ************************************************************************
//
//                        Kokkos v. 4.0
//       Copyright (2022) National Technology & Engineering
//               Solutions of Sandia, LLC (NTESS).
//
// Under the terms of Contract DE-NA0003525 with NTESS,
// the U.S. Government retains certain rights in this software.
//
// Part of Kokkos, under the Apache License v2.0 with LLVM Exceptions.
// See https://kokkos.org/LICENSE for license information.
// SPDX-License-Identifier: Apache-2.0 WITH LLVM-exception
//
//@HEADER

#ifndef KOKKOSBLAS1_ROTM_TPL_SPEC_DECL_HPP_
#define KOKKOSBLAS1_ROTM_TPL_SPEC_DECL_HPP_

namespace KokkosBlas {
namespace Impl {

namespace {
template <class Scalar>
inline void rotm_print_specialization() {
#ifdef KOKKOSKERNELS_ENABLE_CHECK_SPECIALIZATION
  printf("KokkosBlas1::rotm<> TPL Blas specialization for < %s >\n", typeid(Scalar).name());
#endif
}
}  // namespace
}  // namespace Impl
}  // namespace KokkosBlas

// Generic Host side BLAS (could be MKL or whatever)
#if defined(KOKKOSKERNELS_ENABLE_TPL_BLAS)
#include "KokkosBlas_Host_tpl.hpp"

namespace KokkosBlas {
namespace Impl {

#define KOKKOSBLAS1_ROTM_TPL_SPEC_DECL_BLAS(SCALAR, LAYOUT, EXEC_SPACE, MEM_SPACE, ETI_SPEC_AVAIL)                     \
  template <>                                                                                                          \
  struct Rotm<                                                                                                         \
      EXEC_SPACE,                                                                                                      \
      Kokkos::View<SCALAR*, LAYOUT, Kokkos::Device<EXEC_SPACE, MEM_SPACE>, Kokkos::MemoryTraits<Kokkos::Unmanaged>>,   \
      Kokkos::View<const SCALAR[5], LAYOUT, Kokkos::Device<EXEC_SPACE, MEM_SPACE>,                                     \
                   Kokkos::MemoryTraits<Kokkos::Unmanaged>>,                                                           \
      true, ETI_SPEC_AVAIL> {                                                                                          \
    using VectorView =                                                                                                 \
        Kokkos::View<SCALAR*, LAYOUT, Kokkos::Device<EXEC_SPACE, MEM_SPACE>, Kokkos::MemoryTraits<Kokkos::Unmanaged>>; \
    using ParamView = Kokkos::View<const SCALAR[5], LAYOUT, Kokkos::Device<EXEC_SPACE, MEM_SPACE>,                     \
                                   Kokkos::MemoryTraits<Kokkos::Unmanaged>>;                                           \
    static void rotm(EXEC_SPACE const& /* space */, VectorView& X, VectorView& Y, ParamView& param) {                  \
      Kokkos::Profiling::pushRegion("KokkosBlas::rotm[TPL_BLAS,SCALAR]");                                              \
      HostBlas<SCALAR>::rotm(X.extent(0), X.data(), 1, Y.data(), 1, param.data());                                     \
      Kokkos::Profiling::popRegion();                                                                                  \
    }                                                                                                                  \
  };

#ifdef KOKKOS_ENABLE_SERIAL
KOKKOSBLAS1_ROTM_TPL_SPEC_DECL_BLAS(double, Kokkos::LayoutLeft, Kokkos::Serial, Kokkos::HostSpace, true)
KOKKOSBLAS1_ROTM_TPL_SPEC_DECL_BLAS(double, Kokkos::LayoutLeft, Kokkos::Serial, Kokkos::HostSpace, false)
KOKKOSBLAS1_ROTM_TPL_SPEC_DECL_BLAS(double, Kokkos::LayoutRight, Kokkos::Serial, Kokkos::HostSpace, true)
KOKKOSBLAS1_ROTM_TPL_SPEC_DECL_BLAS(double, Kokkos::LayoutRight, Kokkos::Serial, Kokkos::HostSpace, false)
KOKKOSBLAS1_ROTM_TPL_SPEC_DECL_BLAS(float, Kokkos::LayoutLeft, Kokkos::Serial, Kokkos::HostSpace, true)
KOKKOSBLAS1_ROTM_TPL_SPEC_DECL_BLAS(float, Kokkos::LayoutLeft, Kokkos::Serial, Kokkos::HostSpace, false)
KOKKOSBLAS1_ROTM_TPL_SPEC_DECL_BLAS(float, Kokkos::LayoutRight, Kokkos::Serial, Kokkos::HostSpace, true)
KOKKOSBLAS1_ROTM_TPL_SPEC_DECL_BLAS(float, Kokkos::LayoutRight, Kokkos::Serial, Kokkos::HostSpace, false)
#endif

#ifdef KOKKOS_ENABLE_OPENMP
KOKKOSBLAS1_ROTM_TPL_SPEC_DECL_BLAS(double, Kokkos::LayoutLeft, Kokkos::OpenMP, Kokkos::HostSpace, true)
KOKKOSBLAS1_ROTM_TPL_SPEC_DECL_BLAS(double, Kokkos::LayoutLeft, Kokkos::OpenMP, Kokkos::HostSpace, false)
KOKKOSBLAS1_ROTM_TPL_SPEC_DECL_BLAS(double, Kokkos::LayoutRight, Kokkos::OpenMP, Kokkos::HostSpace, true)
KOKKOSBLAS1_ROTM_TPL_SPEC_DECL_BLAS(double, Kokkos::LayoutRight, Kokkos::OpenMP, Kokkos::HostSpace, false)
KOKKOSBLAS1_ROTM_TPL_SPEC_DECL_BLAS(float, Kokkos::LayoutLeft, Kokkos::OpenMP, Kokkos::HostSpace, true)
KOKKOSBLAS1_ROTM_TPL_SPEC_DECL_BLAS(float, Kokkos::LayoutLeft, Kokkos::OpenMP, Kokkos::HostSpace, false)
KOKKOSBLAS1_ROTM_TPL_SPEC_DECL_BLAS(float, Kokkos::LayoutRight, Kokkos::OpenMP, Kokkos::HostSpace, true)
KOKKOSBLAS1_ROTM_TPL_SPEC_DECL_BLAS(float, Kokkos::LayoutRight, Kokkos::OpenMP, Kokkos::HostSpace, false)
#endif

}  // namespace Impl
}  // namespace KokkosBlas

#endif  // KOKKOSKERNELS_ENABLE_TPL_BLAS

// cuBLAS
#ifdef KOKKOSKERNELS_ENABLE_TPL_CUBLAS
#include <KokkosBlas_tpl_spec.hpp>

namespace KokkosBlas {
namespace Impl {

#define KOKKOSBLAS1_DROTM_TPL_SPEC_DECL_CUBLAS(LAYOUT, EXEC_SPACE, MEM_SPACE, ETI_SPEC_AVAIL)                          \
  template <>                                                                                                          \
  struct Rotm<                                                                                                         \
      EXEC_SPACE,                                                                                                      \
      Kokkos::View<double*, LAYOUT, Kokkos::Device<EXEC_SPACE, MEM_SPACE>, Kokkos::MemoryTraits<Kokkos::Unmanaged>>,   \
      Kokkos::View<const double[5], LAYOUT, Kokkos::Device<EXEC_SPACE, MEM_SPACE>,                                     \
                   Kokkos::MemoryTraits<Kokkos::Unmanaged>>,                                                           \
      true, ETI_SPEC_AVAIL> {                                                                                          \
    using VectorView =                                                                                                 \
        Kokkos::View<double*, LAYOUT, Kokkos::Device<EXEC_SPACE, MEM_SPACE>, Kokkos::MemoryTraits<Kokkos::Unmanaged>>; \
    using ParamView = Kokkos::View<const double[5], LAYOUT, Kokkos::Device<EXEC_SPACE, MEM_SPACE>,                     \
                                   Kokkos::MemoryTraits<Kokkos::Unmanaged>>;                                           \
                                                                                                                       \
    static void rotm(EXEC_SPACE const& space, VectorView const& X, VectorView const& Y, ParamView const& param) {      \
      Kokkos::Profiling::pushRegion("KokkosBlas::rotm[TPL_CUBLAS,double]");                                            \
      rotm_print_specialization<double>();                                                                             \
      KokkosBlas::Impl::CudaBlasSingleton& s = KokkosBlas::Impl::CudaBlasSingleton::singleton();                       \
<<<<<<< HEAD
      KOKKOS_CUBLAS_SAFE_CALL_IMPL(cublasSetStream(s.handle, space.cuda_stream()));                                    \
      cublasPointerMode_t pointer_mode;                                                                                \
      KOKKOS_CUBLAS_SAFE_CALL_IMPL(cublasGetPointerMode(s.handle, &pointer_mode));                                     \
      KOKKOS_CUBLAS_SAFE_CALL_IMPL(cublasSetPointerMode(s.handle, CUBLAS_POINTER_MODE_DEVICE));                        \
      KOKKOS_CUBLAS_SAFE_CALL_IMPL(cublasDrotm(s.handle, X.extent(0), X.data(), 1, Y.data(), 1, param.data()));        \
      KOKKOS_CUBLAS_SAFE_CALL_IMPL(cublasSetPointerMode(s.handle, pointer_mode));                                      \
=======
      KOKKOSBLAS_IMPL_CUBLAS_SAFE_CALL(cublasSetStream(s.handle, space.cuda_stream()));                                \
      cublasPointerMode_t pointer_mode;                                                                                \
      KOKKOSBLAS_IMPL_CUBLAS_SAFE_CALL(cublasGetPointerMode(s.handle, &pointer_mode));                                 \
      KOKKOSBLAS_IMPL_CUBLAS_SAFE_CALL(cublasSetPointerMode(s.handle, CUBLAS_POINTER_MODE_DEVICE));                    \
      KOKKOSBLAS_IMPL_CUBLAS_SAFE_CALL(cublasDrotm(s.handle, X.extent(0), X.data(), 1, Y.data(), 1, param.data()));    \
      KOKKOSBLAS_IMPL_CUBLAS_SAFE_CALL(cublasSetPointerMode(s.handle, pointer_mode));                                  \
>>>>>>> 5b116ec9
      Kokkos::Profiling::popRegion();                                                                                  \
    }                                                                                                                  \
  };

KOKKOSBLAS1_DROTM_TPL_SPEC_DECL_CUBLAS(Kokkos::LayoutLeft, Kokkos::Cuda, Kokkos::CudaSpace, true)
KOKKOSBLAS1_DROTM_TPL_SPEC_DECL_CUBLAS(Kokkos::LayoutRight, Kokkos::Cuda, Kokkos::CudaSpace, true)
KOKKOSBLAS1_DROTM_TPL_SPEC_DECL_CUBLAS(Kokkos::LayoutLeft, Kokkos::Cuda, Kokkos::CudaSpace, false)
KOKKOSBLAS1_DROTM_TPL_SPEC_DECL_CUBLAS(Kokkos::LayoutRight, Kokkos::Cuda, Kokkos::CudaSpace, false)

#define KOKKOSBLAS1_SROTM_TPL_SPEC_DECL_CUBLAS(LAYOUT, EXEC_SPACE, MEM_SPACE, ETI_SPEC_AVAIL)                         \
  template <>                                                                                                         \
  struct Rotm<                                                                                                        \
      EXEC_SPACE,                                                                                                     \
      Kokkos::View<float*, LAYOUT, Kokkos::Device<EXEC_SPACE, MEM_SPACE>, Kokkos::MemoryTraits<Kokkos::Unmanaged>>,   \
      Kokkos::View<const float[5], LAYOUT, Kokkos::Device<EXEC_SPACE, MEM_SPACE>,                                     \
                   Kokkos::MemoryTraits<Kokkos::Unmanaged>>,                                                          \
      true, ETI_SPEC_AVAIL> {                                                                                         \
    using VectorView =                                                                                                \
        Kokkos::View<float*, LAYOUT, Kokkos::Device<EXEC_SPACE, MEM_SPACE>, Kokkos::MemoryTraits<Kokkos::Unmanaged>>; \
    using ParamView = Kokkos::View<const float[5], LAYOUT, Kokkos::Device<EXEC_SPACE, MEM_SPACE>,                     \
                                   Kokkos::MemoryTraits<Kokkos::Unmanaged>>;                                          \
                                                                                                                      \
    static void rotm(EXEC_SPACE const& space, VectorView const& X, VectorView const& Y, ParamView const& param) {     \
      Kokkos::Profiling::pushRegion("KokkosBlas::rotm[TPL_CUBLAS,float]");                                            \
      rotm_print_specialization<float>();                                                                             \
      KokkosBlas::Impl::CudaBlasSingleton& s = KokkosBlas::Impl::CudaBlasSingleton::singleton();                      \
<<<<<<< HEAD
      KOKKOS_CUBLAS_SAFE_CALL_IMPL(cublasSetStream(s.handle, space.cuda_stream()));                                   \
      cublasPointerMode_t pointer_mode;                                                                               \
      KOKKOS_CUBLAS_SAFE_CALL_IMPL(cublasGetPointerMode(s.handle, &pointer_mode));                                    \
      KOKKOS_CUBLAS_SAFE_CALL_IMPL(cublasSetPointerMode(s.handle, CUBLAS_POINTER_MODE_DEVICE));                       \
      KOKKOS_CUBLAS_SAFE_CALL_IMPL(cublasSrotm(s.handle, X.extent(0), X.data(), 1, Y.data(), 1, param.data()));       \
      KOKKOS_CUBLAS_SAFE_CALL_IMPL(cublasSetPointerMode(s.handle, pointer_mode));                                     \
=======
      KOKKOSBLAS_IMPL_CUBLAS_SAFE_CALL(cublasSetStream(s.handle, space.cuda_stream()));                               \
      cublasPointerMode_t pointer_mode;                                                                               \
      KOKKOSBLAS_IMPL_CUBLAS_SAFE_CALL(cublasGetPointerMode(s.handle, &pointer_mode));                                \
      KOKKOSBLAS_IMPL_CUBLAS_SAFE_CALL(cublasSetPointerMode(s.handle, CUBLAS_POINTER_MODE_DEVICE));                   \
      KOKKOSBLAS_IMPL_CUBLAS_SAFE_CALL(cublasSrotm(s.handle, X.extent(0), X.data(), 1, Y.data(), 1, param.data()));   \
      KOKKOSBLAS_IMPL_CUBLAS_SAFE_CALL(cublasSetPointerMode(s.handle, pointer_mode));                                 \
>>>>>>> 5b116ec9
      Kokkos::Profiling::popRegion();                                                                                 \
    }                                                                                                                 \
  };

KOKKOSBLAS1_SROTM_TPL_SPEC_DECL_CUBLAS(Kokkos::LayoutLeft, Kokkos::Cuda, Kokkos::CudaSpace, true)
KOKKOSBLAS1_SROTM_TPL_SPEC_DECL_CUBLAS(Kokkos::LayoutRight, Kokkos::Cuda, Kokkos::CudaSpace, true)
KOKKOSBLAS1_SROTM_TPL_SPEC_DECL_CUBLAS(Kokkos::LayoutLeft, Kokkos::Cuda, Kokkos::CudaSpace, false)
KOKKOSBLAS1_SROTM_TPL_SPEC_DECL_CUBLAS(Kokkos::LayoutRight, Kokkos::Cuda, Kokkos::CudaSpace, false)

}  // namespace Impl
}  // namespace KokkosBlas

#endif

// rocBLAS
#ifdef KOKKOSKERNELS_ENABLE_TPL_ROCBLAS
#include <KokkosBlas_tpl_spec.hpp>

namespace KokkosBlas {
namespace Impl {

#define KOKKOSBLAS1_DROTM_TPL_SPEC_DECL_ROCBLAS(LAYOUT, EXEC_SPACE, MEM_SPACE, ETI_SPEC_AVAIL)                         \
  template <>                                                                                                          \
  struct Rotm<                                                                                                         \
      EXEC_SPACE,                                                                                                      \
      Kokkos::View<double*, LAYOUT, Kokkos::Device<EXEC_SPACE, MEM_SPACE>, Kokkos::MemoryTraits<Kokkos::Unmanaged>>,   \
      Kokkos::View<const double[5], LAYOUT, Kokkos::Device<EXEC_SPACE, MEM_SPACE>,                                     \
                   Kokkos::MemoryTraits<Kokkos::Unmanaged>>,                                                           \
      true, ETI_SPEC_AVAIL> {                                                                                          \
    using VectorView =                                                                                                 \
        Kokkos::View<double*, LAYOUT, Kokkos::Device<EXEC_SPACE, MEM_SPACE>, Kokkos::MemoryTraits<Kokkos::Unmanaged>>; \
    using PView = Kokkos::View<const double[5], LAYOUT, Kokkos::Device<EXEC_SPACE, MEM_SPACE>,                         \
                               Kokkos::MemoryTraits<Kokkos::Unmanaged>>;                                               \
                                                                                                                       \
    static void rotm(EXEC_SPACE const& space, VectorView const& X, VectorView const& Y, PView const& param) {          \
      Kokkos::Profiling::pushRegion("KokkosBlas::rotm[TPL_ROCBLAS,double]");                                           \
      rotm_print_specialization<double>();                                                                             \
      KokkosBlas::Impl::RocBlasSingleton& s = KokkosBlas::Impl::RocBlasSingleton::singleton();                         \
<<<<<<< HEAD
      KOKKOS_ROCBLAS_SAFE_CALL_IMPL(rocblas_set_stream(s.handle, space.hip_stream()));                                 \
      rocblas_pointer_mode pointer_mode;                                                                               \
      KOKKOS_ROCBLAS_SAFE_CALL_IMPL(rocblas_get_pointer_mode(s.handle, &pointer_mode));                                \
      KOKKOS_ROCBLAS_SAFE_CALL_IMPL(rocblas_set_pointer_mode(s.handle, rocblas_pointer_mode_device));                  \
      KOKKOS_ROCBLAS_SAFE_CALL_IMPL(                                                                                   \
          rocblas_drotm(s.handle, static_cast<int>(X.extent(0)), X.data(), 1, Y.data(), 1, param.data()));             \
      KOKKOS_ROCBLAS_SAFE_CALL_IMPL(rocblas_set_pointer_mode(s.handle, pointer_mode));                                 \
=======
      KOKKOSBLAS_IMPL_ROCBLAS_SAFE_CALL(rocblas_set_stream(s.handle, space.hip_stream()));                             \
      rocblas_pointer_mode pointer_mode;                                                                               \
      KOKKOSBLAS_IMPL_ROCBLAS_SAFE_CALL(rocblas_get_pointer_mode(s.handle, &pointer_mode));                            \
      KOKKOSBLAS_IMPL_ROCBLAS_SAFE_CALL(rocblas_set_pointer_mode(s.handle, rocblas_pointer_mode_device));              \
      KOKKOSBLAS_IMPL_ROCBLAS_SAFE_CALL(                                                                               \
          rocblas_drotm(s.handle, static_cast<int>(X.extent(0)), X.data(), 1, Y.data(), 1, param.data()));             \
      KOKKOSBLAS_IMPL_ROCBLAS_SAFE_CALL(rocblas_set_pointer_mode(s.handle, pointer_mode));                             \
>>>>>>> 5b116ec9
      Kokkos::Profiling::popRegion();                                                                                  \
    }                                                                                                                  \
  };

KOKKOSBLAS1_DROTM_TPL_SPEC_DECL_ROCBLAS(Kokkos::LayoutLeft, Kokkos::HIP, Kokkos::HIPSpace, true)
KOKKOSBLAS1_DROTM_TPL_SPEC_DECL_ROCBLAS(Kokkos::LayoutRight, Kokkos::HIP, Kokkos::HIPSpace, true)
KOKKOSBLAS1_DROTM_TPL_SPEC_DECL_ROCBLAS(Kokkos::LayoutLeft, Kokkos::HIP, Kokkos::HIPSpace, false)
KOKKOSBLAS1_DROTM_TPL_SPEC_DECL_ROCBLAS(Kokkos::LayoutRight, Kokkos::HIP, Kokkos::HIPSpace, false)

#define KOKKOSBLAS1_SROTM_TPL_SPEC_DECL_ROCBLAS(LAYOUT, EXEC_SPACE, MEM_SPACE, ETI_SPEC_AVAIL)                        \
  template <>                                                                                                         \
  struct Rotm<                                                                                                        \
      EXEC_SPACE,                                                                                                     \
      Kokkos::View<float*, LAYOUT, Kokkos::Device<EXEC_SPACE, MEM_SPACE>, Kokkos::MemoryTraits<Kokkos::Unmanaged>>,   \
      Kokkos::View<const float[5], LAYOUT, Kokkos::Device<EXEC_SPACE, MEM_SPACE>,                                     \
                   Kokkos::MemoryTraits<Kokkos::Unmanaged>>,                                                          \
      true, ETI_SPEC_AVAIL> {                                                                                         \
    using VectorView =                                                                                                \
        Kokkos::View<float*, LAYOUT, Kokkos::Device<EXEC_SPACE, MEM_SPACE>, Kokkos::MemoryTraits<Kokkos::Unmanaged>>; \
    using PView = Kokkos::View<const float[5], LAYOUT, Kokkos::Device<EXEC_SPACE, MEM_SPACE>,                         \
                               Kokkos::MemoryTraits<Kokkos::Unmanaged>>;                                              \
                                                                                                                      \
    static void rotm(EXEC_SPACE const& space, VectorView const& X, VectorView const& Y, PView const& param) {         \
      Kokkos::Profiling::pushRegion("KokkosBlas::rotm[TPL_ROCBLAS,float]");                                           \
      rotm_print_specialization<float>();                                                                             \
      KokkosBlas::Impl::RocBlasSingleton& s = KokkosBlas::Impl::RocBlasSingleton::singleton();                        \
<<<<<<< HEAD
      KOKKOS_ROCBLAS_SAFE_CALL_IMPL(rocblas_set_stream(s.handle, space.hip_stream()));                                \
      rocblas_pointer_mode pointer_mode;                                                                              \
      KOKKOS_ROCBLAS_SAFE_CALL_IMPL(rocblas_get_pointer_mode(s.handle, &pointer_mode));                               \
      KOKKOS_ROCBLAS_SAFE_CALL_IMPL(rocblas_set_pointer_mode(s.handle, rocblas_pointer_mode_device));                 \
      KOKKOS_ROCBLAS_SAFE_CALL_IMPL(                                                                                  \
          rocblas_srotm(s.handle, static_cast<int>(X.extent(0)), X.data(), 1, Y.data(), 1, param.data()));            \
      KOKKOS_ROCBLAS_SAFE_CALL_IMPL(rocblas_set_pointer_mode(s.handle, pointer_mode));                                \
=======
      KOKKOSBLAS_IMPL_ROCBLAS_SAFE_CALL(rocblas_set_stream(s.handle, space.hip_stream()));                            \
      rocblas_pointer_mode pointer_mode;                                                                              \
      KOKKOSBLAS_IMPL_ROCBLAS_SAFE_CALL(rocblas_get_pointer_mode(s.handle, &pointer_mode));                           \
      KOKKOSBLAS_IMPL_ROCBLAS_SAFE_CALL(rocblas_set_pointer_mode(s.handle, rocblas_pointer_mode_device));             \
      KOKKOSBLAS_IMPL_ROCBLAS_SAFE_CALL(                                                                              \
          rocblas_srotm(s.handle, static_cast<int>(X.extent(0)), X.data(), 1, Y.data(), 1, param.data()));            \
      KOKKOSBLAS_IMPL_ROCBLAS_SAFE_CALL(rocblas_set_pointer_mode(s.handle, pointer_mode));                            \
>>>>>>> 5b116ec9
      Kokkos::Profiling::popRegion();                                                                                 \
    }                                                                                                                 \
  };

KOKKOSBLAS1_SROTM_TPL_SPEC_DECL_ROCBLAS(Kokkos::LayoutLeft, Kokkos::HIP, Kokkos::HIPSpace, true)
KOKKOSBLAS1_SROTM_TPL_SPEC_DECL_ROCBLAS(Kokkos::LayoutRight, Kokkos::HIP, Kokkos::HIPSpace, true)
KOKKOSBLAS1_SROTM_TPL_SPEC_DECL_ROCBLAS(Kokkos::LayoutLeft, Kokkos::HIP, Kokkos::HIPSpace, false)
KOKKOSBLAS1_SROTM_TPL_SPEC_DECL_ROCBLAS(Kokkos::LayoutRight, Kokkos::HIP, Kokkos::HIPSpace, false)

}  // namespace Impl
}  // namespace KokkosBlas

#endif

#endif<|MERGE_RESOLUTION|>--- conflicted
+++ resolved
@@ -108,21 +108,12 @@
       Kokkos::Profiling::pushRegion("KokkosBlas::rotm[TPL_CUBLAS,double]");                                            \
       rotm_print_specialization<double>();                                                                             \
       KokkosBlas::Impl::CudaBlasSingleton& s = KokkosBlas::Impl::CudaBlasSingleton::singleton();                       \
-<<<<<<< HEAD
-      KOKKOS_CUBLAS_SAFE_CALL_IMPL(cublasSetStream(s.handle, space.cuda_stream()));                                    \
-      cublasPointerMode_t pointer_mode;                                                                                \
-      KOKKOS_CUBLAS_SAFE_CALL_IMPL(cublasGetPointerMode(s.handle, &pointer_mode));                                     \
-      KOKKOS_CUBLAS_SAFE_CALL_IMPL(cublasSetPointerMode(s.handle, CUBLAS_POINTER_MODE_DEVICE));                        \
-      KOKKOS_CUBLAS_SAFE_CALL_IMPL(cublasDrotm(s.handle, X.extent(0), X.data(), 1, Y.data(), 1, param.data()));        \
-      KOKKOS_CUBLAS_SAFE_CALL_IMPL(cublasSetPointerMode(s.handle, pointer_mode));                                      \
-=======
       KOKKOSBLAS_IMPL_CUBLAS_SAFE_CALL(cublasSetStream(s.handle, space.cuda_stream()));                                \
       cublasPointerMode_t pointer_mode;                                                                                \
       KOKKOSBLAS_IMPL_CUBLAS_SAFE_CALL(cublasGetPointerMode(s.handle, &pointer_mode));                                 \
       KOKKOSBLAS_IMPL_CUBLAS_SAFE_CALL(cublasSetPointerMode(s.handle, CUBLAS_POINTER_MODE_DEVICE));                    \
       KOKKOSBLAS_IMPL_CUBLAS_SAFE_CALL(cublasDrotm(s.handle, X.extent(0), X.data(), 1, Y.data(), 1, param.data()));    \
       KOKKOSBLAS_IMPL_CUBLAS_SAFE_CALL(cublasSetPointerMode(s.handle, pointer_mode));                                  \
->>>>>>> 5b116ec9
       Kokkos::Profiling::popRegion();                                                                                  \
     }                                                                                                                  \
   };
@@ -149,21 +140,12 @@
       Kokkos::Profiling::pushRegion("KokkosBlas::rotm[TPL_CUBLAS,float]");                                            \
       rotm_print_specialization<float>();                                                                             \
       KokkosBlas::Impl::CudaBlasSingleton& s = KokkosBlas::Impl::CudaBlasSingleton::singleton();                      \
-<<<<<<< HEAD
-      KOKKOS_CUBLAS_SAFE_CALL_IMPL(cublasSetStream(s.handle, space.cuda_stream()));                                   \
-      cublasPointerMode_t pointer_mode;                                                                               \
-      KOKKOS_CUBLAS_SAFE_CALL_IMPL(cublasGetPointerMode(s.handle, &pointer_mode));                                    \
-      KOKKOS_CUBLAS_SAFE_CALL_IMPL(cublasSetPointerMode(s.handle, CUBLAS_POINTER_MODE_DEVICE));                       \
-      KOKKOS_CUBLAS_SAFE_CALL_IMPL(cublasSrotm(s.handle, X.extent(0), X.data(), 1, Y.data(), 1, param.data()));       \
-      KOKKOS_CUBLAS_SAFE_CALL_IMPL(cublasSetPointerMode(s.handle, pointer_mode));                                     \
-=======
       KOKKOSBLAS_IMPL_CUBLAS_SAFE_CALL(cublasSetStream(s.handle, space.cuda_stream()));                               \
       cublasPointerMode_t pointer_mode;                                                                               \
       KOKKOSBLAS_IMPL_CUBLAS_SAFE_CALL(cublasGetPointerMode(s.handle, &pointer_mode));                                \
       KOKKOSBLAS_IMPL_CUBLAS_SAFE_CALL(cublasSetPointerMode(s.handle, CUBLAS_POINTER_MODE_DEVICE));                   \
       KOKKOSBLAS_IMPL_CUBLAS_SAFE_CALL(cublasSrotm(s.handle, X.extent(0), X.data(), 1, Y.data(), 1, param.data()));   \
       KOKKOSBLAS_IMPL_CUBLAS_SAFE_CALL(cublasSetPointerMode(s.handle, pointer_mode));                                 \
->>>>>>> 5b116ec9
       Kokkos::Profiling::popRegion();                                                                                 \
     }                                                                                                                 \
   };
@@ -202,15 +184,6 @@
       Kokkos::Profiling::pushRegion("KokkosBlas::rotm[TPL_ROCBLAS,double]");                                           \
       rotm_print_specialization<double>();                                                                             \
       KokkosBlas::Impl::RocBlasSingleton& s = KokkosBlas::Impl::RocBlasSingleton::singleton();                         \
-<<<<<<< HEAD
-      KOKKOS_ROCBLAS_SAFE_CALL_IMPL(rocblas_set_stream(s.handle, space.hip_stream()));                                 \
-      rocblas_pointer_mode pointer_mode;                                                                               \
-      KOKKOS_ROCBLAS_SAFE_CALL_IMPL(rocblas_get_pointer_mode(s.handle, &pointer_mode));                                \
-      KOKKOS_ROCBLAS_SAFE_CALL_IMPL(rocblas_set_pointer_mode(s.handle, rocblas_pointer_mode_device));                  \
-      KOKKOS_ROCBLAS_SAFE_CALL_IMPL(                                                                                   \
-          rocblas_drotm(s.handle, static_cast<int>(X.extent(0)), X.data(), 1, Y.data(), 1, param.data()));             \
-      KOKKOS_ROCBLAS_SAFE_CALL_IMPL(rocblas_set_pointer_mode(s.handle, pointer_mode));                                 \
-=======
       KOKKOSBLAS_IMPL_ROCBLAS_SAFE_CALL(rocblas_set_stream(s.handle, space.hip_stream()));                             \
       rocblas_pointer_mode pointer_mode;                                                                               \
       KOKKOSBLAS_IMPL_ROCBLAS_SAFE_CALL(rocblas_get_pointer_mode(s.handle, &pointer_mode));                            \
@@ -218,7 +191,6 @@
       KOKKOSBLAS_IMPL_ROCBLAS_SAFE_CALL(                                                                               \
           rocblas_drotm(s.handle, static_cast<int>(X.extent(0)), X.data(), 1, Y.data(), 1, param.data()));             \
       KOKKOSBLAS_IMPL_ROCBLAS_SAFE_CALL(rocblas_set_pointer_mode(s.handle, pointer_mode));                             \
->>>>>>> 5b116ec9
       Kokkos::Profiling::popRegion();                                                                                  \
     }                                                                                                                  \
   };
@@ -245,15 +217,6 @@
       Kokkos::Profiling::pushRegion("KokkosBlas::rotm[TPL_ROCBLAS,float]");                                           \
       rotm_print_specialization<float>();                                                                             \
       KokkosBlas::Impl::RocBlasSingleton& s = KokkosBlas::Impl::RocBlasSingleton::singleton();                        \
-<<<<<<< HEAD
-      KOKKOS_ROCBLAS_SAFE_CALL_IMPL(rocblas_set_stream(s.handle, space.hip_stream()));                                \
-      rocblas_pointer_mode pointer_mode;                                                                              \
-      KOKKOS_ROCBLAS_SAFE_CALL_IMPL(rocblas_get_pointer_mode(s.handle, &pointer_mode));                               \
-      KOKKOS_ROCBLAS_SAFE_CALL_IMPL(rocblas_set_pointer_mode(s.handle, rocblas_pointer_mode_device));                 \
-      KOKKOS_ROCBLAS_SAFE_CALL_IMPL(                                                                                  \
-          rocblas_srotm(s.handle, static_cast<int>(X.extent(0)), X.data(), 1, Y.data(), 1, param.data()));            \
-      KOKKOS_ROCBLAS_SAFE_CALL_IMPL(rocblas_set_pointer_mode(s.handle, pointer_mode));                                \
-=======
       KOKKOSBLAS_IMPL_ROCBLAS_SAFE_CALL(rocblas_set_stream(s.handle, space.hip_stream()));                            \
       rocblas_pointer_mode pointer_mode;                                                                              \
       KOKKOSBLAS_IMPL_ROCBLAS_SAFE_CALL(rocblas_get_pointer_mode(s.handle, &pointer_mode));                           \
@@ -261,7 +224,6 @@
       KOKKOSBLAS_IMPL_ROCBLAS_SAFE_CALL(                                                                              \
           rocblas_srotm(s.handle, static_cast<int>(X.extent(0)), X.data(), 1, Y.data(), 1, param.data()));            \
       KOKKOSBLAS_IMPL_ROCBLAS_SAFE_CALL(rocblas_set_pointer_mode(s.handle, pointer_mode));                            \
->>>>>>> 5b116ec9
       Kokkos::Profiling::popRegion();                                                                                 \
     }                                                                                                                 \
   };
