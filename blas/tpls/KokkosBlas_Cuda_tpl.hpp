//@HEADER
// ************************************************************************
//
//                        Kokkos v. 4.0
//       Copyright (2022) National Technology & Engineering
//               Solutions of Sandia, LLC (NTESS).
//
// Under the terms of Contract DE-NA0003525 with NTESS,
// the U.S. Government retains certain rights in this software.
//
// Part of Kokkos, under the Apache License v2.0 with LLVM Exceptions.
// See https://kokkos.org/LICENSE for license information.
// SPDX-License-Identifier: Apache-2.0 WITH LLVM-exception
//
//@HEADER
#ifndef KOKKOSBLAS_CUDA_TPL_HPP_
#define KOKKOSBLAS_CUDA_TPL_HPP_

#if defined(KOKKOSKERNELS_ENABLE_TPL_CUBLAS)
#include <KokkosBlas_tpl_spec.hpp>

namespace KokkosBlas {
namespace Impl {

CudaBlasSingleton::CudaBlasSingleton() {
  cublasStatus_t stat = cublasCreate(&handle);
  if (stat != CUBLAS_STATUS_SUCCESS) Kokkos::abort("CUBLAS initialization failed\n");
<<<<<<< HEAD

  Kokkos::push_finalize_hook([&]() { cublasDestroy(handle); });
=======
>>>>>>> 5b116ec9
}

CudaBlasSingleton& CudaBlasSingleton::singleton() {
  std::unique_ptr<CudaBlasSingleton>& instance = get_instance();
  if (!instance) {
    instance = std::make_unique<CudaBlasSingleton>();
    Kokkos::push_finalize_hook([&]() {
      cublasDestroy(instance->handle);
      instance.reset();
    });
  }
  return *instance;
}

<<<<<<< HEAD
=======
bool CudaBlasSingleton::is_initialized() { return get_instance() != nullptr; }

std::unique_ptr<CudaBlasSingleton>& CudaBlasSingleton::get_instance() {
  static std::unique_ptr<CudaBlasSingleton> s;
  return s;
}

>>>>>>> 5b116ec9
}  // namespace Impl
}  // namespace KokkosBlas
#endif  // defined (KOKKOSKERNELS_ENABLE_TPL_CUBLAS)

#endif  // KOKKOSBLAS_CUDA_TPL_HPP_<|MERGE_RESOLUTION|>--- conflicted
+++ resolved
@@ -25,11 +25,6 @@
 CudaBlasSingleton::CudaBlasSingleton() {
   cublasStatus_t stat = cublasCreate(&handle);
   if (stat != CUBLAS_STATUS_SUCCESS) Kokkos::abort("CUBLAS initialization failed\n");
-<<<<<<< HEAD
-
-  Kokkos::push_finalize_hook([&]() { cublasDestroy(handle); });
-=======
->>>>>>> 5b116ec9
 }
 
 CudaBlasSingleton& CudaBlasSingleton::singleton() {
@@ -44,8 +39,6 @@
   return *instance;
 }
 
-<<<<<<< HEAD
-=======
 bool CudaBlasSingleton::is_initialized() { return get_instance() != nullptr; }
 
 std::unique_ptr<CudaBlasSingleton>& CudaBlasSingleton::get_instance() {
@@ -53,7 +46,6 @@
   return s;
 }
 
->>>>>>> 5b116ec9
 }  // namespace Impl
 }  // namespace KokkosBlas
 #endif  // defined (KOKKOSKERNELS_ENABLE_TPL_CUBLAS)
