--- conflicted
+++ resolved
@@ -28,24 +28,6 @@
   if (stat != CUBLAS_STATUS_SUCCESS) Kokkos::abort("CUBLAS initialization failed\n");
 }
 
-<<<<<<< HEAD
-CudaBlasSingleton& CudaBlasSingleton::singleton() {
-  std::unique_ptr<CudaBlasSingleton>& instance = get_instance();
-  if (!instance) {
-    instance = std::make_unique<CudaBlasSingleton>();
-    Kokkos::push_finalize_hook([&]() {
-      cublasDestroy(instance->handle);
-      instance.reset();
-    });
-  }
-  return *instance;
-}
-
-bool CudaBlasSingleton::is_initialized() { return get_instance() != nullptr; }
-
-std::unique_ptr<CudaBlasSingleton>& CudaBlasSingleton::get_instance() {
-  static std::unique_ptr<CudaBlasSingleton> s;
-=======
 CudaBlasSingleton::~CudaBlasSingleton() { cublasDestroy(handle); }
 
 CudaBlasSingleton& CudaBlasSingleton::singleton() { return get_instance().get(); }
@@ -54,7 +36,6 @@
 
 KokkosKernels::Impl::Singleton<CudaBlasSingleton>& CudaBlasSingleton::get_instance() {
   static KokkosKernels::Impl::Singleton<CudaBlasSingleton> s;
->>>>>>> 156f70d4
   return s;
 }
 
