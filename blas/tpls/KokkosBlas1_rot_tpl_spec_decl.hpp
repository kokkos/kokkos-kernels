//@HEADER
// ************************************************************************
//
//                        Kokkos v. 4.0
//       Copyright (2022) National Technology & Engineering
//               Solutions of Sandia, LLC (NTESS).
//
// Under the terms of Contract DE-NA0003525 with NTESS,
// the U.S. Government retains certain rights in this software.
//
// Part of Kokkos, under the Apache License v2.0 with LLVM Exceptions.
// See https://kokkos.org/LICENSE for license information.
// SPDX-License-Identifier: Apache-2.0 WITH LLVM-exception
//
//@HEADER

#ifndef KOKKOSBLAS1_ROT_TPL_SPEC_DECL_HPP_
#define KOKKOSBLAS1_ROT_TPL_SPEC_DECL_HPP_

namespace KokkosBlas {
namespace Impl {

namespace {
template <class ExecutionSpace, class VectorView, class ScalarView>
inline void rot_print_specialization() {
#ifdef KOKKOSKERNELS_ENABLE_CHECK_SPECIALIZATION
  printf("KokkosBlas::rot<> TPL Blas specialization for < %s, %s, %s >\n", typeid(VectorView).name(),
         typeid(ScalarView).name(), typeid(ExecutionSpace).name);
#endif
}
}  // namespace
}  // namespace Impl
}  // namespace KokkosBlas

// Generic Host side BLAS (could be MKL or whatever)
#ifdef KOKKOSKERNELS_ENABLE_TPL_BLAS
#include "KokkosBlas_Host_tpl.hpp"

namespace KokkosBlas {
namespace Impl {

<<<<<<< HEAD
#define KOKKOSBLAS1_DROT_TPL_SPEC_DECL_BLAS(LAYOUT, EXECSPACE, ETI_SPEC_AVAIL)                                 \
  template <>                                                                                                  \
  struct Rot<EXECSPACE,                                                                                        \
             Kokkos::View<double*, LAYOUT, Kokkos::Device<EXECSPACE, Kokkos::HostSpace>,                       \
                          Kokkos::MemoryTraits<Kokkos::Unmanaged>>,                                            \
             Kokkos::View<double, LAYOUT, Kokkos::Device<EXECSPACE, Kokkos::HostSpace>,                        \
                          Kokkos::MemoryTraits<Kokkos::Unmanaged>>,                                            \
             true, ETI_SPEC_AVAIL> {                                                                           \
    using VectorView = Kokkos::View<double*, LAYOUT, Kokkos::Device<EXECSPACE, Kokkos::HostSpace>,             \
                                    Kokkos::MemoryTraits<Kokkos::Unmanaged>>;                                  \
    using ScalarView = Kokkos::View<double, LAYOUT, Kokkos::Device<EXECSPACE, Kokkos::HostSpace>,              \
                                    Kokkos::MemoryTraits<Kokkos::Unmanaged>>;                                  \
    static void rot(EXECSPACE const& /*space*/, VectorView const& X, VectorView const& Y, ScalarView const& c, \
                    ScalarView const& s) {                                                                     \
      Kokkos::Profiling::pushRegion("KokkosBlas::rot[TPL_BLAS,double]");                                       \
      HostBlas<double>::rot(X.extent_int(0), X.data(), 1, Y.data(), 1, c.data(), s.data());                    \
      Kokkos::Profiling::popRegion();                                                                          \
    }                                                                                                          \
  };

#define KOKKOSBLAS1_SROT_TPL_SPEC_DECL_BLAS(LAYOUT, EXECSPACE, ETI_SPEC_AVAIL)                                 \
  template <>                                                                                                  \
  struct Rot<EXECSPACE,                                                                                        \
             Kokkos::View<float*, LAYOUT, Kokkos::Device<EXECSPACE, Kokkos::HostSpace>,                        \
                          Kokkos::MemoryTraits<Kokkos::Unmanaged>>,                                            \
             Kokkos::View<float, LAYOUT, Kokkos::Device<EXECSPACE, Kokkos::HostSpace>,                         \
                          Kokkos::MemoryTraits<Kokkos::Unmanaged>>,                                            \
             true, ETI_SPEC_AVAIL> {                                                                           \
    using VectorView = Kokkos::View<float*, LAYOUT, Kokkos::Device<EXECSPACE, Kokkos::HostSpace>,              \
                                    Kokkos::MemoryTraits<Kokkos::Unmanaged>>;                                  \
    using ScalarView = Kokkos::View<float, LAYOUT, Kokkos::Device<EXECSPACE, Kokkos::HostSpace>,               \
                                    Kokkos::MemoryTraits<Kokkos::Unmanaged>>;                                  \
    static void rot(EXECSPACE const& /*space*/, VectorView const& X, VectorView const& Y, ScalarView const& c, \
                    ScalarView const& s) {                                                                     \
      Kokkos::Profiling::pushRegion("KokkosBlas::rot[TPL_BLAS,float]");                                        \
      HostBlas<float>::rot(X.extent_int(0), X.data(), 1, Y.data(), 1, c.data(), s.data());                     \
      Kokkos::Profiling::popRegion();                                                                          \
    }                                                                                                          \
  };

#define KOKKOSBLAS1_ZROT_TPL_SPEC_DECL_BLAS(LAYOUT, EXECSPACE, ETI_SPEC_AVAIL)                                       \
  template <class MEMSPACE>                                                                                          \
  struct Rot<Kokkos::complex<double>, EXECSPACE, MEMSPACE, true, ETI_SPEC_AVAIL> {                                   \
    using VectorView = Kokkos::View<Kokkos::complex<double>*, LAYOUT, Kokkos::Device<EXECSPACE, Kokkos::HostSpace>,  \
                                    Kokkos::MemoryTraits<Kokkos::Unmanaged>>;                                        \
    using ScalarView = Kokkos::View<double, LAYOUT, Kokkos::Device<EXECSPACE, Kokkos::HostSpace>,                    \
                                    Kokkos::MemoryTraits<Kokkos::Unmanaged>>;                                        \
    static void rot(EXECSPACE const& /*space*/, VectorView const& X, VectorView const& Y, ScalarView const& c,       \
                    ScalarView const& s) {                                                                           \
      Kokkos::Profiling::pushRegion("KokkosBlas::rot[TPL_BLAS,complex<double>]");                                    \
      HostBlas<std::complex<double>>::rot(X.extent_int(0), reinterpret_cast<std::complex<double>*>(X.data()), 1,     \
                                          reinterpret_cast<std::complex<double>*>(Y.data()), 1, c.data(), s.data()); \
      Kokkos::Profiling::popRegion();                                                                                \
    }                                                                                                                \
  };

#define KOKKOSBLAS1_CROT_TPL_SPEC_DECL_BLAS(LAYOUT, EXECSPACE, ETI_SPEC_AVAIL)                                     \
  template <class MEMSPACE>                                                                                        \
  struct Rot<Kokkos::complex<float>, EXECSPACE, MEMSPACE, true, ETI_SPEC_AVAIL> {                                  \
    using VectorView = Kokkos::View<Kokkos::complex<float>*, LAYOUT, Kokkos::Device<EXECSPACE, Kokkos::HostSpace>, \
                                    Kokkos::MemoryTraits<Kokkos::Unmanaged>>;                                      \
    using ScalarView = Kokkos::View<float, LAYOUT, Kokkos::Device<EXECSPACE, Kokkos::HostSpace>,                   \
                                    Kokkos::MemoryTraits<Kokkos::Unmanaged>>;                                      \
    static void rot(EXECSPACE const& /*space*/, VectorView const& X, VectorView const& Y, ScalarView const& c,     \
                    ScalarView const& s) {                                                                         \
      Kokkos::Profiling::pushRegion("KokkosBlas::rot[TPL_BLAS,complex<float>]");                                   \
      HostBlas<std::complex<float>>::rot(X.extent_int(0), reinterpret_cast<std::complex<float>*>(X.data()), 1,     \
                                         reinterpret_cast<std::complex<float>*>(Y.data()), 1, c.data(), s.data()); \
      Kokkos::Profiling::popRegion();                                                                              \
    }                                                                                                              \
=======
#define KOKKOSBLAS1_DROT_TPL_SPEC_DECL_BLAS(LAYOUT, EXECSPACE, ETI_SPEC_AVAIL)                                    \
  template <>                                                                                                     \
  struct Rot<EXECSPACE,                                                                                           \
             Kokkos::View<double*, LAYOUT, Kokkos::Device<EXECSPACE, Kokkos::HostSpace>,                          \
                          Kokkos::MemoryTraits<Kokkos::Unmanaged>>,                                               \
             Kokkos::View<double, LAYOUT, Kokkos::Device<EXECSPACE, Kokkos::HostSpace>,                           \
                          Kokkos::MemoryTraits<Kokkos::Unmanaged>>,                                               \
             Kokkos::View<double, LAYOUT, Kokkos::Device<EXECSPACE, Kokkos::HostSpace>,                           \
                          Kokkos::MemoryTraits<Kokkos::Unmanaged>>,                                               \
             true, ETI_SPEC_AVAIL> {                                                                              \
    using VectorView    = Kokkos::View<double*, LAYOUT, Kokkos::Device<EXECSPACE, Kokkos::HostSpace>,             \
                                    Kokkos::MemoryTraits<Kokkos::Unmanaged>>;                                  \
    using MagnitudeView = Kokkos::View<double, LAYOUT, Kokkos::Device<EXECSPACE, Kokkos::HostSpace>,              \
                                       Kokkos::MemoryTraits<Kokkos::Unmanaged>>;                                  \
    using ScalarView    = Kokkos::View<double, LAYOUT, Kokkos::Device<EXECSPACE, Kokkos::HostSpace>,              \
                                    Kokkos::MemoryTraits<Kokkos::Unmanaged>>;                                  \
    static void rot(EXECSPACE const& /*space*/, VectorView const& X, VectorView const& Y, MagnitudeView const& c, \
                    ScalarView const& s) {                                                                        \
      Kokkos::Profiling::pushRegion("KokkosBlas::rot[TPL_BLAS,double]");                                          \
      HostBlas<double>::rot(X.extent_int(0), X.data(), 1, Y.data(), 1, c.data(), s.data());                       \
      Kokkos::Profiling::popRegion();                                                                             \
    }                                                                                                             \
  };

#define KOKKOSBLAS1_SROT_TPL_SPEC_DECL_BLAS(LAYOUT, EXECSPACE, ETI_SPEC_AVAIL)                                    \
  template <>                                                                                                     \
  struct Rot<EXECSPACE,                                                                                           \
             Kokkos::View<float*, LAYOUT, Kokkos::Device<EXECSPACE, Kokkos::HostSpace>,                           \
                          Kokkos::MemoryTraits<Kokkos::Unmanaged>>,                                               \
             Kokkos::View<float, LAYOUT, Kokkos::Device<EXECSPACE, Kokkos::HostSpace>,                            \
                          Kokkos::MemoryTraits<Kokkos::Unmanaged>>,                                               \
             Kokkos::View<float, LAYOUT, Kokkos::Device<EXECSPACE, Kokkos::HostSpace>,                            \
                          Kokkos::MemoryTraits<Kokkos::Unmanaged>>,                                               \
             true, ETI_SPEC_AVAIL> {                                                                              \
    using VectorView    = Kokkos::View<float*, LAYOUT, Kokkos::Device<EXECSPACE, Kokkos::HostSpace>,              \
                                    Kokkos::MemoryTraits<Kokkos::Unmanaged>>;                                  \
    using MagnitudeView = Kokkos::View<float, LAYOUT, Kokkos::Device<EXECSPACE, Kokkos::HostSpace>,               \
                                       Kokkos::MemoryTraits<Kokkos::Unmanaged>>;                                  \
    using ScalarView    = Kokkos::View<float, LAYOUT, Kokkos::Device<EXECSPACE, Kokkos::HostSpace>,               \
                                    Kokkos::MemoryTraits<Kokkos::Unmanaged>>;                                  \
    static void rot(EXECSPACE const& /*space*/, VectorView const& X, VectorView const& Y, MagnitudeView const& c, \
                    ScalarView const& s) {                                                                        \
      Kokkos::Profiling::pushRegion("KokkosBlas::rot[TPL_BLAS,float]");                                           \
      HostBlas<float>::rot(X.extent_int(0), X.data(), 1, Y.data(), 1, c.data(), s.data());                        \
      Kokkos::Profiling::popRegion();                                                                             \
    }                                                                                                             \
  };

#define KOKKOSBLAS1_ZROT_TPL_SPEC_DECL_BLAS(LAYOUT, EXECSPACE, ETI_SPEC_AVAIL)                                         \
  template <>                                                                                                          \
  struct Rot<EXECSPACE,                                                                                                \
             Kokkos::View<Kokkos::complex<double>*, LAYOUT, Kokkos::Device<EXECSPACE, Kokkos::HostSpace>,              \
                          Kokkos::MemoryTraits<Kokkos::Unmanaged>>,                                                    \
             Kokkos::View<double, LAYOUT, Kokkos::Device<EXECSPACE, Kokkos::HostSpace>,                                \
                          Kokkos::MemoryTraits<Kokkos::Unmanaged>>,                                                    \
             Kokkos::View<Kokkos::complex<double>, LAYOUT, Kokkos::Device<EXECSPACE, Kokkos::HostSpace>,               \
                          Kokkos::MemoryTraits<Kokkos::Unmanaged>>,                                                    \
             true, ETI_SPEC_AVAIL> {                                                                                   \
    using VectorView    = Kokkos::View<Kokkos::complex<double>*, LAYOUT, Kokkos::Device<EXECSPACE, Kokkos::HostSpace>, \
                                    Kokkos::MemoryTraits<Kokkos::Unmanaged>>;                                       \
    using MagnitudeView = Kokkos::View<double, LAYOUT, Kokkos::Device<EXECSPACE, Kokkos::HostSpace>,                   \
                                       Kokkos::MemoryTraits<Kokkos::Unmanaged>>;                                       \
    using ScalarView    = Kokkos::View<Kokkos::complex<double>, LAYOUT, Kokkos::Device<EXECSPACE, Kokkos::HostSpace>,  \
                                    Kokkos::MemoryTraits<Kokkos::Unmanaged>>;                                       \
    static void rot(EXECSPACE const& /*space*/, VectorView const& X, VectorView const& Y, MagnitudeView const& c,      \
                    ScalarView const& s) {                                                                             \
      Kokkos::Profiling::pushRegion("KokkosBlas::rot[TPL_BLAS,complex<double>]");                                      \
      HostBlas<std::complex<double>>::rot(X.extent_int(0), reinterpret_cast<std::complex<double>*>(X.data()), 1,       \
                                          reinterpret_cast<std::complex<double>*>(Y.data()), 1, c.data(),              \
                                          reinterpret_cast<std::complex<double>*>(s.data()));                          \
      Kokkos::Profiling::popRegion();                                                                                  \
    }                                                                                                                  \
  };

#define KOKKOSBLAS1_CROT_TPL_SPEC_DECL_BLAS(LAYOUT, EXECSPACE, ETI_SPEC_AVAIL)                                        \
  template <>                                                                                                         \
  struct Rot<EXECSPACE,                                                                                               \
             Kokkos::View<Kokkos::complex<float>*, LAYOUT, Kokkos::Device<EXECSPACE, Kokkos::HostSpace>,              \
                          Kokkos::MemoryTraits<Kokkos::Unmanaged>>,                                                   \
             Kokkos::View<float, LAYOUT, Kokkos::Device<EXECSPACE, Kokkos::HostSpace>,                                \
                          Kokkos::MemoryTraits<Kokkos::Unmanaged>>,                                                   \
             Kokkos::View<Kokkos::complex<float>, LAYOUT, Kokkos::Device<EXECSPACE, Kokkos::HostSpace>,               \
                          Kokkos::MemoryTraits<Kokkos::Unmanaged>>,                                                   \
             true, ETI_SPEC_AVAIL> {                                                                                  \
    using VectorView    = Kokkos::View<Kokkos::complex<float>*, LAYOUT, Kokkos::Device<EXECSPACE, Kokkos::HostSpace>, \
                                    Kokkos::MemoryTraits<Kokkos::Unmanaged>>;                                      \
    using MagnitudeView = Kokkos::View<float, LAYOUT, Kokkos::Device<EXECSPACE, Kokkos::HostSpace>,                   \
                                       Kokkos::MemoryTraits<Kokkos::Unmanaged>>;                                      \
    using ScalarView    = Kokkos::View<Kokkos::complex<float>, LAYOUT, Kokkos::Device<EXECSPACE, Kokkos::HostSpace>,  \
                                    Kokkos::MemoryTraits<Kokkos::Unmanaged>>;                                      \
    static void rot(EXECSPACE const& /*space*/, VectorView const& X, VectorView const& Y, MagnitudeView const& c,     \
                    ScalarView const& s) {                                                                            \
      Kokkos::Profiling::pushRegion("KokkosBlas::rot[TPL_BLAS,complex<float>]");                                      \
      HostBlas<std::complex<float>>::rot(X.extent_int(0), reinterpret_cast<std::complex<float>*>(X.data()), 1,        \
                                         reinterpret_cast<std::complex<float>*>(Y.data()), 1, c.data(),               \
                                         reinterpret_cast<std::complex<float>*>(s.data()));                           \
      Kokkos::Profiling::popRegion();                                                                                 \
    }                                                                                                                 \
>>>>>>> 80e303f8
  };

#ifdef KOKKOS_ENABLE_SERIAL
KOKKOSBLAS1_DROT_TPL_SPEC_DECL_BLAS(Kokkos::LayoutLeft, Kokkos::Serial, true)
KOKKOSBLAS1_DROT_TPL_SPEC_DECL_BLAS(Kokkos::LayoutLeft, Kokkos::Serial, false)

KOKKOSBLAS1_SROT_TPL_SPEC_DECL_BLAS(Kokkos::LayoutLeft, Kokkos::Serial, true)
KOKKOSBLAS1_SROT_TPL_SPEC_DECL_BLAS(Kokkos::LayoutLeft, Kokkos::Serial, false)

KOKKOSBLAS1_ZROT_TPL_SPEC_DECL_BLAS(Kokkos::LayoutLeft, Kokkos::Serial, true)
KOKKOSBLAS1_ZROT_TPL_SPEC_DECL_BLAS(Kokkos::LayoutLeft, Kokkos::Serial, false)

KOKKOSBLAS1_CROT_TPL_SPEC_DECL_BLAS(Kokkos::LayoutLeft, Kokkos::Serial, true)
KOKKOSBLAS1_CROT_TPL_SPEC_DECL_BLAS(Kokkos::LayoutLeft, Kokkos::Serial, false)
#endif

#ifdef KOKKOS_ENABLE_OPENMP
KOKKOSBLAS1_DROT_TPL_SPEC_DECL_BLAS(Kokkos::LayoutLeft, Kokkos::OpenMP, true)
KOKKOSBLAS1_DROT_TPL_SPEC_DECL_BLAS(Kokkos::LayoutLeft, Kokkos::OpenMP, false)

KOKKOSBLAS1_SROT_TPL_SPEC_DECL_BLAS(Kokkos::LayoutLeft, Kokkos::OpenMP, true)
KOKKOSBLAS1_SROT_TPL_SPEC_DECL_BLAS(Kokkos::LayoutLeft, Kokkos::OpenMP, false)

KOKKOSBLAS1_ZROT_TPL_SPEC_DECL_BLAS(Kokkos::LayoutLeft, Kokkos::OpenMP, true)
KOKKOSBLAS1_ZROT_TPL_SPEC_DECL_BLAS(Kokkos::LayoutLeft, Kokkos::OpenMP, false)

KOKKOSBLAS1_CROT_TPL_SPEC_DECL_BLAS(Kokkos::LayoutLeft, Kokkos::OpenMP, true)
KOKKOSBLAS1_CROT_TPL_SPEC_DECL_BLAS(Kokkos::LayoutLeft, Kokkos::OpenMP, false)
#endif

}  // namespace Impl
}  // namespace KokkosBlas

#endif  // KOKKOSKERNELS_ENABLE_TPL_BLAS

// cuBLAS
#ifdef KOKKOSKERNELS_ENABLE_TPL_CUBLAS
#include <KokkosBlas_tpl_spec.hpp>

namespace KokkosBlas {
namespace Impl {

#define KOKKOSBLAS1_DROT_TPL_SPEC_DECL_CUBLAS(LAYOUT, EXECSPACE, MEMSPACE, ETI_SPEC_AVAIL)                           \
  template <>                                                                                                        \
  struct Rot<                                                                                                        \
      EXECSPACE,                                                                                                     \
      Kokkos::View<double*, LAYOUT, Kokkos::Device<EXECSPACE, MEMSPACE>, Kokkos::MemoryTraits<Kokkos::Unmanaged>>,   \
      Kokkos::View<double, LAYOUT, Kokkos::Device<EXECSPACE, MEMSPACE>, Kokkos::MemoryTraits<Kokkos::Unmanaged>>,    \
<<<<<<< HEAD
      true, ETI_SPEC_AVAIL> {                                                                                        \
    using VectorView =                                                                                               \
        Kokkos::View<double*, LAYOUT, Kokkos::Device<EXECSPACE, MEMSPACE>, Kokkos::MemoryTraits<Kokkos::Unmanaged>>; \
    using ScalarView =                                                                                               \
        Kokkos::View<double, LAYOUT, Kokkos::Device<EXECSPACE, MEMSPACE>, Kokkos::MemoryTraits<Kokkos::Unmanaged>>;  \
    static void rot(EXECSPACE const& space, VectorView const& X, VectorView const& Y, ScalarView const& c,           \
=======
      Kokkos::View<double, LAYOUT, Kokkos::Device<EXECSPACE, MEMSPACE>, Kokkos::MemoryTraits<Kokkos::Unmanaged>>,    \
      true, ETI_SPEC_AVAIL> {                                                                                        \
    using VectorView =                                                                                               \
        Kokkos::View<double*, LAYOUT, Kokkos::Device<EXECSPACE, MEMSPACE>, Kokkos::MemoryTraits<Kokkos::Unmanaged>>; \
    using MagnitudeView =                                                                                            \
        Kokkos::View<double, LAYOUT, Kokkos::Device<EXECSPACE, MEMSPACE>, Kokkos::MemoryTraits<Kokkos::Unmanaged>>;  \
    using ScalarView =                                                                                               \
        Kokkos::View<double, LAYOUT, Kokkos::Device<EXECSPACE, MEMSPACE>, Kokkos::MemoryTraits<Kokkos::Unmanaged>>;  \
    static void rot(EXECSPACE const& space, VectorView const& X, VectorView const& Y, MagnitudeView const& c,        \
>>>>>>> 80e303f8
                    ScalarView const& s) {                                                                           \
      Kokkos::Profiling::pushRegion("KokkosBlas::rot[TPL_CUBLAS,double]");                                           \
      rot_print_specialization<EXECSPACE, VectorView, ScalarView>();                                                 \
      KokkosBlas::Impl::CudaBlasSingleton& singleton = KokkosBlas::Impl::CudaBlasSingleton::singleton();             \
      KOKKOSBLAS_IMPL_CUBLAS_SAFE_CALL(cublasSetStream(singleton.handle, space.cuda_stream()));                      \
      cublasPointerMode_t pointer_mode;                                                                              \
      KOKKOSBLAS_IMPL_CUBLAS_SAFE_CALL(cublasGetPointerMode(singleton.handle, &pointer_mode));                       \
      KOKKOSBLAS_IMPL_CUBLAS_SAFE_CALL(cublasSetPointerMode(singleton.handle, CUBLAS_POINTER_MODE_DEVICE));          \
      cublasDrot(singleton.handle, X.extent_int(0), X.data(), 1, Y.data(), 1, c.data(), s.data());                   \
      KOKKOSBLAS_IMPL_CUBLAS_SAFE_CALL(cublasSetPointerMode(singleton.handle, pointer_mode));                        \
      Kokkos::Profiling::popRegion();                                                                                \
    }                                                                                                                \
  };

#define KOKKOSBLAS1_SROT_TPL_SPEC_DECL_CUBLAS(LAYOUT, EXECSPACE, MEMSPACE, ETI_SPEC_AVAIL)                             \
  template <>                                                                                                          \
  struct Rot<                                                                                                          \
      EXECSPACE,                                                                                                       \
      Kokkos::View<float*, LAYOUT, Kokkos::Device<EXECSPACE, MEMSPACE>, Kokkos::MemoryTraits<Kokkos::Unmanaged>>,      \
<<<<<<< HEAD
=======
      Kokkos::View<float, LAYOUT, Kokkos::Device<EXECSPACE, MEMSPACE>, Kokkos::MemoryTraits<Kokkos::Unmanaged>>,       \
>>>>>>> 80e303f8
      Kokkos::View<float, LAYOUT, Kokkos::Device<EXECSPACE, MEMSPACE>, Kokkos::MemoryTraits<Kokkos::Unmanaged>>, true, \
      ETI_SPEC_AVAIL> {                                                                                                \
    using VectorView =                                                                                                 \
        Kokkos::View<float*, LAYOUT, Kokkos::Device<EXECSPACE, MEMSPACE>, Kokkos::MemoryTraits<Kokkos::Unmanaged>>;    \
<<<<<<< HEAD
    using ScalarView =                                                                                                 \
        Kokkos::View<float, LAYOUT, Kokkos::Device<EXECSPACE, MEMSPACE>, Kokkos::MemoryTraits<Kokkos::Unmanaged>>;     \
    static void rot(EXECSPACE const& space, VectorView const& X, VectorView const& Y, ScalarView const& c,             \
=======
    using MagnitudeView =                                                                                              \
        Kokkos::View<float, LAYOUT, Kokkos::Device<EXECSPACE, MEMSPACE>, Kokkos::MemoryTraits<Kokkos::Unmanaged>>;     \
    using ScalarView =                                                                                                 \
        Kokkos::View<float, LAYOUT, Kokkos::Device<EXECSPACE, MEMSPACE>, Kokkos::MemoryTraits<Kokkos::Unmanaged>>;     \
    static void rot(EXECSPACE const& space, VectorView const& X, VectorView const& Y, MagnitudeView const& c,          \
>>>>>>> 80e303f8
                    ScalarView const& s) {                                                                             \
      Kokkos::Profiling::pushRegion("KokkosBlas::rot[TPL_CUBLAS,float]");                                              \
      rot_print_specialization<EXECSPACE, VectorView, ScalarView>();                                                   \
      KokkosBlas::Impl::CudaBlasSingleton& singleton = KokkosBlas::Impl::CudaBlasSingleton::singleton();               \
      KOKKOSBLAS_IMPL_CUBLAS_SAFE_CALL(cublasSetStream(singleton.handle, space.cuda_stream()));                        \
      cublasPointerMode_t pointer_mode;                                                                                \
      KOKKOSBLAS_IMPL_CUBLAS_SAFE_CALL(cublasGetPointerMode(singleton.handle, &pointer_mode));                         \
      KOKKOSBLAS_IMPL_CUBLAS_SAFE_CALL(cublasSetPointerMode(singleton.handle, CUBLAS_POINTER_MODE_DEVICE));            \
      cublasSrot(singleton.handle, X.extent_int(0), X.data(), 1, Y.data(), 1, c.data(), s.data());                     \
      KOKKOSBLAS_IMPL_CUBLAS_SAFE_CALL(cublasSetPointerMode(singleton.handle, pointer_mode));                          \
      Kokkos::Profiling::popRegion();                                                                                  \
    }                                                                                                                  \
  };

#define KOKKOSBLAS1_ZROT_TPL_SPEC_DECL_CUBLAS(LAYOUT, EXECSPACE, MEMSPACE, ETI_SPEC_AVAIL)                          \
  template <>                                                                                                       \
  struct Rot<                                                                                                       \
      EXECSPACE,                                                                                                    \
      Kokkos::View<Kokkos::complex<double>*, LAYOUT, Kokkos::Device<EXECSPACE, MEMSPACE>,                           \
                   Kokkos::MemoryTraits<Kokkos::Unmanaged>>,                                                        \
      Kokkos::View<double, LAYOUT, Kokkos::Device<EXECSPACE, MEMSPACE>, Kokkos::MemoryTraits<Kokkos::Unmanaged>>,   \
<<<<<<< HEAD
      true, ETI_SPEC_AVAIL> {                                                                                       \
    using VectorView = Kokkos::View<Kokkos::complex<double>*, LAYOUT, Kokkos::Device<EXECSPACE, MEMSPACE>,          \
                                    Kokkos::MemoryTraits<Kokkos::Unmanaged>>;                                       \
    using ScalarView =                                                                                              \
        Kokkos::View<double, LAYOUT, Kokkos::Device<EXECSPACE, MEMSPACE>, Kokkos::MemoryTraits<Kokkos::Unmanaged>>; \
    static void rot(EXECSPACE const& space, VectorView const& X, VectorView const& Y, ScalarView const& c,          \
=======
      Kokkos::View<Kokkos::complex<double>, LAYOUT, Kokkos::Device<EXECSPACE, MEMSPACE>,                            \
                   Kokkos::MemoryTraits<Kokkos::Unmanaged>>,                                                        \
      true, ETI_SPEC_AVAIL> {                                                                                       \
    using VectorView = Kokkos::View<Kokkos::complex<double>*, LAYOUT, Kokkos::Device<EXECSPACE, MEMSPACE>,          \
                                    Kokkos::MemoryTraits<Kokkos::Unmanaged>>;                                       \
    using MagnitudeView =                                                                                           \
        Kokkos::View<double, LAYOUT, Kokkos::Device<EXECSPACE, MEMSPACE>, Kokkos::MemoryTraits<Kokkos::Unmanaged>>; \
    using ScalarView = Kokkos::View<Kokkos::complex<double>, LAYOUT, Kokkos::Device<EXECSPACE, MEMSPACE>,           \
                                    Kokkos::MemoryTraits<Kokkos::Unmanaged>>;                                       \
    static void rot(EXECSPACE const& space, VectorView const& X, VectorView const& Y, MagnitudeView const& c,       \
>>>>>>> 80e303f8
                    ScalarView const& s) {                                                                          \
      Kokkos::Profiling::pushRegion("KokkosBlas::rot[TPL_CUBLAS,complex<double>]");                                 \
      rot_print_specialization<EXECSPACE, VectorView, ScalarView>();                                                \
      KokkosBlas::Impl::CudaBlasSingleton& singleton = KokkosBlas::Impl::CudaBlasSingleton::singleton();            \
      KOKKOSBLAS_IMPL_CUBLAS_SAFE_CALL(cublasSetStream(singleton.handle, space.cuda_stream()));                     \
      cublasPointerMode_t pointer_mode;                                                                             \
      KOKKOSBLAS_IMPL_CUBLAS_SAFE_CALL(cublasGetPointerMode(singleton.handle, &pointer_mode));                      \
      KOKKOSBLAS_IMPL_CUBLAS_SAFE_CALL(cublasSetPointerMode(singleton.handle, CUBLAS_POINTER_MODE_DEVICE));         \
<<<<<<< HEAD
      cublasZdrot(singleton.handle, X.extent_int(0), reinterpret_cast<cuDoubleComplex*>(X.data()), 1,               \
                  reinterpret_cast<cuDoubleComplex*>(Y.data()), 1, c.data(), s.data());                             \
=======
      cublasZrot(singleton.handle, X.extent_int(0), reinterpret_cast<cuDoubleComplex*>(X.data()), 1,                \
                 reinterpret_cast<cuDoubleComplex*>(Y.data()), 1, c.data(),                                         \
                 reinterpret_cast<cuDoubleComplex*>(s.data()));                                                     \
>>>>>>> 80e303f8
      KOKKOSBLAS_IMPL_CUBLAS_SAFE_CALL(cublasSetPointerMode(singleton.handle, pointer_mode));                       \
      Kokkos::Profiling::popRegion();                                                                               \
    }                                                                                                               \
  };

<<<<<<< HEAD
#define KOKKOSBLAS1_CROT_TPL_SPEC_DECL_CUBLAS(LAYOUT, EXECSPACE, MEMSPACE, ETI_SPEC_AVAIL)                             \
  template <>                                                                                                          \
  struct Rot<                                                                                                          \
      EXECSPACE,                                                                                                       \
      Kokkos::View<Kokkos::complex<float>*, LAYOUT, Kokkos::Device<EXECSPACE, MEMSPACE>,                               \
                   Kokkos::MemoryTraits<Kokkos::Unmanaged>>,                                                           \
      Kokkos::View<float, LAYOUT, Kokkos::Device<EXECSPACE, MEMSPACE>, Kokkos::MemoryTraits<Kokkos::Unmanaged>>, true, \
      ETI_SPEC_AVAIL> {                                                                                                \
    using VectorView = Kokkos::View<Kokkos::complex<float>, LAYOUT, Kokkos::Device<EXECSPACE, MEMSPACE>,               \
                                    Kokkos::MemoryTraits<Kokkos::Unmanaged>>;                                          \
    using ScalarView =                                                                                                 \
        Kokkos::View<float, LAYOUT, Kokkos::Device<EXECSPACE, MEMSPACE>, Kokkos::MemoryTraits<Kokkos::Unmanaged>>;     \
    static void rot(EXECSPACE const& space, VectorView const& X, VectorView const& Y, ScalarView const& c,             \
                    ScalarView const& s) {                                                                             \
      Kokkos::Profiling::pushRegion("KokkosBlas::rot[TPL_CUBLAS,complex<float>]");                                     \
      rot_print_specialization<EXECSPACE, VectorView, ScalarView>();                                                   \
      KokkosBlas::Impl::CudaBlasSingleton& singleton = KokkosBlas::Impl::CudaBlasSingleton::singleton();               \
      KOKKOSBLAS_IMPL_CUBLAS_SAFE_CALL(cublasSetStream(singleton.handle, space.cuda_stream()));                        \
      cublasPointerMode_t pointer_mode;                                                                                \
      KOKKOSBLAS_IMPL_CUBLAS_SAFE_CALL(cublasGetPointerMode(singleton.handle, &pointer_mode));                         \
      KOKKOSBLAS_IMPL_CUBLAS_SAFE_CALL(cublasSetPointerMode(singleton.handle, CUBLAS_POINTER_MODE_DEVICE));            \
      cublasCsrot(singleton.handle, X.extent_int(0), reinterpret_cast<cuComplex*>(X.data()), 1,                        \
                  reinterpret_cast<cuComplex*>(Y.data()), 1, c.data(), s.data());                                      \
      KOKKOSBLAS_IMPL_CUBLAS_SAFE_CALL(cublasSetPointerMode(singleton.handle, pointer_mode));                          \
      Kokkos::Profiling::popRegion();                                                                                  \
    }                                                                                                                  \
=======
#define KOKKOSBLAS1_CROT_TPL_SPEC_DECL_CUBLAS(LAYOUT, EXECSPACE, MEMSPACE, ETI_SPEC_AVAIL)                         \
  template <>                                                                                                      \
  struct Rot<                                                                                                      \
      EXECSPACE,                                                                                                   \
      Kokkos::View<Kokkos::complex<float>*, LAYOUT, Kokkos::Device<EXECSPACE, MEMSPACE>,                           \
                   Kokkos::MemoryTraits<Kokkos::Unmanaged>>,                                                       \
      Kokkos::View<float, LAYOUT, Kokkos::Device<EXECSPACE, MEMSPACE>, Kokkos::MemoryTraits<Kokkos::Unmanaged>>,   \
      Kokkos::View<Kokkos::complex<float>, LAYOUT, Kokkos::Device<EXECSPACE, MEMSPACE>,                            \
                   Kokkos::MemoryTraits<Kokkos::Unmanaged>>,                                                       \
      true, ETI_SPEC_AVAIL> {                                                                                      \
    using VectorView = Kokkos::View<Kokkos::complex<float>*, LAYOUT, Kokkos::Device<EXECSPACE, MEMSPACE>,          \
                                    Kokkos::MemoryTraits<Kokkos::Unmanaged>>;                                      \
    using MagnitudeView =                                                                                          \
        Kokkos::View<float, LAYOUT, Kokkos::Device<EXECSPACE, MEMSPACE>, Kokkos::MemoryTraits<Kokkos::Unmanaged>>; \
    using ScalarView = Kokkos::View<Kokkos::complex<float>, LAYOUT, Kokkos::Device<EXECSPACE, MEMSPACE>,           \
                                    Kokkos::MemoryTraits<Kokkos::Unmanaged>>;                                      \
    static void rot(EXECSPACE const& space, VectorView const& X, VectorView const& Y, MagnitudeView const& c,      \
                    ScalarView const& s) {                                                                         \
      Kokkos::Profiling::pushRegion("KokkosBlas::rot[TPL_CUBLAS,complex<float>]");                                 \
      rot_print_specialization<EXECSPACE, VectorView, ScalarView>();                                               \
      KokkosBlas::Impl::CudaBlasSingleton& singleton = KokkosBlas::Impl::CudaBlasSingleton::singleton();           \
      KOKKOSBLAS_IMPL_CUBLAS_SAFE_CALL(cublasSetStream(singleton.handle, space.cuda_stream()));                    \
      cublasPointerMode_t pointer_mode;                                                                            \
      KOKKOSBLAS_IMPL_CUBLAS_SAFE_CALL(cublasGetPointerMode(singleton.handle, &pointer_mode));                     \
      KOKKOSBLAS_IMPL_CUBLAS_SAFE_CALL(cublasSetPointerMode(singleton.handle, CUBLAS_POINTER_MODE_DEVICE));        \
      cublasCrot(singleton.handle, X.extent_int(0), reinterpret_cast<cuComplex*>(X.data()), 1,                     \
                 reinterpret_cast<cuComplex*>(Y.data()), 1, c.data(), reinterpret_cast<cuComplex*>(s.data()));     \
      KOKKOSBLAS_IMPL_CUBLAS_SAFE_CALL(cublasSetPointerMode(singleton.handle, pointer_mode));                      \
      Kokkos::Profiling::popRegion();                                                                              \
    }                                                                                                              \
>>>>>>> 80e303f8
  };

KOKKOSBLAS1_DROT_TPL_SPEC_DECL_CUBLAS(Kokkos::LayoutLeft, Kokkos::Cuda, Kokkos::CudaSpace, true)
KOKKOSBLAS1_DROT_TPL_SPEC_DECL_CUBLAS(Kokkos::LayoutLeft, Kokkos::Cuda, Kokkos::CudaSpace, false)
KOKKOSBLAS1_DROT_TPL_SPEC_DECL_CUBLAS(Kokkos::LayoutRight, Kokkos::Cuda, Kokkos::CudaSpace, true)
KOKKOSBLAS1_DROT_TPL_SPEC_DECL_CUBLAS(Kokkos::LayoutRight, Kokkos::Cuda, Kokkos::CudaSpace, false)
KOKKOSBLAS1_DROT_TPL_SPEC_DECL_CUBLAS(Kokkos::LayoutLeft, Kokkos::Cuda, Kokkos::CudaUVMSpace, true)
KOKKOSBLAS1_DROT_TPL_SPEC_DECL_CUBLAS(Kokkos::LayoutLeft, Kokkos::Cuda, Kokkos::CudaUVMSpace, false)
KOKKOSBLAS1_DROT_TPL_SPEC_DECL_CUBLAS(Kokkos::LayoutRight, Kokkos::Cuda, Kokkos::CudaUVMSpace, true)
KOKKOSBLAS1_DROT_TPL_SPEC_DECL_CUBLAS(Kokkos::LayoutRight, Kokkos::Cuda, Kokkos::CudaUVMSpace, false)

KOKKOSBLAS1_SROT_TPL_SPEC_DECL_CUBLAS(Kokkos::LayoutLeft, Kokkos::Cuda, Kokkos::CudaSpace, true)
KOKKOSBLAS1_SROT_TPL_SPEC_DECL_CUBLAS(Kokkos::LayoutLeft, Kokkos::Cuda, Kokkos::CudaSpace, false)
KOKKOSBLAS1_SROT_TPL_SPEC_DECL_CUBLAS(Kokkos::LayoutRight, Kokkos::Cuda, Kokkos::CudaSpace, true)
KOKKOSBLAS1_SROT_TPL_SPEC_DECL_CUBLAS(Kokkos::LayoutRight, Kokkos::Cuda, Kokkos::CudaSpace, false)
KOKKOSBLAS1_SROT_TPL_SPEC_DECL_CUBLAS(Kokkos::LayoutLeft, Kokkos::Cuda, Kokkos::CudaUVMSpace, true)
KOKKOSBLAS1_SROT_TPL_SPEC_DECL_CUBLAS(Kokkos::LayoutLeft, Kokkos::Cuda, Kokkos::CudaUVMSpace, false)
KOKKOSBLAS1_SROT_TPL_SPEC_DECL_CUBLAS(Kokkos::LayoutRight, Kokkos::Cuda, Kokkos::CudaUVMSpace, true)
KOKKOSBLAS1_SROT_TPL_SPEC_DECL_CUBLAS(Kokkos::LayoutRight, Kokkos::Cuda, Kokkos::CudaUVMSpace, false)

KOKKOSBLAS1_ZROT_TPL_SPEC_DECL_CUBLAS(Kokkos::LayoutLeft, Kokkos::Cuda, Kokkos::CudaSpace, true)
KOKKOSBLAS1_ZROT_TPL_SPEC_DECL_CUBLAS(Kokkos::LayoutLeft, Kokkos::Cuda, Kokkos::CudaSpace, false)
KOKKOSBLAS1_ZROT_TPL_SPEC_DECL_CUBLAS(Kokkos::LayoutRight, Kokkos::Cuda, Kokkos::CudaSpace, true)
KOKKOSBLAS1_ZROT_TPL_SPEC_DECL_CUBLAS(Kokkos::LayoutRight, Kokkos::Cuda, Kokkos::CudaSpace, false)
KOKKOSBLAS1_ZROT_TPL_SPEC_DECL_CUBLAS(Kokkos::LayoutLeft, Kokkos::Cuda, Kokkos::CudaUVMSpace, true)
KOKKOSBLAS1_ZROT_TPL_SPEC_DECL_CUBLAS(Kokkos::LayoutLeft, Kokkos::Cuda, Kokkos::CudaUVMSpace, false)
KOKKOSBLAS1_ZROT_TPL_SPEC_DECL_CUBLAS(Kokkos::LayoutRight, Kokkos::Cuda, Kokkos::CudaUVMSpace, true)
KOKKOSBLAS1_ZROT_TPL_SPEC_DECL_CUBLAS(Kokkos::LayoutRight, Kokkos::Cuda, Kokkos::CudaUVMSpace, false)

KOKKOSBLAS1_CROT_TPL_SPEC_DECL_CUBLAS(Kokkos::LayoutLeft, Kokkos::Cuda, Kokkos::CudaSpace, true)
KOKKOSBLAS1_CROT_TPL_SPEC_DECL_CUBLAS(Kokkos::LayoutLeft, Kokkos::Cuda, Kokkos::CudaSpace, false)
KOKKOSBLAS1_CROT_TPL_SPEC_DECL_CUBLAS(Kokkos::LayoutRight, Kokkos::Cuda, Kokkos::CudaSpace, true)
KOKKOSBLAS1_CROT_TPL_SPEC_DECL_CUBLAS(Kokkos::LayoutRight, Kokkos::Cuda, Kokkos::CudaSpace, false)
KOKKOSBLAS1_CROT_TPL_SPEC_DECL_CUBLAS(Kokkos::LayoutLeft, Kokkos::Cuda, Kokkos::CudaUVMSpace, true)
KOKKOSBLAS1_CROT_TPL_SPEC_DECL_CUBLAS(Kokkos::LayoutLeft, Kokkos::Cuda, Kokkos::CudaUVMSpace, false)
KOKKOSBLAS1_CROT_TPL_SPEC_DECL_CUBLAS(Kokkos::LayoutRight, Kokkos::Cuda, Kokkos::CudaUVMSpace, true)
KOKKOSBLAS1_CROT_TPL_SPEC_DECL_CUBLAS(Kokkos::LayoutRight, Kokkos::Cuda, Kokkos::CudaUVMSpace, false)
}  // namespace Impl
}  // namespace KokkosBlas
#endif  // KOKKOSKERNELS_ENABLE_TPL_CUBLAS

#endif<|MERGE_RESOLUTION|>--- conflicted
+++ resolved
@@ -39,78 +39,6 @@
 namespace KokkosBlas {
 namespace Impl {
 
-<<<<<<< HEAD
-#define KOKKOSBLAS1_DROT_TPL_SPEC_DECL_BLAS(LAYOUT, EXECSPACE, ETI_SPEC_AVAIL)                                 \
-  template <>                                                                                                  \
-  struct Rot<EXECSPACE,                                                                                        \
-             Kokkos::View<double*, LAYOUT, Kokkos::Device<EXECSPACE, Kokkos::HostSpace>,                       \
-                          Kokkos::MemoryTraits<Kokkos::Unmanaged>>,                                            \
-             Kokkos::View<double, LAYOUT, Kokkos::Device<EXECSPACE, Kokkos::HostSpace>,                        \
-                          Kokkos::MemoryTraits<Kokkos::Unmanaged>>,                                            \
-             true, ETI_SPEC_AVAIL> {                                                                           \
-    using VectorView = Kokkos::View<double*, LAYOUT, Kokkos::Device<EXECSPACE, Kokkos::HostSpace>,             \
-                                    Kokkos::MemoryTraits<Kokkos::Unmanaged>>;                                  \
-    using ScalarView = Kokkos::View<double, LAYOUT, Kokkos::Device<EXECSPACE, Kokkos::HostSpace>,              \
-                                    Kokkos::MemoryTraits<Kokkos::Unmanaged>>;                                  \
-    static void rot(EXECSPACE const& /*space*/, VectorView const& X, VectorView const& Y, ScalarView const& c, \
-                    ScalarView const& s) {                                                                     \
-      Kokkos::Profiling::pushRegion("KokkosBlas::rot[TPL_BLAS,double]");                                       \
-      HostBlas<double>::rot(X.extent_int(0), X.data(), 1, Y.data(), 1, c.data(), s.data());                    \
-      Kokkos::Profiling::popRegion();                                                                          \
-    }                                                                                                          \
-  };
-
-#define KOKKOSBLAS1_SROT_TPL_SPEC_DECL_BLAS(LAYOUT, EXECSPACE, ETI_SPEC_AVAIL)                                 \
-  template <>                                                                                                  \
-  struct Rot<EXECSPACE,                                                                                        \
-             Kokkos::View<float*, LAYOUT, Kokkos::Device<EXECSPACE, Kokkos::HostSpace>,                        \
-                          Kokkos::MemoryTraits<Kokkos::Unmanaged>>,                                            \
-             Kokkos::View<float, LAYOUT, Kokkos::Device<EXECSPACE, Kokkos::HostSpace>,                         \
-                          Kokkos::MemoryTraits<Kokkos::Unmanaged>>,                                            \
-             true, ETI_SPEC_AVAIL> {                                                                           \
-    using VectorView = Kokkos::View<float*, LAYOUT, Kokkos::Device<EXECSPACE, Kokkos::HostSpace>,              \
-                                    Kokkos::MemoryTraits<Kokkos::Unmanaged>>;                                  \
-    using ScalarView = Kokkos::View<float, LAYOUT, Kokkos::Device<EXECSPACE, Kokkos::HostSpace>,               \
-                                    Kokkos::MemoryTraits<Kokkos::Unmanaged>>;                                  \
-    static void rot(EXECSPACE const& /*space*/, VectorView const& X, VectorView const& Y, ScalarView const& c, \
-                    ScalarView const& s) {                                                                     \
-      Kokkos::Profiling::pushRegion("KokkosBlas::rot[TPL_BLAS,float]");                                        \
-      HostBlas<float>::rot(X.extent_int(0), X.data(), 1, Y.data(), 1, c.data(), s.data());                     \
-      Kokkos::Profiling::popRegion();                                                                          \
-    }                                                                                                          \
-  };
-
-#define KOKKOSBLAS1_ZROT_TPL_SPEC_DECL_BLAS(LAYOUT, EXECSPACE, ETI_SPEC_AVAIL)                                       \
-  template <class MEMSPACE>                                                                                          \
-  struct Rot<Kokkos::complex<double>, EXECSPACE, MEMSPACE, true, ETI_SPEC_AVAIL> {                                   \
-    using VectorView = Kokkos::View<Kokkos::complex<double>*, LAYOUT, Kokkos::Device<EXECSPACE, Kokkos::HostSpace>,  \
-                                    Kokkos::MemoryTraits<Kokkos::Unmanaged>>;                                        \
-    using ScalarView = Kokkos::View<double, LAYOUT, Kokkos::Device<EXECSPACE, Kokkos::HostSpace>,                    \
-                                    Kokkos::MemoryTraits<Kokkos::Unmanaged>>;                                        \
-    static void rot(EXECSPACE const& /*space*/, VectorView const& X, VectorView const& Y, ScalarView const& c,       \
-                    ScalarView const& s) {                                                                           \
-      Kokkos::Profiling::pushRegion("KokkosBlas::rot[TPL_BLAS,complex<double>]");                                    \
-      HostBlas<std::complex<double>>::rot(X.extent_int(0), reinterpret_cast<std::complex<double>*>(X.data()), 1,     \
-                                          reinterpret_cast<std::complex<double>*>(Y.data()), 1, c.data(), s.data()); \
-      Kokkos::Profiling::popRegion();                                                                                \
-    }                                                                                                                \
-  };
-
-#define KOKKOSBLAS1_CROT_TPL_SPEC_DECL_BLAS(LAYOUT, EXECSPACE, ETI_SPEC_AVAIL)                                     \
-  template <class MEMSPACE>                                                                                        \
-  struct Rot<Kokkos::complex<float>, EXECSPACE, MEMSPACE, true, ETI_SPEC_AVAIL> {                                  \
-    using VectorView = Kokkos::View<Kokkos::complex<float>*, LAYOUT, Kokkos::Device<EXECSPACE, Kokkos::HostSpace>, \
-                                    Kokkos::MemoryTraits<Kokkos::Unmanaged>>;                                      \
-    using ScalarView = Kokkos::View<float, LAYOUT, Kokkos::Device<EXECSPACE, Kokkos::HostSpace>,                   \
-                                    Kokkos::MemoryTraits<Kokkos::Unmanaged>>;                                      \
-    static void rot(EXECSPACE const& /*space*/, VectorView const& X, VectorView const& Y, ScalarView const& c,     \
-                    ScalarView const& s) {                                                                         \
-      Kokkos::Profiling::pushRegion("KokkosBlas::rot[TPL_BLAS,complex<float>]");                                   \
-      HostBlas<std::complex<float>>::rot(X.extent_int(0), reinterpret_cast<std::complex<float>*>(X.data()), 1,     \
-                                         reinterpret_cast<std::complex<float>*>(Y.data()), 1, c.data(), s.data()); \
-      Kokkos::Profiling::popRegion();                                                                              \
-    }                                                                                                              \
-=======
 #define KOKKOSBLAS1_DROT_TPL_SPEC_DECL_BLAS(LAYOUT, EXECSPACE, ETI_SPEC_AVAIL)                                    \
   template <>                                                                                                     \
   struct Rot<EXECSPACE,                                                                                           \
@@ -209,7 +137,6 @@
                                          reinterpret_cast<std::complex<float>*>(s.data()));                           \
       Kokkos::Profiling::popRegion();                                                                                 \
     }                                                                                                                 \
->>>>>>> 80e303f8
   };
 
 #ifdef KOKKOS_ENABLE_SERIAL
@@ -258,14 +185,6 @@
       EXECSPACE,                                                                                                     \
       Kokkos::View<double*, LAYOUT, Kokkos::Device<EXECSPACE, MEMSPACE>, Kokkos::MemoryTraits<Kokkos::Unmanaged>>,   \
       Kokkos::View<double, LAYOUT, Kokkos::Device<EXECSPACE, MEMSPACE>, Kokkos::MemoryTraits<Kokkos::Unmanaged>>,    \
-<<<<<<< HEAD
-      true, ETI_SPEC_AVAIL> {                                                                                        \
-    using VectorView =                                                                                               \
-        Kokkos::View<double*, LAYOUT, Kokkos::Device<EXECSPACE, MEMSPACE>, Kokkos::MemoryTraits<Kokkos::Unmanaged>>; \
-    using ScalarView =                                                                                               \
-        Kokkos::View<double, LAYOUT, Kokkos::Device<EXECSPACE, MEMSPACE>, Kokkos::MemoryTraits<Kokkos::Unmanaged>>;  \
-    static void rot(EXECSPACE const& space, VectorView const& X, VectorView const& Y, ScalarView const& c,           \
-=======
       Kokkos::View<double, LAYOUT, Kokkos::Device<EXECSPACE, MEMSPACE>, Kokkos::MemoryTraits<Kokkos::Unmanaged>>,    \
       true, ETI_SPEC_AVAIL> {                                                                                        \
     using VectorView =                                                                                               \
@@ -275,7 +194,6 @@
     using ScalarView =                                                                                               \
         Kokkos::View<double, LAYOUT, Kokkos::Device<EXECSPACE, MEMSPACE>, Kokkos::MemoryTraits<Kokkos::Unmanaged>>;  \
     static void rot(EXECSPACE const& space, VectorView const& X, VectorView const& Y, MagnitudeView const& c,        \
->>>>>>> 80e303f8
                     ScalarView const& s) {                                                                           \
       Kokkos::Profiling::pushRegion("KokkosBlas::rot[TPL_CUBLAS,double]");                                           \
       rot_print_specialization<EXECSPACE, VectorView, ScalarView>();                                                 \
@@ -295,25 +213,16 @@
   struct Rot<                                                                                                          \
       EXECSPACE,                                                                                                       \
       Kokkos::View<float*, LAYOUT, Kokkos::Device<EXECSPACE, MEMSPACE>, Kokkos::MemoryTraits<Kokkos::Unmanaged>>,      \
-<<<<<<< HEAD
-=======
       Kokkos::View<float, LAYOUT, Kokkos::Device<EXECSPACE, MEMSPACE>, Kokkos::MemoryTraits<Kokkos::Unmanaged>>,       \
->>>>>>> 80e303f8
       Kokkos::View<float, LAYOUT, Kokkos::Device<EXECSPACE, MEMSPACE>, Kokkos::MemoryTraits<Kokkos::Unmanaged>>, true, \
       ETI_SPEC_AVAIL> {                                                                                                \
     using VectorView =                                                                                                 \
         Kokkos::View<float*, LAYOUT, Kokkos::Device<EXECSPACE, MEMSPACE>, Kokkos::MemoryTraits<Kokkos::Unmanaged>>;    \
-<<<<<<< HEAD
-    using ScalarView =                                                                                                 \
-        Kokkos::View<float, LAYOUT, Kokkos::Device<EXECSPACE, MEMSPACE>, Kokkos::MemoryTraits<Kokkos::Unmanaged>>;     \
-    static void rot(EXECSPACE const& space, VectorView const& X, VectorView const& Y, ScalarView const& c,             \
-=======
     using MagnitudeView =                                                                                              \
         Kokkos::View<float, LAYOUT, Kokkos::Device<EXECSPACE, MEMSPACE>, Kokkos::MemoryTraits<Kokkos::Unmanaged>>;     \
     using ScalarView =                                                                                                 \
         Kokkos::View<float, LAYOUT, Kokkos::Device<EXECSPACE, MEMSPACE>, Kokkos::MemoryTraits<Kokkos::Unmanaged>>;     \
     static void rot(EXECSPACE const& space, VectorView const& X, VectorView const& Y, MagnitudeView const& c,          \
->>>>>>> 80e303f8
                     ScalarView const& s) {                                                                             \
       Kokkos::Profiling::pushRegion("KokkosBlas::rot[TPL_CUBLAS,float]");                                              \
       rot_print_specialization<EXECSPACE, VectorView, ScalarView>();                                                   \
@@ -335,14 +244,6 @@
       Kokkos::View<Kokkos::complex<double>*, LAYOUT, Kokkos::Device<EXECSPACE, MEMSPACE>,                           \
                    Kokkos::MemoryTraits<Kokkos::Unmanaged>>,                                                        \
       Kokkos::View<double, LAYOUT, Kokkos::Device<EXECSPACE, MEMSPACE>, Kokkos::MemoryTraits<Kokkos::Unmanaged>>,   \
-<<<<<<< HEAD
-      true, ETI_SPEC_AVAIL> {                                                                                       \
-    using VectorView = Kokkos::View<Kokkos::complex<double>*, LAYOUT, Kokkos::Device<EXECSPACE, MEMSPACE>,          \
-                                    Kokkos::MemoryTraits<Kokkos::Unmanaged>>;                                       \
-    using ScalarView =                                                                                              \
-        Kokkos::View<double, LAYOUT, Kokkos::Device<EXECSPACE, MEMSPACE>, Kokkos::MemoryTraits<Kokkos::Unmanaged>>; \
-    static void rot(EXECSPACE const& space, VectorView const& X, VectorView const& Y, ScalarView const& c,          \
-=======
       Kokkos::View<Kokkos::complex<double>, LAYOUT, Kokkos::Device<EXECSPACE, MEMSPACE>,                            \
                    Kokkos::MemoryTraits<Kokkos::Unmanaged>>,                                                        \
       true, ETI_SPEC_AVAIL> {                                                                                       \
@@ -353,7 +254,6 @@
     using ScalarView = Kokkos::View<Kokkos::complex<double>, LAYOUT, Kokkos::Device<EXECSPACE, MEMSPACE>,           \
                                     Kokkos::MemoryTraits<Kokkos::Unmanaged>>;                                       \
     static void rot(EXECSPACE const& space, VectorView const& X, VectorView const& Y, MagnitudeView const& c,       \
->>>>>>> 80e303f8
                     ScalarView const& s) {                                                                          \
       Kokkos::Profiling::pushRegion("KokkosBlas::rot[TPL_CUBLAS,complex<double>]");                                 \
       rot_print_specialization<EXECSPACE, VectorView, ScalarView>();                                                \
@@ -362,47 +262,14 @@
       cublasPointerMode_t pointer_mode;                                                                             \
       KOKKOSBLAS_IMPL_CUBLAS_SAFE_CALL(cublasGetPointerMode(singleton.handle, &pointer_mode));                      \
       KOKKOSBLAS_IMPL_CUBLAS_SAFE_CALL(cublasSetPointerMode(singleton.handle, CUBLAS_POINTER_MODE_DEVICE));         \
-<<<<<<< HEAD
-      cublasZdrot(singleton.handle, X.extent_int(0), reinterpret_cast<cuDoubleComplex*>(X.data()), 1,               \
-                  reinterpret_cast<cuDoubleComplex*>(Y.data()), 1, c.data(), s.data());                             \
-=======
       cublasZrot(singleton.handle, X.extent_int(0), reinterpret_cast<cuDoubleComplex*>(X.data()), 1,                \
                  reinterpret_cast<cuDoubleComplex*>(Y.data()), 1, c.data(),                                         \
                  reinterpret_cast<cuDoubleComplex*>(s.data()));                                                     \
->>>>>>> 80e303f8
       KOKKOSBLAS_IMPL_CUBLAS_SAFE_CALL(cublasSetPointerMode(singleton.handle, pointer_mode));                       \
       Kokkos::Profiling::popRegion();                                                                               \
     }                                                                                                               \
   };
 
-<<<<<<< HEAD
-#define KOKKOSBLAS1_CROT_TPL_SPEC_DECL_CUBLAS(LAYOUT, EXECSPACE, MEMSPACE, ETI_SPEC_AVAIL)                             \
-  template <>                                                                                                          \
-  struct Rot<                                                                                                          \
-      EXECSPACE,                                                                                                       \
-      Kokkos::View<Kokkos::complex<float>*, LAYOUT, Kokkos::Device<EXECSPACE, MEMSPACE>,                               \
-                   Kokkos::MemoryTraits<Kokkos::Unmanaged>>,                                                           \
-      Kokkos::View<float, LAYOUT, Kokkos::Device<EXECSPACE, MEMSPACE>, Kokkos::MemoryTraits<Kokkos::Unmanaged>>, true, \
-      ETI_SPEC_AVAIL> {                                                                                                \
-    using VectorView = Kokkos::View<Kokkos::complex<float>, LAYOUT, Kokkos::Device<EXECSPACE, MEMSPACE>,               \
-                                    Kokkos::MemoryTraits<Kokkos::Unmanaged>>;                                          \
-    using ScalarView =                                                                                                 \
-        Kokkos::View<float, LAYOUT, Kokkos::Device<EXECSPACE, MEMSPACE>, Kokkos::MemoryTraits<Kokkos::Unmanaged>>;     \
-    static void rot(EXECSPACE const& space, VectorView const& X, VectorView const& Y, ScalarView const& c,             \
-                    ScalarView const& s) {                                                                             \
-      Kokkos::Profiling::pushRegion("KokkosBlas::rot[TPL_CUBLAS,complex<float>]");                                     \
-      rot_print_specialization<EXECSPACE, VectorView, ScalarView>();                                                   \
-      KokkosBlas::Impl::CudaBlasSingleton& singleton = KokkosBlas::Impl::CudaBlasSingleton::singleton();               \
-      KOKKOSBLAS_IMPL_CUBLAS_SAFE_CALL(cublasSetStream(singleton.handle, space.cuda_stream()));                        \
-      cublasPointerMode_t pointer_mode;                                                                                \
-      KOKKOSBLAS_IMPL_CUBLAS_SAFE_CALL(cublasGetPointerMode(singleton.handle, &pointer_mode));                         \
-      KOKKOSBLAS_IMPL_CUBLAS_SAFE_CALL(cublasSetPointerMode(singleton.handle, CUBLAS_POINTER_MODE_DEVICE));            \
-      cublasCsrot(singleton.handle, X.extent_int(0), reinterpret_cast<cuComplex*>(X.data()), 1,                        \
-                  reinterpret_cast<cuComplex*>(Y.data()), 1, c.data(), s.data());                                      \
-      KOKKOSBLAS_IMPL_CUBLAS_SAFE_CALL(cublasSetPointerMode(singleton.handle, pointer_mode));                          \
-      Kokkos::Profiling::popRegion();                                                                                  \
-    }                                                                                                                  \
-=======
 #define KOKKOSBLAS1_CROT_TPL_SPEC_DECL_CUBLAS(LAYOUT, EXECSPACE, MEMSPACE, ETI_SPEC_AVAIL)                         \
   template <>                                                                                                      \
   struct Rot<                                                                                                      \
@@ -433,7 +300,6 @@
       KOKKOSBLAS_IMPL_CUBLAS_SAFE_CALL(cublasSetPointerMode(singleton.handle, pointer_mode));                      \
       Kokkos::Profiling::popRegion();                                                                              \
     }                                                                                                              \
->>>>>>> 80e303f8
   };
 
 KOKKOSBLAS1_DROT_TPL_SPEC_DECL_CUBLAS(Kokkos::LayoutLeft, Kokkos::Cuda, Kokkos::CudaSpace, true)
