--- conflicted
+++ resolved
@@ -52,15 +52,9 @@
       KOKKOSBLAS2_SYR_CUBLAS_DETERMINE_ARGS(LAYOUT, uplo[0]);                                                          \
       if (A_is_ll) {                                                                                                   \
         KokkosBlas::Impl::CudaBlasSingleton& s = KokkosBlas::Impl::CudaBlasSingleton::singleton();                     \
-<<<<<<< HEAD
-        KOKKOS_CUBLAS_SAFE_CALL_IMPL(cublasSetStream(s.handle, space.cuda_stream()));                                  \
-        KOKKOS_CUBLAS_SAFE_CALL_IMPL(cublasDsyr(s.handle, fillMode, N, &alpha, X.data(), one, A.data(), LDA));         \
-        KOKKOS_CUBLAS_SAFE_CALL_IMPL(cublasSetStream(s.handle, NULL));                                                 \
-=======
         KOKKOSBLAS_IMPL_CUBLAS_SAFE_CALL(cublasSetStream(s.handle, space.cuda_stream()));                              \
         KOKKOSBLAS_IMPL_CUBLAS_SAFE_CALL(cublasDsyr(s.handle, fillMode, N, &alpha, X.data(), one, A.data(), LDA));     \
         KOKKOSBLAS_IMPL_CUBLAS_SAFE_CALL(cublasSetStream(s.handle, NULL));                                             \
->>>>>>> 5b116ec9
       } else {                                                                                                         \
         /* cublasDsyr() + ~A_ll => call kokkos-kernels' implementation */                                              \
         SYR<EXEC_SPACE, XViewType, AViewType, false, ETI_SPEC_AVAIL>::syr(space, trans, uplo, alpha, X, A);            \
@@ -91,15 +85,9 @@
       KOKKOSBLAS2_SYR_CUBLAS_DETERMINE_ARGS(LAYOUT, uplo[0]);                                                         \
       if (A_is_ll) {                                                                                                  \
         KokkosBlas::Impl::CudaBlasSingleton& s = KokkosBlas::Impl::CudaBlasSingleton::singleton();                    \
-<<<<<<< HEAD
-        KOKKOS_CUBLAS_SAFE_CALL_IMPL(cublasSetStream(s.handle, space.cuda_stream()));                                 \
-        KOKKOS_CUBLAS_SAFE_CALL_IMPL(cublasSsyr(s.handle, fillMode, N, &alpha, X.data(), one, A.data(), LDA));        \
-        KOKKOS_CUBLAS_SAFE_CALL_IMPL(cublasSetStream(s.handle, NULL));                                                \
-=======
         KOKKOSBLAS_IMPL_CUBLAS_SAFE_CALL(cublasSetStream(s.handle, space.cuda_stream()));                             \
         KOKKOSBLAS_IMPL_CUBLAS_SAFE_CALL(cublasSsyr(s.handle, fillMode, N, &alpha, X.data(), one, A.data(), LDA));    \
         KOKKOSBLAS_IMPL_CUBLAS_SAFE_CALL(cublasSetStream(s.handle, NULL));                                            \
->>>>>>> 5b116ec9
       } else {                                                                                                        \
         /* cublasSsyr() + ~A_ll => call kokkos-kernels' implementation */                                             \
         SYR<EXEC_SPACE, XViewType, AViewType, false, ETI_SPEC_AVAIL>::syr(space, trans, uplo, alpha, X, A);           \
@@ -108,111 +96,6 @@
     }                                                                                                                 \
   };
 
-<<<<<<< HEAD
-#define KOKKOSBLAS2_ZSYR_CUBLAS(LAYOUT, EXEC_SPACE, MEM_SPACE, ETI_SPEC_AVAIL)                                \
-  template <>                                                                                                 \
-  struct SYR<EXEC_SPACE,                                                                                      \
-             Kokkos::View<const Kokkos::complex<double>*, LAYOUT, Kokkos::Device<EXEC_SPACE, MEM_SPACE>,      \
-                          Kokkos::MemoryTraits<Kokkos::Unmanaged> >,                                          \
-             Kokkos::View<Kokkos::complex<double>**, LAYOUT, Kokkos::Device<EXEC_SPACE, MEM_SPACE>,           \
-                          Kokkos::MemoryTraits<Kokkos::Unmanaged> >,                                          \
-             true, ETI_SPEC_AVAIL> {                                                                          \
-    typedef Kokkos::complex<double> SCALAR;                                                                   \
-    typedef Kokkos::View<const SCALAR*, LAYOUT, Kokkos::Device<EXEC_SPACE, MEM_SPACE>,                        \
-                         Kokkos::MemoryTraits<Kokkos::Unmanaged> >                                            \
-        XViewType;                                                                                            \
-    typedef Kokkos::View<SCALAR**, LAYOUT, Kokkos::Device<EXEC_SPACE, MEM_SPACE>,                             \
-                         Kokkos::MemoryTraits<Kokkos::Unmanaged> >                                            \
-        AViewType;                                                                                            \
-                                                                                                              \
-    static void syr(const typename AViewType::execution_space& space, const char trans[], const char uplo[],  \
-                    typename AViewType::const_value_type& alpha, const XViewType& X, const AViewType& A) {    \
-      Kokkos::Profiling::pushRegion("KokkosBlas::syr[TPL_CUBLAS,complex<double>]");                           \
-      KOKKOSBLAS2_SYR_CUBLAS_DETERMINE_ARGS(LAYOUT, uplo[0]);                                                 \
-      bool justTranspose = (trans[0] == 'T') || (trans[0] == 't');                                            \
-      if (justTranspose) {                                                                                    \
-        if (A_is_ll) {                                                                                        \
-          KokkosBlas::Impl::CudaBlasSingleton& s = KokkosBlas::Impl::CudaBlasSingleton::singleton();          \
-          KOKKOS_CUBLAS_SAFE_CALL_IMPL(cublasSetStream(s.handle, space.cuda_stream()));                       \
-          KOKKOS_CUBLAS_SAFE_CALL_IMPL(cublasZsyr(s.handle, fillMode, N,                                      \
-                                                  reinterpret_cast<const cuDoubleComplex*>(&alpha),           \
-                                                  reinterpret_cast<const cuDoubleComplex*>(X.data()), one,    \
-                                                  reinterpret_cast<cuDoubleComplex*>(A.data()), LDA));        \
-          KOKKOS_CUBLAS_SAFE_CALL_IMPL(cublasSetStream(s.handle, NULL));                                      \
-        } else {                                                                                              \
-          /* cublasZsyr() + ~A_ll => call kokkos-kernels' implementation */                                   \
-          SYR<EXEC_SPACE, XViewType, AViewType, false, ETI_SPEC_AVAIL>::syr(space, trans, uplo, alpha, X, A); \
-        }                                                                                                     \
-      } else {                                                                                                \
-        if (A_is_ll && (alpha.imag() == 0.)) {                                                                \
-          const double alpha_val                 = alpha.real();                                              \
-          KokkosBlas::Impl::CudaBlasSingleton& s = KokkosBlas::Impl::CudaBlasSingleton::singleton();          \
-          KOKKOS_CUBLAS_SAFE_CALL_IMPL(cublasSetStream(s.handle, space.cuda_stream()));                       \
-          KOKKOS_CUBLAS_SAFE_CALL_IMPL(cublasZher(s.handle, fillMode, N, &alpha_val,                          \
-                                                  reinterpret_cast<const cuDoubleComplex*>(X.data()), one,    \
-                                                  reinterpret_cast<cuDoubleComplex*>(A.data()), LDA));        \
-          KOKKOS_CUBLAS_SAFE_CALL_IMPL(cublasSetStream(s.handle, NULL));                                      \
-        } else {                                                                                              \
-          /* cublasZher() + [~A_ll or ~real alpha]=> call kokkos-kernels'                                     \
-           * implementation */                                                                                \
-          SYR<EXEC_SPACE, XViewType, AViewType, false, ETI_SPEC_AVAIL>::syr(space, trans, uplo, alpha, X, A); \
-        }                                                                                                     \
-      }                                                                                                       \
-      Kokkos::Profiling::popRegion();                                                                         \
-    }                                                                                                         \
-  };
-
-#define KOKKOSBLAS2_CSYR_CUBLAS(LAYOUT, EXEC_SPACE, MEM_SPACE, ETI_SPEC_AVAIL)                                       \
-  template <>                                                                                                        \
-  struct SYR<EXEC_SPACE,                                                                                             \
-             Kokkos::View<const Kokkos::complex<float>*, LAYOUT, Kokkos::Device<EXEC_SPACE, MEM_SPACE>,              \
-                          Kokkos::MemoryTraits<Kokkos::Unmanaged> >,                                                 \
-             Kokkos::View<Kokkos::complex<float>**, LAYOUT, Kokkos::Device<EXEC_SPACE, MEM_SPACE>,                   \
-                          Kokkos::MemoryTraits<Kokkos::Unmanaged> >,                                                 \
-             true, ETI_SPEC_AVAIL> {                                                                                 \
-    typedef Kokkos::complex<float> SCALAR;                                                                           \
-    typedef Kokkos::View<const SCALAR*, LAYOUT, Kokkos::Device<EXEC_SPACE, MEM_SPACE>,                               \
-                         Kokkos::MemoryTraits<Kokkos::Unmanaged> >                                                   \
-        XViewType;                                                                                                   \
-    typedef Kokkos::View<SCALAR**, LAYOUT, Kokkos::Device<EXEC_SPACE, MEM_SPACE>,                                    \
-                         Kokkos::MemoryTraits<Kokkos::Unmanaged> >                                                   \
-        AViewType;                                                                                                   \
-                                                                                                                     \
-    static void syr(const typename AViewType::execution_space& space, const char trans[], const char uplo[],         \
-                    typename AViewType::const_value_type& alpha, const XViewType& X, const AViewType& A) {           \
-      Kokkos::Profiling::pushRegion("KokkosBlas::syr[TPL_CUBLAS,complex<float>]");                                   \
-      KOKKOSBLAS2_SYR_CUBLAS_DETERMINE_ARGS(LAYOUT, uplo[0]);                                                        \
-      bool justTranspose = (trans[0] == 'T') || (trans[0] == 't');                                                   \
-      if (justTranspose) {                                                                                           \
-        if (A_is_ll) {                                                                                               \
-          KokkosBlas::Impl::CudaBlasSingleton& s = KokkosBlas::Impl::CudaBlasSingleton::singleton();                 \
-          KOKKOS_CUBLAS_SAFE_CALL_IMPL(cublasSetStream(s.handle, space.cuda_stream()));                              \
-          KOKKOS_CUBLAS_SAFE_CALL_IMPL(cublasCsyr(s.handle, fillMode, N, reinterpret_cast<const cuComplex*>(&alpha), \
-                                                  reinterpret_cast<const cuComplex*>(X.data()), one,                 \
-                                                  reinterpret_cast<cuComplex*>(A.data()), LDA));                     \
-          KOKKOS_CUBLAS_SAFE_CALL_IMPL(cublasSetStream(s.handle, NULL));                                             \
-        } else {                                                                                                     \
-          /* cublasCsyr() + ~A_ll => call kokkos-kernels' implementation */                                          \
-          SYR<EXEC_SPACE, XViewType, AViewType, false, ETI_SPEC_AVAIL>::syr(space, trans, uplo, alpha, X, A);        \
-        }                                                                                                            \
-      } else {                                                                                                       \
-        if (A_is_ll && (alpha.imag() == 0.)) {                                                                       \
-          const float alpha_val                  = alpha.real();                                                     \
-          KokkosBlas::Impl::CudaBlasSingleton& s = KokkosBlas::Impl::CudaBlasSingleton::singleton();                 \
-          KOKKOS_CUBLAS_SAFE_CALL_IMPL(cublasSetStream(s.handle, space.cuda_stream()));                              \
-          KOKKOS_CUBLAS_SAFE_CALL_IMPL(cublasCher(s.handle, fillMode, N, &alpha_val,                                 \
-                                                  reinterpret_cast<const cuComplex*>(X.data()), one,                 \
-                                                  reinterpret_cast<cuComplex*>(A.data()), LDA));                     \
-          KOKKOS_CUBLAS_SAFE_CALL_IMPL(cublasSetStream(s.handle, NULL));                                             \
-        } else {                                                                                                     \
-          /* cublasCher() + [~A_ll or ~real alpha]=> call kokkos-kernels'                                            \
-           * implementation */                                                                                       \
-          SYR<EXEC_SPACE, XViewType, AViewType, false, ETI_SPEC_AVAIL>::syr(space, trans, uplo, alpha, X, A);        \
-        }                                                                                                            \
-      }                                                                                                              \
-      Kokkos::Profiling::popRegion();                                                                                \
-    }                                                                                                                \
-=======
 #define KOKKOSBLAS2_ZSYR_CUBLAS(LAYOUT, EXEC_SPACE, MEM_SPACE, ETI_SPEC_AVAIL)                                 \
   template <>                                                                                                  \
   struct SYR<EXEC_SPACE,                                                                                       \
@@ -316,7 +199,6 @@
       }                                                                                                         \
       Kokkos::Profiling::popRegion();                                                                           \
     }                                                                                                           \
->>>>>>> 5b116ec9
   };
 
 KOKKOSBLAS2_DSYR_CUBLAS(Kokkos::LayoutLeft, Kokkos::Cuda, Kokkos::CudaSpace, true)
