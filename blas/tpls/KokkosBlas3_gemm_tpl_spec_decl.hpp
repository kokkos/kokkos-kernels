--- conflicted
+++ resolved
@@ -23,75 +23,6 @@
 namespace KokkosBlas {
 namespace Impl {
 
-<<<<<<< HEAD
-#define KOKKOSBLAS3_XGEMM_BLAS(SCALAR_TYPE, BASE_SCALAR_TYPE, LAYOUTA,        \
-                               LAYOUTB, LAYOUTC, MEM_SPACE, ETI_SPEC_AVAIL)   \
-  template <class ExecSpace>                                                  \
-  struct GEMM<ExecSpace,                                                      \
-              Kokkos::View<const SCALAR_TYPE**, LAYOUTA,                      \
-                           Kokkos::Device<ExecSpace, MEM_SPACE>,              \
-                           Kokkos::MemoryTraits<Kokkos::Unmanaged> >,         \
-              Kokkos::View<const SCALAR_TYPE**, LAYOUTB,                      \
-                           Kokkos::Device<ExecSpace, MEM_SPACE>,              \
-                           Kokkos::MemoryTraits<Kokkos::Unmanaged> >,         \
-              Kokkos::View<SCALAR_TYPE**, LAYOUTC,                            \
-                           Kokkos::Device<ExecSpace, MEM_SPACE>,              \
-                           Kokkos::MemoryTraits<Kokkos::Unmanaged> >,         \
-              true, ETI_SPEC_AVAIL> {                                         \
-    typedef SCALAR_TYPE SCALAR;                                               \
-    typedef Kokkos::View<const SCALAR**, LAYOUTA,                             \
-                         Kokkos::Device<ExecSpace, MEM_SPACE>,                \
-                         Kokkos::MemoryTraits<Kokkos::Unmanaged> >            \
-        AViewType;                                                            \
-    typedef Kokkos::View<const SCALAR**, LAYOUTB,                             \
-                         Kokkos::Device<ExecSpace, MEM_SPACE>,                \
-                         Kokkos::MemoryTraits<Kokkos::Unmanaged> >            \
-        BViewType;                                                            \
-    typedef Kokkos::View<SCALAR**, LAYOUTC,                                   \
-                         Kokkos::Device<ExecSpace, MEM_SPACE>,                \
-                         Kokkos::MemoryTraits<Kokkos::Unmanaged> >            \
-        CViewType;                                                            \
-                                                                              \
-    static void gemm(const ExecSpace& /* space*/, const char transA[],        \
-                     const char transB[],                                     \
-                     typename AViewType::const_value_type& alpha,             \
-                     const AViewType& A, const BViewType& B,                  \
-                     typename CViewType::const_value_type& beta,              \
-                     const CViewType& C) {                                    \
-      Kokkos::Profiling::pushRegion("KokkosBlas::gemm[TPL_BLAS," #SCALAR_TYPE \
-                                    "]");                                     \
-      const bool A_t = (transA[0] != 'N') && (transA[0] != 'n');              \
-      const KK_INT M = C.extent(0);                                           \
-      const KK_INT N = C.extent(1);                                           \
-      const KK_INT K = A.extent(A_t ? 0 : 1);                                 \
-                                                                              \
-      bool A_is_lr = std::is_same<Kokkos::LayoutRight, LAYOUTA>::value;       \
-      bool B_is_lr = std::is_same<Kokkos::LayoutRight, LAYOUTB>::value;       \
-      bool C_is_lr = std::is_same<Kokkos::LayoutRight, LAYOUTC>::value;       \
-                                                                              \
-      const KK_INT AST = A_is_lr ? A.stride(0) : A.stride(1),                 \
-                   LDA = AST == 0 ? 1 : AST;                                  \
-      const KK_INT BST = B_is_lr ? B.stride(0) : B.stride(1),                 \
-                   LDB = BST == 0 ? 1 : BST;                                  \
-      const KK_INT CST = C_is_lr ? C.stride(0) : C.stride(1),                 \
-                   LDC = CST == 0 ? 1 : CST;                                  \
-                                                                              \
-      const BASE_SCALAR_TYPE alpha_val = alpha, beta_val = beta;              \
-      if (!A_is_lr && !B_is_lr && !C_is_lr)                                   \
-        HostBlas<BASE_SCALAR_TYPE>::gemm(                                     \
-            transA[0], transB[0], M, N, K, alpha_val,                         \
-            reinterpret_cast<const BASE_SCALAR_TYPE*>(A.data()), LDA,         \
-            reinterpret_cast<const BASE_SCALAR_TYPE*>(B.data()), LDB,         \
-            beta_val, reinterpret_cast<BASE_SCALAR_TYPE*>(C.data()), LDC);    \
-      if (A_is_lr && B_is_lr && C_is_lr)                                      \
-        HostBlas<BASE_SCALAR_TYPE>::gemm(                                     \
-            transB[0], transA[0], N, M, K, alpha_val,                         \
-            reinterpret_cast<const BASE_SCALAR_TYPE*>(B.data()), LDB,         \
-            reinterpret_cast<const BASE_SCALAR_TYPE*>(A.data()), LDA,         \
-            beta_val, reinterpret_cast<BASE_SCALAR_TYPE*>(C.data()), LDC);    \
-      Kokkos::Profiling::popRegion();                                         \
-    }                                                                         \
-=======
 #define KOKKOSBLAS3_XGEMM_BLAS(SCALAR_TYPE, BASE_SCALAR_TYPE, LAYOUTA, LAYOUTB, LAYOUTC, MEM_SPACE, ETI_SPEC_AVAIL) \
   template <class ExecSpace>                                                                                        \
   struct GEMM<ExecSpace,                                                                                            \
@@ -143,7 +74,6 @@
                                          reinterpret_cast<BASE_SCALAR_TYPE*>(C.data()), LDC);                       \
       Kokkos::Profiling::popRegion();                                                                               \
     }                                                                                                               \
->>>>>>> 8e442f59
   };
 
 #define KOKKOSBLAS3_DGEMM_BLAS(LAYOUTA, LAYOUTB, LAYOUTC, MEM_SPACE, ETI_SPEC_AVAIL) \
