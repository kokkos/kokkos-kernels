//@HEADER
// ************************************************************************
//
//                        Kokkos v. 4.0
//       Copyright (2022) National Technology & Engineering
//               Solutions of Sandia, LLC (NTESS).
//
// Under the terms of Contract DE-NA0003525 with NTESS,
// the U.S. Government retains certain rights in this software.
//
// Part of Kokkos, under the Apache License v2.0 with LLVM Exceptions.
// See https://kokkos.org/LICENSE for license information.
// SPDX-License-Identifier: Apache-2.0 WITH LLVM-exception
//
//@HEADER

#ifndef KOKKOSBLAS3_GEMM_TPL_SPEC_DECL_HPP_
#define KOKKOSBLAS3_GEMM_TPL_SPEC_DECL_HPP_

#if defined(KOKKOSKERNELS_ENABLE_TPL_BLAS)
#include "KokkosBlas_Host_tpl.hpp"

namespace KokkosBlas {
namespace Impl {

#define KOKKOSBLAS3_XGEMM_BLAS(SCALAR_TYPE, BASE_SCALAR_TYPE, LAYOUTA, LAYOUTB, LAYOUTC, MEM_SPACE, ETI_SPEC_AVAIL) \
  template <class ExecSpace>                                                                                        \
  struct GEMM<ExecSpace,                                                                                            \
              Kokkos::View<const SCALAR_TYPE**, LAYOUTA, Kokkos::Device<ExecSpace, MEM_SPACE>,                      \
                           Kokkos::MemoryTraits<Kokkos::Unmanaged> >,                                               \
              Kokkos::View<const SCALAR_TYPE**, LAYOUTB, Kokkos::Device<ExecSpace, MEM_SPACE>,                      \
                           Kokkos::MemoryTraits<Kokkos::Unmanaged> >,                                               \
              Kokkos::View<SCALAR_TYPE**, LAYOUTC, Kokkos::Device<ExecSpace, MEM_SPACE>,                            \
                           Kokkos::MemoryTraits<Kokkos::Unmanaged> >,                                               \
              true, ETI_SPEC_AVAIL> {                                                                               \
    typedef SCALAR_TYPE SCALAR;                                                                                     \
    typedef Kokkos::View<const SCALAR**, LAYOUTA, Kokkos::Device<ExecSpace, MEM_SPACE>,                             \
                         Kokkos::MemoryTraits<Kokkos::Unmanaged> >                                                  \
        AViewType;                                                                                                  \
    typedef Kokkos::View<const SCALAR**, LAYOUTB, Kokkos::Device<ExecSpace, MEM_SPACE>,                             \
                         Kokkos::MemoryTraits<Kokkos::Unmanaged> >                                                  \
        BViewType;                                                                                                  \
    typedef Kokkos::View<SCALAR**, LAYOUTC, Kokkos::Device<ExecSpace, MEM_SPACE>,                                   \
                         Kokkos::MemoryTraits<Kokkos::Unmanaged> >                                                  \
        CViewType;                                                                                                  \
                                                                                                                    \
    static void gemm(const ExecSpace& /* space*/, const char transA[], const char transB[],                         \
                     typename AViewType::const_value_type& alpha, const AViewType& A, const BViewType& B,           \
                     typename CViewType::const_value_type& beta, const CViewType& C) {                              \
      Kokkos::Profiling::pushRegion("KokkosBlas::gemm[TPL_BLAS," #SCALAR_TYPE "]");                                 \
      const bool A_t = (transA[0] != 'N') && (transA[0] != 'n');                                                    \
      const KK_INT M = C.extent(0);                                                                                 \
      const KK_INT N = C.extent(1);                                                                                 \
      const KK_INT K = A.extent(A_t ? 0 : 1);                                                                       \
                                                                                                                    \
      bool A_is_lr = std::is_same<Kokkos::LayoutRight, LAYOUTA>::value;                                             \
      bool B_is_lr = std::is_same<Kokkos::LayoutRight, LAYOUTB>::value;                                             \
      bool C_is_lr = std::is_same<Kokkos::LayoutRight, LAYOUTC>::value;                                             \
                                                                                                                    \
      const KK_INT AST = A_is_lr ? A.stride(0) : A.stride(1), LDA = AST == 0 ? 1 : AST;                             \
      const KK_INT BST = B_is_lr ? B.stride(0) : B.stride(1), LDB = BST == 0 ? 1 : BST;                             \
      const KK_INT CST = C_is_lr ? C.stride(0) : C.stride(1), LDC = CST == 0 ? 1 : CST;                             \
                                                                                                                    \
      const BASE_SCALAR_TYPE alpha_val = alpha, beta_val = beta;                                                    \
      if (!A_is_lr && !B_is_lr && !C_is_lr)                                                                         \
        HostBlas<BASE_SCALAR_TYPE>::gemm(transA[0], transB[0], M, N, K, alpha_val,                                  \
                                         reinterpret_cast<const BASE_SCALAR_TYPE*>(A.data()), LDA,                  \
                                         reinterpret_cast<const BASE_SCALAR_TYPE*>(B.data()), LDB, beta_val,        \
                                         reinterpret_cast<BASE_SCALAR_TYPE*>(C.data()), LDC);                       \
      if (A_is_lr && B_is_lr && C_is_lr)                                                                            \
        HostBlas<BASE_SCALAR_TYPE>::gemm(transB[0], transA[0], N, M, K, alpha_val,                                  \
                                         reinterpret_cast<const BASE_SCALAR_TYPE*>(B.data()), LDB,                  \
                                         reinterpret_cast<const BASE_SCALAR_TYPE*>(A.data()), LDA, beta_val,        \
                                         reinterpret_cast<BASE_SCALAR_TYPE*>(C.data()), LDC);                       \
      Kokkos::Profiling::popRegion();                                                                               \
    }                                                                                                               \
  };

#define KOKKOSBLAS3_DGEMM_BLAS(LAYOUTA, LAYOUTB, LAYOUTC, MEM_SPACE, ETI_SPEC_AVAIL) \
  KOKKOSBLAS3_XGEMM_BLAS(double, double, LAYOUTA, LAYOUTB, LAYOUTC, MEM_SPACE, ETI_SPEC_AVAIL)

#define KOKKOSBLAS3_SGEMM_BLAS(LAYOUTA, LAYOUTB, LAYOUTC, MEM_SPACE, ETI_SPEC_AVAIL) \
  KOKKOSBLAS3_XGEMM_BLAS(float, float, LAYOUTA, LAYOUTB, LAYOUTC, MEM_SPACE, ETI_SPEC_AVAIL)

#define KOKKOSBLAS3_ZGEMM_BLAS(LAYOUTA, LAYOUTB, LAYOUTC, MEM_SPACE, ETI_SPEC_AVAIL)                          \
  KOKKOSBLAS3_XGEMM_BLAS(Kokkos::complex<double>, std::complex<double>, LAYOUTA, LAYOUTB, LAYOUTC, MEM_SPACE, \
                         ETI_SPEC_AVAIL)

#define KOKKOSBLAS3_CGEMM_BLAS(LAYOUTA, LAYOUTB, LAYOUTC, MEM_SPACE, ETI_SPEC_AVAIL)                        \
  KOKKOSBLAS3_XGEMM_BLAS(Kokkos::complex<float>, std::complex<float>, LAYOUTA, LAYOUTB, LAYOUTC, MEM_SPACE, \
                         ETI_SPEC_AVAIL)

KOKKOSBLAS3_DGEMM_BLAS(Kokkos::LayoutLeft, Kokkos::LayoutLeft, Kokkos::LayoutLeft, Kokkos::HostSpace, true)
KOKKOSBLAS3_DGEMM_BLAS(Kokkos::LayoutLeft, Kokkos::LayoutLeft, Kokkos::LayoutLeft, Kokkos::HostSpace, false)
KOKKOSBLAS3_DGEMM_BLAS(Kokkos::LayoutRight, Kokkos::LayoutRight, Kokkos::LayoutRight, Kokkos::HostSpace, true)
KOKKOSBLAS3_DGEMM_BLAS(Kokkos::LayoutRight, Kokkos::LayoutRight, Kokkos::LayoutRight, Kokkos::HostSpace, false)

KOKKOSBLAS3_SGEMM_BLAS(Kokkos::LayoutLeft, Kokkos::LayoutLeft, Kokkos::LayoutLeft, Kokkos::HostSpace, true)
KOKKOSBLAS3_SGEMM_BLAS(Kokkos::LayoutLeft, Kokkos::LayoutLeft, Kokkos::LayoutLeft, Kokkos::HostSpace, false)
KOKKOSBLAS3_SGEMM_BLAS(Kokkos::LayoutRight, Kokkos::LayoutRight, Kokkos::LayoutRight, Kokkos::HostSpace, true)
KOKKOSBLAS3_SGEMM_BLAS(Kokkos::LayoutRight, Kokkos::LayoutRight, Kokkos::LayoutRight, Kokkos::HostSpace, false)

KOKKOSBLAS3_ZGEMM_BLAS(Kokkos::LayoutLeft, Kokkos::LayoutLeft, Kokkos::LayoutLeft, Kokkos::HostSpace, true)
KOKKOSBLAS3_ZGEMM_BLAS(Kokkos::LayoutLeft, Kokkos::LayoutLeft, Kokkos::LayoutLeft, Kokkos::HostSpace, false)
KOKKOSBLAS3_ZGEMM_BLAS(Kokkos::LayoutRight, Kokkos::LayoutRight, Kokkos::LayoutRight, Kokkos::HostSpace, true)
KOKKOSBLAS3_ZGEMM_BLAS(Kokkos::LayoutRight, Kokkos::LayoutRight, Kokkos::LayoutRight, Kokkos::HostSpace, false)

KOKKOSBLAS3_CGEMM_BLAS(Kokkos::LayoutLeft, Kokkos::LayoutLeft, Kokkos::LayoutLeft, Kokkos::HostSpace, true)
KOKKOSBLAS3_CGEMM_BLAS(Kokkos::LayoutLeft, Kokkos::LayoutLeft, Kokkos::LayoutLeft, Kokkos::HostSpace, false)
KOKKOSBLAS3_CGEMM_BLAS(Kokkos::LayoutRight, Kokkos::LayoutRight, Kokkos::LayoutRight, Kokkos::HostSpace, true)
KOKKOSBLAS3_CGEMM_BLAS(Kokkos::LayoutRight, Kokkos::LayoutRight, Kokkos::LayoutRight, Kokkos::HostSpace, false)

}  // namespace Impl
}  // namespace KokkosBlas
#endif  // KOKKOSKERNELS_ENABLE_TPL_BLAS

// cuBLAS
#if defined(KOKKOSKERNELS_ENABLE_TPL_CUBLAS)
#include <KokkosBlas_tpl_spec.hpp>
#include <KokkosBlas3_gemm_dotbased_impl.hpp>

namespace KokkosBlas {
namespace Impl {

#define KOKKOSBLAS3_XGEMM_CUBLAS(SCALAR_TYPE, CUDA_SCALAR_TYPE, CUBLAS_FN, LAYOUTA, LAYOUTB, LAYOUTC, MEM_SPACE,      \
                                 ETI_SPEC_AVAIL)                                                                      \
  template <class ExecSpace>                                                                                          \
  struct GEMM<ExecSpace,                                                                                              \
              Kokkos::View<const SCALAR_TYPE**, LAYOUTA, Kokkos::Device<ExecSpace, MEM_SPACE>,                        \
                           Kokkos::MemoryTraits<Kokkos::Unmanaged> >,                                                 \
              Kokkos::View<const SCALAR_TYPE**, LAYOUTB, Kokkos::Device<ExecSpace, MEM_SPACE>,                        \
                           Kokkos::MemoryTraits<Kokkos::Unmanaged> >,                                                 \
              Kokkos::View<SCALAR_TYPE**, LAYOUTC, Kokkos::Device<ExecSpace, MEM_SPACE>,                              \
                           Kokkos::MemoryTraits<Kokkos::Unmanaged> >,                                                 \
              true, ETI_SPEC_AVAIL> {                                                                                 \
    typedef SCALAR_TYPE SCALAR;                                                                                       \
    typedef Kokkos::View<const SCALAR**, LAYOUTA, Kokkos::Device<ExecSpace, MEM_SPACE>,                               \
                         Kokkos::MemoryTraits<Kokkos::Unmanaged> >                                                    \
        AViewType;                                                                                                    \
    typedef Kokkos::View<const SCALAR**, LAYOUTB, Kokkos::Device<ExecSpace, MEM_SPACE>,                               \
                         Kokkos::MemoryTraits<Kokkos::Unmanaged> >                                                    \
        BViewType;                                                                                                    \
    typedef Kokkos::View<SCALAR**, LAYOUTC, Kokkos::Device<ExecSpace, MEM_SPACE>,                                     \
                         Kokkos::MemoryTraits<Kokkos::Unmanaged> >                                                    \
        CViewType;                                                                                                    \
                                                                                                                      \
    static void gemm(const ExecSpace& space, const char transA[], const char transB[],                                \
                     typename AViewType::const_value_type& alpha, const AViewType& A, const BViewType& B,             \
                     typename CViewType::const_value_type& beta, const CViewType& C) {                                \
      Kokkos::Profiling::pushRegion("KokkosBlas::gemm[TPL_CUBLAS," #SCALAR_TYPE "]");                                 \
      const bool A_t = (transA[0] != 'N') && (transA[0] != 'n');                                                      \
      const int M    = static_cast<int>(C.extent(0));                                                                 \
      const int N    = static_cast<int>(C.extent(1));                                                                 \
      const int K    = static_cast<int>(A.extent(A_t ? 0 : 1));                                                       \
                                                                                                                      \
      bool A_is_lr = std::is_same<Kokkos::LayoutRight, LAYOUTA>::value;                                               \
      bool B_is_lr = std::is_same<Kokkos::LayoutRight, LAYOUTB>::value;                                               \
      bool C_is_lr = std::is_same<Kokkos::LayoutRight, LAYOUTC>::value;                                               \
                                                                                                                      \
      const int AST = A_is_lr ? A.stride(0) : A.stride(1), LDA = AST == 0 ? 1 : AST;                                  \
      const int BST = B_is_lr ? B.stride(0) : B.stride(1), LDB = BST == 0 ? 1 : BST;                                  \
      const int CST = C_is_lr ? C.stride(0) : C.stride(1), LDC = CST == 0 ? 1 : CST;                                  \
                                                                                                                      \
      cublasOperation_t transa = trans_mode_kk_to_cublas(transA);                                                     \
      cublasOperation_t transb = trans_mode_kk_to_cublas(transB);                                                     \
                                                                                                                      \
      constexpr int numDotsLayoutLeftThreshold  = 1600;                                                               \
      constexpr int numDotsLayoutRightThreshold = 100;                                                                \
      if ((!A_is_lr && transa != CUBLAS_OP_N && transb == CUBLAS_OP_N && M * N < numDotsLayoutLeftThreshold) ||       \
          (A_is_lr && transa != CUBLAS_OP_N && transb == CUBLAS_OP_N && M * N < numDotsLayoutRightThreshold)) {       \
        DotBasedGEMM<ExecSpace, AViewType, BViewType, CViewType> gemm(alpha, A, B, beta, C);                          \
        bool conjT = (std::is_same<SCALAR, double>::value || std::is_same<SCALAR, float>::value)                      \
                         ? false                                                                                      \
                         : (transa == CUBLAS_OP_C ? true : false);                                                    \
        gemm.run(space, conjT);                                                                                       \
      } else {                                                                                                        \
        KokkosBlas::Impl::CudaBlasSingleton& s = KokkosBlas::Impl::CudaBlasSingleton::singleton();                    \
<<<<<<< HEAD
        KOKKOS_CUBLAS_SAFE_CALL_IMPL(cublasSetStream(s.handle, space.cuda_stream()));                                 \
        if (!A_is_lr && !B_is_lr && !C_is_lr)                                                                         \
          KOKKOS_CUBLAS_SAFE_CALL_IMPL(CUBLAS_FN(                                                                     \
=======
        KOKKOSBLAS_IMPL_CUBLAS_SAFE_CALL(cublasSetStream(s.handle, space.cuda_stream()));                             \
        if (!A_is_lr && !B_is_lr && !C_is_lr)                                                                         \
          KOKKOSBLAS_IMPL_CUBLAS_SAFE_CALL(CUBLAS_FN(                                                                 \
>>>>>>> 5b116ec9
              s.handle, transa, transb, M, N, K, reinterpret_cast<const CUDA_SCALAR_TYPE*>(&alpha),                   \
              reinterpret_cast<const CUDA_SCALAR_TYPE*>(A.data()), LDA,                                               \
              reinterpret_cast<const CUDA_SCALAR_TYPE*>(B.data()), LDB,                                               \
              reinterpret_cast<const CUDA_SCALAR_TYPE*>(&beta), reinterpret_cast<CUDA_SCALAR_TYPE*>(C.data()), LDC)); \
        if (A_is_lr && B_is_lr && C_is_lr)                                                                            \
<<<<<<< HEAD
          KOKKOS_CUBLAS_SAFE_CALL_IMPL(CUBLAS_FN(                                                                     \
=======
          KOKKOSBLAS_IMPL_CUBLAS_SAFE_CALL(CUBLAS_FN(                                                                 \
>>>>>>> 5b116ec9
              s.handle, transb, transa, N, M, K, reinterpret_cast<const CUDA_SCALAR_TYPE*>(&alpha),                   \
              reinterpret_cast<const CUDA_SCALAR_TYPE*>(B.data()), LDB,                                               \
              reinterpret_cast<const CUDA_SCALAR_TYPE*>(A.data()), LDA,                                               \
              reinterpret_cast<const CUDA_SCALAR_TYPE*>(&beta), reinterpret_cast<CUDA_SCALAR_TYPE*>(C.data()), LDC)); \
<<<<<<< HEAD
        KOKKOS_CUBLAS_SAFE_CALL_IMPL(cublasSetStream(s.handle, NULL));                                                \
=======
        KOKKOSBLAS_IMPL_CUBLAS_SAFE_CALL(cublasSetStream(s.handle, NULL));                                            \
>>>>>>> 5b116ec9
      }                                                                                                               \
      Kokkos::Profiling::popRegion();                                                                                 \
    }                                                                                                                 \
  };

#define KOKKOSBLAS3_DGEMM_CUBLAS(LAYOUTA, LAYOUTB, LAYOUTC, MEM_SPACE, ETI_SPEC_AVAIL) \
  KOKKOSBLAS3_XGEMM_CUBLAS(double, double, cublasDgemm, LAYOUTA, LAYOUTB, LAYOUTC, MEM_SPACE, ETI_SPEC_AVAIL)

#define KOKKOSBLAS3_SGEMM_CUBLAS(LAYOUTA, LAYOUTB, LAYOUTC, MEM_SPACE, ETI_SPEC_AVAIL) \
  KOKKOSBLAS3_XGEMM_CUBLAS(float, float, cublasSgemm, LAYOUTA, LAYOUTB, LAYOUTC, MEM_SPACE, ETI_SPEC_AVAIL)

#define KOKKOSBLAS3_ZGEMM_CUBLAS(LAYOUTA, LAYOUTB, LAYOUTC, MEM_SPACE, ETI_SPEC_AVAIL)                       \
  KOKKOSBLAS3_XGEMM_CUBLAS(Kokkos::complex<double>, cuDoubleComplex, cublasZgemm, LAYOUTA, LAYOUTB, LAYOUTC, \
                           MEM_SPACE, ETI_SPEC_AVAIL)

#define KOKKOSBLAS3_CGEMM_CUBLAS(LAYOUTA, LAYOUTB, LAYOUTC, MEM_SPACE, ETI_SPEC_AVAIL)                           \
  KOKKOSBLAS3_XGEMM_CUBLAS(Kokkos::complex<float>, cuComplex, cublasCgemm, LAYOUTA, LAYOUTB, LAYOUTC, MEM_SPACE, \
                           ETI_SPEC_AVAIL)

KOKKOSBLAS3_DGEMM_CUBLAS(Kokkos::LayoutLeft, Kokkos::LayoutLeft, Kokkos::LayoutLeft, Kokkos::CudaSpace, true)
KOKKOSBLAS3_DGEMM_CUBLAS(Kokkos::LayoutLeft, Kokkos::LayoutLeft, Kokkos::LayoutLeft, Kokkos::CudaSpace, false)
KOKKOSBLAS3_DGEMM_CUBLAS(Kokkos::LayoutRight, Kokkos::LayoutRight, Kokkos::LayoutRight, Kokkos::CudaSpace, true)
KOKKOSBLAS3_DGEMM_CUBLAS(Kokkos::LayoutRight, Kokkos::LayoutRight, Kokkos::LayoutRight, Kokkos::CudaSpace, false)

KOKKOSBLAS3_DGEMM_CUBLAS(Kokkos::LayoutLeft, Kokkos::LayoutLeft, Kokkos::LayoutLeft, Kokkos::CudaUVMSpace, true)
KOKKOSBLAS3_DGEMM_CUBLAS(Kokkos::LayoutLeft, Kokkos::LayoutLeft, Kokkos::LayoutLeft, Kokkos::CudaUVMSpace, false)
KOKKOSBLAS3_DGEMM_CUBLAS(Kokkos::LayoutRight, Kokkos::LayoutRight, Kokkos::LayoutRight, Kokkos::CudaUVMSpace, true)
KOKKOSBLAS3_DGEMM_CUBLAS(Kokkos::LayoutRight, Kokkos::LayoutRight, Kokkos::LayoutRight, Kokkos::CudaUVMSpace, false)

KOKKOSBLAS3_SGEMM_CUBLAS(Kokkos::LayoutLeft, Kokkos::LayoutLeft, Kokkos::LayoutLeft, Kokkos::CudaSpace, true)
KOKKOSBLAS3_SGEMM_CUBLAS(Kokkos::LayoutLeft, Kokkos::LayoutLeft, Kokkos::LayoutLeft, Kokkos::CudaSpace, false)
KOKKOSBLAS3_SGEMM_CUBLAS(Kokkos::LayoutRight, Kokkos::LayoutRight, Kokkos::LayoutRight, Kokkos::CudaSpace, true)
KOKKOSBLAS3_SGEMM_CUBLAS(Kokkos::LayoutRight, Kokkos::LayoutRight, Kokkos::LayoutRight, Kokkos::CudaSpace, false)

KOKKOSBLAS3_SGEMM_CUBLAS(Kokkos::LayoutLeft, Kokkos::LayoutLeft, Kokkos::LayoutLeft, Kokkos::CudaUVMSpace, true)
KOKKOSBLAS3_SGEMM_CUBLAS(Kokkos::LayoutLeft, Kokkos::LayoutLeft, Kokkos::LayoutLeft, Kokkos::CudaUVMSpace, false)
KOKKOSBLAS3_SGEMM_CUBLAS(Kokkos::LayoutRight, Kokkos::LayoutRight, Kokkos::LayoutRight, Kokkos::CudaUVMSpace, true)
KOKKOSBLAS3_SGEMM_CUBLAS(Kokkos::LayoutRight, Kokkos::LayoutRight, Kokkos::LayoutRight, Kokkos::CudaUVMSpace, false)

KOKKOSBLAS3_ZGEMM_CUBLAS(Kokkos::LayoutLeft, Kokkos::LayoutLeft, Kokkos::LayoutLeft, Kokkos::CudaSpace, true)
KOKKOSBLAS3_ZGEMM_CUBLAS(Kokkos::LayoutLeft, Kokkos::LayoutLeft, Kokkos::LayoutLeft, Kokkos::CudaSpace, false)
KOKKOSBLAS3_ZGEMM_CUBLAS(Kokkos::LayoutRight, Kokkos::LayoutRight, Kokkos::LayoutRight, Kokkos::CudaSpace, true)
KOKKOSBLAS3_ZGEMM_CUBLAS(Kokkos::LayoutRight, Kokkos::LayoutRight, Kokkos::LayoutRight, Kokkos::CudaSpace, false)

KOKKOSBLAS3_ZGEMM_CUBLAS(Kokkos::LayoutLeft, Kokkos::LayoutLeft, Kokkos::LayoutLeft, Kokkos::CudaUVMSpace, true)
KOKKOSBLAS3_ZGEMM_CUBLAS(Kokkos::LayoutLeft, Kokkos::LayoutLeft, Kokkos::LayoutLeft, Kokkos::CudaUVMSpace, false)
KOKKOSBLAS3_ZGEMM_CUBLAS(Kokkos::LayoutRight, Kokkos::LayoutRight, Kokkos::LayoutRight, Kokkos::CudaUVMSpace, true)
KOKKOSBLAS3_ZGEMM_CUBLAS(Kokkos::LayoutRight, Kokkos::LayoutRight, Kokkos::LayoutRight, Kokkos::CudaUVMSpace, false)

KOKKOSBLAS3_CGEMM_CUBLAS(Kokkos::LayoutLeft, Kokkos::LayoutLeft, Kokkos::LayoutLeft, Kokkos::CudaSpace, true)
KOKKOSBLAS3_CGEMM_CUBLAS(Kokkos::LayoutLeft, Kokkos::LayoutLeft, Kokkos::LayoutLeft, Kokkos::CudaSpace, false)
KOKKOSBLAS3_CGEMM_CUBLAS(Kokkos::LayoutRight, Kokkos::LayoutRight, Kokkos::LayoutRight, Kokkos::CudaSpace, true)
KOKKOSBLAS3_CGEMM_CUBLAS(Kokkos::LayoutRight, Kokkos::LayoutRight, Kokkos::LayoutRight, Kokkos::CudaSpace, false)

KOKKOSBLAS3_CGEMM_CUBLAS(Kokkos::LayoutLeft, Kokkos::LayoutLeft, Kokkos::LayoutLeft, Kokkos::CudaUVMSpace, true)
KOKKOSBLAS3_CGEMM_CUBLAS(Kokkos::LayoutLeft, Kokkos::LayoutLeft, Kokkos::LayoutLeft, Kokkos::CudaUVMSpace, false)
KOKKOSBLAS3_CGEMM_CUBLAS(Kokkos::LayoutRight, Kokkos::LayoutRight, Kokkos::LayoutRight, Kokkos::CudaUVMSpace, true)
KOKKOSBLAS3_CGEMM_CUBLAS(Kokkos::LayoutRight, Kokkos::LayoutRight, Kokkos::LayoutRight, Kokkos::CudaUVMSpace, false)

}  // namespace Impl
}  // namespace KokkosBlas
#endif  // KOKKOSKERNELS_ENABLE_TPL_CUBLAS

// rocBLAS
#if defined(KOKKOSKERNELS_ENABLE_TPL_ROCBLAS)
#include <KokkosBlas_tpl_spec.hpp>
#include <KokkosBlas3_gemm_dotbased_impl.hpp>

namespace KokkosBlas {
namespace Impl {

<<<<<<< HEAD
#define KOKKOSBLAS3_XGEMM_ROCBLAS(SCALAR_TYPE, ROCBLAS_SCALAR_TYPE, ROCBLAS_FN, LAYOUT, MEM_SPACE, ETI_SPEC_AVAIL) \
  template <class ExecSpace>                                                                                       \
  struct GEMM<ExecSpace,                                                                                           \
              Kokkos::View<const SCALAR_TYPE**, LAYOUT, Kokkos::Device<ExecSpace, MEM_SPACE>,                      \
                           Kokkos::MemoryTraits<Kokkos::Unmanaged> >,                                              \
              Kokkos::View<const SCALAR_TYPE**, LAYOUT, Kokkos::Device<ExecSpace, MEM_SPACE>,                      \
                           Kokkos::MemoryTraits<Kokkos::Unmanaged> >,                                              \
              Kokkos::View<SCALAR_TYPE**, LAYOUT, Kokkos::Device<ExecSpace, MEM_SPACE>,                            \
                           Kokkos::MemoryTraits<Kokkos::Unmanaged> >,                                              \
              true, ETI_SPEC_AVAIL> {                                                                              \
    typedef SCALAR_TYPE SCALAR;                                                                                    \
    typedef Kokkos::View<const SCALAR**, LAYOUT, Kokkos::Device<ExecSpace, MEM_SPACE>,                             \
                         Kokkos::MemoryTraits<Kokkos::Unmanaged> >                                                 \
        AViewType;                                                                                                 \
    typedef Kokkos::View<const SCALAR**, LAYOUT, Kokkos::Device<ExecSpace, MEM_SPACE>,                             \
                         Kokkos::MemoryTraits<Kokkos::Unmanaged> >                                                 \
        BViewType;                                                                                                 \
    typedef Kokkos::View<SCALAR**, LAYOUT, Kokkos::Device<ExecSpace, MEM_SPACE>,                                   \
                         Kokkos::MemoryTraits<Kokkos::Unmanaged> >                                                 \
        CViewType;                                                                                                 \
                                                                                                                   \
    static void gemm(const typename CViewType::execution_space& space, const char transA[], const char transB[],   \
                     typename AViewType::const_value_type& alpha, const AViewType& A, const BViewType& B,          \
                     typename CViewType::const_value_type& beta, const CViewType& C) {                             \
      Kokkos::Profiling::pushRegion("KokkosBlas::gemm[TPL_ROCBLAS," #SCALAR_TYPE "]");                             \
                                                                                                                   \
      const bool A_t = (transA[0] != 'N') && (transA[0] != 'n');                                                   \
      const int M    = static_cast<int>(C.extent(0));                                                              \
      const int N    = static_cast<int>(C.extent(1));                                                              \
      const int K    = static_cast<int>(A.extent(A_t ? 0 : 1));                                                    \
                                                                                                                   \
      bool is_lr = std::is_same<Kokkos::LayoutRight, LAYOUT>::value;                                               \
                                                                                                                   \
      const int AST = is_lr ? A.stride(0) : A.stride(1), LDA = AST == 0 ? 1 : AST;                                 \
      const int BST = is_lr ? B.stride(0) : B.stride(1), LDB = BST == 0 ? 1 : BST;                                 \
      const int CST = is_lr ? C.stride(0) : C.stride(1), LDC = CST == 0 ? 1 : CST;                                 \
                                                                                                                   \
      rocblas_operation transa = trans_mode_kk_to_rocblas(transA);                                                 \
      rocblas_operation transb = trans_mode_kk_to_rocblas(transB);                                                 \
                                                                                                                   \
      constexpr int numDotsLayoutLeftThreshold  = 1600;                                                            \
      constexpr int numDotsLayoutRightThreshold = 100;                                                             \
      if ((!is_lr && transa != rocblas_operation_none && transb == rocblas_operation_none &&                       \
           M * N < numDotsLayoutLeftThreshold) ||                                                                  \
          (is_lr && transa != rocblas_operation_none && transb == rocblas_operation_none &&                        \
           M * N < numDotsLayoutRightThreshold)) {                                                                 \
        DotBasedGEMM<ExecSpace, AViewType, BViewType, CViewType> gemm(alpha, A, B, beta, C);                       \
        bool conjT = (std::is_same<SCALAR, double>::value || std::is_same<SCALAR, float>::value)                   \
                         ? false                                                                                   \
                         : (transa == rocblas_operation_conjugate_transpose ? true : false);                       \
        gemm.run(space, conjT);                                                                                    \
      } else {                                                                                                     \
        KokkosBlas::Impl::RocBlasSingleton& s = KokkosBlas::Impl::RocBlasSingleton::singleton();                   \
        KOKKOS_ROCBLAS_SAFE_CALL_IMPL(rocblas_set_stream(s.handle, space.hip_stream()));                           \
        if (!is_lr)                                                                                                \
          KOKKOS_ROCBLAS_SAFE_CALL_IMPL(ROCBLAS_FN(s.handle, transa, transb, M, N, K,                              \
                                                   reinterpret_cast<const ROCBLAS_SCALAR_TYPE*>(&alpha),           \
                                                   reinterpret_cast<const ROCBLAS_SCALAR_TYPE*>(A.data()), LDA,    \
                                                   reinterpret_cast<const ROCBLAS_SCALAR_TYPE*>(B.data()), LDB,    \
                                                   reinterpret_cast<const ROCBLAS_SCALAR_TYPE*>(&beta),            \
                                                   reinterpret_cast<ROCBLAS_SCALAR_TYPE*>(C.data()), LDC));        \
        else                                                                                                       \
          KOKKOS_ROCBLAS_SAFE_CALL_IMPL(ROCBLAS_FN(s.handle, transb, transa, N, M, K,                              \
                                                   reinterpret_cast<const ROCBLAS_SCALAR_TYPE*>(&alpha),           \
                                                   reinterpret_cast<const ROCBLAS_SCALAR_TYPE*>(B.data()), LDB,    \
                                                   reinterpret_cast<const ROCBLAS_SCALAR_TYPE*>(A.data()), LDA,    \
                                                   reinterpret_cast<const ROCBLAS_SCALAR_TYPE*>(&beta),            \
                                                   reinterpret_cast<ROCBLAS_SCALAR_TYPE*>(C.data()), LDC));        \
        KOKKOS_ROCBLAS_SAFE_CALL_IMPL(rocblas_set_stream(s.handle, NULL));                                         \
      }                                                                                                            \
      Kokkos::Profiling::popRegion();                                                                              \
    }                                                                                                              \
=======
#define KOKKOSBLAS3_XGEMM_ROCBLAS(SCALAR_TYPE, ROCBLAS_SCALAR_TYPE, ROCBLAS_FN, LAYOUT, MEM_SPACE, ETI_SPEC_AVAIL)  \
  template <class ExecSpace>                                                                                        \
  struct GEMM<ExecSpace,                                                                                            \
              Kokkos::View<const SCALAR_TYPE**, LAYOUT, Kokkos::Device<ExecSpace, MEM_SPACE>,                       \
                           Kokkos::MemoryTraits<Kokkos::Unmanaged> >,                                               \
              Kokkos::View<const SCALAR_TYPE**, LAYOUT, Kokkos::Device<ExecSpace, MEM_SPACE>,                       \
                           Kokkos::MemoryTraits<Kokkos::Unmanaged> >,                                               \
              Kokkos::View<SCALAR_TYPE**, LAYOUT, Kokkos::Device<ExecSpace, MEM_SPACE>,                             \
                           Kokkos::MemoryTraits<Kokkos::Unmanaged> >,                                               \
              true, ETI_SPEC_AVAIL> {                                                                               \
    typedef SCALAR_TYPE SCALAR;                                                                                     \
    typedef Kokkos::View<const SCALAR**, LAYOUT, Kokkos::Device<ExecSpace, MEM_SPACE>,                              \
                         Kokkos::MemoryTraits<Kokkos::Unmanaged> >                                                  \
        AViewType;                                                                                                  \
    typedef Kokkos::View<const SCALAR**, LAYOUT, Kokkos::Device<ExecSpace, MEM_SPACE>,                              \
                         Kokkos::MemoryTraits<Kokkos::Unmanaged> >                                                  \
        BViewType;                                                                                                  \
    typedef Kokkos::View<SCALAR**, LAYOUT, Kokkos::Device<ExecSpace, MEM_SPACE>,                                    \
                         Kokkos::MemoryTraits<Kokkos::Unmanaged> >                                                  \
        CViewType;                                                                                                  \
                                                                                                                    \
    static void gemm(const typename CViewType::execution_space& space, const char transA[], const char transB[],    \
                     typename AViewType::const_value_type& alpha, const AViewType& A, const BViewType& B,           \
                     typename CViewType::const_value_type& beta, const CViewType& C) {                              \
      Kokkos::Profiling::pushRegion("KokkosBlas::gemm[TPL_ROCBLAS," #SCALAR_TYPE "]");                              \
                                                                                                                    \
      const bool A_t = (transA[0] != 'N') && (transA[0] != 'n');                                                    \
      const int M    = static_cast<int>(C.extent(0));                                                               \
      const int N    = static_cast<int>(C.extent(1));                                                               \
      const int K    = static_cast<int>(A.extent(A_t ? 0 : 1));                                                     \
                                                                                                                    \
      bool is_lr = std::is_same<Kokkos::LayoutRight, LAYOUT>::value;                                                \
                                                                                                                    \
      const int AST = is_lr ? A.stride(0) : A.stride(1), LDA = AST == 0 ? 1 : AST;                                  \
      const int BST = is_lr ? B.stride(0) : B.stride(1), LDB = BST == 0 ? 1 : BST;                                  \
      const int CST = is_lr ? C.stride(0) : C.stride(1), LDC = CST == 0 ? 1 : CST;                                  \
                                                                                                                    \
      rocblas_operation transa = trans_mode_kk_to_rocblas(transA);                                                  \
      rocblas_operation transb = trans_mode_kk_to_rocblas(transB);                                                  \
                                                                                                                    \
      constexpr int numDotsLayoutLeftThreshold  = 1600;                                                             \
      constexpr int numDotsLayoutRightThreshold = 100;                                                              \
      if ((!is_lr && transa != rocblas_operation_none && transb == rocblas_operation_none &&                        \
           M * N < numDotsLayoutLeftThreshold) ||                                                                   \
          (is_lr && transa != rocblas_operation_none && transb == rocblas_operation_none &&                         \
           M * N < numDotsLayoutRightThreshold)) {                                                                  \
        DotBasedGEMM<ExecSpace, AViewType, BViewType, CViewType> gemm(alpha, A, B, beta, C);                        \
        bool conjT = (std::is_same<SCALAR, double>::value || std::is_same<SCALAR, float>::value)                    \
                         ? false                                                                                    \
                         : (transa == rocblas_operation_conjugate_transpose ? true : false);                        \
        gemm.run(space, conjT);                                                                                     \
      } else {                                                                                                      \
        KokkosBlas::Impl::RocBlasSingleton& s = KokkosBlas::Impl::RocBlasSingleton::singleton();                    \
        KOKKOSBLAS_IMPL_ROCBLAS_SAFE_CALL(rocblas_set_stream(s.handle, space.hip_stream()));                        \
        if (!is_lr)                                                                                                 \
          KOKKOSBLAS_IMPL_ROCBLAS_SAFE_CALL(ROCBLAS_FN(s.handle, transa, transb, M, N, K,                           \
                                                       reinterpret_cast<const ROCBLAS_SCALAR_TYPE*>(&alpha),        \
                                                       reinterpret_cast<const ROCBLAS_SCALAR_TYPE*>(A.data()), LDA, \
                                                       reinterpret_cast<const ROCBLAS_SCALAR_TYPE*>(B.data()), LDB, \
                                                       reinterpret_cast<const ROCBLAS_SCALAR_TYPE*>(&beta),         \
                                                       reinterpret_cast<ROCBLAS_SCALAR_TYPE*>(C.data()), LDC));     \
        else                                                                                                        \
          KOKKOSBLAS_IMPL_ROCBLAS_SAFE_CALL(ROCBLAS_FN(s.handle, transb, transa, N, M, K,                           \
                                                       reinterpret_cast<const ROCBLAS_SCALAR_TYPE*>(&alpha),        \
                                                       reinterpret_cast<const ROCBLAS_SCALAR_TYPE*>(B.data()), LDB, \
                                                       reinterpret_cast<const ROCBLAS_SCALAR_TYPE*>(A.data()), LDA, \
                                                       reinterpret_cast<const ROCBLAS_SCALAR_TYPE*>(&beta),         \
                                                       reinterpret_cast<ROCBLAS_SCALAR_TYPE*>(C.data()), LDC));     \
        KOKKOSBLAS_IMPL_ROCBLAS_SAFE_CALL(rocblas_set_stream(s.handle, NULL));                                      \
      }                                                                                                             \
      Kokkos::Profiling::popRegion();                                                                               \
    }                                                                                                               \
>>>>>>> 5b116ec9
  };

#define KOKKOSBLAS3_DGEMM_ROCBLAS(LAYOUT, MEM_SPACE, ETI_SPEC_AVAIL) \
  KOKKOSBLAS3_XGEMM_ROCBLAS(double, double, rocblas_dgemm, LAYOUT, MEM_SPACE, ETI_SPEC_AVAIL)

#define KOKKOSBLAS3_SGEMM_ROCBLAS(LAYOUT, MEM_SPACE, ETI_SPEC_AVAIL) \
  KOKKOSBLAS3_XGEMM_ROCBLAS(float, float, rocblas_sgemm, LAYOUT, MEM_SPACE, ETI_SPEC_AVAIL)

#define KOKKOSBLAS3_ZGEMM_ROCBLAS(LAYOUT, MEM_SPACE, ETI_SPEC_AVAIL)                                           \
  KOKKOSBLAS3_XGEMM_ROCBLAS(Kokkos::complex<double>, rocblas_double_complex, rocblas_zgemm, LAYOUT, MEM_SPACE, \
                            ETI_SPEC_AVAIL)

#define KOKKOSBLAS3_CGEMM_ROCBLAS(LAYOUT, MEM_SPACE, ETI_SPEC_AVAIL)                                         \
  KOKKOSBLAS3_XGEMM_ROCBLAS(Kokkos::complex<float>, rocblas_float_complex, rocblas_cgemm, LAYOUT, MEM_SPACE, \
                            ETI_SPEC_AVAIL)

KOKKOSBLAS3_DGEMM_ROCBLAS(Kokkos::LayoutLeft, Kokkos::HIPSpace, true)
KOKKOSBLAS3_DGEMM_ROCBLAS(Kokkos::LayoutLeft, Kokkos::HIPSpace, false)
KOKKOSBLAS3_DGEMM_ROCBLAS(Kokkos::LayoutRight, Kokkos::HIPSpace, true)
KOKKOSBLAS3_DGEMM_ROCBLAS(Kokkos::LayoutRight, Kokkos::HIPSpace, false)

KOKKOSBLAS3_SGEMM_ROCBLAS(Kokkos::LayoutLeft, Kokkos::HIPSpace, true)
KOKKOSBLAS3_SGEMM_ROCBLAS(Kokkos::LayoutLeft, Kokkos::HIPSpace, false)
KOKKOSBLAS3_SGEMM_ROCBLAS(Kokkos::LayoutRight, Kokkos::HIPSpace, true)
KOKKOSBLAS3_SGEMM_ROCBLAS(Kokkos::LayoutRight, Kokkos::HIPSpace, false)

KOKKOSBLAS3_ZGEMM_ROCBLAS(Kokkos::LayoutLeft, Kokkos::HIPSpace, true)
KOKKOSBLAS3_ZGEMM_ROCBLAS(Kokkos::LayoutLeft, Kokkos::HIPSpace, false)
KOKKOSBLAS3_ZGEMM_ROCBLAS(Kokkos::LayoutRight, Kokkos::HIPSpace, true)
KOKKOSBLAS3_ZGEMM_ROCBLAS(Kokkos::LayoutRight, Kokkos::HIPSpace, false)

KOKKOSBLAS3_CGEMM_ROCBLAS(Kokkos::LayoutLeft, Kokkos::HIPSpace, true)
KOKKOSBLAS3_CGEMM_ROCBLAS(Kokkos::LayoutLeft, Kokkos::HIPSpace, false)
KOKKOSBLAS3_CGEMM_ROCBLAS(Kokkos::LayoutRight, Kokkos::HIPSpace, true)
KOKKOSBLAS3_CGEMM_ROCBLAS(Kokkos::LayoutRight, Kokkos::HIPSpace, false)

}  // namespace Impl
}  // namespace KokkosBlas
#endif  // KOKKOSKERNELS_ENABLE_TPL_ROCBLAS

#endif<|MERGE_RESOLUTION|>--- conflicted
+++ resolved
@@ -175,34 +175,20 @@
         gemm.run(space, conjT);                                                                                       \
       } else {                                                                                                        \
         KokkosBlas::Impl::CudaBlasSingleton& s = KokkosBlas::Impl::CudaBlasSingleton::singleton();                    \
-<<<<<<< HEAD
-        KOKKOS_CUBLAS_SAFE_CALL_IMPL(cublasSetStream(s.handle, space.cuda_stream()));                                 \
-        if (!A_is_lr && !B_is_lr && !C_is_lr)                                                                         \
-          KOKKOS_CUBLAS_SAFE_CALL_IMPL(CUBLAS_FN(                                                                     \
-=======
         KOKKOSBLAS_IMPL_CUBLAS_SAFE_CALL(cublasSetStream(s.handle, space.cuda_stream()));                             \
         if (!A_is_lr && !B_is_lr && !C_is_lr)                                                                         \
           KOKKOSBLAS_IMPL_CUBLAS_SAFE_CALL(CUBLAS_FN(                                                                 \
->>>>>>> 5b116ec9
               s.handle, transa, transb, M, N, K, reinterpret_cast<const CUDA_SCALAR_TYPE*>(&alpha),                   \
               reinterpret_cast<const CUDA_SCALAR_TYPE*>(A.data()), LDA,                                               \
               reinterpret_cast<const CUDA_SCALAR_TYPE*>(B.data()), LDB,                                               \
               reinterpret_cast<const CUDA_SCALAR_TYPE*>(&beta), reinterpret_cast<CUDA_SCALAR_TYPE*>(C.data()), LDC)); \
         if (A_is_lr && B_is_lr && C_is_lr)                                                                            \
-<<<<<<< HEAD
-          KOKKOS_CUBLAS_SAFE_CALL_IMPL(CUBLAS_FN(                                                                     \
-=======
           KOKKOSBLAS_IMPL_CUBLAS_SAFE_CALL(CUBLAS_FN(                                                                 \
->>>>>>> 5b116ec9
               s.handle, transb, transa, N, M, K, reinterpret_cast<const CUDA_SCALAR_TYPE*>(&alpha),                   \
               reinterpret_cast<const CUDA_SCALAR_TYPE*>(B.data()), LDB,                                               \
               reinterpret_cast<const CUDA_SCALAR_TYPE*>(A.data()), LDA,                                               \
               reinterpret_cast<const CUDA_SCALAR_TYPE*>(&beta), reinterpret_cast<CUDA_SCALAR_TYPE*>(C.data()), LDC)); \
-<<<<<<< HEAD
-        KOKKOS_CUBLAS_SAFE_CALL_IMPL(cublasSetStream(s.handle, NULL));                                                \
-=======
         KOKKOSBLAS_IMPL_CUBLAS_SAFE_CALL(cublasSetStream(s.handle, NULL));                                            \
->>>>>>> 5b116ec9
       }                                                                                                               \
       Kokkos::Profiling::popRegion();                                                                                 \
     }                                                                                                                 \
@@ -274,80 +260,6 @@
 namespace KokkosBlas {
 namespace Impl {
 
-<<<<<<< HEAD
-#define KOKKOSBLAS3_XGEMM_ROCBLAS(SCALAR_TYPE, ROCBLAS_SCALAR_TYPE, ROCBLAS_FN, LAYOUT, MEM_SPACE, ETI_SPEC_AVAIL) \
-  template <class ExecSpace>                                                                                       \
-  struct GEMM<ExecSpace,                                                                                           \
-              Kokkos::View<const SCALAR_TYPE**, LAYOUT, Kokkos::Device<ExecSpace, MEM_SPACE>,                      \
-                           Kokkos::MemoryTraits<Kokkos::Unmanaged> >,                                              \
-              Kokkos::View<const SCALAR_TYPE**, LAYOUT, Kokkos::Device<ExecSpace, MEM_SPACE>,                      \
-                           Kokkos::MemoryTraits<Kokkos::Unmanaged> >,                                              \
-              Kokkos::View<SCALAR_TYPE**, LAYOUT, Kokkos::Device<ExecSpace, MEM_SPACE>,                            \
-                           Kokkos::MemoryTraits<Kokkos::Unmanaged> >,                                              \
-              true, ETI_SPEC_AVAIL> {                                                                              \
-    typedef SCALAR_TYPE SCALAR;                                                                                    \
-    typedef Kokkos::View<const SCALAR**, LAYOUT, Kokkos::Device<ExecSpace, MEM_SPACE>,                             \
-                         Kokkos::MemoryTraits<Kokkos::Unmanaged> >                                                 \
-        AViewType;                                                                                                 \
-    typedef Kokkos::View<const SCALAR**, LAYOUT, Kokkos::Device<ExecSpace, MEM_SPACE>,                             \
-                         Kokkos::MemoryTraits<Kokkos::Unmanaged> >                                                 \
-        BViewType;                                                                                                 \
-    typedef Kokkos::View<SCALAR**, LAYOUT, Kokkos::Device<ExecSpace, MEM_SPACE>,                                   \
-                         Kokkos::MemoryTraits<Kokkos::Unmanaged> >                                                 \
-        CViewType;                                                                                                 \
-                                                                                                                   \
-    static void gemm(const typename CViewType::execution_space& space, const char transA[], const char transB[],   \
-                     typename AViewType::const_value_type& alpha, const AViewType& A, const BViewType& B,          \
-                     typename CViewType::const_value_type& beta, const CViewType& C) {                             \
-      Kokkos::Profiling::pushRegion("KokkosBlas::gemm[TPL_ROCBLAS," #SCALAR_TYPE "]");                             \
-                                                                                                                   \
-      const bool A_t = (transA[0] != 'N') && (transA[0] != 'n');                                                   \
-      const int M    = static_cast<int>(C.extent(0));                                                              \
-      const int N    = static_cast<int>(C.extent(1));                                                              \
-      const int K    = static_cast<int>(A.extent(A_t ? 0 : 1));                                                    \
-                                                                                                                   \
-      bool is_lr = std::is_same<Kokkos::LayoutRight, LAYOUT>::value;                                               \
-                                                                                                                   \
-      const int AST = is_lr ? A.stride(0) : A.stride(1), LDA = AST == 0 ? 1 : AST;                                 \
-      const int BST = is_lr ? B.stride(0) : B.stride(1), LDB = BST == 0 ? 1 : BST;                                 \
-      const int CST = is_lr ? C.stride(0) : C.stride(1), LDC = CST == 0 ? 1 : CST;                                 \
-                                                                                                                   \
-      rocblas_operation transa = trans_mode_kk_to_rocblas(transA);                                                 \
-      rocblas_operation transb = trans_mode_kk_to_rocblas(transB);                                                 \
-                                                                                                                   \
-      constexpr int numDotsLayoutLeftThreshold  = 1600;                                                            \
-      constexpr int numDotsLayoutRightThreshold = 100;                                                             \
-      if ((!is_lr && transa != rocblas_operation_none && transb == rocblas_operation_none &&                       \
-           M * N < numDotsLayoutLeftThreshold) ||                                                                  \
-          (is_lr && transa != rocblas_operation_none && transb == rocblas_operation_none &&                        \
-           M * N < numDotsLayoutRightThreshold)) {                                                                 \
-        DotBasedGEMM<ExecSpace, AViewType, BViewType, CViewType> gemm(alpha, A, B, beta, C);                       \
-        bool conjT = (std::is_same<SCALAR, double>::value || std::is_same<SCALAR, float>::value)                   \
-                         ? false                                                                                   \
-                         : (transa == rocblas_operation_conjugate_transpose ? true : false);                       \
-        gemm.run(space, conjT);                                                                                    \
-      } else {                                                                                                     \
-        KokkosBlas::Impl::RocBlasSingleton& s = KokkosBlas::Impl::RocBlasSingleton::singleton();                   \
-        KOKKOS_ROCBLAS_SAFE_CALL_IMPL(rocblas_set_stream(s.handle, space.hip_stream()));                           \
-        if (!is_lr)                                                                                                \
-          KOKKOS_ROCBLAS_SAFE_CALL_IMPL(ROCBLAS_FN(s.handle, transa, transb, M, N, K,                              \
-                                                   reinterpret_cast<const ROCBLAS_SCALAR_TYPE*>(&alpha),           \
-                                                   reinterpret_cast<const ROCBLAS_SCALAR_TYPE*>(A.data()), LDA,    \
-                                                   reinterpret_cast<const ROCBLAS_SCALAR_TYPE*>(B.data()), LDB,    \
-                                                   reinterpret_cast<const ROCBLAS_SCALAR_TYPE*>(&beta),            \
-                                                   reinterpret_cast<ROCBLAS_SCALAR_TYPE*>(C.data()), LDC));        \
-        else                                                                                                       \
-          KOKKOS_ROCBLAS_SAFE_CALL_IMPL(ROCBLAS_FN(s.handle, transb, transa, N, M, K,                              \
-                                                   reinterpret_cast<const ROCBLAS_SCALAR_TYPE*>(&alpha),           \
-                                                   reinterpret_cast<const ROCBLAS_SCALAR_TYPE*>(B.data()), LDB,    \
-                                                   reinterpret_cast<const ROCBLAS_SCALAR_TYPE*>(A.data()), LDA,    \
-                                                   reinterpret_cast<const ROCBLAS_SCALAR_TYPE*>(&beta),            \
-                                                   reinterpret_cast<ROCBLAS_SCALAR_TYPE*>(C.data()), LDC));        \
-        KOKKOS_ROCBLAS_SAFE_CALL_IMPL(rocblas_set_stream(s.handle, NULL));                                         \
-      }                                                                                                            \
-      Kokkos::Profiling::popRegion();                                                                              \
-    }                                                                                                              \
-=======
 #define KOKKOSBLAS3_XGEMM_ROCBLAS(SCALAR_TYPE, ROCBLAS_SCALAR_TYPE, ROCBLAS_FN, LAYOUT, MEM_SPACE, ETI_SPEC_AVAIL)  \
   template <class ExecSpace>                                                                                        \
   struct GEMM<ExecSpace,                                                                                            \
@@ -420,7 +332,6 @@
       }                                                                                                             \
       Kokkos::Profiling::popRegion();                                                                               \
     }                                                                                                               \
->>>>>>> 5b116ec9
   };
 
 #define KOKKOSBLAS3_DGEMM_ROCBLAS(LAYOUT, MEM_SPACE, ETI_SPEC_AVAIL) \
