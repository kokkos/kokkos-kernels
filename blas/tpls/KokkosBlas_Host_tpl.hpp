--- conflicted
+++ resolved
@@ -112,12 +112,6 @@
                    KK_INT ldb, const T beta,
                    /* */ T *c, KK_INT ldc);
 
-<<<<<<< HEAD
-  static void trsm(const char side, const char uplo, const char transa,
-                   const char diag, int m, int n, const T alpha, const T *a,
-                   int lda,
-                   /* */ T *b, int ldb);
-=======
   static void herk(const char transa, const char transb, KK_INT n, KK_INT k,
                    const T alpha, const T *a, KK_INT lda, const T beta,
                    /* */ T *c, KK_INT ldc);
@@ -131,7 +125,6 @@
                    const char diag, KK_INT m, KK_INT n, const T alpha,
                    const T *a, KK_INT lda,
                    /* */ T *b, KK_INT ldb);
->>>>>>> 295a0839
 };
 }  // namespace Impl
 }  // namespace KokkosBlas
