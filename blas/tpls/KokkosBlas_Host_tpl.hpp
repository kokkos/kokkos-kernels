//@HEADER
// ************************************************************************
//
//                        Kokkos v. 4.0
//       Copyright (2022) National Technology & Engineering
//               Solutions of Sandia, LLC (NTESS).
//
// Under the terms of Contract DE-NA0003525 with NTESS,
// the U.S. Government retains certain rights in this software.
//
// Part of Kokkos, under the Apache License v2.0 with LLVM Exceptions.
// See https://kokkos.org/LICENSE for license information.
// SPDX-License-Identifier: Apache-2.0 WITH LLVM-exception
//
//@HEADER

#ifndef KOKKOSBLAS_HOST_TPL_HPP_
#define KOKKOSBLAS_HOST_TPL_HPP_

/// \file  KokkosBlas_Host_tpl.hpp
/// \brief BLAS wrapper
/// \author Kyungjoo Kim (kyukim@sandia.gov)

#include "KokkosKernels_config.h"
#include "Kokkos_ArithTraits.hpp"

#if defined(KOKKOSKERNELS_ENABLE_TPL_BLAS)
#if defined(KOKKOSKERNELS_ENABLE_TPL_MKL)
#include "mkl_types.h"
#endif

namespace KokkosBlas {
namespace Impl {

#if defined(KOKKOSKERNELS_ENABLE_TPL_MKL)
using KK_INT = MKL_INT;
#else
using KK_INT = int;
#endif

template <typename T>
struct HostBlas {
  typedef Kokkos::ArithTraits<T> ats;
  typedef typename ats::mag_type mag_type;

  static void scal(KK_INT n, const T alpha,
                   /* */ T *x, KK_INT x_inc);

  static KK_INT iamax(KK_INT n, const T *x, KK_INT x_inc);

  static mag_type nrm2(KK_INT n, const T *x, KK_INT x_inc);

  static mag_type asum(KK_INT n, const T *x, KK_INT x_inc);

  static T dot(KK_INT n, const T *x, KK_INT x_inc, const T *y, KK_INT y_inc);

  static void axpy(KK_INT n, const T alpha, const T *x, KK_INT x_inc,
                   /* */ T *y, KK_INT y_inc);

<<<<<<< HEAD
  static void rot(KK_INT const N, T *X, KK_INT const incx, T *Y,
                  KK_INT const incy, mag_type *c, mag_type *s);

  static void rotg(T *a, T *b, mag_type *c, T *s);

  static void rotm(const KK_INT n, T *X, const KK_INT incx, T *Y,
                   const KK_INT incy, T const *param);

  static void rotmg(T *d1, T *d2, T *x1, const T *y1, T *param);

  static void swap(KK_INT const N, T *X, KK_INT const incx, T *Y,
                   KK_INT const incy);

  static void gemv(const char trans, KK_INT m, KK_INT n, const T alpha,
                   const T *a, KK_INT lda, const T *b, KK_INT ldb, const T beta,
                   /* */ T *c, KK_INT ldc);

  static void ger(KK_INT m, KK_INT n, const T alpha, const T *x, KK_INT incx,
                  const T *y, KK_INT incy, T *a, KK_INT lda);

  static void geru(KK_INT m, KK_INT n, const T alpha, const T *x, KK_INT incx,
                   const T *y, KK_INT incy, T *a, KK_INT lda);

  static void gerc(KK_INT m, KK_INT n, const T alpha, const T *x, KK_INT incx,
                   const T *y, KK_INT incy, T *a, KK_INT lda);

  static void syr(const char uplo, KK_INT n, const T alpha, const T *x,
                  KK_INT incx, T *a, KK_INT lda);

  static void syr2(const char uplo, KK_INT n, const T alpha, const T *x,
                   KK_INT incx, const T *y, KK_INT incy, T *a, KK_INT lda);

  template <typename tAlpha>
  static void her(const char uplo, KK_INT n, const tAlpha alpha, const T *x,
                  KK_INT incx, T *a, KK_INT lda);

  static void her2(const char uplo, KK_INT n, const T alpha, const T *x,
                   KK_INT incx, const T *y, KK_INT incy, T *a, KK_INT lda);

  static void trsv(const char uplo, const char transa, const char diag,
                   KK_INT m, const T *a, KK_INT lda,
                   /* */ T *b, KK_INT ldb);

  static void gemm(const char transa, const char transb, KK_INT m, KK_INT n,
                   KK_INT k, const T alpha, const T *a, KK_INT lda, const T *b,
                   KK_INT ldb, const T beta,
                   /* */ T *c, KK_INT ldc);

  static void herk(const char transa, const char transb, KK_INT n, KK_INT k,
                   const T alpha, const T *a, KK_INT lda, const T beta,
                   /* */ T *c, KK_INT ldc);

  static void trmm(const char side, const char uplo, const char transa,
                   const char diag, KK_INT m, KK_INT n, const T alpha,
                   const T *a, KK_INT lda,
                   /* */ T *b, KK_INT ldb);

  static void trsm(const char side, const char uplo, const char transa,
                   const char diag, KK_INT m, KK_INT n, const T alpha,
                   const T *a, KK_INT lda,
=======
  static void rot(KK_INT const N, T *X, KK_INT const incx, T *Y, KK_INT const incy, mag_type *c, mag_type *s);

  static void rotg(T *a, T *b, mag_type *c, T *s);

  static void rotm(const KK_INT n, T *X, const KK_INT incx, T *Y, const KK_INT incy, T const *param);

  static void rotmg(T *d1, T *d2, T *x1, const T *y1, T *param);

  static void swap(KK_INT const N, T *X, KK_INT const incx, T *Y, KK_INT const incy);

  static void gemv(const char trans, KK_INT m, KK_INT n, const T alpha, const T *a, KK_INT lda, const T *b, KK_INT ldb,
                   const T beta,
                   /* */ T *c, KK_INT ldc);

  static void ger(KK_INT m, KK_INT n, const T alpha, const T *x, KK_INT incx, const T *y, KK_INT incy, T *a,
                  KK_INT lda);

  static void geru(KK_INT m, KK_INT n, const T alpha, const T *x, KK_INT incx, const T *y, KK_INT incy, T *a,
                   KK_INT lda);

  static void gerc(KK_INT m, KK_INT n, const T alpha, const T *x, KK_INT incx, const T *y, KK_INT incy, T *a,
                   KK_INT lda);

  static void syr(const char uplo, KK_INT n, const T alpha, const T *x, KK_INT incx, T *a, KK_INT lda);

  static void syr2(const char uplo, KK_INT n, const T alpha, const T *x, KK_INT incx, const T *y, KK_INT incy, T *a,
                   KK_INT lda);

  template <typename tAlpha>
  static void her(const char uplo, KK_INT n, const tAlpha alpha, const T *x, KK_INT incx, T *a, KK_INT lda);

  static void her2(const char uplo, KK_INT n, const T alpha, const T *x, KK_INT incx, const T *y, KK_INT incy, T *a,
                   KK_INT lda);

  static void trsv(const char uplo, const char transa, const char diag, KK_INT m, const T *a, KK_INT lda,
                   /* */ T *b, KK_INT ldb);

  static void gemm(const char transa, const char transb, KK_INT m, KK_INT n, KK_INT k, const T alpha, const T *a,
                   KK_INT lda, const T *b, KK_INT ldb, const T beta,
                   /* */ T *c, KK_INT ldc);

  static void herk(const char transa, const char transb, KK_INT n, KK_INT k, const T alpha, const T *a, KK_INT lda,
                   const T beta,
                   /* */ T *c, KK_INT ldc);

  static void trmm(const char side, const char uplo, const char transa, const char diag, KK_INT m, KK_INT n,
                   const T alpha, const T *a, KK_INT lda,
                   /* */ T *b, KK_INT ldb);

  static void trsm(const char side, const char uplo, const char transa, const char diag, KK_INT m, KK_INT n,
                   const T alpha, const T *a, KK_INT lda,
>>>>>>> 8e442f59
                   /* */ T *b, KK_INT ldb);
};
}  // namespace Impl
}  // namespace KokkosBlas

#endif  // KOKKOSKERNELS_ENABLE_TPL_BLAS

#endif  // KOKKOSBLAS_HOST_TPL_HPP_<|MERGE_RESOLUTION|>--- conflicted
+++ resolved
@@ -57,68 +57,6 @@
   static void axpy(KK_INT n, const T alpha, const T *x, KK_INT x_inc,
                    /* */ T *y, KK_INT y_inc);
 
-<<<<<<< HEAD
-  static void rot(KK_INT const N, T *X, KK_INT const incx, T *Y,
-                  KK_INT const incy, mag_type *c, mag_type *s);
-
-  static void rotg(T *a, T *b, mag_type *c, T *s);
-
-  static void rotm(const KK_INT n, T *X, const KK_INT incx, T *Y,
-                   const KK_INT incy, T const *param);
-
-  static void rotmg(T *d1, T *d2, T *x1, const T *y1, T *param);
-
-  static void swap(KK_INT const N, T *X, KK_INT const incx, T *Y,
-                   KK_INT const incy);
-
-  static void gemv(const char trans, KK_INT m, KK_INT n, const T alpha,
-                   const T *a, KK_INT lda, const T *b, KK_INT ldb, const T beta,
-                   /* */ T *c, KK_INT ldc);
-
-  static void ger(KK_INT m, KK_INT n, const T alpha, const T *x, KK_INT incx,
-                  const T *y, KK_INT incy, T *a, KK_INT lda);
-
-  static void geru(KK_INT m, KK_INT n, const T alpha, const T *x, KK_INT incx,
-                   const T *y, KK_INT incy, T *a, KK_INT lda);
-
-  static void gerc(KK_INT m, KK_INT n, const T alpha, const T *x, KK_INT incx,
-                   const T *y, KK_INT incy, T *a, KK_INT lda);
-
-  static void syr(const char uplo, KK_INT n, const T alpha, const T *x,
-                  KK_INT incx, T *a, KK_INT lda);
-
-  static void syr2(const char uplo, KK_INT n, const T alpha, const T *x,
-                   KK_INT incx, const T *y, KK_INT incy, T *a, KK_INT lda);
-
-  template <typename tAlpha>
-  static void her(const char uplo, KK_INT n, const tAlpha alpha, const T *x,
-                  KK_INT incx, T *a, KK_INT lda);
-
-  static void her2(const char uplo, KK_INT n, const T alpha, const T *x,
-                   KK_INT incx, const T *y, KK_INT incy, T *a, KK_INT lda);
-
-  static void trsv(const char uplo, const char transa, const char diag,
-                   KK_INT m, const T *a, KK_INT lda,
-                   /* */ T *b, KK_INT ldb);
-
-  static void gemm(const char transa, const char transb, KK_INT m, KK_INT n,
-                   KK_INT k, const T alpha, const T *a, KK_INT lda, const T *b,
-                   KK_INT ldb, const T beta,
-                   /* */ T *c, KK_INT ldc);
-
-  static void herk(const char transa, const char transb, KK_INT n, KK_INT k,
-                   const T alpha, const T *a, KK_INT lda, const T beta,
-                   /* */ T *c, KK_INT ldc);
-
-  static void trmm(const char side, const char uplo, const char transa,
-                   const char diag, KK_INT m, KK_INT n, const T alpha,
-                   const T *a, KK_INT lda,
-                   /* */ T *b, KK_INT ldb);
-
-  static void trsm(const char side, const char uplo, const char transa,
-                   const char diag, KK_INT m, KK_INT n, const T alpha,
-                   const T *a, KK_INT lda,
-=======
   static void rot(KK_INT const N, T *X, KK_INT const incx, T *Y, KK_INT const incy, mag_type *c, mag_type *s);
 
   static void rotg(T *a, T *b, mag_type *c, T *s);
@@ -170,7 +108,6 @@
 
   static void trsm(const char side, const char uplo, const char transa, const char diag, KK_INT m, KK_INT n,
                    const T alpha, const T *a, KK_INT lda,
->>>>>>> 8e442f59
                    /* */ T *b, KK_INT ldb);
 };
 }  // namespace Impl
