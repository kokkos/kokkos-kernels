//@HEADER
// ************************************************************************
//
//                        Kokkos v. 4.0
//       Copyright (2022) National Technology & Engineering
//               Solutions of Sandia, LLC (NTESS).
//
// Under the terms of Contract DE-NA0003525 with NTESS,
// the U.S. Government retains certain rights in this software.
//
// Part of Kokkos, under the Apache License v2.0 with LLVM Exceptions.
// See https://kokkos.org/LICENSE for license information.
// SPDX-License-Identifier: Apache-2.0 WITH LLVM-exception
//
//@HEADER

#ifndef KOKKOSBLAS_HOST_TPL_HPP_
#define KOKKOSBLAS_HOST_TPL_HPP_

/// \file  KokkosBlas_Host_tpl.hpp
/// \brief BLAS wrapper
/// \author Kyungjoo Kim (kyukim@sandia.gov)

#include "KokkosKernels_config.h"
#include "Kokkos_ArithTraits.hpp"

#if defined(KOKKOSKERNELS_ENABLE_TPL_BLAS)
#if defined(KOKKOSKERNELS_ENABLE_TPL_MKL)
#include "mkl_types.h"
#endif

namespace KokkosBlas {
namespace Impl {

#if defined(KOKKOSKERNELS_ENABLE_TPL_MKL) && defined(MKL_PROVIDES_BLAS_LAPACK)
using KK_INT = MKL_INT;
#else
using KK_INT = int;
#endif

template <typename T>
struct HostBlas {
  typedef Kokkos::ArithTraits<T> ats;
  typedef typename ats::mag_type mag_type;

  static void scal(KK_INT n, const T alpha,
                   /* */ T *x, KK_INT x_inc);

  static KK_INT iamax(KK_INT n, const T *x, KK_INT x_inc);

  static mag_type nrm2(KK_INT n, const T *x, KK_INT x_inc);

  static mag_type asum(KK_INT n, const T *x, KK_INT x_inc);

  static T dot(KK_INT n, const T *x, KK_INT x_inc, const T *y, KK_INT y_inc);

  static void axpy(KK_INT n, const T alpha, const T *x, KK_INT x_inc,
                   /* */ T *y, KK_INT y_inc);

<<<<<<< HEAD
  static void rot(KK_INT const N, T *X, KK_INT const incx, T *Y, KK_INT const incy, mag_type *c, mag_type *s);
=======
  static void rot(KK_INT const N, T *X, KK_INT const incx, T *Y, KK_INT const incy, mag_type *c, T *s);
>>>>>>> 80e303f8

  static void rotg(T *a, T *b, mag_type *c, T *s);

  static void rotm(const KK_INT n, T *X, const KK_INT incx, T *Y, const KK_INT incy, T const *param);

  static void rotmg(T *d1, T *d2, T *x1, const T *y1, T *param);

  static void swap(KK_INT const N, T *X, KK_INT const incx, T *Y, KK_INT const incy);

  static void gemv(const char trans, KK_INT m, KK_INT n, const T alpha, const T *a, KK_INT lda, const T *b, KK_INT ldb,
                   const T beta,
                   /* */ T *c, KK_INT ldc);

  static void ger(KK_INT m, KK_INT n, const T alpha, const T *x, KK_INT incx, const T *y, KK_INT incy, T *a,
                  KK_INT lda);

  static void geru(KK_INT m, KK_INT n, const T alpha, const T *x, KK_INT incx, const T *y, KK_INT incy, T *a,
                   KK_INT lda);

  static void gerc(KK_INT m, KK_INT n, const T alpha, const T *x, KK_INT incx, const T *y, KK_INT incy, T *a,
                   KK_INT lda);

  static void syr(const char uplo, KK_INT n, const T alpha, const T *x, KK_INT incx, T *a, KK_INT lda);

  static void syr2(const char uplo, KK_INT n, const T alpha, const T *x, KK_INT incx, const T *y, KK_INT incy, T *a,
                   KK_INT lda);

  template <typename tAlpha>
  static void her(const char uplo, KK_INT n, const tAlpha alpha, const T *x, KK_INT incx, T *a, KK_INT lda);

  static void her2(const char uplo, KK_INT n, const T alpha, const T *x, KK_INT incx, const T *y, KK_INT incy, T *a,
                   KK_INT lda);

  static void trsv(const char uplo, const char transa, const char diag, KK_INT m, const T *a, KK_INT lda,
                   /* */ T *b, KK_INT ldb);

  static void gemm(const char transa, const char transb, KK_INT m, KK_INT n, KK_INT k, const T alpha, const T *a,
                   KK_INT lda, const T *b, KK_INT ldb, const T beta,
                   /* */ T *c, KK_INT ldc);

  static void herk(const char transa, const char transb, KK_INT n, KK_INT k, const T alpha, const T *a, KK_INT lda,
                   const T beta,
                   /* */ T *c, KK_INT ldc);

  static void trmm(const char side, const char uplo, const char transa, const char diag, KK_INT m, KK_INT n,
                   const T alpha, const T *a, KK_INT lda,
                   /* */ T *b, KK_INT ldb);

  static void trsm(const char side, const char uplo, const char transa, const char diag, KK_INT m, KK_INT n,
                   const T alpha, const T *a, KK_INT lda,
                   /* */ T *b, KK_INT ldb);
};
}  // namespace Impl
}  // namespace KokkosBlas

#endif  // KOKKOSKERNELS_ENABLE_TPL_BLAS

#endif  // KOKKOSBLAS_HOST_TPL_HPP_<|MERGE_RESOLUTION|>--- conflicted
+++ resolved
@@ -57,11 +57,7 @@
   static void axpy(KK_INT n, const T alpha, const T *x, KK_INT x_inc,
                    /* */ T *y, KK_INT y_inc);
 
-<<<<<<< HEAD
-  static void rot(KK_INT const N, T *X, KK_INT const incx, T *Y, KK_INT const incy, mag_type *c, mag_type *s);
-=======
   static void rot(KK_INT const N, T *X, KK_INT const incx, T *Y, KK_INT const incy, mag_type *c, T *s);
->>>>>>> 80e303f8
 
   static void rotg(T *a, T *b, mag_type *c, T *s);
 
