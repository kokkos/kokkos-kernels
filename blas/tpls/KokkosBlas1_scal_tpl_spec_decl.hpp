--- conflicted
+++ resolved
@@ -108,44 +108,6 @@
 namespace KokkosBlas {
 namespace Impl {
 
-<<<<<<< HEAD
-#define KOKKOSBLAS1_XSCAL_TPL_SPEC_DECL_CUBLAS(SCALAR_TYPE, CUDA_SCALAR_TYPE, CUBLAS_FN, LAYOUT, MEMSPACE,     \
-                                               ETI_SPEC_AVAIL)                                                 \
-  template <class ExecSpace>                                                                                   \
-  struct Scal<ExecSpace,                                                                                       \
-              Kokkos::View<SCALAR_TYPE*, LAYOUT, Kokkos::Device<ExecSpace, MEMSPACE>,                          \
-                           Kokkos::MemoryTraits<Kokkos::Unmanaged> >,                                          \
-              SCALAR_TYPE,                                                                                     \
-              Kokkos::View<const SCALAR_TYPE*, LAYOUT, Kokkos::Device<ExecSpace, MEMSPACE>,                    \
-                           Kokkos::MemoryTraits<Kokkos::Unmanaged> >,                                          \
-              1, true, ETI_SPEC_AVAIL> {                                                                       \
-    typedef Kokkos::View<SCALAR_TYPE*, LAYOUT, Kokkos::Device<ExecSpace, MEMSPACE>,                            \
-                         Kokkos::MemoryTraits<Kokkos::Unmanaged> >                                             \
-        RV;                                                                                                    \
-    typedef SCALAR_TYPE AS;                                                                                    \
-    typedef Kokkos::View<const SCALAR_TYPE*, LAYOUT, Kokkos::Device<ExecSpace, MEMSPACE>,                      \
-                         Kokkos::MemoryTraits<Kokkos::Unmanaged> >                                             \
-        XV;                                                                                                    \
-    typedef typename XV::size_type size_type;                                                                  \
-                                                                                                               \
-    static void scal(const ExecSpace& space, const RV& R, const AS& alpha, const XV& X) {                      \
-      Kokkos::Profiling::pushRegion("KokkosBlas::scal[TPL_CUBLAS," #SCALAR_TYPE "]");                          \
-      const size_type numElems = X.extent(0);                                                                  \
-      if ((numElems < static_cast<size_type>(INT_MAX)) && (R.data() == X.data())) {                            \
-        scal_print_specialization<RV, AS, XV>();                                                               \
-        const int N                            = static_cast<int>(numElems);                                   \
-        constexpr int one                      = 1;                                                            \
-        KokkosBlas::Impl::CudaBlasSingleton& s = KokkosBlas::Impl::CudaBlasSingleton::singleton();             \
-        KOKKOS_CUBLAS_SAFE_CALL_IMPL(cublasSetStream(s.handle, space.cuda_stream()));                          \
-        KOKKOS_CUBLAS_SAFE_CALL_IMPL(CUBLAS_FN(s.handle, N, reinterpret_cast<const CUDA_SCALAR_TYPE*>(&alpha), \
-                                               reinterpret_cast<CUDA_SCALAR_TYPE*>(R.data()), one));           \
-        KOKKOS_CUBLAS_SAFE_CALL_IMPL(cublasSetStream(s.handle, NULL));                                         \
-      } else {                                                                                                 \
-        Scal<ExecSpace, RV, AS, XV, 1, false, ETI_SPEC_AVAIL>::scal(space, R, alpha, X);                       \
-      }                                                                                                        \
-      Kokkos::Profiling::popRegion();                                                                          \
-    }                                                                                                          \
-=======
 #define KOKKOSBLAS1_XSCAL_TPL_SPEC_DECL_CUBLAS(SCALAR_TYPE, CUDA_SCALAR_TYPE, CUBLAS_FN, LAYOUT, MEMSPACE,         \
                                                ETI_SPEC_AVAIL)                                                     \
   template <class ExecSpace>                                                                                       \
@@ -182,7 +144,6 @@
       }                                                                                                            \
       Kokkos::Profiling::popRegion();                                                                              \
     }                                                                                                              \
->>>>>>> 5b116ec9
   };
 
 #define KOKKOSBLAS1_DSCAL_TPL_SPEC_DECL_CUBLAS(LAYOUT, MEMSPACE, ETI_SPEC_AVAIL) \
@@ -235,48 +196,6 @@
 namespace KokkosBlas {
 namespace Impl {
 
-<<<<<<< HEAD
-#define KOKKOSBLAS1_XSCAL_TPL_SPEC_DECL_ROCBLAS(SCALAR_TYPE, ROCBLAS_SCALAR_TYPE, ROCBLAS_FN, LAYOUT, EXECSPACE,    \
-                                                MEMSPACE, ETI_SPEC_AVAIL)                                           \
-  template <>                                                                                                       \
-  struct Scal<EXECSPACE,                                                                                            \
-              Kokkos::View<SCALAR_TYPE*, LAYOUT, Kokkos::Device<EXECSPACE, MEMSPACE>,                               \
-                           Kokkos::MemoryTraits<Kokkos::Unmanaged> >,                                               \
-              SCALAR_TYPE,                                                                                          \
-              Kokkos::View<const SCALAR_TYPE*, LAYOUT, Kokkos::Device<EXECSPACE, MEMSPACE>,                         \
-                           Kokkos::MemoryTraits<Kokkos::Unmanaged> >,                                               \
-              1, true, ETI_SPEC_AVAIL> {                                                                            \
-    using execution_space = EXECSPACE;                                                                              \
-    typedef Kokkos::View<SCALAR_TYPE*, LAYOUT, Kokkos::Device<EXECSPACE, MEMSPACE>,                                 \
-                         Kokkos::MemoryTraits<Kokkos::Unmanaged> >                                                  \
-        RV;                                                                                                         \
-    typedef SCALAR_TYPE AS;                                                                                         \
-    typedef Kokkos::View<const SCALAR_TYPE*, LAYOUT, Kokkos::Device<EXECSPACE, MEMSPACE>,                           \
-                         Kokkos::MemoryTraits<Kokkos::Unmanaged> >                                                  \
-        XV;                                                                                                         \
-    typedef typename XV::size_type size_type;                                                                       \
-                                                                                                                    \
-    static void scal(const execution_space& space, const RV& R, const AS& alpha, const XV& X) {                     \
-      Kokkos::Profiling::pushRegion("KokkosBlas::scal[TPL_ROCBLAS," #SCALAR_TYPE "]");                              \
-      const size_type numElems = X.extent(0);                                                                       \
-      if ((numElems < static_cast<size_type>(INT_MAX)) && (R.data() == X.data())) {                                 \
-        scal_print_specialization<RV, AS, XV>();                                                                    \
-        const int N                           = static_cast<int>(numElems);                                         \
-        constexpr int one                     = 1;                                                                  \
-        KokkosBlas::Impl::RocBlasSingleton& s = KokkosBlas::Impl::RocBlasSingleton::singleton();                    \
-        KOKKOS_ROCBLAS_SAFE_CALL_IMPL(rocblas_set_stream(s.handle, space.hip_stream()));                            \
-        rocblas_pointer_mode pointer_mode;                                                                          \
-        KOKKOS_ROCBLAS_SAFE_CALL_IMPL(rocblas_get_pointer_mode(s.handle, &pointer_mode));                           \
-        KOKKOS_ROCBLAS_SAFE_CALL_IMPL(rocblas_set_pointer_mode(s.handle, rocblas_pointer_mode_host));               \
-        KOKKOS_ROCBLAS_SAFE_CALL_IMPL(ROCBLAS_FN(s.handle, N, reinterpret_cast<const ROCBLAS_SCALAR_TYPE*>(&alpha), \
-                                                 reinterpret_cast<ROCBLAS_SCALAR_TYPE*>(R.data()), one));           \
-        KOKKOS_ROCBLAS_SAFE_CALL_IMPL(rocblas_set_pointer_mode(s.handle, pointer_mode));                            \
-      } else {                                                                                                      \
-        Scal<EXECSPACE, RV, AS, XV, 1, false, ETI_SPEC_AVAIL>::scal(space, R, alpha, X);                            \
-      }                                                                                                             \
-      Kokkos::Profiling::popRegion();                                                                               \
-    }                                                                                                               \
-=======
 #define KOKKOSBLAS1_XSCAL_TPL_SPEC_DECL_ROCBLAS(SCALAR_TYPE, ROCBLAS_SCALAR_TYPE, ROCBLAS_FN, LAYOUT, EXECSPACE, \
                                                 MEMSPACE, ETI_SPEC_AVAIL)                                        \
   template <>                                                                                                    \
@@ -318,7 +237,6 @@
       }                                                                                                          \
       Kokkos::Profiling::popRegion();                                                                            \
     }                                                                                                            \
->>>>>>> 5b116ec9
   };
 
 #define KOKKOSBLAS1_DSCAL_TPL_SPEC_DECL_ROCBLAS(LAYOUT, EXECSPACE, MEMSPACE, ETI_SPEC_AVAIL) \
