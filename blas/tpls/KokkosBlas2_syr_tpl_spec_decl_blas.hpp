//@HEADER
// ************************************************************************
//
//                        Kokkos v. 4.0
//       Copyright (2022) National Technology & Engineering
//               Solutions of Sandia, LLC (NTESS).
//
// Under the terms of Contract DE-NA0003525 with NTESS,
// the U.S. Government retains certain rights in this software.
//
// Part of Kokkos, under the Apache License v2.0 with LLVM Exceptions.
// See https://kokkos.org/LICENSE for license information.
// SPDX-License-Identifier: Apache-2.0 WITH LLVM-exception
//
//@HEADER

#ifndef KOKKOSBLAS2_SYR_TPL_SPEC_DECL_BLAS_HPP_
#define KOKKOSBLAS2_SYR_TPL_SPEC_DECL_BLAS_HPP_

#include "KokkosBlas_Host_tpl.hpp"

namespace KokkosBlas {
namespace Impl {

#define KOKKOSBLAS2_SYR_DETERMINE_ARGS(LAYOUT)                               \
  bool A_is_ll      = std::is_same<Kokkos::LayoutLeft, LAYOUT>::value;       \
  bool A_is_lr      = std::is_same<Kokkos::LayoutRight, LAYOUT>::value;      \
  const int N       = static_cast<int>(A_is_lr ? A.extent(0) : A.extent(1)); \
  constexpr int one = 1;                                                     \
  const int LDA     = A_is_lr ? A.stride(0) : A.stride(1);

#define KOKKOSBLAS2_DSYR_BLAS(LAYOUT, EXEC_SPACE, MEM_SPACE, ETI_SPEC_AVAIL)                                          \
  template <>                                                                                                         \
  struct SYR<                                                                                                         \
      EXEC_SPACE,                                                                                                     \
      Kokkos::View<const double*, LAYOUT, Kokkos::Device<EXEC_SPACE, MEM_SPACE>,                                      \
                   Kokkos::MemoryTraits<Kokkos::Unmanaged>>,                                                          \
      Kokkos::View<double**, LAYOUT, Kokkos::Device<EXEC_SPACE, MEM_SPACE>, Kokkos::MemoryTraits<Kokkos::Unmanaged>>, \
      true, ETI_SPEC_AVAIL> {                                                                                         \
    typedef double SCALAR;                                                                                            \
    typedef Kokkos::View<const SCALAR*, LAYOUT, Kokkos::Device<EXEC_SPACE, MEM_SPACE>,                                \
                         Kokkos::MemoryTraits<Kokkos::Unmanaged>>                                                     \
        XViewType;                                                                                                    \
    typedef Kokkos::View<SCALAR**, LAYOUT, Kokkos::Device<EXEC_SPACE, MEM_SPACE>,                                     \
                         Kokkos::MemoryTraits<Kokkos::Unmanaged>>                                                     \
        AViewType;                                                                                                    \
                                                                                                                      \
    static void syr(const typename AViewType::execution_space& space, const char trans[], const char uplo[],          \
                    typename AViewType::const_value_type& alpha, const XViewType& X, const AViewType& A) {            \
      Kokkos::Profiling::pushRegion("KokkosBlas::syr[TPL_BLAS,double]");                                              \
      KOKKOSBLAS2_SYR_DETERMINE_ARGS(LAYOUT);                                                                         \
      if (A_is_ll) {                                                                                                  \
        HostBlas<SCALAR>::syr(uplo[0], N, alpha, X.data(), one, A.data(), LDA);                                       \
      } else {                                                                                                        \
        /* blasDsyr() + ~A_ll => call kokkos-kernels' implementation */                                               \
        SYR<EXEC_SPACE, XViewType, AViewType, false, ETI_SPEC_AVAIL>::syr(space, trans, uplo, alpha, X, A);           \
      }                                                                                                               \
      Kokkos::Profiling::popRegion();                                                                                 \
    }                                                                                                                 \
  };

#define KOKKOSBLAS2_SSYR_BLAS(LAYOUT, EXEC_SPACE, MEM_SPACE, ETI_SPEC_AVAIL)                                         \
  template <>                                                                                                        \
  struct SYR<                                                                                                        \
      EXEC_SPACE,                                                                                                    \
      Kokkos::View<const float*, LAYOUT, Kokkos::Device<EXEC_SPACE, MEM_SPACE>,                                      \
                   Kokkos::MemoryTraits<Kokkos::Unmanaged>>,                                                         \
      Kokkos::View<float**, LAYOUT, Kokkos::Device<EXEC_SPACE, MEM_SPACE>, Kokkos::MemoryTraits<Kokkos::Unmanaged>>, \
      true, ETI_SPEC_AVAIL> {                                                                                        \
    typedef float SCALAR;                                                                                            \
    typedef Kokkos::View<const SCALAR*, LAYOUT, Kokkos::Device<EXEC_SPACE, MEM_SPACE>,                               \
                         Kokkos::MemoryTraits<Kokkos::Unmanaged>>                                                    \
        XViewType;                                                                                                   \
    typedef Kokkos::View<SCALAR**, LAYOUT, Kokkos::Device<EXEC_SPACE, MEM_SPACE>,                                    \
                         Kokkos::MemoryTraits<Kokkos::Unmanaged>>                                                    \
        AViewType;                                                                                                   \
                                                                                                                     \
    static void syr(const typename AViewType::execution_space& space, const char trans[], const char uplo[],         \
                    typename AViewType::const_value_type& alpha, const XViewType& X, const AViewType& A) {           \
      Kokkos::Profiling::pushRegion("KokkosBlas::syr[TPL_BLAS,float]");                                              \
      KOKKOSBLAS2_SYR_DETERMINE_ARGS(LAYOUT);                                                                        \
      if (A_is_ll) {                                                                                                 \
        HostBlas<SCALAR>::syr(uplo[0], N, alpha, X.data(), one, A.data(), LDA);                                      \
      } else {                                                                                                       \
        /* blasSsyr() + ~A_ll => call kokkos-kernels' implementation */                                              \
        SYR<EXEC_SPACE, XViewType, AViewType, false, ETI_SPEC_AVAIL>::syr(space, trans, uplo, alpha, X, A);          \
      }                                                                                                              \
      Kokkos::Profiling::popRegion();                                                                                \
    }                                                                                                                \
  };

<<<<<<< HEAD
#define KOKKOSBLAS2_ZSYR_BLAS(LAYOUT, EXEC_SPACE, MEM_SPACE, ETI_SPEC_AVAIL) \
  template <>                                                                \
  struct SYR<EXEC_SPACE,                                                     \
             Kokkos::View<const Kokkos::complex<double>*, LAYOUT,            \
                          Kokkos::Device<EXEC_SPACE, MEM_SPACE>,             \
                          Kokkos::MemoryTraits<Kokkos::Unmanaged>>,          \
             Kokkos::View<Kokkos::complex<double>**, LAYOUT,                 \
                          Kokkos::Device<EXEC_SPACE, MEM_SPACE>,             \
                          Kokkos::MemoryTraits<Kokkos::Unmanaged>>,          \
             true, ETI_SPEC_AVAIL> {                                         \
    typedef Kokkos::complex<double> SCALAR;                                  \
    typedef Kokkos::View<const SCALAR*, LAYOUT,                              \
                         Kokkos::Device<EXEC_SPACE, MEM_SPACE>,              \
                         Kokkos::MemoryTraits<Kokkos::Unmanaged>>            \
        XViewType;                                                           \
    typedef Kokkos::View<SCALAR**, LAYOUT,                                   \
                         Kokkos::Device<EXEC_SPACE, MEM_SPACE>,              \
                         Kokkos::MemoryTraits<Kokkos::Unmanaged>>            \
        AViewType;                                                           \
                                                                             \
    static void syr(const typename AViewType::execution_space& space,        \
                    const char trans[], const char uplo[],                   \
                    typename AViewType::const_value_type& alpha,             \
                    const XViewType& X, const AViewType& A) {                \
      Kokkos::Profiling::pushRegion(                                         \
          "KokkosBlas::syr[TPL_BLAS,complex<double>");                       \
      KOKKOSBLAS2_SYR_DETERMINE_ARGS(LAYOUT);                                \
      bool justTranspose = (trans[0] == 'T') || (trans[0] == 't');           \
      if (justTranspose) {                                                   \
        /* No blasZsyr() => call kokkos-kernels' implementation */           \
        SYR<EXEC_SPACE, XViewType, AViewType, false, ETI_SPEC_AVAIL>::syr(   \
            space, trans, uplo, alpha, X, A);                                \
      } else {                                                               \
        if (A_is_ll) {                                                       \
          HostBlas<std::complex<double>>::her<double>(                       \
              uplo[0], N, alpha.real(),                                      \
              reinterpret_cast<const std::complex<double>*>(X.data()), one,  \
              reinterpret_cast<std::complex<double>*>(A.data()), LDA);       \
        } else {                                                             \
          /* blasZher() + [~A_ll or ~real alpha] => call kokkos-kernels'     \
           * implementation */                                               \
          SYR<EXEC_SPACE, XViewType, AViewType, false, ETI_SPEC_AVAIL>::syr( \
              space, trans, uplo, alpha, X, A);                              \
        }                                                                    \
      }                                                                      \
      Kokkos::Profiling::popRegion();                                        \
    }                                                                        \
  };

#define KOKKOSBLAS2_CSYR_BLAS(LAYOUT, EXEC_SPACE, MEM_SPACE, ETI_SPEC_AVAIL) \
  template <>                                                                \
  struct SYR<EXEC_SPACE,                                                     \
             Kokkos::View<const Kokkos::complex<float>*, LAYOUT,             \
                          Kokkos::Device<EXEC_SPACE, MEM_SPACE>,             \
                          Kokkos::MemoryTraits<Kokkos::Unmanaged>>,          \
             Kokkos::View<Kokkos::complex<float>**, LAYOUT,                  \
                          Kokkos::Device<EXEC_SPACE, MEM_SPACE>,             \
                          Kokkos::MemoryTraits<Kokkos::Unmanaged>>,          \
             true, ETI_SPEC_AVAIL> {                                         \
    typedef Kokkos::complex<float> SCALAR;                                   \
    typedef Kokkos::View<const SCALAR*, LAYOUT,                              \
                         Kokkos::Device<EXEC_SPACE, MEM_SPACE>,              \
                         Kokkos::MemoryTraits<Kokkos::Unmanaged>>            \
        XViewType;                                                           \
    typedef Kokkos::View<SCALAR**, LAYOUT,                                   \
                         Kokkos::Device<EXEC_SPACE, MEM_SPACE>,              \
                         Kokkos::MemoryTraits<Kokkos::Unmanaged>>            \
        AViewType;                                                           \
                                                                             \
    static void syr(const typename AViewType::execution_space& space,        \
                    const char trans[], const char uplo[],                   \
                    typename AViewType::const_value_type& alpha,             \
                    const XViewType& X, const AViewType& A) {                \
      Kokkos::Profiling::pushRegion(                                         \
          "KokkosBlas::syr[TPL_BLAS,complex<float>");                        \
      KOKKOSBLAS2_SYR_DETERMINE_ARGS(LAYOUT);                                \
      bool justTranspose = (trans[0] == 'T') || (trans[0] == 't');           \
      if (justTranspose) {                                                   \
        /* No blasCsyr() => call kokkos-kernels' implementation */           \
        SYR<EXEC_SPACE, XViewType, AViewType, false, ETI_SPEC_AVAIL>::syr(   \
            space, trans, uplo, alpha, X, A);                                \
      } else {                                                               \
        if (A_is_ll && (alpha.imag() == 0.)) {                               \
          HostBlas<std::complex<float>>::her<float>(                         \
              uplo[0], N, alpha.real(),                                      \
              reinterpret_cast<const std::complex<float>*>(X.data()), one,   \
              reinterpret_cast<std::complex<float>*>(A.data()), LDA);        \
        } else {                                                             \
          /* blasCher() + [~A_ll or ~real alpha] => call kokkos-kernels'     \
           * implementation */                                               \
          SYR<EXEC_SPACE, XViewType, AViewType, false, ETI_SPEC_AVAIL>::syr( \
              space, trans, uplo, alpha, X, A);                              \
        }                                                                    \
      }                                                                      \
      Kokkos::Profiling::popRegion();                                        \
    }                                                                        \
=======
#define KOKKOSBLAS2_ZSYR_BLAS(LAYOUT, EXEC_SPACE, MEM_SPACE, ETI_SPEC_AVAIL)                                        \
  template <>                                                                                                       \
  struct SYR<EXEC_SPACE,                                                                                            \
             Kokkos::View<const Kokkos::complex<double>*, LAYOUT, Kokkos::Device<EXEC_SPACE, MEM_SPACE>,            \
                          Kokkos::MemoryTraits<Kokkos::Unmanaged>>,                                                 \
             Kokkos::View<Kokkos::complex<double>**, LAYOUT, Kokkos::Device<EXEC_SPACE, MEM_SPACE>,                 \
                          Kokkos::MemoryTraits<Kokkos::Unmanaged>>,                                                 \
             true, ETI_SPEC_AVAIL> {                                                                                \
    typedef Kokkos::complex<double> SCALAR;                                                                         \
    typedef Kokkos::View<const SCALAR*, LAYOUT, Kokkos::Device<EXEC_SPACE, MEM_SPACE>,                              \
                         Kokkos::MemoryTraits<Kokkos::Unmanaged>>                                                   \
        XViewType;                                                                                                  \
    typedef Kokkos::View<SCALAR**, LAYOUT, Kokkos::Device<EXEC_SPACE, MEM_SPACE>,                                   \
                         Kokkos::MemoryTraits<Kokkos::Unmanaged>>                                                   \
        AViewType;                                                                                                  \
                                                                                                                    \
    static void syr(const typename AViewType::execution_space& space, const char trans[], const char uplo[],        \
                    typename AViewType::const_value_type& alpha, const XViewType& X, const AViewType& A) {          \
      Kokkos::Profiling::pushRegion("KokkosBlas::syr[TPL_BLAS,complex<double>");                                    \
      KOKKOSBLAS2_SYR_DETERMINE_ARGS(LAYOUT);                                                                       \
      bool justTranspose = (trans[0] == 'T') || (trans[0] == 't');                                                  \
      if (justTranspose) {                                                                                          \
        /* No blasZsyr() => call kokkos-kernels' implementation */                                                  \
        SYR<EXEC_SPACE, XViewType, AViewType, false, ETI_SPEC_AVAIL>::syr(space, trans, uplo, alpha, X, A);         \
      } else {                                                                                                      \
        if (A_is_ll) {                                                                                              \
          HostBlas<std::complex<double>>::her<double>(uplo[0], N, alpha.real(),                                     \
                                                      reinterpret_cast<const std::complex<double>*>(X.data()), one, \
                                                      reinterpret_cast<std::complex<double>*>(A.data()), LDA);      \
        } else {                                                                                                    \
          /* blasZher() + [~A_ll or ~real alpha] => call kokkos-kernels'                                            \
           * implementation */                                                                                      \
          SYR<EXEC_SPACE, XViewType, AViewType, false, ETI_SPEC_AVAIL>::syr(space, trans, uplo, alpha, X, A);       \
        }                                                                                                           \
      }                                                                                                             \
      Kokkos::Profiling::popRegion();                                                                               \
    }                                                                                                               \
  };

#define KOKKOSBLAS2_CSYR_BLAS(LAYOUT, EXEC_SPACE, MEM_SPACE, ETI_SPEC_AVAIL)                                     \
  template <>                                                                                                    \
  struct SYR<EXEC_SPACE,                                                                                         \
             Kokkos::View<const Kokkos::complex<float>*, LAYOUT, Kokkos::Device<EXEC_SPACE, MEM_SPACE>,          \
                          Kokkos::MemoryTraits<Kokkos::Unmanaged>>,                                              \
             Kokkos::View<Kokkos::complex<float>**, LAYOUT, Kokkos::Device<EXEC_SPACE, MEM_SPACE>,               \
                          Kokkos::MemoryTraits<Kokkos::Unmanaged>>,                                              \
             true, ETI_SPEC_AVAIL> {                                                                             \
    typedef Kokkos::complex<float> SCALAR;                                                                       \
    typedef Kokkos::View<const SCALAR*, LAYOUT, Kokkos::Device<EXEC_SPACE, MEM_SPACE>,                           \
                         Kokkos::MemoryTraits<Kokkos::Unmanaged>>                                                \
        XViewType;                                                                                               \
    typedef Kokkos::View<SCALAR**, LAYOUT, Kokkos::Device<EXEC_SPACE, MEM_SPACE>,                                \
                         Kokkos::MemoryTraits<Kokkos::Unmanaged>>                                                \
        AViewType;                                                                                               \
                                                                                                                 \
    static void syr(const typename AViewType::execution_space& space, const char trans[], const char uplo[],     \
                    typename AViewType::const_value_type& alpha, const XViewType& X, const AViewType& A) {       \
      Kokkos::Profiling::pushRegion("KokkosBlas::syr[TPL_BLAS,complex<float>");                                  \
      KOKKOSBLAS2_SYR_DETERMINE_ARGS(LAYOUT);                                                                    \
      bool justTranspose = (trans[0] == 'T') || (trans[0] == 't');                                               \
      if (justTranspose) {                                                                                       \
        /* No blasCsyr() => call kokkos-kernels' implementation */                                               \
        SYR<EXEC_SPACE, XViewType, AViewType, false, ETI_SPEC_AVAIL>::syr(space, trans, uplo, alpha, X, A);      \
      } else {                                                                                                   \
        if (A_is_ll && (alpha.imag() == 0.)) {                                                                   \
          HostBlas<std::complex<float>>::her<float>(uplo[0], N, alpha.real(),                                    \
                                                    reinterpret_cast<const std::complex<float>*>(X.data()), one, \
                                                    reinterpret_cast<std::complex<float>*>(A.data()), LDA);      \
        } else {                                                                                                 \
          /* blasCher() + [~A_ll or ~real alpha] => call kokkos-kernels'                                         \
           * implementation */                                                                                   \
          SYR<EXEC_SPACE, XViewType, AViewType, false, ETI_SPEC_AVAIL>::syr(space, trans, uplo, alpha, X, A);    \
        }                                                                                                        \
      }                                                                                                          \
      Kokkos::Profiling::popRegion();                                                                            \
    }                                                                                                            \
>>>>>>> 8e442f59
  };

#ifdef KOKKOS_ENABLE_SERIAL
KOKKOSBLAS2_DSYR_BLAS(Kokkos::LayoutLeft, Kokkos::Serial, Kokkos::HostSpace, true)
KOKKOSBLAS2_DSYR_BLAS(Kokkos::LayoutLeft, Kokkos::Serial, Kokkos::HostSpace, false)
KOKKOSBLAS2_DSYR_BLAS(Kokkos::LayoutRight, Kokkos::Serial, Kokkos::HostSpace, true)
KOKKOSBLAS2_DSYR_BLAS(Kokkos::LayoutRight, Kokkos::Serial, Kokkos::HostSpace, false)

KOKKOSBLAS2_SSYR_BLAS(Kokkos::LayoutLeft, Kokkos::Serial, Kokkos::HostSpace, true)
KOKKOSBLAS2_SSYR_BLAS(Kokkos::LayoutLeft, Kokkos::Serial, Kokkos::HostSpace, false)
KOKKOSBLAS2_SSYR_BLAS(Kokkos::LayoutRight, Kokkos::Serial, Kokkos::HostSpace, true)
KOKKOSBLAS2_SSYR_BLAS(Kokkos::LayoutRight, Kokkos::Serial, Kokkos::HostSpace, false)

KOKKOSBLAS2_ZSYR_BLAS(Kokkos::LayoutLeft, Kokkos::Serial, Kokkos::HostSpace, true)
KOKKOSBLAS2_ZSYR_BLAS(Kokkos::LayoutLeft, Kokkos::Serial, Kokkos::HostSpace, false)
KOKKOSBLAS2_ZSYR_BLAS(Kokkos::LayoutRight, Kokkos::Serial, Kokkos::HostSpace, true)
KOKKOSBLAS2_ZSYR_BLAS(Kokkos::LayoutRight, Kokkos::Serial, Kokkos::HostSpace, false)

KOKKOSBLAS2_CSYR_BLAS(Kokkos::LayoutLeft, Kokkos::Serial, Kokkos::HostSpace, true)
KOKKOSBLAS2_CSYR_BLAS(Kokkos::LayoutLeft, Kokkos::Serial, Kokkos::HostSpace, false)
KOKKOSBLAS2_CSYR_BLAS(Kokkos::LayoutRight, Kokkos::Serial, Kokkos::HostSpace, true)
KOKKOSBLAS2_CSYR_BLAS(Kokkos::LayoutRight, Kokkos::Serial, Kokkos::HostSpace, false)
#endif

#ifdef KOKKOS_ENABLE_OPENMP
KOKKOSBLAS2_DSYR_BLAS(Kokkos::LayoutLeft, Kokkos::OpenMP, Kokkos::HostSpace, true)
KOKKOSBLAS2_DSYR_BLAS(Kokkos::LayoutLeft, Kokkos::OpenMP, Kokkos::HostSpace, false)
KOKKOSBLAS2_DSYR_BLAS(Kokkos::LayoutRight, Kokkos::OpenMP, Kokkos::HostSpace, true)
KOKKOSBLAS2_DSYR_BLAS(Kokkos::LayoutRight, Kokkos::OpenMP, Kokkos::HostSpace, false)

KOKKOSBLAS2_SSYR_BLAS(Kokkos::LayoutLeft, Kokkos::OpenMP, Kokkos::HostSpace, true)
KOKKOSBLAS2_SSYR_BLAS(Kokkos::LayoutLeft, Kokkos::OpenMP, Kokkos::HostSpace, false)
KOKKOSBLAS2_SSYR_BLAS(Kokkos::LayoutRight, Kokkos::OpenMP, Kokkos::HostSpace, true)
KOKKOSBLAS2_SSYR_BLAS(Kokkos::LayoutRight, Kokkos::OpenMP, Kokkos::HostSpace, false)

KOKKOSBLAS2_ZSYR_BLAS(Kokkos::LayoutLeft, Kokkos::OpenMP, Kokkos::HostSpace, true)
KOKKOSBLAS2_ZSYR_BLAS(Kokkos::LayoutLeft, Kokkos::OpenMP, Kokkos::HostSpace, false)
KOKKOSBLAS2_ZSYR_BLAS(Kokkos::LayoutRight, Kokkos::OpenMP, Kokkos::HostSpace, true)
KOKKOSBLAS2_ZSYR_BLAS(Kokkos::LayoutRight, Kokkos::OpenMP, Kokkos::HostSpace, false)

KOKKOSBLAS2_CSYR_BLAS(Kokkos::LayoutLeft, Kokkos::OpenMP, Kokkos::HostSpace, true)
KOKKOSBLAS2_CSYR_BLAS(Kokkos::LayoutLeft, Kokkos::OpenMP, Kokkos::HostSpace, false)
KOKKOSBLAS2_CSYR_BLAS(Kokkos::LayoutRight, Kokkos::OpenMP, Kokkos::HostSpace, true)
KOKKOSBLAS2_CSYR_BLAS(Kokkos::LayoutRight, Kokkos::OpenMP, Kokkos::HostSpace, false)
#endif

}  // namespace Impl
}  // namespace KokkosBlas

#endif<|MERGE_RESOLUTION|>--- conflicted
+++ resolved
@@ -89,104 +89,6 @@
     }                                                                                                                \
   };
 
-<<<<<<< HEAD
-#define KOKKOSBLAS2_ZSYR_BLAS(LAYOUT, EXEC_SPACE, MEM_SPACE, ETI_SPEC_AVAIL) \
-  template <>                                                                \
-  struct SYR<EXEC_SPACE,                                                     \
-             Kokkos::View<const Kokkos::complex<double>*, LAYOUT,            \
-                          Kokkos::Device<EXEC_SPACE, MEM_SPACE>,             \
-                          Kokkos::MemoryTraits<Kokkos::Unmanaged>>,          \
-             Kokkos::View<Kokkos::complex<double>**, LAYOUT,                 \
-                          Kokkos::Device<EXEC_SPACE, MEM_SPACE>,             \
-                          Kokkos::MemoryTraits<Kokkos::Unmanaged>>,          \
-             true, ETI_SPEC_AVAIL> {                                         \
-    typedef Kokkos::complex<double> SCALAR;                                  \
-    typedef Kokkos::View<const SCALAR*, LAYOUT,                              \
-                         Kokkos::Device<EXEC_SPACE, MEM_SPACE>,              \
-                         Kokkos::MemoryTraits<Kokkos::Unmanaged>>            \
-        XViewType;                                                           \
-    typedef Kokkos::View<SCALAR**, LAYOUT,                                   \
-                         Kokkos::Device<EXEC_SPACE, MEM_SPACE>,              \
-                         Kokkos::MemoryTraits<Kokkos::Unmanaged>>            \
-        AViewType;                                                           \
-                                                                             \
-    static void syr(const typename AViewType::execution_space& space,        \
-                    const char trans[], const char uplo[],                   \
-                    typename AViewType::const_value_type& alpha,             \
-                    const XViewType& X, const AViewType& A) {                \
-      Kokkos::Profiling::pushRegion(                                         \
-          "KokkosBlas::syr[TPL_BLAS,complex<double>");                       \
-      KOKKOSBLAS2_SYR_DETERMINE_ARGS(LAYOUT);                                \
-      bool justTranspose = (trans[0] == 'T') || (trans[0] == 't');           \
-      if (justTranspose) {                                                   \
-        /* No blasZsyr() => call kokkos-kernels' implementation */           \
-        SYR<EXEC_SPACE, XViewType, AViewType, false, ETI_SPEC_AVAIL>::syr(   \
-            space, trans, uplo, alpha, X, A);                                \
-      } else {                                                               \
-        if (A_is_ll) {                                                       \
-          HostBlas<std::complex<double>>::her<double>(                       \
-              uplo[0], N, alpha.real(),                                      \
-              reinterpret_cast<const std::complex<double>*>(X.data()), one,  \
-              reinterpret_cast<std::complex<double>*>(A.data()), LDA);       \
-        } else {                                                             \
-          /* blasZher() + [~A_ll or ~real alpha] => call kokkos-kernels'     \
-           * implementation */                                               \
-          SYR<EXEC_SPACE, XViewType, AViewType, false, ETI_SPEC_AVAIL>::syr( \
-              space, trans, uplo, alpha, X, A);                              \
-        }                                                                    \
-      }                                                                      \
-      Kokkos::Profiling::popRegion();                                        \
-    }                                                                        \
-  };
-
-#define KOKKOSBLAS2_CSYR_BLAS(LAYOUT, EXEC_SPACE, MEM_SPACE, ETI_SPEC_AVAIL) \
-  template <>                                                                \
-  struct SYR<EXEC_SPACE,                                                     \
-             Kokkos::View<const Kokkos::complex<float>*, LAYOUT,             \
-                          Kokkos::Device<EXEC_SPACE, MEM_SPACE>,             \
-                          Kokkos::MemoryTraits<Kokkos::Unmanaged>>,          \
-             Kokkos::View<Kokkos::complex<float>**, LAYOUT,                  \
-                          Kokkos::Device<EXEC_SPACE, MEM_SPACE>,             \
-                          Kokkos::MemoryTraits<Kokkos::Unmanaged>>,          \
-             true, ETI_SPEC_AVAIL> {                                         \
-    typedef Kokkos::complex<float> SCALAR;                                   \
-    typedef Kokkos::View<const SCALAR*, LAYOUT,                              \
-                         Kokkos::Device<EXEC_SPACE, MEM_SPACE>,              \
-                         Kokkos::MemoryTraits<Kokkos::Unmanaged>>            \
-        XViewType;                                                           \
-    typedef Kokkos::View<SCALAR**, LAYOUT,                                   \
-                         Kokkos::Device<EXEC_SPACE, MEM_SPACE>,              \
-                         Kokkos::MemoryTraits<Kokkos::Unmanaged>>            \
-        AViewType;                                                           \
-                                                                             \
-    static void syr(const typename AViewType::execution_space& space,        \
-                    const char trans[], const char uplo[],                   \
-                    typename AViewType::const_value_type& alpha,             \
-                    const XViewType& X, const AViewType& A) {                \
-      Kokkos::Profiling::pushRegion(                                         \
-          "KokkosBlas::syr[TPL_BLAS,complex<float>");                        \
-      KOKKOSBLAS2_SYR_DETERMINE_ARGS(LAYOUT);                                \
-      bool justTranspose = (trans[0] == 'T') || (trans[0] == 't');           \
-      if (justTranspose) {                                                   \
-        /* No blasCsyr() => call kokkos-kernels' implementation */           \
-        SYR<EXEC_SPACE, XViewType, AViewType, false, ETI_SPEC_AVAIL>::syr(   \
-            space, trans, uplo, alpha, X, A);                                \
-      } else {                                                               \
-        if (A_is_ll && (alpha.imag() == 0.)) {                               \
-          HostBlas<std::complex<float>>::her<float>(                         \
-              uplo[0], N, alpha.real(),                                      \
-              reinterpret_cast<const std::complex<float>*>(X.data()), one,   \
-              reinterpret_cast<std::complex<float>*>(A.data()), LDA);        \
-        } else {                                                             \
-          /* blasCher() + [~A_ll or ~real alpha] => call kokkos-kernels'     \
-           * implementation */                                               \
-          SYR<EXEC_SPACE, XViewType, AViewType, false, ETI_SPEC_AVAIL>::syr( \
-              space, trans, uplo, alpha, X, A);                              \
-        }                                                                    \
-      }                                                                      \
-      Kokkos::Profiling::popRegion();                                        \
-    }                                                                        \
-=======
 #define KOKKOSBLAS2_ZSYR_BLAS(LAYOUT, EXEC_SPACE, MEM_SPACE, ETI_SPEC_AVAIL)                                        \
   template <>                                                                                                       \
   struct SYR<EXEC_SPACE,                                                                                            \
@@ -263,7 +165,6 @@
       }                                                                                                          \
       Kokkos::Profiling::popRegion();                                                                            \
     }                                                                                                            \
->>>>>>> 8e442f59
   };
 
 #ifdef KOKKOS_ENABLE_SERIAL
