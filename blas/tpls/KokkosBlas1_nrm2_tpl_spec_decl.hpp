//@HEADER
// ************************************************************************
//
//                        Kokkos v. 4.0
//       Copyright (2022) National Technology & Engineering
//               Solutions of Sandia, LLC (NTESS).
//
// Under the terms of Contract DE-NA0003525 with NTESS,
// the U.S. Government retains certain rights in this software.
//
// Part of Kokkos, under the Apache License v2.0 with LLVM Exceptions.
// See https://kokkos.org/LICENSE for license information.
// SPDX-License-Identifier: Apache-2.0 WITH LLVM-exception
//
//@HEADER

#ifndef KOKKOSBLAS1_NRM2_TPL_SPEC_DECL_HPP_
#define KOKKOSBLAS1_NRM2_TPL_SPEC_DECL_HPP_

namespace KokkosBlas {
namespace Impl {

namespace {
template <class RV, class XV>
inline void nrm2_print_specialization() {
#ifdef KOKKOSKERNELS_ENABLE_CHECK_SPECIALIZATION
  printf("KokkosBlas1::nrm2<> TPL Blas specialization for < %s , %s >\n", typeid(RV).name(), typeid(XV).name());
#endif
}
}  // namespace
}  // namespace Impl
}  // namespace KokkosBlas

// Generic Host side BLAS (could be MKL or whatever)
#ifdef KOKKOSKERNELS_ENABLE_TPL_BLAS
#include "KokkosBlas_Host_tpl.hpp"

namespace KokkosBlas {
namespace Impl {

#define KOKKOSBLAS1_DNRM2_TPL_SPEC_DECL_BLAS(LAYOUT, MEMSPACE, ETI_SPEC_AVAIL)                                      \
  template <class ExecSpace>                                                                                        \
  struct Nrm2<ExecSpace, Kokkos::View<double, LAYOUT, Kokkos::HostSpace, Kokkos::MemoryTraits<Kokkos::Unmanaged> >, \
              Kokkos::View<const double*, LAYOUT, Kokkos::Device<ExecSpace, MEMSPACE>,                              \
                           Kokkos::MemoryTraits<Kokkos::Unmanaged> >,                                               \
              1, true, ETI_SPEC_AVAIL> {                                                                            \
    typedef Kokkos::View<double, LAYOUT, Kokkos::HostSpace, Kokkos::MemoryTraits<Kokkos::Unmanaged> > RV;           \
    typedef Kokkos::View<const double*, LAYOUT, Kokkos::Device<ExecSpace, MEMSPACE>,                                \
                         Kokkos::MemoryTraits<Kokkos::Unmanaged> >                                                  \
        XV;                                                                                                         \
    typedef typename XV::size_type size_type;                                                                       \
                                                                                                                    \
    static void nrm2(const ExecSpace& space, RV& R, const XV& X, const bool& take_sqrt) {                           \
      Kokkos::Profiling::pushRegion("KokkosBlas::nrm2[TPL_BLAS,double]");                                           \
      const size_type numElems = X.extent(0);                                                                       \
      if (numElems < static_cast<size_type>(INT_MAX)) {                                                             \
        nrm2_print_specialization<RV, XV>();                                                                        \
        int N       = numElems;                                                                                     \
        int int_one = 1;                                                                                            \
        R()         = HostBlas<double>::nrm2(N, X.data(), int_one);                                                 \
        if (!take_sqrt) R() = R() * R();                                                                            \
      } else {                                                                                                      \
        Nrm2<ExecSpace, RV, XV, 1, false, ETI_SPEC_AVAIL>::nrm2(space, R, X, take_sqrt);                            \
      }                                                                                                             \
      Kokkos::Profiling::popRegion();                                                                               \
    }                                                                                                               \
  };

#define KOKKOSBLAS1_SNRM2_TPL_SPEC_DECL_BLAS(LAYOUT, MEMSPACE, ETI_SPEC_AVAIL)                                     \
  template <class ExecSpace>                                                                                       \
  struct Nrm2<ExecSpace, Kokkos::View<float, LAYOUT, Kokkos::HostSpace, Kokkos::MemoryTraits<Kokkos::Unmanaged> >, \
              Kokkos::View<const float*, LAYOUT, Kokkos::Device<ExecSpace, MEMSPACE>,                              \
                           Kokkos::MemoryTraits<Kokkos::Unmanaged> >,                                              \
              1, true, ETI_SPEC_AVAIL> {                                                                           \
    typedef Kokkos::View<float, LAYOUT, Kokkos::HostSpace, Kokkos::MemoryTraits<Kokkos::Unmanaged> > RV;           \
    typedef Kokkos::View<const float*, LAYOUT, Kokkos::Device<ExecSpace, MEMSPACE>,                                \
                         Kokkos::MemoryTraits<Kokkos::Unmanaged> >                                                 \
        XV;                                                                                                        \
    typedef typename XV::size_type size_type;                                                                      \
                                                                                                                   \
    static void nrm2(const ExecSpace& space, RV& R, const XV& X, const bool& take_sqrt) {                          \
      Kokkos::Profiling::pushRegion("KokkosBlas::nrm2[TPL_BLAS,float]");                                           \
      const size_type numElems = X.extent(0);                                                                      \
      if (numElems < static_cast<size_type>(INT_MAX)) {                                                            \
        nrm2_print_specialization<RV, XV>();                                                                       \
        int N       = numElems;                                                                                    \
        int int_one = 1;                                                                                           \
        R()         = HostBlas<float>::nrm2(N, X.data(), int_one);                                                 \
        if (!take_sqrt) R() = R() * R();                                                                           \
      } else {                                                                                                     \
        Nrm2<ExecSpace, RV, XV, 1, false, ETI_SPEC_AVAIL>::nrm2(space, R, X, take_sqrt);                           \
      }                                                                                                            \
      Kokkos::Profiling::popRegion();                                                                              \
    }                                                                                                              \
  };

#define KOKKOSBLAS1_ZNRM2_TPL_SPEC_DECL_BLAS(LAYOUT, MEMSPACE, ETI_SPEC_AVAIL)                                          \
  template <class ExecSpace>                                                                                            \
  struct Nrm2<ExecSpace, Kokkos::View<double, LAYOUT, Kokkos::HostSpace, Kokkos::MemoryTraits<Kokkos::Unmanaged> >,     \
              Kokkos::View<const Kokkos::complex<double>*, LAYOUT, Kokkos::Device<ExecSpace, MEMSPACE>,                 \
                           Kokkos::MemoryTraits<Kokkos::Unmanaged> >,                                                   \
              1, true, ETI_SPEC_AVAIL> {                                                                                \
    typedef Kokkos::View<double, LAYOUT, Kokkos::HostSpace, Kokkos::MemoryTraits<Kokkos::Unmanaged> > RV;               \
    typedef Kokkos::View<const Kokkos::complex<double>*, LAYOUT, Kokkos::Device<ExecSpace, MEMSPACE>,                   \
                         Kokkos::MemoryTraits<Kokkos::Unmanaged> >                                                      \
        XV;                                                                                                             \
    typedef typename XV::size_type size_type;                                                                           \
                                                                                                                        \
    static void nrm2(const ExecSpace& space, RV& R, const XV& X, const bool& take_sqrt) {                               \
      Kokkos::Profiling::pushRegion("KokkosBlas::nrm2[TPL_BLAS,complex<double>]");                                      \
      const size_type numElems = X.extent(0);                                                                           \
      if (numElems < static_cast<size_type>(INT_MAX)) {                                                                 \
        nrm2_print_specialization<RV, XV>();                                                                            \
        int N       = numElems;                                                                                         \
        int int_one = 1;                                                                                                \
        R()         = HostBlas<std::complex<double> >::nrm2(N, reinterpret_cast<const std::complex<double>*>(X.data()), \
                                                            int_one);                                                   \
        if (!take_sqrt) R() = R() * R();                                                                                \
      } else {                                                                                                          \
        Nrm2<ExecSpace, RV, XV, 1, false, ETI_SPEC_AVAIL>::nrm2(space, R, X, take_sqrt);                                \
      }                                                                                                                 \
      Kokkos::Profiling::popRegion();                                                                                   \
    }                                                                                                                   \
  };

#define KOKKOSBLAS1_CNRM2_TPL_SPEC_DECL_BLAS(LAYOUT, MEMSPACE, ETI_SPEC_AVAIL)                                        \
  template <class ExecSpace>                                                                                          \
  struct Nrm2<ExecSpace, Kokkos::View<float, LAYOUT, Kokkos::HostSpace, Kokkos::MemoryTraits<Kokkos::Unmanaged> >,    \
              Kokkos::View<const Kokkos::complex<float>*, LAYOUT, Kokkos::Device<ExecSpace, MEMSPACE>,                \
                           Kokkos::MemoryTraits<Kokkos::Unmanaged> >,                                                 \
              1, true, ETI_SPEC_AVAIL> {                                                                              \
    typedef Kokkos::View<float, LAYOUT, Kokkos::HostSpace, Kokkos::MemoryTraits<Kokkos::Unmanaged> > RV;              \
    typedef Kokkos::View<const Kokkos::complex<float>*, LAYOUT, Kokkos::Device<ExecSpace, MEMSPACE>,                  \
                         Kokkos::MemoryTraits<Kokkos::Unmanaged> >                                                    \
        XV;                                                                                                           \
    typedef typename XV::size_type size_type;                                                                         \
                                                                                                                      \
    static void nrm2(const ExecSpace& space, RV& R, const XV& X, const bool& take_sqrt) {                             \
      Kokkos::Profiling::pushRegion("KokkosBlas::nrm2[TPL_BLAS,complex<float>]");                                     \
      const size_type numElems = X.extent(0);                                                                         \
      if (numElems < static_cast<size_type>(INT_MAX)) {                                                               \
        nrm2_print_specialization<RV, XV>();                                                                          \
        int N       = numElems;                                                                                       \
        int int_one = 1;                                                                                              \
        R() =                                                                                                         \
            HostBlas<std::complex<float> >::nrm2(N, reinterpret_cast<const std::complex<float>*>(X.data()), int_one); \
        if (!take_sqrt) R() = R() * R();                                                                              \
      } else {                                                                                                        \
        Nrm2<ExecSpace, RV, XV, 1, false, ETI_SPEC_AVAIL>::nrm2(space, R, X, take_sqrt);                              \
      }                                                                                                               \
      Kokkos::Profiling::popRegion();                                                                                 \
    }                                                                                                                 \
  };

KOKKOSBLAS1_DNRM2_TPL_SPEC_DECL_BLAS(Kokkos::LayoutLeft, Kokkos::HostSpace, true)
KOKKOSBLAS1_DNRM2_TPL_SPEC_DECL_BLAS(Kokkos::LayoutLeft, Kokkos::HostSpace, false)

KOKKOSBLAS1_SNRM2_TPL_SPEC_DECL_BLAS(Kokkos::LayoutLeft, Kokkos::HostSpace, true)
KOKKOSBLAS1_SNRM2_TPL_SPEC_DECL_BLAS(Kokkos::LayoutLeft, Kokkos::HostSpace, false)

KOKKOSBLAS1_ZNRM2_TPL_SPEC_DECL_BLAS(Kokkos::LayoutLeft, Kokkos::HostSpace, true)
KOKKOSBLAS1_ZNRM2_TPL_SPEC_DECL_BLAS(Kokkos::LayoutLeft, Kokkos::HostSpace, false)

KOKKOSBLAS1_CNRM2_TPL_SPEC_DECL_BLAS(Kokkos::LayoutLeft, Kokkos::HostSpace, true)
KOKKOSBLAS1_CNRM2_TPL_SPEC_DECL_BLAS(Kokkos::LayoutLeft, Kokkos::HostSpace, false)

}  // namespace Impl
}  // namespace KokkosBlas

#endif

#ifdef KOKKOSKERNELS_ENABLE_TPL_CUBLAS
#include <KokkosBlas_tpl_spec.hpp>

namespace KokkosBlas {
namespace Impl {

<<<<<<< HEAD
#define KOKKOSBLAS1_NRM2_TPL_SPEC_DECL_CUBLAS(LAYOUT, KOKKOS_TYPE, TPL_TYPE, EXECSPACE, MEMSPACE, TPL_NRM2,           \
                                              ETI_SPEC_AVAIL)                                                         \
  template <>                                                                                                         \
  struct Nrm2<EXECSPACE,                                                                                              \
              Kokkos::View<Kokkos::ArithTraits<KOKKOS_TYPE>::mag_type, LAYOUT, Kokkos::HostSpace,                     \
                           Kokkos::MemoryTraits<Kokkos::Unmanaged> >,                                                 \
              Kokkos::View<const KOKKOS_TYPE*, LAYOUT, Kokkos::Device<EXECSPACE, MEMSPACE>,                           \
                           Kokkos::MemoryTraits<Kokkos::Unmanaged> >,                                                 \
              1, true, ETI_SPEC_AVAIL> {                                                                              \
    using RT        = Kokkos::ArithTraits<KOKKOS_TYPE>::mag_type;                                                     \
    using RV        = Kokkos::View<RT, LAYOUT, Kokkos::HostSpace, Kokkos::MemoryTraits<Kokkos::Unmanaged> >;          \
    using XV        = Kokkos::View<const KOKKOS_TYPE*, LAYOUT, Kokkos::Device<EXECSPACE, MEMSPACE>,                   \
                            Kokkos::MemoryTraits<Kokkos::Unmanaged> >;                                         \
    using size_type = typename XV::size_type;                                                                         \
                                                                                                                      \
    static void nrm2(const EXECSPACE& space, RV& R, const XV& X, const bool& take_sqrt) {                             \
      Kokkos::Profiling::pushRegion("KokkosBlas::nrm2[TPL_CUBLAS," + Kokkos::ArithTraits<KOKKOS_TYPE>::name() + "]"); \
      const size_type numElems = X.extent(0);                                                                         \
      if (numElems <= static_cast<size_type>(std::numeric_limits<int>::max())) {                                      \
        nrm2_print_specialization<RV, XV>();                                                                          \
        const int N                            = static_cast<int>(numElems);                                          \
        KokkosBlas::Impl::CudaBlasSingleton& s = KokkosBlas::Impl::CudaBlasSingleton::singleton();                    \
        KOKKOS_CUBLAS_SAFE_CALL_IMPL(cublasSetStream(s.handle, space.cuda_stream()));                                 \
        KOKKOS_CUBLAS_SAFE_CALL_IMPL(TPL_NRM2(s.handle, N, reinterpret_cast<const TPL_TYPE*>(X.data()), 1, &R()));    \
        KOKKOS_CUBLAS_SAFE_CALL_IMPL(cublasSetStream(s.handle, NULL));                                                \
        if (!take_sqrt) R() = R() * R();                                                                              \
      } else {                                                                                                        \
        Nrm2<EXECSPACE, RV, XV, 1, false, ETI_SPEC_AVAIL>::nrm2(space, R, X, take_sqrt);                              \
      }                                                                                                               \
      Kokkos::Profiling::popRegion();                                                                                 \
    }                                                                                                                 \
=======
#define KOKKOSBLAS1_NRM2_TPL_SPEC_DECL_CUBLAS(LAYOUT, KOKKOS_TYPE, TPL_TYPE, EXECSPACE, MEMSPACE, TPL_NRM2,            \
                                              ETI_SPEC_AVAIL)                                                          \
  template <>                                                                                                          \
  struct Nrm2<EXECSPACE,                                                                                               \
              Kokkos::View<Kokkos::ArithTraits<KOKKOS_TYPE>::mag_type, LAYOUT, Kokkos::HostSpace,                      \
                           Kokkos::MemoryTraits<Kokkos::Unmanaged> >,                                                  \
              Kokkos::View<const KOKKOS_TYPE*, LAYOUT, Kokkos::Device<EXECSPACE, MEMSPACE>,                            \
                           Kokkos::MemoryTraits<Kokkos::Unmanaged> >,                                                  \
              1, true, ETI_SPEC_AVAIL> {                                                                               \
    using RT        = Kokkos::ArithTraits<KOKKOS_TYPE>::mag_type;                                                      \
    using RV        = Kokkos::View<RT, LAYOUT, Kokkos::HostSpace, Kokkos::MemoryTraits<Kokkos::Unmanaged> >;           \
    using XV        = Kokkos::View<const KOKKOS_TYPE*, LAYOUT, Kokkos::Device<EXECSPACE, MEMSPACE>,                    \
                            Kokkos::MemoryTraits<Kokkos::Unmanaged> >;                                          \
    using size_type = typename XV::size_type;                                                                          \
                                                                                                                       \
    static void nrm2(const EXECSPACE& space, RV& R, const XV& X, const bool& take_sqrt) {                              \
      Kokkos::Profiling::pushRegion("KokkosBlas::nrm2[TPL_CUBLAS," + Kokkos::ArithTraits<KOKKOS_TYPE>::name() + "]");  \
      const size_type numElems = X.extent(0);                                                                          \
      if (numElems <= static_cast<size_type>(std::numeric_limits<int>::max())) {                                       \
        nrm2_print_specialization<RV, XV>();                                                                           \
        const int N                            = static_cast<int>(numElems);                                           \
        KokkosBlas::Impl::CudaBlasSingleton& s = KokkosBlas::Impl::CudaBlasSingleton::singleton();                     \
        KOKKOSBLAS_IMPL_CUBLAS_SAFE_CALL(cublasSetStream(s.handle, space.cuda_stream()));                              \
        KOKKOSBLAS_IMPL_CUBLAS_SAFE_CALL(TPL_NRM2(s.handle, N, reinterpret_cast<const TPL_TYPE*>(X.data()), 1, &R())); \
        KOKKOSBLAS_IMPL_CUBLAS_SAFE_CALL(cublasSetStream(s.handle, NULL));                                             \
        if (!take_sqrt) R() = R() * R();                                                                               \
      } else {                                                                                                         \
        Nrm2<EXECSPACE, RV, XV, 1, false, ETI_SPEC_AVAIL>::nrm2(space, R, X, take_sqrt);                               \
      }                                                                                                                \
      Kokkos::Profiling::popRegion();                                                                                  \
    }                                                                                                                  \
>>>>>>> 5b116ec9
  };

#define KOKKOSBLAS1_NRM2_TPL_SPEC_DECL_CUBLAS_EXT(ETI_SPEC_AVAIL)                                                   \
  KOKKOSBLAS1_NRM2_TPL_SPEC_DECL_CUBLAS(Kokkos::LayoutLeft, float, float, Kokkos::Cuda, Kokkos::CudaSpace,          \
                                        cublasSnrm2, ETI_SPEC_AVAIL)                                                \
  KOKKOSBLAS1_NRM2_TPL_SPEC_DECL_CUBLAS(Kokkos::LayoutLeft, double, double, Kokkos::Cuda, Kokkos::CudaSpace,        \
                                        cublasDnrm2, ETI_SPEC_AVAIL)                                                \
  KOKKOSBLAS1_NRM2_TPL_SPEC_DECL_CUBLAS(Kokkos::LayoutLeft, Kokkos::complex<float>, cuComplex, Kokkos::Cuda,        \
                                        Kokkos::CudaSpace, cublasScnrm2, ETI_SPEC_AVAIL)                            \
  KOKKOSBLAS1_NRM2_TPL_SPEC_DECL_CUBLAS(Kokkos::LayoutLeft, Kokkos::complex<double>, cuDoubleComplex, Kokkos::Cuda, \
                                        Kokkos::CudaSpace, cublasDznrm2, ETI_SPEC_AVAIL)

KOKKOSBLAS1_NRM2_TPL_SPEC_DECL_CUBLAS_EXT(true)
KOKKOSBLAS1_NRM2_TPL_SPEC_DECL_CUBLAS_EXT(false)

}  // namespace Impl
}  // namespace KokkosBlas

#endif

#ifdef KOKKOSKERNELS_ENABLE_TPL_ROCBLAS
#include <KokkosBlas_tpl_spec.hpp>

namespace KokkosBlas {
namespace Impl {

#define KOKKOSBLAS1_NRM2_TPL_SPEC_DECL_ROCBLAS(LAYOUT, KOKKOS_TYPE, TPL_TYPE, EXECSPACE, MEMSPACE, TPL_NRM2,           \
                                               ETI_SPEC_AVAIL)                                                         \
  template <>                                                                                                          \
  struct Nrm2<EXECSPACE,                                                                                               \
              Kokkos::View<Kokkos::ArithTraits<KOKKOS_TYPE>::mag_type, LAYOUT, Kokkos::HostSpace,                      \
                           Kokkos::MemoryTraits<Kokkos::Unmanaged> >,                                                  \
              Kokkos::View<const KOKKOS_TYPE*, LAYOUT, Kokkos::Device<EXECSPACE, MEMSPACE>,                            \
                           Kokkos::MemoryTraits<Kokkos::Unmanaged> >,                                                  \
              1, true, ETI_SPEC_AVAIL> {                                                                               \
    using RT        = Kokkos::ArithTraits<KOKKOS_TYPE>::mag_type;                                                      \
    using RV        = Kokkos::View<RT, LAYOUT, Kokkos::HostSpace, Kokkos::MemoryTraits<Kokkos::Unmanaged> >;           \
    using XV        = Kokkos::View<const KOKKOS_TYPE*, LAYOUT, Kokkos::Device<EXECSPACE, MEMSPACE>,                    \
                            Kokkos::MemoryTraits<Kokkos::Unmanaged> >;                                          \
    using size_type = typename XV::size_type;                                                                          \
                                                                                                                       \
    static void nrm2(const EXECSPACE& space, RV& R, const XV& X, const bool& take_sqrt) {                              \
      Kokkos::Profiling::pushRegion("KokkosBlas::nrm2[TPL_ROCBLAS," + Kokkos::ArithTraits<KOKKOS_TYPE>::name() + "]"); \
      const size_type numElems = X.extent(0);                                                                          \
      if (numElems <= static_cast<size_type>(std::numeric_limits<rocblas_int>::max())) {                               \
        nrm2_print_specialization<RV, XV>();                                                                           \
        const rocblas_int N                   = static_cast<rocblas_int>(numElems);                                    \
        KokkosBlas::Impl::RocBlasSingleton& s = KokkosBlas::Impl::RocBlasSingleton::singleton();                       \
<<<<<<< HEAD
        KOKKOS_ROCBLAS_SAFE_CALL_IMPL(rocblas_set_stream(s.handle, space.hip_stream()));                               \
        KOKKOS_ROCBLAS_SAFE_CALL_IMPL(TPL_NRM2(s.handle, N, reinterpret_cast<const TPL_TYPE*>(X.data()), 1, &R()));    \
        KOKKOS_ROCBLAS_SAFE_CALL_IMPL(rocblas_set_stream(s.handle, NULL));                                             \
=======
        KOKKOSBLAS_IMPL_ROCBLAS_SAFE_CALL(rocblas_set_stream(s.handle, space.hip_stream()));                           \
        KOKKOSBLAS_IMPL_ROCBLAS_SAFE_CALL(                                                                             \
            TPL_NRM2(s.handle, N, reinterpret_cast<const TPL_TYPE*>(X.data()), 1, &R()));                              \
        KOKKOSBLAS_IMPL_ROCBLAS_SAFE_CALL(rocblas_set_stream(s.handle, NULL));                                         \
>>>>>>> 5b116ec9
        if (!take_sqrt) R() = R() * R();                                                                               \
      } else {                                                                                                         \
        Nrm2<EXECSPACE, RV, XV, 1, false, ETI_SPEC_AVAIL>::nrm2(space, R, X, take_sqrt);                               \
      }                                                                                                                \
      Kokkos::Profiling::popRegion();                                                                                  \
    }                                                                                                                  \
  };

#define KOKKOSBLAS1_NRM2_TPL_SPEC_DECL_ROCBLAS_EXT(ETI_SPEC_AVAIL)                                            \
  KOKKOSBLAS1_NRM2_TPL_SPEC_DECL_ROCBLAS(Kokkos::LayoutLeft, float, float, Kokkos::HIP, Kokkos::HIPSpace,     \
                                         rocblas_snrm2, ETI_SPEC_AVAIL)                                       \
  KOKKOSBLAS1_NRM2_TPL_SPEC_DECL_ROCBLAS(Kokkos::LayoutLeft, double, double, Kokkos::HIP, Kokkos::HIPSpace,   \
                                         rocblas_dnrm2, ETI_SPEC_AVAIL)                                       \
  KOKKOSBLAS1_NRM2_TPL_SPEC_DECL_ROCBLAS(Kokkos::LayoutLeft, Kokkos::complex<float>, rocblas_float_complex,   \
                                         Kokkos::HIP, Kokkos::HIPSpace, rocblas_scnrm2, ETI_SPEC_AVAIL)       \
  KOKKOSBLAS1_NRM2_TPL_SPEC_DECL_ROCBLAS(Kokkos::LayoutLeft, Kokkos::complex<double>, rocblas_double_complex, \
                                         Kokkos::HIP, Kokkos::HIPSpace, rocblas_dznrm2, ETI_SPEC_AVAIL)

KOKKOSBLAS1_NRM2_TPL_SPEC_DECL_ROCBLAS_EXT(true)
KOKKOSBLAS1_NRM2_TPL_SPEC_DECL_ROCBLAS_EXT(false)

}  // namespace Impl
}  // namespace KokkosBlas

#endif

#if defined(KOKKOSKERNELS_ENABLE_TPL_MKL) && !defined(KOKKOSKERNELS_ENABLE_TPL_MKL_SYCL_OVERRIDE) && \
    defined(KOKKOS_ENABLE_SYCL)
#include <mkl.h>
#include <oneapi/mkl/blas.hpp>
#include <KokkosBlas_tpl_spec.hpp>

namespace KokkosBlas {
namespace Impl {

#define KOKKOSBLAS1_NRM2_TPL_SPEC_DECL_ONEMKL(LAYOUT, KOKKOS_TYPE, TPL_TYPE, EXECSPACE, MEMSPACE, TPL_NRM2,           \
                                              ETI_SPEC_AVAIL)                                                         \
  template <>                                                                                                         \
  struct Nrm2<EXECSPACE,                                                                                              \
              Kokkos::View<Kokkos::ArithTraits<KOKKOS_TYPE>::mag_type, LAYOUT, Kokkos::HostSpace,                     \
                           Kokkos::MemoryTraits<Kokkos::Unmanaged> >,                                                 \
              Kokkos::View<const KOKKOS_TYPE*, LAYOUT, Kokkos::Device<EXECSPACE, MEMSPACE>,                           \
                           Kokkos::MemoryTraits<Kokkos::Unmanaged> >,                                                 \
              1, true, ETI_SPEC_AVAIL> {                                                                              \
    using RT        = Kokkos::ArithTraits<KOKKOS_TYPE>::mag_type;                                                     \
    using RV        = Kokkos::View<RT, LAYOUT, Kokkos::HostSpace, Kokkos::MemoryTraits<Kokkos::Unmanaged> >;          \
    using XV        = Kokkos::View<const KOKKOS_TYPE*, LAYOUT, Kokkos::Device<EXECSPACE, MEMSPACE>,                   \
                            Kokkos::MemoryTraits<Kokkos::Unmanaged> >;                                         \
    using size_type = typename XV::size_type;                                                                         \
                                                                                                                      \
    static void nrm2(const EXECSPACE& space, RV& R, const XV& X, const bool& take_sqrt) {                             \
      Kokkos::Profiling::pushRegion("KokkosBlas::nrm2[TPL_ONEMKL," + Kokkos::ArithTraits<KOKKOS_TYPE>::name() + "]"); \
      const size_type numElems = X.extent(0);                                                                         \
      if (numElems <= static_cast<size_type>(std::numeric_limits<std::int64_t>::max())) {                             \
        nrm2_print_specialization<RV, XV>();                                                                          \
        const std::int64_t N = static_cast<std::int64_t>(numElems);                                                   \
        TPL_NRM2(space.sycl_queue(), N, reinterpret_cast<const TPL_TYPE*>(X.data()), 1, &R());                        \
        if (!take_sqrt) R() = R() * R();                                                                              \
      } else {                                                                                                        \
        Nrm2<EXECSPACE, RV, XV, 1, false, ETI_SPEC_AVAIL>::nrm2(space, R, X, take_sqrt);                              \
      }                                                                                                               \
      Kokkos::Profiling::popRegion();                                                                                 \
    }                                                                                                                 \
  };

#define KOKKOSBLAS1_NRM2_TPL_SPEC_DECL_ONEMKL_EXT(ETI_SPEC_AVAIL)                                                     \
  KOKKOSBLAS1_NRM2_TPL_SPEC_DECL_ONEMKL(Kokkos::LayoutLeft, float, float, Kokkos::Experimental::SYCL,                 \
                                        Kokkos::Experimental::SYCLDeviceUSMSpace, oneapi::mkl::blas::row_major::nrm2, \
                                        ETI_SPEC_AVAIL)                                                               \
  KOKKOSBLAS1_NRM2_TPL_SPEC_DECL_ONEMKL(Kokkos::LayoutLeft, double, double, Kokkos::Experimental::SYCL,               \
                                        Kokkos::Experimental::SYCLDeviceUSMSpace, oneapi::mkl::blas::row_major::nrm2, \
                                        ETI_SPEC_AVAIL)                                                               \
  KOKKOSBLAS1_NRM2_TPL_SPEC_DECL_ONEMKL(Kokkos::LayoutLeft, Kokkos::complex<float>, std::complex<float>,              \
                                        Kokkos::Experimental::SYCL, Kokkos::Experimental::SYCLDeviceUSMSpace,         \
                                        oneapi::mkl::blas::row_major::nrm2, ETI_SPEC_AVAIL)                           \
  KOKKOSBLAS1_NRM2_TPL_SPEC_DECL_ONEMKL(Kokkos::LayoutLeft, Kokkos::complex<double>, std::complex<double>,            \
                                        Kokkos::Experimental::SYCL, Kokkos::Experimental::SYCLDeviceUSMSpace,         \
                                        oneapi::mkl::blas::row_major::nrm2, ETI_SPEC_AVAIL)

KOKKOSBLAS1_NRM2_TPL_SPEC_DECL_ONEMKL_EXT(true)
KOKKOSBLAS1_NRM2_TPL_SPEC_DECL_ONEMKL_EXT(false)

}  // namespace Impl
}  // namespace KokkosBlas

#endif  // KOKKOSKERNELS_ENABLE_TPL_MKL && KOKKOS_ENABLE_SYCL

#endif<|MERGE_RESOLUTION|>--- conflicted
+++ resolved
@@ -175,39 +175,6 @@
 namespace KokkosBlas {
 namespace Impl {
 
-<<<<<<< HEAD
-#define KOKKOSBLAS1_NRM2_TPL_SPEC_DECL_CUBLAS(LAYOUT, KOKKOS_TYPE, TPL_TYPE, EXECSPACE, MEMSPACE, TPL_NRM2,           \
-                                              ETI_SPEC_AVAIL)                                                         \
-  template <>                                                                                                         \
-  struct Nrm2<EXECSPACE,                                                                                              \
-              Kokkos::View<Kokkos::ArithTraits<KOKKOS_TYPE>::mag_type, LAYOUT, Kokkos::HostSpace,                     \
-                           Kokkos::MemoryTraits<Kokkos::Unmanaged> >,                                                 \
-              Kokkos::View<const KOKKOS_TYPE*, LAYOUT, Kokkos::Device<EXECSPACE, MEMSPACE>,                           \
-                           Kokkos::MemoryTraits<Kokkos::Unmanaged> >,                                                 \
-              1, true, ETI_SPEC_AVAIL> {                                                                              \
-    using RT        = Kokkos::ArithTraits<KOKKOS_TYPE>::mag_type;                                                     \
-    using RV        = Kokkos::View<RT, LAYOUT, Kokkos::HostSpace, Kokkos::MemoryTraits<Kokkos::Unmanaged> >;          \
-    using XV        = Kokkos::View<const KOKKOS_TYPE*, LAYOUT, Kokkos::Device<EXECSPACE, MEMSPACE>,                   \
-                            Kokkos::MemoryTraits<Kokkos::Unmanaged> >;                                         \
-    using size_type = typename XV::size_type;                                                                         \
-                                                                                                                      \
-    static void nrm2(const EXECSPACE& space, RV& R, const XV& X, const bool& take_sqrt) {                             \
-      Kokkos::Profiling::pushRegion("KokkosBlas::nrm2[TPL_CUBLAS," + Kokkos::ArithTraits<KOKKOS_TYPE>::name() + "]"); \
-      const size_type numElems = X.extent(0);                                                                         \
-      if (numElems <= static_cast<size_type>(std::numeric_limits<int>::max())) {                                      \
-        nrm2_print_specialization<RV, XV>();                                                                          \
-        const int N                            = static_cast<int>(numElems);                                          \
-        KokkosBlas::Impl::CudaBlasSingleton& s = KokkosBlas::Impl::CudaBlasSingleton::singleton();                    \
-        KOKKOS_CUBLAS_SAFE_CALL_IMPL(cublasSetStream(s.handle, space.cuda_stream()));                                 \
-        KOKKOS_CUBLAS_SAFE_CALL_IMPL(TPL_NRM2(s.handle, N, reinterpret_cast<const TPL_TYPE*>(X.data()), 1, &R()));    \
-        KOKKOS_CUBLAS_SAFE_CALL_IMPL(cublasSetStream(s.handle, NULL));                                                \
-        if (!take_sqrt) R() = R() * R();                                                                              \
-      } else {                                                                                                        \
-        Nrm2<EXECSPACE, RV, XV, 1, false, ETI_SPEC_AVAIL>::nrm2(space, R, X, take_sqrt);                              \
-      }                                                                                                               \
-      Kokkos::Profiling::popRegion();                                                                                 \
-    }                                                                                                                 \
-=======
 #define KOKKOSBLAS1_NRM2_TPL_SPEC_DECL_CUBLAS(LAYOUT, KOKKOS_TYPE, TPL_TYPE, EXECSPACE, MEMSPACE, TPL_NRM2,            \
                                               ETI_SPEC_AVAIL)                                                          \
   template <>                                                                                                          \
@@ -239,7 +206,6 @@
       }                                                                                                                \
       Kokkos::Profiling::popRegion();                                                                                  \
     }                                                                                                                  \
->>>>>>> 5b116ec9
   };
 
 #define KOKKOSBLAS1_NRM2_TPL_SPEC_DECL_CUBLAS_EXT(ETI_SPEC_AVAIL)                                                   \
@@ -288,16 +254,10 @@
         nrm2_print_specialization<RV, XV>();                                                                           \
         const rocblas_int N                   = static_cast<rocblas_int>(numElems);                                    \
         KokkosBlas::Impl::RocBlasSingleton& s = KokkosBlas::Impl::RocBlasSingleton::singleton();                       \
-<<<<<<< HEAD
-        KOKKOS_ROCBLAS_SAFE_CALL_IMPL(rocblas_set_stream(s.handle, space.hip_stream()));                               \
-        KOKKOS_ROCBLAS_SAFE_CALL_IMPL(TPL_NRM2(s.handle, N, reinterpret_cast<const TPL_TYPE*>(X.data()), 1, &R()));    \
-        KOKKOS_ROCBLAS_SAFE_CALL_IMPL(rocblas_set_stream(s.handle, NULL));                                             \
-=======
         KOKKOSBLAS_IMPL_ROCBLAS_SAFE_CALL(rocblas_set_stream(s.handle, space.hip_stream()));                           \
         KOKKOSBLAS_IMPL_ROCBLAS_SAFE_CALL(                                                                             \
             TPL_NRM2(s.handle, N, reinterpret_cast<const TPL_TYPE*>(X.data()), 1, &R()));                              \
         KOKKOSBLAS_IMPL_ROCBLAS_SAFE_CALL(rocblas_set_stream(s.handle, NULL));                                         \
->>>>>>> 5b116ec9
         if (!take_sqrt) R() = R() * R();                                                                               \
       } else {                                                                                                         \
         Nrm2<EXECSPACE, RV, XV, 1, false, ETI_SPEC_AVAIL>::nrm2(space, R, X, take_sqrt);                               \
@@ -324,8 +284,7 @@
 
 #endif
 
-#if defined(KOKKOSKERNELS_ENABLE_TPL_MKL) && !defined(KOKKOSKERNELS_ENABLE_TPL_MKL_SYCL_OVERRIDE) && \
-    defined(KOKKOS_ENABLE_SYCL)
+#if defined(KOKKOSKERNELS_ENABLE_TPL_MKL) && defined(KOKKOS_ENABLE_SYCL)
 #include <mkl.h>
 #include <oneapi/mkl/blas.hpp>
 #include <KokkosBlas_tpl_spec.hpp>
