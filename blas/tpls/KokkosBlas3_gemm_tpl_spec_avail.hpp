--- conflicted
+++ resolved
@@ -126,25 +126,6 @@
     enum : bool { value = true };                                                                      \
   };
 
-<<<<<<< HEAD
-KOKKOSBLAS3_GEMM_TPL_SPEC_AVAIL_ROCBLAS(double, Kokkos::LayoutLeft,
-                                        Kokkos::HIPSpace)
-KOKKOSBLAS3_GEMM_TPL_SPEC_AVAIL_ROCBLAS(float, Kokkos::LayoutLeft,
-                                        Kokkos::HIPSpace)
-KOKKOSBLAS3_GEMM_TPL_SPEC_AVAIL_ROCBLAS(Kokkos::complex<double>,
-                                        Kokkos::LayoutLeft, Kokkos::HIPSpace)
-KOKKOSBLAS3_GEMM_TPL_SPEC_AVAIL_ROCBLAS(Kokkos::complex<float>,
-                                        Kokkos::LayoutLeft, Kokkos::HIPSpace)
-
-KOKKOSBLAS3_GEMM_TPL_SPEC_AVAIL_ROCBLAS(double, Kokkos::LayoutRight,
-                                        Kokkos::HIPSpace)
-KOKKOSBLAS3_GEMM_TPL_SPEC_AVAIL_ROCBLAS(float, Kokkos::LayoutRight,
-                                        Kokkos::HIPSpace)
-KOKKOSBLAS3_GEMM_TPL_SPEC_AVAIL_ROCBLAS(Kokkos::complex<double>,
-                                        Kokkos::LayoutRight, Kokkos::HIPSpace)
-KOKKOSBLAS3_GEMM_TPL_SPEC_AVAIL_ROCBLAS(Kokkos::complex<float>,
-                                        Kokkos::LayoutRight, Kokkos::HIPSpace)
-=======
 KOKKOSBLAS3_GEMM_TPL_SPEC_AVAIL_ROCBLAS(double, Kokkos::LayoutLeft, Kokkos::HIPSpace)
 KOKKOSBLAS3_GEMM_TPL_SPEC_AVAIL_ROCBLAS(float, Kokkos::LayoutLeft, Kokkos::HIPSpace)
 KOKKOSBLAS3_GEMM_TPL_SPEC_AVAIL_ROCBLAS(Kokkos::complex<double>, Kokkos::LayoutLeft, Kokkos::HIPSpace)
@@ -154,7 +135,6 @@
 KOKKOSBLAS3_GEMM_TPL_SPEC_AVAIL_ROCBLAS(float, Kokkos::LayoutRight, Kokkos::HIPSpace)
 KOKKOSBLAS3_GEMM_TPL_SPEC_AVAIL_ROCBLAS(Kokkos::complex<double>, Kokkos::LayoutRight, Kokkos::HIPSpace)
 KOKKOSBLAS3_GEMM_TPL_SPEC_AVAIL_ROCBLAS(Kokkos::complex<float>, Kokkos::LayoutRight, Kokkos::HIPSpace)
->>>>>>> 8e442f59
 
 #endif
 }  // namespace Impl
