//@HEADER
// ************************************************************************
//
//                        Kokkos v. 4.0
//       Copyright (2022) National Technology & Engineering
//               Solutions of Sandia, LLC (NTESS).
//
// Under the terms of Contract DE-NA0003525 with NTESS,
// the U.S. Government retains certain rights in this software.
//
// Part of Kokkos, under the Apache License v2.0 with LLVM Exceptions.
// See https://kokkos.org/LICENSE for license information.
// SPDX-License-Identifier: Apache-2.0 WITH LLVM-exception
//
//@HEADER

#ifndef KOKKOSBLAS1_ROTG_TPL_SPEC_DECL_HPP_
#define KOKKOSBLAS1_ROTG_TPL_SPEC_DECL_HPP_

namespace KokkosBlas {
namespace Impl {

namespace {
template <class Scalar, class ExecutionSpace>
inline void rotg_print_specialization() {
#ifdef KOKKOSKERNELS_ENABLE_CHECK_SPECIALIZATION
  printf("KokkosBlas1::rotg<> TPL Blas specialization for < %s, %s >\n", typeid(Scalar).name(),
         typeid(ExecutionSpace).name);
#endif
}
}  // namespace
}  // namespace Impl
}  // namespace KokkosBlas

// Generic Host side BLAS (could be MKL or whatever)
#ifdef KOKKOSKERNELS_ENABLE_TPL_BLAS
#include "KokkosBlas_Host_tpl.hpp"

namespace KokkosBlas {
namespace Impl {

#define KOKKOSBLAS1_DROTG_TPL_SPEC_DECL_BLAS(LAYOUT, EXECSPACE, MEMSPACE, ETI_SPEC_AVAIL)                           \
  template <>                                                                                                       \
  struct Rotg<                                                                                                      \
      EXECSPACE,                                                                                                    \
      Kokkos::View<double, LAYOUT, Kokkos::Device<EXECSPACE, MEMSPACE>, Kokkos::MemoryTraits<Kokkos::Unmanaged>>,   \
      Kokkos::View<double, LAYOUT, Kokkos::Device<EXECSPACE, MEMSPACE>, Kokkos::MemoryTraits<Kokkos::Unmanaged>>,   \
      true, ETI_SPEC_AVAIL> {                                                                                       \
    using SViewType =                                                                                               \
        Kokkos::View<double, LAYOUT, Kokkos::Device<EXECSPACE, MEMSPACE>, Kokkos::MemoryTraits<Kokkos::Unmanaged>>; \
    using MViewType =                                                                                               \
        Kokkos::View<double, LAYOUT, Kokkos::Device<EXECSPACE, MEMSPACE>, Kokkos::MemoryTraits<Kokkos::Unmanaged>>; \
    static void rotg(EXECSPACE const, SViewType const& a, SViewType const& b, MViewType const& c,                   \
                     SViewType const& s) {                                                                          \
      Kokkos::Profiling::pushRegion("KokkosBlas::rotg[TPL_BLAS,double]");                                           \
      HostBlas<double>::rotg(a.data(), b.data(), c.data(), s.data());                                               \
      Kokkos::Profiling::popRegion();                                                                               \
    }                                                                                                               \
  };

#define KOKKOSBLAS1_SROTG_TPL_SPEC_DECL_BLAS(LAYOUT, EXECSPACE, MEMSPACE, ETI_SPEC_AVAIL)                              \
  template <>                                                                                                          \
  struct Rotg<                                                                                                         \
      EXECSPACE,                                                                                                       \
      Kokkos::View<float, LAYOUT, Kokkos::Device<EXECSPACE, MEMSPACE>, Kokkos::MemoryTraits<Kokkos::Unmanaged>>,       \
      Kokkos::View<float, LAYOUT, Kokkos::Device<EXECSPACE, MEMSPACE>, Kokkos::MemoryTraits<Kokkos::Unmanaged>>, true, \
      ETI_SPEC_AVAIL> {                                                                                                \
    using SViewType =                                                                                                  \
        Kokkos::View<float, LAYOUT, Kokkos::Device<EXECSPACE, MEMSPACE>, Kokkos::MemoryTraits<Kokkos::Unmanaged>>;     \
    using MViewType =                                                                                                  \
        Kokkos::View<float, LAYOUT, Kokkos::Device<EXECSPACE, MEMSPACE>, Kokkos::MemoryTraits<Kokkos::Unmanaged>>;     \
    static void rotg(EXECSPACE const, SViewType const& a, SViewType const& b, MViewType const& c,                      \
                     SViewType const& s) {                                                                             \
      Kokkos::Profiling::pushRegion("KokkosBlas::rotg[TPL_BLAS,float]");                                               \
      HostBlas<float>::rotg(a.data(), b.data(), c.data(), s.data());                                                   \
      Kokkos::Profiling::popRegion();                                                                                  \
    }                                                                                                                  \
  };

#define KOKKOSBLAS1_ZROTG_TPL_SPEC_DECL_BLAS(LAYOUT, EXECSPACE, MEMSPACE, ETI_SPEC_AVAIL)                           \
  template <>                                                                                                       \
  struct Rotg<                                                                                                      \
      EXECSPACE,                                                                                                    \
      Kokkos::View<Kokkos::complex<double>, LAYOUT, Kokkos::Device<EXECSPACE, MEMSPACE>,                            \
                   Kokkos::MemoryTraits<Kokkos::Unmanaged>>,                                                        \
      Kokkos::View<double, LAYOUT, Kokkos::Device<EXECSPACE, MEMSPACE>, Kokkos::MemoryTraits<Kokkos::Unmanaged>>,   \
      true, ETI_SPEC_AVAIL> {                                                                                       \
    using SViewType = Kokkos::View<Kokkos::complex<double>, LAYOUT, Kokkos::Device<EXECSPACE, MEMSPACE>,            \
                                   Kokkos::MemoryTraits<Kokkos::Unmanaged>>;                                        \
    using MViewType =                                                                                               \
        Kokkos::View<double, LAYOUT, Kokkos::Device<EXECSPACE, MEMSPACE>, Kokkos::MemoryTraits<Kokkos::Unmanaged>>; \
    static void rotg(EXECSPACE const, SViewType const& a, SViewType const& b, MViewType const& c,                   \
                     SViewType const& s) {                                                                          \
      Kokkos::Profiling::pushRegion("KokkosBlas::rotg[TPL_BLAS,complex<double>]");                                  \
      HostBlas<std::complex<double>>::rotg(reinterpret_cast<std::complex<double>*>(a.data()),                       \
                                           reinterpret_cast<std::complex<double>*>(b.data()), c.data(),             \
                                           reinterpret_cast<std::complex<double>*>(s.data()));                      \
      Kokkos::Profiling::popRegion();                                                                               \
    }                                                                                                               \
  };

#define KOKKOSBLAS1_CROTG_TPL_SPEC_DECL_BLAS(LAYOUT, EXECSPACE, MEMSPACE, ETI_SPEC_AVAIL)                              \
  template <>                                                                                                          \
  struct Rotg<                                                                                                         \
      EXECSPACE,                                                                                                       \
      Kokkos::View<Kokkos::complex<float>, LAYOUT, Kokkos::Device<EXECSPACE, MEMSPACE>,                                \
                   Kokkos::MemoryTraits<Kokkos::Unmanaged>>,                                                           \
      Kokkos::View<float, LAYOUT, Kokkos::Device<EXECSPACE, MEMSPACE>, Kokkos::MemoryTraits<Kokkos::Unmanaged>>, true, \
      ETI_SPEC_AVAIL> {                                                                                                \
    using SViewType = Kokkos::View<Kokkos::complex<float>, LAYOUT, Kokkos::Device<EXECSPACE, MEMSPACE>,                \
                                   Kokkos::MemoryTraits<Kokkos::Unmanaged>>;                                           \
    using MViewType =                                                                                                  \
        Kokkos::View<float, LAYOUT, Kokkos::Device<EXECSPACE, MEMSPACE>, Kokkos::MemoryTraits<Kokkos::Unmanaged>>;     \
    static void rotg(EXECSPACE const, SViewType const& a, SViewType const& b, MViewType const& c,                      \
                     SViewType const& s) {                                                                             \
      Kokkos::Profiling::pushRegion("KokkosBlas::rotg[TPL_BLAS,complex<float>]");                                      \
      HostBlas<std::complex<float>>::rotg(reinterpret_cast<std::complex<float>*>(a.data()),                            \
                                          reinterpret_cast<std::complex<float>*>(b.data()), c.data(),                  \
                                          reinterpret_cast<std::complex<float>*>(s.data()));                           \
      Kokkos::Profiling::popRegion();                                                                                  \
    }                                                                                                                  \
  };

#ifdef KOKKOS_ENABLE_SERIAL
KOKKOSBLAS1_DROTG_TPL_SPEC_DECL_BLAS(Kokkos::LayoutLeft, Kokkos::Serial, Kokkos::HostSpace, true)
KOKKOSBLAS1_DROTG_TPL_SPEC_DECL_BLAS(Kokkos::LayoutRight, Kokkos::Serial, Kokkos::HostSpace, true)
KOKKOSBLAS1_DROTG_TPL_SPEC_DECL_BLAS(Kokkos::LayoutLeft, Kokkos::Serial, Kokkos::HostSpace, false)
KOKKOSBLAS1_DROTG_TPL_SPEC_DECL_BLAS(Kokkos::LayoutRight, Kokkos::Serial, Kokkos::HostSpace, false)

KOKKOSBLAS1_SROTG_TPL_SPEC_DECL_BLAS(Kokkos::LayoutLeft, Kokkos::Serial, Kokkos::HostSpace, true)
KOKKOSBLAS1_SROTG_TPL_SPEC_DECL_BLAS(Kokkos::LayoutRight, Kokkos::Serial, Kokkos::HostSpace, true)
KOKKOSBLAS1_SROTG_TPL_SPEC_DECL_BLAS(Kokkos::LayoutLeft, Kokkos::Serial, Kokkos::HostSpace, false)
KOKKOSBLAS1_SROTG_TPL_SPEC_DECL_BLAS(Kokkos::LayoutRight, Kokkos::Serial, Kokkos::HostSpace, false)

KOKKOSBLAS1_ZROTG_TPL_SPEC_DECL_BLAS(Kokkos::LayoutLeft, Kokkos::Serial, Kokkos::HostSpace, true)
KOKKOSBLAS1_ZROTG_TPL_SPEC_DECL_BLAS(Kokkos::LayoutRight, Kokkos::Serial, Kokkos::HostSpace, true)
KOKKOSBLAS1_ZROTG_TPL_SPEC_DECL_BLAS(Kokkos::LayoutLeft, Kokkos::Serial, Kokkos::HostSpace, false)
KOKKOSBLAS1_ZROTG_TPL_SPEC_DECL_BLAS(Kokkos::LayoutRight, Kokkos::Serial, Kokkos::HostSpace, false)

KOKKOSBLAS1_CROTG_TPL_SPEC_DECL_BLAS(Kokkos::LayoutLeft, Kokkos::Serial, Kokkos::HostSpace, true)
KOKKOSBLAS1_CROTG_TPL_SPEC_DECL_BLAS(Kokkos::LayoutRight, Kokkos::Serial, Kokkos::HostSpace, true)
KOKKOSBLAS1_CROTG_TPL_SPEC_DECL_BLAS(Kokkos::LayoutLeft, Kokkos::Serial, Kokkos::HostSpace, false)
KOKKOSBLAS1_CROTG_TPL_SPEC_DECL_BLAS(Kokkos::LayoutRight, Kokkos::Serial, Kokkos::HostSpace, false)
#endif

#ifdef KOKKOS_ENABLE_OPENMP
KOKKOSBLAS1_DROTG_TPL_SPEC_DECL_BLAS(Kokkos::LayoutLeft, Kokkos::OpenMP, Kokkos::HostSpace, true)
KOKKOSBLAS1_DROTG_TPL_SPEC_DECL_BLAS(Kokkos::LayoutRight, Kokkos::OpenMP, Kokkos::HostSpace, true)
KOKKOSBLAS1_DROTG_TPL_SPEC_DECL_BLAS(Kokkos::LayoutLeft, Kokkos::OpenMP, Kokkos::HostSpace, false)
KOKKOSBLAS1_DROTG_TPL_SPEC_DECL_BLAS(Kokkos::LayoutRight, Kokkos::OpenMP, Kokkos::HostSpace, false)

KOKKOSBLAS1_SROTG_TPL_SPEC_DECL_BLAS(Kokkos::LayoutLeft, Kokkos::OpenMP, Kokkos::HostSpace, true)
KOKKOSBLAS1_SROTG_TPL_SPEC_DECL_BLAS(Kokkos::LayoutRight, Kokkos::OpenMP, Kokkos::HostSpace, true)
KOKKOSBLAS1_SROTG_TPL_SPEC_DECL_BLAS(Kokkos::LayoutLeft, Kokkos::OpenMP, Kokkos::HostSpace, false)
KOKKOSBLAS1_SROTG_TPL_SPEC_DECL_BLAS(Kokkos::LayoutRight, Kokkos::OpenMP, Kokkos::HostSpace, false)

KOKKOSBLAS1_ZROTG_TPL_SPEC_DECL_BLAS(Kokkos::LayoutLeft, Kokkos::OpenMP, Kokkos::HostSpace, true)
KOKKOSBLAS1_ZROTG_TPL_SPEC_DECL_BLAS(Kokkos::LayoutRight, Kokkos::OpenMP, Kokkos::HostSpace, true)
KOKKOSBLAS1_ZROTG_TPL_SPEC_DECL_BLAS(Kokkos::LayoutLeft, Kokkos::OpenMP, Kokkos::HostSpace, false)
KOKKOSBLAS1_ZROTG_TPL_SPEC_DECL_BLAS(Kokkos::LayoutRight, Kokkos::OpenMP, Kokkos::HostSpace, false)

KOKKOSBLAS1_CROTG_TPL_SPEC_DECL_BLAS(Kokkos::LayoutLeft, Kokkos::OpenMP, Kokkos::HostSpace, true)
KOKKOSBLAS1_CROTG_TPL_SPEC_DECL_BLAS(Kokkos::LayoutRight, Kokkos::OpenMP, Kokkos::HostSpace, true)
KOKKOSBLAS1_CROTG_TPL_SPEC_DECL_BLAS(Kokkos::LayoutLeft, Kokkos::OpenMP, Kokkos::HostSpace, false)
KOKKOSBLAS1_CROTG_TPL_SPEC_DECL_BLAS(Kokkos::LayoutRight, Kokkos::OpenMP, Kokkos::HostSpace, false)
#endif

}  // namespace Impl
}  // namespace KokkosBlas

#endif

// cuBLAS
#ifdef KOKKOSKERNELS_ENABLE_TPL_CUBLAS
#include <KokkosBlas_tpl_spec.hpp>

namespace KokkosBlas {
namespace Impl {

#define KOKKOSBLAS1_DROTG_TPL_SPEC_DECL_CUBLAS(LAYOUT, EXECSPACE, MEMSPACE, ETI_SPEC_AVAIL)                         \
  template <>                                                                                                       \
  struct Rotg<                                                                                                      \
      EXECSPACE,                                                                                                    \
      Kokkos::View<double, LAYOUT, Kokkos::Device<EXECSPACE, MEMSPACE>, Kokkos::MemoryTraits<Kokkos::Unmanaged>>,   \
      Kokkos::View<double, LAYOUT, Kokkos::Device<EXECSPACE, MEMSPACE>, Kokkos::MemoryTraits<Kokkos::Unmanaged>>,   \
      true, ETI_SPEC_AVAIL> {                                                                                       \
    using SViewType =                                                                                               \
        Kokkos::View<double, LAYOUT, Kokkos::Device<EXECSPACE, MEMSPACE>, Kokkos::MemoryTraits<Kokkos::Unmanaged>>; \
    using MViewType =                                                                                               \
        Kokkos::View<double, LAYOUT, Kokkos::Device<EXECSPACE, MEMSPACE>, Kokkos::MemoryTraits<Kokkos::Unmanaged>>; \
    static void rotg(EXECSPACE const& space, SViewType const& a, SViewType const& b, MViewType const& c,            \
                     SViewType const& s) {                                                                          \
      Kokkos::Profiling::pushRegion("KokkosBlas::rotg[TPL_CUBLAS,double]");                                         \
      rotg_print_specialization<double, EXECSPACE>();                                                               \
      KokkosBlas::Impl::CudaBlasSingleton& singleton = KokkosBlas::Impl::CudaBlasSingleton::singleton();            \
<<<<<<< HEAD
      KOKKOS_CUBLAS_SAFE_CALL_IMPL(cublasSetStream(singleton.handle, space.cuda_stream()));                         \
      cublasPointerMode_t pointer_mode;                                                                             \
      KOKKOS_CUBLAS_SAFE_CALL_IMPL(cublasGetPointerMode(singleton.handle, &pointer_mode));                          \
      KOKKOS_CUBLAS_SAFE_CALL_IMPL(cublasSetPointerMode(singleton.handle, CUBLAS_POINTER_MODE_DEVICE));             \
      KOKKOS_CUBLAS_SAFE_CALL_IMPL(cublasDrotg(singleton.handle, a.data(), b.data(), c.data(), s.data()));          \
      KOKKOS_CUBLAS_SAFE_CALL_IMPL(cublasSetPointerMode(singleton.handle, pointer_mode));                           \
=======
      KOKKOSBLAS_IMPL_CUBLAS_SAFE_CALL(cublasSetStream(singleton.handle, space.cuda_stream()));                     \
      cublasPointerMode_t pointer_mode;                                                                             \
      KOKKOSBLAS_IMPL_CUBLAS_SAFE_CALL(cublasGetPointerMode(singleton.handle, &pointer_mode));                      \
      KOKKOSBLAS_IMPL_CUBLAS_SAFE_CALL(cublasSetPointerMode(singleton.handle, CUBLAS_POINTER_MODE_DEVICE));         \
      KOKKOSBLAS_IMPL_CUBLAS_SAFE_CALL(cublasDrotg(singleton.handle, a.data(), b.data(), c.data(), s.data()));      \
      KOKKOSBLAS_IMPL_CUBLAS_SAFE_CALL(cublasSetPointerMode(singleton.handle, pointer_mode));                       \
>>>>>>> 5b116ec9
      Kokkos::Profiling::popRegion();                                                                               \
    }                                                                                                               \
  };

#define KOKKOSBLAS1_SROTG_TPL_SPEC_DECL_CUBLAS(LAYOUT, EXECSPACE, MEMSPACE, ETI_SPEC_AVAIL)                            \
  template <>                                                                                                          \
  struct Rotg<                                                                                                         \
      EXECSPACE,                                                                                                       \
      Kokkos::View<float, LAYOUT, Kokkos::Device<EXECSPACE, MEMSPACE>, Kokkos::MemoryTraits<Kokkos::Unmanaged>>,       \
      Kokkos::View<float, LAYOUT, Kokkos::Device<EXECSPACE, MEMSPACE>, Kokkos::MemoryTraits<Kokkos::Unmanaged>>, true, \
      ETI_SPEC_AVAIL> {                                                                                                \
    using SViewType =                                                                                                  \
        Kokkos::View<float, LAYOUT, Kokkos::Device<EXECSPACE, MEMSPACE>, Kokkos::MemoryTraits<Kokkos::Unmanaged>>;     \
    using MViewType =                                                                                                  \
        Kokkos::View<float, LAYOUT, Kokkos::Device<EXECSPACE, MEMSPACE>, Kokkos::MemoryTraits<Kokkos::Unmanaged>>;     \
    static void rotg(EXECSPACE const& space, SViewType const& a, SViewType const& b, MViewType const& c,               \
                     SViewType const& s) {                                                                             \
      Kokkos::Profiling::pushRegion("KokkosBlas::rotg[TPL_CUBLAS,float]");                                             \
      rotg_print_specialization<float, EXECSPACE>();                                                                   \
      KokkosBlas::Impl::CudaBlasSingleton& singleton = KokkosBlas::Impl::CudaBlasSingleton::singleton();               \
<<<<<<< HEAD
      KOKKOS_CUBLAS_SAFE_CALL_IMPL(cublasSetStream(singleton.handle, space.cuda_stream()));                            \
      cublasPointerMode_t pointer_mode;                                                                                \
      KOKKOS_CUBLAS_SAFE_CALL_IMPL(cublasGetPointerMode(singleton.handle, &pointer_mode));                             \
      KOKKOS_CUBLAS_SAFE_CALL_IMPL(cublasSetPointerMode(singleton.handle, CUBLAS_POINTER_MODE_DEVICE));                \
      KOKKOS_CUBLAS_SAFE_CALL_IMPL(cublasSrotg(singleton.handle, a.data(), b.data(), c.data(), s.data()));             \
      KOKKOS_CUBLAS_SAFE_CALL_IMPL(cublasSetPointerMode(singleton.handle, pointer_mode));                              \
=======
      KOKKOSBLAS_IMPL_CUBLAS_SAFE_CALL(cublasSetStream(singleton.handle, space.cuda_stream()));                        \
      cublasPointerMode_t pointer_mode;                                                                                \
      KOKKOSBLAS_IMPL_CUBLAS_SAFE_CALL(cublasGetPointerMode(singleton.handle, &pointer_mode));                         \
      KOKKOSBLAS_IMPL_CUBLAS_SAFE_CALL(cublasSetPointerMode(singleton.handle, CUBLAS_POINTER_MODE_DEVICE));            \
      KOKKOSBLAS_IMPL_CUBLAS_SAFE_CALL(cublasSrotg(singleton.handle, a.data(), b.data(), c.data(), s.data()));         \
      KOKKOSBLAS_IMPL_CUBLAS_SAFE_CALL(cublasSetPointerMode(singleton.handle, pointer_mode));                          \
>>>>>>> 5b116ec9
      Kokkos::Profiling::popRegion();                                                                                  \
    }                                                                                                                  \
  };

#define KOKKOSBLAS1_ZROTG_TPL_SPEC_DECL_CUBLAS(LAYOUT, EXECSPACE, MEMSPACE, ETI_SPEC_AVAIL)                         \
  template <>                                                                                                       \
  struct Rotg<                                                                                                      \
      EXECSPACE,                                                                                                    \
      Kokkos::View<Kokkos::complex<double>, LAYOUT, Kokkos::Device<EXECSPACE, MEMSPACE>,                            \
                   Kokkos::MemoryTraits<Kokkos::Unmanaged>>,                                                        \
      Kokkos::View<double, LAYOUT, Kokkos::Device<EXECSPACE, MEMSPACE>, Kokkos::MemoryTraits<Kokkos::Unmanaged>>,   \
      true, ETI_SPEC_AVAIL> {                                                                                       \
    using SViewType = Kokkos::View<Kokkos::complex<double>, LAYOUT, Kokkos::Device<EXECSPACE, MEMSPACE>,            \
                                   Kokkos::MemoryTraits<Kokkos::Unmanaged>>;                                        \
    using MViewType =                                                                                               \
        Kokkos::View<double, LAYOUT, Kokkos::Device<EXECSPACE, MEMSPACE>, Kokkos::MemoryTraits<Kokkos::Unmanaged>>; \
    static void rotg(EXECSPACE const& space, SViewType const& a, SViewType const& b, MViewType const& c,            \
                     SViewType const& s) {                                                                          \
      Kokkos::Profiling::pushRegion("KokkosBlas::rotg[TPL_CUBLAS,complex<double>]");                                \
      rotg_print_specialization<Kokkos::complex<double>, EXECSPACE>();                                              \
      KokkosBlas::Impl::CudaBlasSingleton& singleton = KokkosBlas::Impl::CudaBlasSingleton::singleton();            \
<<<<<<< HEAD
      KOKKOS_CUBLAS_SAFE_CALL_IMPL(cublasSetStream(singleton.handle, space.cuda_stream()));                         \
      cublasPointerMode_t pointer_mode;                                                                             \
      KOKKOS_CUBLAS_SAFE_CALL_IMPL(cublasGetPointerMode(singleton.handle, &pointer_mode));                          \
      KOKKOS_CUBLAS_SAFE_CALL_IMPL(cublasSetPointerMode(singleton.handle, CUBLAS_POINTER_MODE_DEVICE));             \
      KOKKOS_CUBLAS_SAFE_CALL_IMPL(cublasZrotg(singleton.handle, reinterpret_cast<cuDoubleComplex*>(a.data()),      \
                                               reinterpret_cast<cuDoubleComplex*>(b.data()), c.data(),              \
                                               reinterpret_cast<cuDoubleComplex*>(s.data())));                      \
      KOKKOS_CUBLAS_SAFE_CALL_IMPL(cublasSetPointerMode(singleton.handle, pointer_mode));                           \
=======
      KOKKOSBLAS_IMPL_CUBLAS_SAFE_CALL(cublasSetStream(singleton.handle, space.cuda_stream()));                     \
      cublasPointerMode_t pointer_mode;                                                                             \
      KOKKOSBLAS_IMPL_CUBLAS_SAFE_CALL(cublasGetPointerMode(singleton.handle, &pointer_mode));                      \
      KOKKOSBLAS_IMPL_CUBLAS_SAFE_CALL(cublasSetPointerMode(singleton.handle, CUBLAS_POINTER_MODE_DEVICE));         \
      KOKKOSBLAS_IMPL_CUBLAS_SAFE_CALL(cublasZrotg(singleton.handle, reinterpret_cast<cuDoubleComplex*>(a.data()),  \
                                                   reinterpret_cast<cuDoubleComplex*>(b.data()), c.data(),          \
                                                   reinterpret_cast<cuDoubleComplex*>(s.data())));                  \
      KOKKOSBLAS_IMPL_CUBLAS_SAFE_CALL(cublasSetPointerMode(singleton.handle, pointer_mode));                       \
>>>>>>> 5b116ec9
      Kokkos::Profiling::popRegion();                                                                               \
    }                                                                                                               \
  };

#define KOKKOSBLAS1_CROTG_TPL_SPEC_DECL_CUBLAS(LAYOUT, EXECSPACE, MEMSPACE, ETI_SPEC_AVAIL)                            \
  template <>                                                                                                          \
  struct Rotg<                                                                                                         \
      EXECSPACE,                                                                                                       \
      Kokkos::View<Kokkos::complex<float>, LAYOUT, Kokkos::Device<EXECSPACE, MEMSPACE>,                                \
                   Kokkos::MemoryTraits<Kokkos::Unmanaged>>,                                                           \
      Kokkos::View<float, LAYOUT, Kokkos::Device<EXECSPACE, MEMSPACE>, Kokkos::MemoryTraits<Kokkos::Unmanaged>>, true, \
      ETI_SPEC_AVAIL> {                                                                                                \
    using SViewType = Kokkos::View<Kokkos::complex<float>, LAYOUT, Kokkos::Device<EXECSPACE, MEMSPACE>,                \
                                   Kokkos::MemoryTraits<Kokkos::Unmanaged>>;                                           \
    using MViewType =                                                                                                  \
        Kokkos::View<float, LAYOUT, Kokkos::Device<EXECSPACE, MEMSPACE>, Kokkos::MemoryTraits<Kokkos::Unmanaged>>;     \
    static void rotg(EXECSPACE const& space, SViewType const& a, SViewType const& b, MViewType const& c,               \
                     SViewType const& s) {                                                                             \
      Kokkos::Profiling::pushRegion("KokkosBlas::rotg[TPL_CUBLAS,complex<float>]");                                    \
      rotg_print_specialization<Kokkos::complex<float>, EXECSPACE>();                                                  \
      KokkosBlas::Impl::CudaBlasSingleton& singleton = KokkosBlas::Impl::CudaBlasSingleton::singleton();               \
<<<<<<< HEAD
      KOKKOS_CUBLAS_SAFE_CALL_IMPL(cublasSetStream(singleton.handle, space.cuda_stream()));                            \
      cublasPointerMode_t pointer_mode;                                                                                \
      KOKKOS_CUBLAS_SAFE_CALL_IMPL(cublasGetPointerMode(singleton.handle, &pointer_mode));                             \
      KOKKOS_CUBLAS_SAFE_CALL_IMPL(cublasSetPointerMode(singleton.handle, CUBLAS_POINTER_MODE_DEVICE));                \
      KOKKOS_CUBLAS_SAFE_CALL_IMPL(cublasCrotg(singleton.handle, reinterpret_cast<cuComplex*>(a.data()),               \
                                               reinterpret_cast<cuComplex*>(b.data()), c.data(),                       \
                                               reinterpret_cast<cuComplex*>(s.data())));                               \
      KOKKOS_CUBLAS_SAFE_CALL_IMPL(cublasSetPointerMode(singleton.handle, pointer_mode));                              \
=======
      KOKKOSBLAS_IMPL_CUBLAS_SAFE_CALL(cublasSetStream(singleton.handle, space.cuda_stream()));                        \
      cublasPointerMode_t pointer_mode;                                                                                \
      KOKKOSBLAS_IMPL_CUBLAS_SAFE_CALL(cublasGetPointerMode(singleton.handle, &pointer_mode));                         \
      KOKKOSBLAS_IMPL_CUBLAS_SAFE_CALL(cublasSetPointerMode(singleton.handle, CUBLAS_POINTER_MODE_DEVICE));            \
      KOKKOSBLAS_IMPL_CUBLAS_SAFE_CALL(cublasCrotg(singleton.handle, reinterpret_cast<cuComplex*>(a.data()),           \
                                                   reinterpret_cast<cuComplex*>(b.data()), c.data(),                   \
                                                   reinterpret_cast<cuComplex*>(s.data())));                           \
      KOKKOSBLAS_IMPL_CUBLAS_SAFE_CALL(cublasSetPointerMode(singleton.handle, pointer_mode));                          \
>>>>>>> 5b116ec9
      Kokkos::Profiling::popRegion();                                                                                  \
    }                                                                                                                  \
  };

KOKKOSBLAS1_DROTG_TPL_SPEC_DECL_CUBLAS(Kokkos::LayoutLeft, Kokkos::Cuda, Kokkos::CudaSpace, true)
KOKKOSBLAS1_DROTG_TPL_SPEC_DECL_CUBLAS(Kokkos::LayoutLeft, Kokkos::Cuda, Kokkos::CudaSpace, false)
KOKKOSBLAS1_DROTG_TPL_SPEC_DECL_CUBLAS(Kokkos::LayoutRight, Kokkos::Cuda, Kokkos::CudaSpace, true)
KOKKOSBLAS1_DROTG_TPL_SPEC_DECL_CUBLAS(Kokkos::LayoutRight, Kokkos::Cuda, Kokkos::CudaSpace, false)
KOKKOSBLAS1_DROTG_TPL_SPEC_DECL_CUBLAS(Kokkos::LayoutLeft, Kokkos::Cuda, Kokkos::CudaUVMSpace, true)
KOKKOSBLAS1_DROTG_TPL_SPEC_DECL_CUBLAS(Kokkos::LayoutLeft, Kokkos::Cuda, Kokkos::CudaUVMSpace, false)
KOKKOSBLAS1_DROTG_TPL_SPEC_DECL_CUBLAS(Kokkos::LayoutRight, Kokkos::Cuda, Kokkos::CudaUVMSpace, true)
KOKKOSBLAS1_DROTG_TPL_SPEC_DECL_CUBLAS(Kokkos::LayoutRight, Kokkos::Cuda, Kokkos::CudaUVMSpace, false)

KOKKOSBLAS1_SROTG_TPL_SPEC_DECL_CUBLAS(Kokkos::LayoutLeft, Kokkos::Cuda, Kokkos::CudaSpace, true)
KOKKOSBLAS1_SROTG_TPL_SPEC_DECL_CUBLAS(Kokkos::LayoutLeft, Kokkos::Cuda, Kokkos::CudaSpace, false)
KOKKOSBLAS1_SROTG_TPL_SPEC_DECL_CUBLAS(Kokkos::LayoutRight, Kokkos::Cuda, Kokkos::CudaSpace, true)
KOKKOSBLAS1_SROTG_TPL_SPEC_DECL_CUBLAS(Kokkos::LayoutRight, Kokkos::Cuda, Kokkos::CudaSpace, false)
KOKKOSBLAS1_SROTG_TPL_SPEC_DECL_CUBLAS(Kokkos::LayoutLeft, Kokkos::Cuda, Kokkos::CudaUVMSpace, true)
KOKKOSBLAS1_SROTG_TPL_SPEC_DECL_CUBLAS(Kokkos::LayoutLeft, Kokkos::Cuda, Kokkos::CudaUVMSpace, false)
KOKKOSBLAS1_SROTG_TPL_SPEC_DECL_CUBLAS(Kokkos::LayoutRight, Kokkos::Cuda, Kokkos::CudaUVMSpace, true)
KOKKOSBLAS1_SROTG_TPL_SPEC_DECL_CUBLAS(Kokkos::LayoutRight, Kokkos::Cuda, Kokkos::CudaUVMSpace, false)

KOKKOSBLAS1_ZROTG_TPL_SPEC_DECL_CUBLAS(Kokkos::LayoutLeft, Kokkos::Cuda, Kokkos::CudaSpace, true)
KOKKOSBLAS1_ZROTG_TPL_SPEC_DECL_CUBLAS(Kokkos::LayoutLeft, Kokkos::Cuda, Kokkos::CudaSpace, false)
KOKKOSBLAS1_ZROTG_TPL_SPEC_DECL_CUBLAS(Kokkos::LayoutRight, Kokkos::Cuda, Kokkos::CudaSpace, true)
KOKKOSBLAS1_ZROTG_TPL_SPEC_DECL_CUBLAS(Kokkos::LayoutRight, Kokkos::Cuda, Kokkos::CudaSpace, false)
KOKKOSBLAS1_ZROTG_TPL_SPEC_DECL_CUBLAS(Kokkos::LayoutLeft, Kokkos::Cuda, Kokkos::CudaUVMSpace, true)
KOKKOSBLAS1_ZROTG_TPL_SPEC_DECL_CUBLAS(Kokkos::LayoutLeft, Kokkos::Cuda, Kokkos::CudaUVMSpace, false)
KOKKOSBLAS1_ZROTG_TPL_SPEC_DECL_CUBLAS(Kokkos::LayoutRight, Kokkos::Cuda, Kokkos::CudaUVMSpace, true)
KOKKOSBLAS1_ZROTG_TPL_SPEC_DECL_CUBLAS(Kokkos::LayoutRight, Kokkos::Cuda, Kokkos::CudaUVMSpace, false)

KOKKOSBLAS1_CROTG_TPL_SPEC_DECL_CUBLAS(Kokkos::LayoutLeft, Kokkos::Cuda, Kokkos::CudaSpace, true)
KOKKOSBLAS1_CROTG_TPL_SPEC_DECL_CUBLAS(Kokkos::LayoutLeft, Kokkos::Cuda, Kokkos::CudaSpace, false)
KOKKOSBLAS1_CROTG_TPL_SPEC_DECL_CUBLAS(Kokkos::LayoutRight, Kokkos::Cuda, Kokkos::CudaSpace, true)
KOKKOSBLAS1_CROTG_TPL_SPEC_DECL_CUBLAS(Kokkos::LayoutRight, Kokkos::Cuda, Kokkos::CudaSpace, false)
KOKKOSBLAS1_CROTG_TPL_SPEC_DECL_CUBLAS(Kokkos::LayoutLeft, Kokkos::Cuda, Kokkos::CudaUVMSpace, true)
KOKKOSBLAS1_CROTG_TPL_SPEC_DECL_CUBLAS(Kokkos::LayoutLeft, Kokkos::Cuda, Kokkos::CudaUVMSpace, false)
KOKKOSBLAS1_CROTG_TPL_SPEC_DECL_CUBLAS(Kokkos::LayoutRight, Kokkos::Cuda, Kokkos::CudaUVMSpace, true)
KOKKOSBLAS1_CROTG_TPL_SPEC_DECL_CUBLAS(Kokkos::LayoutRight, Kokkos::Cuda, Kokkos::CudaUVMSpace, false)

}  // namespace Impl
}  // namespace KokkosBlas

#endif

// rocBLAS
#ifdef KOKKOSKERNELS_ENABLE_TPL_ROCBLAS
#include <KokkosBlas_tpl_spec.hpp>

namespace KokkosBlas {
namespace Impl {

#define KOKKOSBLAS1_DROTG_TPL_SPEC_DECL_ROCBLAS(LAYOUT, EXECSPACE, MEMSPACE, ETI_SPEC_AVAIL)                        \
  template <>                                                                                                       \
  struct Rotg<                                                                                                      \
      EXECSPACE,                                                                                                    \
      Kokkos::View<double, LAYOUT, Kokkos::Device<EXECSPACE, MEMSPACE>, Kokkos::MemoryTraits<Kokkos::Unmanaged>>,   \
      Kokkos::View<double, LAYOUT, Kokkos::Device<EXECSPACE, MEMSPACE>, Kokkos::MemoryTraits<Kokkos::Unmanaged>>,   \
      true, ETI_SPEC_AVAIL> {                                                                                       \
    using SViewType =                                                                                               \
        Kokkos::View<double, LAYOUT, Kokkos::Device<EXECSPACE, MEMSPACE>, Kokkos::MemoryTraits<Kokkos::Unmanaged>>; \
    using MViewType =                                                                                               \
        Kokkos::View<double, LAYOUT, Kokkos::Device<EXECSPACE, MEMSPACE>, Kokkos::MemoryTraits<Kokkos::Unmanaged>>; \
    static void rotg(EXECSPACE const& space, SViewType const& a, SViewType const& b, MViewType const& c,            \
                     SViewType const& s) {                                                                          \
      Kokkos::Profiling::pushRegion("KokkosBlas::rotg[TPL_ROCBLAS,double]");                                        \
      rotg_print_specialization<double, EXECSPACE>();                                                               \
      KokkosBlas::Impl::RocBlasSingleton& singleton = KokkosBlas::Impl::RocBlasSingleton::singleton();              \
<<<<<<< HEAD
      KOKKOS_ROCBLAS_SAFE_CALL_IMPL(rocblas_set_stream(singleton.handle, space.hip_stream()));                      \
      rocblas_pointer_mode pointer_mode;                                                                            \
      KOKKOS_ROCBLAS_SAFE_CALL_IMPL(rocblas_get_pointer_mode(singleton.handle, &pointer_mode));                     \
      KOKKOS_ROCBLAS_SAFE_CALL_IMPL(rocblas_set_pointer_mode(singleton.handle, rocblas_pointer_mode_device));       \
      KOKKOS_ROCBLAS_SAFE_CALL_IMPL(rocblas_drotg(singleton.handle, a.data(), b.data(), c.data(), s.data()));       \
      KOKKOS_ROCBLAS_SAFE_CALL_IMPL(rocblas_set_pointer_mode(singleton.handle, pointer_mode));                      \
=======
      KOKKOSBLAS_IMPL_ROCBLAS_SAFE_CALL(rocblas_set_stream(singleton.handle, space.hip_stream()));                  \
      rocblas_pointer_mode pointer_mode;                                                                            \
      KOKKOSBLAS_IMPL_ROCBLAS_SAFE_CALL(rocblas_get_pointer_mode(singleton.handle, &pointer_mode));                 \
      KOKKOSBLAS_IMPL_ROCBLAS_SAFE_CALL(rocblas_set_pointer_mode(singleton.handle, rocblas_pointer_mode_device));   \
      KOKKOSBLAS_IMPL_ROCBLAS_SAFE_CALL(rocblas_drotg(singleton.handle, a.data(), b.data(), c.data(), s.data()));   \
      KOKKOSBLAS_IMPL_ROCBLAS_SAFE_CALL(rocblas_set_pointer_mode(singleton.handle, pointer_mode));                  \
>>>>>>> 5b116ec9
      Kokkos::Profiling::popRegion();                                                                               \
    }                                                                                                               \
  };

#define KOKKOSBLAS1_SROTG_TPL_SPEC_DECL_ROCBLAS(LAYOUT, EXECSPACE, MEMSPACE, ETI_SPEC_AVAIL)                           \
  template <>                                                                                                          \
  struct Rotg<                                                                                                         \
      EXECSPACE,                                                                                                       \
      Kokkos::View<float, LAYOUT, Kokkos::Device<EXECSPACE, MEMSPACE>, Kokkos::MemoryTraits<Kokkos::Unmanaged>>,       \
      Kokkos::View<float, LAYOUT, Kokkos::Device<EXECSPACE, MEMSPACE>, Kokkos::MemoryTraits<Kokkos::Unmanaged>>, true, \
      ETI_SPEC_AVAIL> {                                                                                                \
    using SViewType =                                                                                                  \
        Kokkos::View<float, LAYOUT, Kokkos::Device<EXECSPACE, MEMSPACE>, Kokkos::MemoryTraits<Kokkos::Unmanaged>>;     \
    using MViewType =                                                                                                  \
        Kokkos::View<float, LAYOUT, Kokkos::Device<EXECSPACE, MEMSPACE>, Kokkos::MemoryTraits<Kokkos::Unmanaged>>;     \
    static void rotg(EXECSPACE const& space, SViewType const& a, SViewType const& b, MViewType const& c,               \
                     SViewType const& s) {                                                                             \
      Kokkos::Profiling::pushRegion("KokkosBlas::rotg[TPL_ROCBLAS,float]");                                            \
      rotg_print_specialization<float, EXECSPACE>();                                                                   \
      KokkosBlas::Impl::RocBlasSingleton& singleton = KokkosBlas::Impl::RocBlasSingleton::singleton();                 \
<<<<<<< HEAD
      KOKKOS_ROCBLAS_SAFE_CALL_IMPL(rocblas_set_stream(singleton.handle, space.hip_stream()));                         \
      rocblas_pointer_mode pointer_mode;                                                                               \
      KOKKOS_ROCBLAS_SAFE_CALL_IMPL(rocblas_get_pointer_mode(singleton.handle, &pointer_mode));                        \
      KOKKOS_ROCBLAS_SAFE_CALL_IMPL(rocblas_set_pointer_mode(singleton.handle, rocblas_pointer_mode_device));          \
      KOKKOS_ROCBLAS_SAFE_CALL_IMPL(rocblas_srotg(singleton.handle, a.data(), b.data(), c.data(), s.data()));          \
      KOKKOS_ROCBLAS_SAFE_CALL_IMPL(rocblas_set_pointer_mode(singleton.handle, pointer_mode));                         \
=======
      KOKKOSBLAS_IMPL_ROCBLAS_SAFE_CALL(rocblas_set_stream(singleton.handle, space.hip_stream()));                     \
      rocblas_pointer_mode pointer_mode;                                                                               \
      KOKKOSBLAS_IMPL_ROCBLAS_SAFE_CALL(rocblas_get_pointer_mode(singleton.handle, &pointer_mode));                    \
      KOKKOSBLAS_IMPL_ROCBLAS_SAFE_CALL(rocblas_set_pointer_mode(singleton.handle, rocblas_pointer_mode_device));      \
      KOKKOSBLAS_IMPL_ROCBLAS_SAFE_CALL(rocblas_srotg(singleton.handle, a.data(), b.data(), c.data(), s.data()));      \
      KOKKOSBLAS_IMPL_ROCBLAS_SAFE_CALL(rocblas_set_pointer_mode(singleton.handle, pointer_mode));                     \
>>>>>>> 5b116ec9
      Kokkos::Profiling::popRegion();                                                                                  \
    }                                                                                                                  \
  };

<<<<<<< HEAD
#define KOKKOSBLAS1_ZROTG_TPL_SPEC_DECL_ROCBLAS(LAYOUT, EXECSPACE, MEMSPACE, ETI_SPEC_AVAIL)                        \
  template <>                                                                                                       \
  struct Rotg<                                                                                                      \
      EXECSPACE,                                                                                                    \
      Kokkos::View<Kokkos::complex<double>, LAYOUT, Kokkos::Device<EXECSPACE, MEMSPACE>,                            \
                   Kokkos::MemoryTraits<Kokkos::Unmanaged>>,                                                        \
      Kokkos::View<double, LAYOUT, Kokkos::Device<EXECSPACE, MEMSPACE>, Kokkos::MemoryTraits<Kokkos::Unmanaged>>,   \
      true, ETI_SPEC_AVAIL> {                                                                                       \
    using SViewType = Kokkos::View<Kokkos::complex<double>, LAYOUT, Kokkos::Device<EXECSPACE, MEMSPACE>,            \
                                   Kokkos::MemoryTraits<Kokkos::Unmanaged>>;                                        \
    using MViewType =                                                                                               \
        Kokkos::View<double, LAYOUT, Kokkos::Device<EXECSPACE, MEMSPACE>, Kokkos::MemoryTraits<Kokkos::Unmanaged>>; \
    static void rotg(EXECSPACE const& space, SViewType const& a, SViewType const& b, MViewType const& c,            \
                     SViewType const& s) {                                                                          \
      Kokkos::Profiling::pushRegion("KokkosBlas::rotg[TPL_ROCBLAS,complex<double>]");                               \
      rotg_print_specialization<Kokkos::complex<double>, EXECSPACE>();                                              \
      KokkosBlas::Impl::RocBlasSingleton& singleton = KokkosBlas::Impl::RocBlasSingleton::singleton();              \
      KOKKOS_ROCBLAS_SAFE_CALL_IMPL(rocblas_set_stream(singleton.handle, space.hip_stream()));                      \
      rocblas_pointer_mode pointer_mode;                                                                            \
      KOKKOS_ROCBLAS_SAFE_CALL_IMPL(rocblas_get_pointer_mode(singleton.handle, &pointer_mode));                     \
      KOKKOS_ROCBLAS_SAFE_CALL_IMPL(rocblas_set_pointer_mode(singleton.handle, rocblas_pointer_mode_device));       \
      KOKKOS_ROCBLAS_SAFE_CALL_IMPL(rocblas_zrotg(singleton.handle,                                                 \
                                                  reinterpret_cast<rocblas_double_complex*>(a.data()),              \
                                                  reinterpret_cast<rocblas_double_complex*>(b.data()), c.data(),    \
                                                  reinterpret_cast<rocblas_double_complex*>(s.data())));            \
      KOKKOS_ROCBLAS_SAFE_CALL_IMPL(rocblas_set_pointer_mode(singleton.handle, pointer_mode));                      \
      Kokkos::Profiling::popRegion();                                                                               \
    }                                                                                                               \
=======
#define KOKKOSBLAS1_ZROTG_TPL_SPEC_DECL_ROCBLAS(LAYOUT, EXECSPACE, MEMSPACE, ETI_SPEC_AVAIL)                         \
  template <>                                                                                                        \
  struct Rotg<                                                                                                       \
      EXECSPACE,                                                                                                     \
      Kokkos::View<Kokkos::complex<double>, LAYOUT, Kokkos::Device<EXECSPACE, MEMSPACE>,                             \
                   Kokkos::MemoryTraits<Kokkos::Unmanaged>>,                                                         \
      Kokkos::View<double, LAYOUT, Kokkos::Device<EXECSPACE, MEMSPACE>, Kokkos::MemoryTraits<Kokkos::Unmanaged>>,    \
      true, ETI_SPEC_AVAIL> {                                                                                        \
    using SViewType = Kokkos::View<Kokkos::complex<double>, LAYOUT, Kokkos::Device<EXECSPACE, MEMSPACE>,             \
                                   Kokkos::MemoryTraits<Kokkos::Unmanaged>>;                                         \
    using MViewType =                                                                                                \
        Kokkos::View<double, LAYOUT, Kokkos::Device<EXECSPACE, MEMSPACE>, Kokkos::MemoryTraits<Kokkos::Unmanaged>>;  \
    static void rotg(EXECSPACE const& space, SViewType const& a, SViewType const& b, MViewType const& c,             \
                     SViewType const& s) {                                                                           \
      Kokkos::Profiling::pushRegion("KokkosBlas::rotg[TPL_ROCBLAS,complex<double>]");                                \
      rotg_print_specialization<Kokkos::complex<double>, EXECSPACE>();                                               \
      KokkosBlas::Impl::RocBlasSingleton& singleton = KokkosBlas::Impl::RocBlasSingleton::singleton();               \
      KOKKOSBLAS_IMPL_ROCBLAS_SAFE_CALL(rocblas_set_stream(singleton.handle, space.hip_stream()));                   \
      rocblas_pointer_mode pointer_mode;                                                                             \
      KOKKOSBLAS_IMPL_ROCBLAS_SAFE_CALL(rocblas_get_pointer_mode(singleton.handle, &pointer_mode));                  \
      KOKKOSBLAS_IMPL_ROCBLAS_SAFE_CALL(rocblas_set_pointer_mode(singleton.handle, rocblas_pointer_mode_device));    \
      KOKKOSBLAS_IMPL_ROCBLAS_SAFE_CALL(rocblas_zrotg(singleton.handle,                                              \
                                                      reinterpret_cast<rocblas_double_complex*>(a.data()),           \
                                                      reinterpret_cast<rocblas_double_complex*>(b.data()), c.data(), \
                                                      reinterpret_cast<rocblas_double_complex*>(s.data())));         \
      KOKKOSBLAS_IMPL_ROCBLAS_SAFE_CALL(rocblas_set_pointer_mode(singleton.handle, pointer_mode));                   \
      Kokkos::Profiling::popRegion();                                                                                \
    }                                                                                                                \
>>>>>>> 5b116ec9
  };

#define KOKKOSBLAS1_CROTG_TPL_SPEC_DECL_ROCBLAS(LAYOUT, EXECSPACE, MEMSPACE, ETI_SPEC_AVAIL)                           \
  template <>                                                                                                          \
  struct Rotg<                                                                                                         \
      EXECSPACE,                                                                                                       \
      Kokkos::View<Kokkos::complex<float>, LAYOUT, Kokkos::Device<EXECSPACE, MEMSPACE>,                                \
                   Kokkos::MemoryTraits<Kokkos::Unmanaged>>,                                                           \
      Kokkos::View<float, LAYOUT, Kokkos::Device<EXECSPACE, MEMSPACE>, Kokkos::MemoryTraits<Kokkos::Unmanaged>>, true, \
      ETI_SPEC_AVAIL> {                                                                                                \
    using SViewType = Kokkos::View<Kokkos::complex<float>, LAYOUT, Kokkos::Device<EXECSPACE, MEMSPACE>,                \
                                   Kokkos::MemoryTraits<Kokkos::Unmanaged>>;                                           \
    using MViewType =                                                                                                  \
        Kokkos::View<float, LAYOUT, Kokkos::Device<EXECSPACE, MEMSPACE>, Kokkos::MemoryTraits<Kokkos::Unmanaged>>;     \
    static void rotg(EXECSPACE const& space, SViewType const& a, SViewType const& b, MViewType const& c,               \
                     SViewType const& s) {                                                                             \
      Kokkos::Profiling::pushRegion("KokkosBlas::rotg[TPL_ROCBLAS,complex<float>]");                                   \
      rotg_print_specialization<Kokkos::complex<float>, EXECSPACE>();                                                  \
      KokkosBlas::Impl::RocBlasSingleton& singleton = KokkosBlas::Impl::RocBlasSingleton::singleton();                 \
<<<<<<< HEAD
      KOKKOS_ROCBLAS_SAFE_CALL_IMPL(rocblas_set_stream(singleton.handle, space.hip_stream()));                         \
      rocblas_pointer_mode pointer_mode;                                                                               \
      KOKKOS_ROCBLAS_SAFE_CALL_IMPL(rocblas_get_pointer_mode(singleton.handle, &pointer_mode));                        \
      KOKKOS_ROCBLAS_SAFE_CALL_IMPL(rocblas_set_pointer_mode(singleton.handle, rocblas_pointer_mode_device));          \
      KOKKOS_ROCBLAS_SAFE_CALL_IMPL(rocblas_crotg(singleton.handle,                                                    \
                                                  reinterpret_cast<rocblas_float_complex*>(a.data()),                  \
                                                  reinterpret_cast<rocblas_float_complex*>(b.data()), c.data(),        \
                                                  reinterpret_cast<rocblas_float_complex*>(s.data())));                \
      KOKKOS_ROCBLAS_SAFE_CALL_IMPL(rocblas_set_pointer_mode(singleton.handle, pointer_mode));                         \
=======
      KOKKOSBLAS_IMPL_ROCBLAS_SAFE_CALL(rocblas_set_stream(singleton.handle, space.hip_stream()));                     \
      rocblas_pointer_mode pointer_mode;                                                                               \
      KOKKOSBLAS_IMPL_ROCBLAS_SAFE_CALL(rocblas_get_pointer_mode(singleton.handle, &pointer_mode));                    \
      KOKKOSBLAS_IMPL_ROCBLAS_SAFE_CALL(rocblas_set_pointer_mode(singleton.handle, rocblas_pointer_mode_device));      \
      KOKKOSBLAS_IMPL_ROCBLAS_SAFE_CALL(rocblas_crotg(singleton.handle,                                                \
                                                      reinterpret_cast<rocblas_float_complex*>(a.data()),              \
                                                      reinterpret_cast<rocblas_float_complex*>(b.data()), c.data(),    \
                                                      reinterpret_cast<rocblas_float_complex*>(s.data())));            \
      KOKKOSBLAS_IMPL_ROCBLAS_SAFE_CALL(rocblas_set_pointer_mode(singleton.handle, pointer_mode));                     \
>>>>>>> 5b116ec9
      Kokkos::Profiling::popRegion();                                                                                  \
    }                                                                                                                  \
  };

KOKKOSBLAS1_DROTG_TPL_SPEC_DECL_ROCBLAS(Kokkos::LayoutLeft, Kokkos::HIP, Kokkos::HIPSpace, true)
KOKKOSBLAS1_DROTG_TPL_SPEC_DECL_ROCBLAS(Kokkos::LayoutLeft, Kokkos::HIP, Kokkos::HIPSpace, false)
KOKKOSBLAS1_DROTG_TPL_SPEC_DECL_ROCBLAS(Kokkos::LayoutRight, Kokkos::HIP, Kokkos::HIPSpace, true)
KOKKOSBLAS1_DROTG_TPL_SPEC_DECL_ROCBLAS(Kokkos::LayoutRight, Kokkos::HIP, Kokkos::HIPSpace, false)

KOKKOSBLAS1_SROTG_TPL_SPEC_DECL_ROCBLAS(Kokkos::LayoutLeft, Kokkos::HIP, Kokkos::HIPSpace, true)
KOKKOSBLAS1_SROTG_TPL_SPEC_DECL_ROCBLAS(Kokkos::LayoutLeft, Kokkos::HIP, Kokkos::HIPSpace, false)
KOKKOSBLAS1_SROTG_TPL_SPEC_DECL_ROCBLAS(Kokkos::LayoutRight, Kokkos::HIP, Kokkos::HIPSpace, true)
KOKKOSBLAS1_SROTG_TPL_SPEC_DECL_ROCBLAS(Kokkos::LayoutRight, Kokkos::HIP, Kokkos::HIPSpace, false)

KOKKOSBLAS1_ZROTG_TPL_SPEC_DECL_ROCBLAS(Kokkos::LayoutLeft, Kokkos::HIP, Kokkos::HIPSpace, true)
KOKKOSBLAS1_ZROTG_TPL_SPEC_DECL_ROCBLAS(Kokkos::LayoutLeft, Kokkos::HIP, Kokkos::HIPSpace, false)
KOKKOSBLAS1_ZROTG_TPL_SPEC_DECL_ROCBLAS(Kokkos::LayoutRight, Kokkos::HIP, Kokkos::HIPSpace, true)
KOKKOSBLAS1_ZROTG_TPL_SPEC_DECL_ROCBLAS(Kokkos::LayoutRight, Kokkos::HIP, Kokkos::HIPSpace, false)

KOKKOSBLAS1_CROTG_TPL_SPEC_DECL_ROCBLAS(Kokkos::LayoutLeft, Kokkos::HIP, Kokkos::HIPSpace, true)
KOKKOSBLAS1_CROTG_TPL_SPEC_DECL_ROCBLAS(Kokkos::LayoutLeft, Kokkos::HIP, Kokkos::HIPSpace, false)
KOKKOSBLAS1_CROTG_TPL_SPEC_DECL_ROCBLAS(Kokkos::LayoutRight, Kokkos::HIP, Kokkos::HIPSpace, true)
KOKKOSBLAS1_CROTG_TPL_SPEC_DECL_ROCBLAS(Kokkos::LayoutRight, Kokkos::HIP, Kokkos::HIPSpace, false)

}  // namespace Impl
}  // namespace KokkosBlas

#endif

#endif<|MERGE_RESOLUTION|>--- conflicted
+++ resolved
@@ -193,21 +193,12 @@
       Kokkos::Profiling::pushRegion("KokkosBlas::rotg[TPL_CUBLAS,double]");                                         \
       rotg_print_specialization<double, EXECSPACE>();                                                               \
       KokkosBlas::Impl::CudaBlasSingleton& singleton = KokkosBlas::Impl::CudaBlasSingleton::singleton();            \
-<<<<<<< HEAD
-      KOKKOS_CUBLAS_SAFE_CALL_IMPL(cublasSetStream(singleton.handle, space.cuda_stream()));                         \
-      cublasPointerMode_t pointer_mode;                                                                             \
-      KOKKOS_CUBLAS_SAFE_CALL_IMPL(cublasGetPointerMode(singleton.handle, &pointer_mode));                          \
-      KOKKOS_CUBLAS_SAFE_CALL_IMPL(cublasSetPointerMode(singleton.handle, CUBLAS_POINTER_MODE_DEVICE));             \
-      KOKKOS_CUBLAS_SAFE_CALL_IMPL(cublasDrotg(singleton.handle, a.data(), b.data(), c.data(), s.data()));          \
-      KOKKOS_CUBLAS_SAFE_CALL_IMPL(cublasSetPointerMode(singleton.handle, pointer_mode));                           \
-=======
       KOKKOSBLAS_IMPL_CUBLAS_SAFE_CALL(cublasSetStream(singleton.handle, space.cuda_stream()));                     \
       cublasPointerMode_t pointer_mode;                                                                             \
       KOKKOSBLAS_IMPL_CUBLAS_SAFE_CALL(cublasGetPointerMode(singleton.handle, &pointer_mode));                      \
       KOKKOSBLAS_IMPL_CUBLAS_SAFE_CALL(cublasSetPointerMode(singleton.handle, CUBLAS_POINTER_MODE_DEVICE));         \
       KOKKOSBLAS_IMPL_CUBLAS_SAFE_CALL(cublasDrotg(singleton.handle, a.data(), b.data(), c.data(), s.data()));      \
       KOKKOSBLAS_IMPL_CUBLAS_SAFE_CALL(cublasSetPointerMode(singleton.handle, pointer_mode));                       \
->>>>>>> 5b116ec9
       Kokkos::Profiling::popRegion();                                                                               \
     }                                                                                                               \
   };
@@ -228,21 +219,12 @@
       Kokkos::Profiling::pushRegion("KokkosBlas::rotg[TPL_CUBLAS,float]");                                             \
       rotg_print_specialization<float, EXECSPACE>();                                                                   \
       KokkosBlas::Impl::CudaBlasSingleton& singleton = KokkosBlas::Impl::CudaBlasSingleton::singleton();               \
-<<<<<<< HEAD
-      KOKKOS_CUBLAS_SAFE_CALL_IMPL(cublasSetStream(singleton.handle, space.cuda_stream()));                            \
-      cublasPointerMode_t pointer_mode;                                                                                \
-      KOKKOS_CUBLAS_SAFE_CALL_IMPL(cublasGetPointerMode(singleton.handle, &pointer_mode));                             \
-      KOKKOS_CUBLAS_SAFE_CALL_IMPL(cublasSetPointerMode(singleton.handle, CUBLAS_POINTER_MODE_DEVICE));                \
-      KOKKOS_CUBLAS_SAFE_CALL_IMPL(cublasSrotg(singleton.handle, a.data(), b.data(), c.data(), s.data()));             \
-      KOKKOS_CUBLAS_SAFE_CALL_IMPL(cublasSetPointerMode(singleton.handle, pointer_mode));                              \
-=======
       KOKKOSBLAS_IMPL_CUBLAS_SAFE_CALL(cublasSetStream(singleton.handle, space.cuda_stream()));                        \
       cublasPointerMode_t pointer_mode;                                                                                \
       KOKKOSBLAS_IMPL_CUBLAS_SAFE_CALL(cublasGetPointerMode(singleton.handle, &pointer_mode));                         \
       KOKKOSBLAS_IMPL_CUBLAS_SAFE_CALL(cublasSetPointerMode(singleton.handle, CUBLAS_POINTER_MODE_DEVICE));            \
       KOKKOSBLAS_IMPL_CUBLAS_SAFE_CALL(cublasSrotg(singleton.handle, a.data(), b.data(), c.data(), s.data()));         \
       KOKKOSBLAS_IMPL_CUBLAS_SAFE_CALL(cublasSetPointerMode(singleton.handle, pointer_mode));                          \
->>>>>>> 5b116ec9
       Kokkos::Profiling::popRegion();                                                                                  \
     }                                                                                                                  \
   };
@@ -264,16 +246,6 @@
       Kokkos::Profiling::pushRegion("KokkosBlas::rotg[TPL_CUBLAS,complex<double>]");                                \
       rotg_print_specialization<Kokkos::complex<double>, EXECSPACE>();                                              \
       KokkosBlas::Impl::CudaBlasSingleton& singleton = KokkosBlas::Impl::CudaBlasSingleton::singleton();            \
-<<<<<<< HEAD
-      KOKKOS_CUBLAS_SAFE_CALL_IMPL(cublasSetStream(singleton.handle, space.cuda_stream()));                         \
-      cublasPointerMode_t pointer_mode;                                                                             \
-      KOKKOS_CUBLAS_SAFE_CALL_IMPL(cublasGetPointerMode(singleton.handle, &pointer_mode));                          \
-      KOKKOS_CUBLAS_SAFE_CALL_IMPL(cublasSetPointerMode(singleton.handle, CUBLAS_POINTER_MODE_DEVICE));             \
-      KOKKOS_CUBLAS_SAFE_CALL_IMPL(cublasZrotg(singleton.handle, reinterpret_cast<cuDoubleComplex*>(a.data()),      \
-                                               reinterpret_cast<cuDoubleComplex*>(b.data()), c.data(),              \
-                                               reinterpret_cast<cuDoubleComplex*>(s.data())));                      \
-      KOKKOS_CUBLAS_SAFE_CALL_IMPL(cublasSetPointerMode(singleton.handle, pointer_mode));                           \
-=======
       KOKKOSBLAS_IMPL_CUBLAS_SAFE_CALL(cublasSetStream(singleton.handle, space.cuda_stream()));                     \
       cublasPointerMode_t pointer_mode;                                                                             \
       KOKKOSBLAS_IMPL_CUBLAS_SAFE_CALL(cublasGetPointerMode(singleton.handle, &pointer_mode));                      \
@@ -282,7 +254,6 @@
                                                    reinterpret_cast<cuDoubleComplex*>(b.data()), c.data(),          \
                                                    reinterpret_cast<cuDoubleComplex*>(s.data())));                  \
       KOKKOSBLAS_IMPL_CUBLAS_SAFE_CALL(cublasSetPointerMode(singleton.handle, pointer_mode));                       \
->>>>>>> 5b116ec9
       Kokkos::Profiling::popRegion();                                                                               \
     }                                                                                                               \
   };
@@ -304,16 +275,6 @@
       Kokkos::Profiling::pushRegion("KokkosBlas::rotg[TPL_CUBLAS,complex<float>]");                                    \
       rotg_print_specialization<Kokkos::complex<float>, EXECSPACE>();                                                  \
       KokkosBlas::Impl::CudaBlasSingleton& singleton = KokkosBlas::Impl::CudaBlasSingleton::singleton();               \
-<<<<<<< HEAD
-      KOKKOS_CUBLAS_SAFE_CALL_IMPL(cublasSetStream(singleton.handle, space.cuda_stream()));                            \
-      cublasPointerMode_t pointer_mode;                                                                                \
-      KOKKOS_CUBLAS_SAFE_CALL_IMPL(cublasGetPointerMode(singleton.handle, &pointer_mode));                             \
-      KOKKOS_CUBLAS_SAFE_CALL_IMPL(cublasSetPointerMode(singleton.handle, CUBLAS_POINTER_MODE_DEVICE));                \
-      KOKKOS_CUBLAS_SAFE_CALL_IMPL(cublasCrotg(singleton.handle, reinterpret_cast<cuComplex*>(a.data()),               \
-                                               reinterpret_cast<cuComplex*>(b.data()), c.data(),                       \
-                                               reinterpret_cast<cuComplex*>(s.data())));                               \
-      KOKKOS_CUBLAS_SAFE_CALL_IMPL(cublasSetPointerMode(singleton.handle, pointer_mode));                              \
-=======
       KOKKOSBLAS_IMPL_CUBLAS_SAFE_CALL(cublasSetStream(singleton.handle, space.cuda_stream()));                        \
       cublasPointerMode_t pointer_mode;                                                                                \
       KOKKOSBLAS_IMPL_CUBLAS_SAFE_CALL(cublasGetPointerMode(singleton.handle, &pointer_mode));                         \
@@ -322,7 +283,6 @@
                                                    reinterpret_cast<cuComplex*>(b.data()), c.data(),                   \
                                                    reinterpret_cast<cuComplex*>(s.data())));                           \
       KOKKOSBLAS_IMPL_CUBLAS_SAFE_CALL(cublasSetPointerMode(singleton.handle, pointer_mode));                          \
->>>>>>> 5b116ec9
       Kokkos::Profiling::popRegion();                                                                                  \
     }                                                                                                                  \
   };
@@ -391,21 +351,12 @@
       Kokkos::Profiling::pushRegion("KokkosBlas::rotg[TPL_ROCBLAS,double]");                                        \
       rotg_print_specialization<double, EXECSPACE>();                                                               \
       KokkosBlas::Impl::RocBlasSingleton& singleton = KokkosBlas::Impl::RocBlasSingleton::singleton();              \
-<<<<<<< HEAD
-      KOKKOS_ROCBLAS_SAFE_CALL_IMPL(rocblas_set_stream(singleton.handle, space.hip_stream()));                      \
-      rocblas_pointer_mode pointer_mode;                                                                            \
-      KOKKOS_ROCBLAS_SAFE_CALL_IMPL(rocblas_get_pointer_mode(singleton.handle, &pointer_mode));                     \
-      KOKKOS_ROCBLAS_SAFE_CALL_IMPL(rocblas_set_pointer_mode(singleton.handle, rocblas_pointer_mode_device));       \
-      KOKKOS_ROCBLAS_SAFE_CALL_IMPL(rocblas_drotg(singleton.handle, a.data(), b.data(), c.data(), s.data()));       \
-      KOKKOS_ROCBLAS_SAFE_CALL_IMPL(rocblas_set_pointer_mode(singleton.handle, pointer_mode));                      \
-=======
       KOKKOSBLAS_IMPL_ROCBLAS_SAFE_CALL(rocblas_set_stream(singleton.handle, space.hip_stream()));                  \
       rocblas_pointer_mode pointer_mode;                                                                            \
       KOKKOSBLAS_IMPL_ROCBLAS_SAFE_CALL(rocblas_get_pointer_mode(singleton.handle, &pointer_mode));                 \
       KOKKOSBLAS_IMPL_ROCBLAS_SAFE_CALL(rocblas_set_pointer_mode(singleton.handle, rocblas_pointer_mode_device));   \
       KOKKOSBLAS_IMPL_ROCBLAS_SAFE_CALL(rocblas_drotg(singleton.handle, a.data(), b.data(), c.data(), s.data()));   \
       KOKKOSBLAS_IMPL_ROCBLAS_SAFE_CALL(rocblas_set_pointer_mode(singleton.handle, pointer_mode));                  \
->>>>>>> 5b116ec9
       Kokkos::Profiling::popRegion();                                                                               \
     }                                                                                                               \
   };
@@ -426,55 +377,16 @@
       Kokkos::Profiling::pushRegion("KokkosBlas::rotg[TPL_ROCBLAS,float]");                                            \
       rotg_print_specialization<float, EXECSPACE>();                                                                   \
       KokkosBlas::Impl::RocBlasSingleton& singleton = KokkosBlas::Impl::RocBlasSingleton::singleton();                 \
-<<<<<<< HEAD
-      KOKKOS_ROCBLAS_SAFE_CALL_IMPL(rocblas_set_stream(singleton.handle, space.hip_stream()));                         \
-      rocblas_pointer_mode pointer_mode;                                                                               \
-      KOKKOS_ROCBLAS_SAFE_CALL_IMPL(rocblas_get_pointer_mode(singleton.handle, &pointer_mode));                        \
-      KOKKOS_ROCBLAS_SAFE_CALL_IMPL(rocblas_set_pointer_mode(singleton.handle, rocblas_pointer_mode_device));          \
-      KOKKOS_ROCBLAS_SAFE_CALL_IMPL(rocblas_srotg(singleton.handle, a.data(), b.data(), c.data(), s.data()));          \
-      KOKKOS_ROCBLAS_SAFE_CALL_IMPL(rocblas_set_pointer_mode(singleton.handle, pointer_mode));                         \
-=======
       KOKKOSBLAS_IMPL_ROCBLAS_SAFE_CALL(rocblas_set_stream(singleton.handle, space.hip_stream()));                     \
       rocblas_pointer_mode pointer_mode;                                                                               \
       KOKKOSBLAS_IMPL_ROCBLAS_SAFE_CALL(rocblas_get_pointer_mode(singleton.handle, &pointer_mode));                    \
       KOKKOSBLAS_IMPL_ROCBLAS_SAFE_CALL(rocblas_set_pointer_mode(singleton.handle, rocblas_pointer_mode_device));      \
       KOKKOSBLAS_IMPL_ROCBLAS_SAFE_CALL(rocblas_srotg(singleton.handle, a.data(), b.data(), c.data(), s.data()));      \
       KOKKOSBLAS_IMPL_ROCBLAS_SAFE_CALL(rocblas_set_pointer_mode(singleton.handle, pointer_mode));                     \
->>>>>>> 5b116ec9
-      Kokkos::Profiling::popRegion();                                                                                  \
-    }                                                                                                                  \
-  };
-
-<<<<<<< HEAD
-#define KOKKOSBLAS1_ZROTG_TPL_SPEC_DECL_ROCBLAS(LAYOUT, EXECSPACE, MEMSPACE, ETI_SPEC_AVAIL)                        \
-  template <>                                                                                                       \
-  struct Rotg<                                                                                                      \
-      EXECSPACE,                                                                                                    \
-      Kokkos::View<Kokkos::complex<double>, LAYOUT, Kokkos::Device<EXECSPACE, MEMSPACE>,                            \
-                   Kokkos::MemoryTraits<Kokkos::Unmanaged>>,                                                        \
-      Kokkos::View<double, LAYOUT, Kokkos::Device<EXECSPACE, MEMSPACE>, Kokkos::MemoryTraits<Kokkos::Unmanaged>>,   \
-      true, ETI_SPEC_AVAIL> {                                                                                       \
-    using SViewType = Kokkos::View<Kokkos::complex<double>, LAYOUT, Kokkos::Device<EXECSPACE, MEMSPACE>,            \
-                                   Kokkos::MemoryTraits<Kokkos::Unmanaged>>;                                        \
-    using MViewType =                                                                                               \
-        Kokkos::View<double, LAYOUT, Kokkos::Device<EXECSPACE, MEMSPACE>, Kokkos::MemoryTraits<Kokkos::Unmanaged>>; \
-    static void rotg(EXECSPACE const& space, SViewType const& a, SViewType const& b, MViewType const& c,            \
-                     SViewType const& s) {                                                                          \
-      Kokkos::Profiling::pushRegion("KokkosBlas::rotg[TPL_ROCBLAS,complex<double>]");                               \
-      rotg_print_specialization<Kokkos::complex<double>, EXECSPACE>();                                              \
-      KokkosBlas::Impl::RocBlasSingleton& singleton = KokkosBlas::Impl::RocBlasSingleton::singleton();              \
-      KOKKOS_ROCBLAS_SAFE_CALL_IMPL(rocblas_set_stream(singleton.handle, space.hip_stream()));                      \
-      rocblas_pointer_mode pointer_mode;                                                                            \
-      KOKKOS_ROCBLAS_SAFE_CALL_IMPL(rocblas_get_pointer_mode(singleton.handle, &pointer_mode));                     \
-      KOKKOS_ROCBLAS_SAFE_CALL_IMPL(rocblas_set_pointer_mode(singleton.handle, rocblas_pointer_mode_device));       \
-      KOKKOS_ROCBLAS_SAFE_CALL_IMPL(rocblas_zrotg(singleton.handle,                                                 \
-                                                  reinterpret_cast<rocblas_double_complex*>(a.data()),              \
-                                                  reinterpret_cast<rocblas_double_complex*>(b.data()), c.data(),    \
-                                                  reinterpret_cast<rocblas_double_complex*>(s.data())));            \
-      KOKKOS_ROCBLAS_SAFE_CALL_IMPL(rocblas_set_pointer_mode(singleton.handle, pointer_mode));                      \
-      Kokkos::Profiling::popRegion();                                                                               \
-    }                                                                                                               \
-=======
+      Kokkos::Profiling::popRegion();                                                                                  \
+    }                                                                                                                  \
+  };
+
 #define KOKKOSBLAS1_ZROTG_TPL_SPEC_DECL_ROCBLAS(LAYOUT, EXECSPACE, MEMSPACE, ETI_SPEC_AVAIL)                         \
   template <>                                                                                                        \
   struct Rotg<                                                                                                       \
@@ -503,7 +415,6 @@
       KOKKOSBLAS_IMPL_ROCBLAS_SAFE_CALL(rocblas_set_pointer_mode(singleton.handle, pointer_mode));                   \
       Kokkos::Profiling::popRegion();                                                                                \
     }                                                                                                                \
->>>>>>> 5b116ec9
   };
 
 #define KOKKOSBLAS1_CROTG_TPL_SPEC_DECL_ROCBLAS(LAYOUT, EXECSPACE, MEMSPACE, ETI_SPEC_AVAIL)                           \
@@ -523,17 +434,6 @@
       Kokkos::Profiling::pushRegion("KokkosBlas::rotg[TPL_ROCBLAS,complex<float>]");                                   \
       rotg_print_specialization<Kokkos::complex<float>, EXECSPACE>();                                                  \
       KokkosBlas::Impl::RocBlasSingleton& singleton = KokkosBlas::Impl::RocBlasSingleton::singleton();                 \
-<<<<<<< HEAD
-      KOKKOS_ROCBLAS_SAFE_CALL_IMPL(rocblas_set_stream(singleton.handle, space.hip_stream()));                         \
-      rocblas_pointer_mode pointer_mode;                                                                               \
-      KOKKOS_ROCBLAS_SAFE_CALL_IMPL(rocblas_get_pointer_mode(singleton.handle, &pointer_mode));                        \
-      KOKKOS_ROCBLAS_SAFE_CALL_IMPL(rocblas_set_pointer_mode(singleton.handle, rocblas_pointer_mode_device));          \
-      KOKKOS_ROCBLAS_SAFE_CALL_IMPL(rocblas_crotg(singleton.handle,                                                    \
-                                                  reinterpret_cast<rocblas_float_complex*>(a.data()),                  \
-                                                  reinterpret_cast<rocblas_float_complex*>(b.data()), c.data(),        \
-                                                  reinterpret_cast<rocblas_float_complex*>(s.data())));                \
-      KOKKOS_ROCBLAS_SAFE_CALL_IMPL(rocblas_set_pointer_mode(singleton.handle, pointer_mode));                         \
-=======
       KOKKOSBLAS_IMPL_ROCBLAS_SAFE_CALL(rocblas_set_stream(singleton.handle, space.hip_stream()));                     \
       rocblas_pointer_mode pointer_mode;                                                                               \
       KOKKOSBLAS_IMPL_ROCBLAS_SAFE_CALL(rocblas_get_pointer_mode(singleton.handle, &pointer_mode));                    \
@@ -543,7 +443,6 @@
                                                       reinterpret_cast<rocblas_float_complex*>(b.data()), c.data(),    \
                                                       reinterpret_cast<rocblas_float_complex*>(s.data())));            \
       KOKKOSBLAS_IMPL_ROCBLAS_SAFE_CALL(rocblas_set_pointer_mode(singleton.handle, pointer_mode));                     \
->>>>>>> 5b116ec9
       Kokkos::Profiling::popRegion();                                                                                  \
     }                                                                                                                  \
   };
