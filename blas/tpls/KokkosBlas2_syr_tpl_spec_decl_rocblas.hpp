--- conflicted
+++ resolved
@@ -52,17 +52,10 @@
       KOKKOSBLAS2_SYR_ROCBLAS_DETERMINE_ARGS(LAYOUT, uplo[0]);                                                         \
       if (A_is_ll) {                                                                                                   \
         KokkosBlas::Impl::RocBlasSingleton& s = KokkosBlas::Impl::RocBlasSingleton::singleton();                       \
-<<<<<<< HEAD
-        KOKKOS_ROCBLAS_SAFE_CALL_IMPL(rocblas_set_stream(s.handle, space.hip_stream()));                               \
-        KOKKOS_ROCBLAS_SAFE_CALL_IMPL(rocblas_set_pointer_mode(s.handle, rocblas_pointer_mode_host));                  \
-        KOKKOS_ROCBLAS_SAFE_CALL_IMPL(rocblas_dsyr(s.handle, fillMode, N, &alpha, X.data(), one, A.data(), LDA));      \
-        KOKKOS_ROCBLAS_SAFE_CALL_IMPL(rocblas_set_stream(s.handle, NULL));                                             \
-=======
         KOKKOSBLAS_IMPL_ROCBLAS_SAFE_CALL(rocblas_set_stream(s.handle, space.hip_stream()));                           \
         KOKKOSBLAS_IMPL_ROCBLAS_SAFE_CALL(rocblas_set_pointer_mode(s.handle, rocblas_pointer_mode_host));              \
         KOKKOSBLAS_IMPL_ROCBLAS_SAFE_CALL(rocblas_dsyr(s.handle, fillMode, N, &alpha, X.data(), one, A.data(), LDA));  \
         KOKKOSBLAS_IMPL_ROCBLAS_SAFE_CALL(rocblas_set_stream(s.handle, NULL));                                         \
->>>>>>> 5b116ec9
       } else {                                                                                                         \
         /* rocblas_dsyr() + ~A_ll => call kokkos-kernels' implementation */                                            \
         SYR<EXEC_SPACE, XViewType, AViewType, false, ETI_SPEC_AVAIL>::syr(space, trans, uplo, alpha, X, A);            \
@@ -93,17 +86,10 @@
       KOKKOSBLAS2_SYR_ROCBLAS_DETERMINE_ARGS(LAYOUT, uplo[0]);                                                        \
       if (A_is_ll) {                                                                                                  \
         KokkosBlas::Impl::RocBlasSingleton& s = KokkosBlas::Impl::RocBlasSingleton::singleton();                      \
-<<<<<<< HEAD
-        KOKKOS_ROCBLAS_SAFE_CALL_IMPL(rocblas_set_stream(s.handle, space.hip_stream()));                              \
-        KOKKOS_ROCBLAS_SAFE_CALL_IMPL(rocblas_set_pointer_mode(s.handle, rocblas_pointer_mode_host));                 \
-        KOKKOS_ROCBLAS_SAFE_CALL_IMPL(rocblas_ssyr(s.handle, fillMode, N, &alpha, X.data(), one, A.data(), LDA));     \
-        KOKKOS_ROCBLAS_SAFE_CALL_IMPL(rocblas_set_stream(s.handle, NULL));                                            \
-=======
         KOKKOSBLAS_IMPL_ROCBLAS_SAFE_CALL(rocblas_set_stream(s.handle, space.hip_stream()));                          \
         KOKKOSBLAS_IMPL_ROCBLAS_SAFE_CALL(rocblas_set_pointer_mode(s.handle, rocblas_pointer_mode_host));             \
         KOKKOSBLAS_IMPL_ROCBLAS_SAFE_CALL(rocblas_ssyr(s.handle, fillMode, N, &alpha, X.data(), one, A.data(), LDA)); \
         KOKKOSBLAS_IMPL_ROCBLAS_SAFE_CALL(rocblas_set_stream(s.handle, NULL));                                        \
->>>>>>> 5b116ec9
       } else {                                                                                                        \
         /* rocblas_ssyr() + ~A_ll => call kokkos-kernels' implementation */                                           \
         SYR<EXEC_SPACE, XViewType, AViewType, false, ETI_SPEC_AVAIL>::syr(space, trans, uplo, alpha, X, A);           \
@@ -112,116 +98,6 @@
     }                                                                                                                 \
   };
 
-<<<<<<< HEAD
-#define KOKKOSBLAS2_ZSYR_ROCBLAS(LAYOUT, EXEC_SPACE, MEM_SPACE, ETI_SPEC_AVAIL)                                      \
-  template <>                                                                                                        \
-  struct SYR<EXEC_SPACE,                                                                                             \
-             Kokkos::View<const Kokkos::complex<double>*, LAYOUT, Kokkos::Device<EXEC_SPACE, MEM_SPACE>,             \
-                          Kokkos::MemoryTraits<Kokkos::Unmanaged> >,                                                 \
-             Kokkos::View<Kokkos::complex<double>**, LAYOUT, Kokkos::Device<EXEC_SPACE, MEM_SPACE>,                  \
-                          Kokkos::MemoryTraits<Kokkos::Unmanaged> >,                                                 \
-             true, ETI_SPEC_AVAIL> {                                                                                 \
-    typedef Kokkos::complex<double> SCALAR;                                                                          \
-    typedef Kokkos::View<const SCALAR*, LAYOUT, Kokkos::Device<EXEC_SPACE, MEM_SPACE>,                               \
-                         Kokkos::MemoryTraits<Kokkos::Unmanaged> >                                                   \
-        XViewType;                                                                                                   \
-    typedef Kokkos::View<SCALAR**, LAYOUT, Kokkos::Device<EXEC_SPACE, MEM_SPACE>,                                    \
-                         Kokkos::MemoryTraits<Kokkos::Unmanaged> >                                                   \
-        AViewType;                                                                                                   \
-                                                                                                                     \
-    static void syr(const typename AViewType::execution_space& space, const char trans[], const char uplo[],         \
-                    typename AViewType::const_value_type& alpha, const XViewType& X, const AViewType& A) {           \
-      Kokkos::Profiling::pushRegion("KokkosBlas::syr[TPL_ROCBLAS,complex<double>]");                                 \
-      KOKKOSBLAS2_SYR_ROCBLAS_DETERMINE_ARGS(LAYOUT, uplo[0]);                                                       \
-      bool justTranspose = (trans[0] == 'T') || (trans[0] == 't');                                                   \
-      if (justTranspose) {                                                                                           \
-        if (A_is_ll) {                                                                                               \
-          KokkosBlas::Impl::RocBlasSingleton& s = KokkosBlas::Impl::RocBlasSingleton::singleton();                   \
-          KOKKOS_ROCBLAS_SAFE_CALL_IMPL(rocblas_set_stream(s.handle, space.hip_stream()));                           \
-          KOKKOS_ROCBLAS_SAFE_CALL_IMPL(rocblas_set_pointer_mode(s.handle, rocblas_pointer_mode_host));              \
-          KOKKOS_ROCBLAS_SAFE_CALL_IMPL(rocblas_zsyr(s.handle, fillMode, N,                                          \
-                                                     reinterpret_cast<const rocblas_double_complex*>(&alpha),        \
-                                                     reinterpret_cast<const rocblas_double_complex*>(X.data()), one, \
-                                                     reinterpret_cast<rocblas_double_complex*>(A.data()), LDA));     \
-          KOKKOS_ROCBLAS_SAFE_CALL_IMPL(rocblas_set_stream(s.handle, NULL));                                         \
-        } else {                                                                                                     \
-          /* rocblas_zsyr() + ~A_ll => call kokkos-kernels' implementation */                                        \
-          SYR<EXEC_SPACE, XViewType, AViewType, false, ETI_SPEC_AVAIL>::syr(space, trans, uplo, alpha, X, A);        \
-        }                                                                                                            \
-      } else {                                                                                                       \
-        if (A_is_ll && (alpha.imag() == 0.)) {                                                                       \
-          const double alpha_val                = alpha.real();                                                      \
-          KokkosBlas::Impl::RocBlasSingleton& s = KokkosBlas::Impl::RocBlasSingleton::singleton();                   \
-          KOKKOS_ROCBLAS_SAFE_CALL_IMPL(rocblas_set_stream(s.handle, space.hip_stream()));                           \
-          KOKKOS_ROCBLAS_SAFE_CALL_IMPL(rocblas_set_pointer_mode(s.handle, rocblas_pointer_mode_host));              \
-          KOKKOS_ROCBLAS_SAFE_CALL_IMPL(rocblas_zher(s.handle, fillMode, N, &alpha_val,                              \
-                                                     reinterpret_cast<const rocblas_double_complex*>(X.data()), one, \
-                                                     reinterpret_cast<rocblas_double_complex*>(A.data()), LDA));     \
-          KOKKOS_ROCBLAS_SAFE_CALL_IMPL(rocblas_set_stream(s.handle, NULL));                                         \
-        } else {                                                                                                     \
-          /* rocblas_zher() + [~A_ll or ~real alpha]=> call kokkos-kernels'                                          \
-           * implementation */                                                                                       \
-          SYR<EXEC_SPACE, XViewType, AViewType, false, ETI_SPEC_AVAIL>::syr(space, trans, uplo, alpha, X, A);        \
-        }                                                                                                            \
-      }                                                                                                              \
-      Kokkos::Profiling::popRegion();                                                                                \
-    }                                                                                                                \
-  };
-
-#define KOKKOSBLAS2_CSYR_ROCBLAS(LAYOUT, EXEC_SPACE, MEM_SPACE, ETI_SPEC_AVAIL)                                     \
-  template <>                                                                                                       \
-  struct SYR<EXEC_SPACE,                                                                                            \
-             Kokkos::View<const Kokkos::complex<float>*, LAYOUT, Kokkos::Device<EXEC_SPACE, MEM_SPACE>,             \
-                          Kokkos::MemoryTraits<Kokkos::Unmanaged> >,                                                \
-             Kokkos::View<Kokkos::complex<float>**, LAYOUT, Kokkos::Device<EXEC_SPACE, MEM_SPACE>,                  \
-                          Kokkos::MemoryTraits<Kokkos::Unmanaged> >,                                                \
-             true, ETI_SPEC_AVAIL> {                                                                                \
-    typedef Kokkos::complex<float> SCALAR;                                                                          \
-    typedef Kokkos::View<const SCALAR*, LAYOUT, Kokkos::Device<EXEC_SPACE, MEM_SPACE>,                              \
-                         Kokkos::MemoryTraits<Kokkos::Unmanaged> >                                                  \
-        XViewType;                                                                                                  \
-    typedef Kokkos::View<SCALAR**, LAYOUT, Kokkos::Device<EXEC_SPACE, MEM_SPACE>,                                   \
-                         Kokkos::MemoryTraits<Kokkos::Unmanaged> >                                                  \
-        AViewType;                                                                                                  \
-                                                                                                                    \
-    static void syr(const typename AViewType::execution_space& space, const char trans[], const char uplo[],        \
-                    typename AViewType::const_value_type& alpha, const XViewType& X, const AViewType& A) {          \
-      Kokkos::Profiling::pushRegion("KokkosBlas::syr[TPL_ROCBLAS,complex<float>]");                                 \
-      KOKKOSBLAS2_SYR_ROCBLAS_DETERMINE_ARGS(LAYOUT, uplo[0]);                                                      \
-      bool justTranspose = (trans[0] == 'T') || (trans[0] == 't');                                                  \
-      if (justTranspose) {                                                                                          \
-        if (A_is_ll) {                                                                                              \
-          KokkosBlas::Impl::RocBlasSingleton& s = KokkosBlas::Impl::RocBlasSingleton::singleton();                  \
-          KOKKOS_ROCBLAS_SAFE_CALL_IMPL(rocblas_set_stream(s.handle, space.hip_stream()));                          \
-          KOKKOS_ROCBLAS_SAFE_CALL_IMPL(rocblas_set_pointer_mode(s.handle, rocblas_pointer_mode_host));             \
-          KOKKOS_ROCBLAS_SAFE_CALL_IMPL(rocblas_csyr(s.handle, fillMode, N,                                         \
-                                                     reinterpret_cast<const rocblas_float_complex*>(&alpha),        \
-                                                     reinterpret_cast<const rocblas_float_complex*>(X.data()), one, \
-                                                     reinterpret_cast<rocblas_float_complex*>(A.data()), LDA));     \
-          KOKKOS_ROCBLAS_SAFE_CALL_IMPL(rocblas_set_stream(s.handle, NULL));                                        \
-        } else {                                                                                                    \
-          /* rocblas_csyr() + ~A_ll => call kokkos-kernels' implementation */                                       \
-          SYR<EXEC_SPACE, XViewType, AViewType, false, ETI_SPEC_AVAIL>::syr(space, trans, uplo, alpha, X, A);       \
-        }                                                                                                           \
-      } else {                                                                                                      \
-        if (A_is_ll && (alpha.imag() == 0.)) {                                                                      \
-          const float alpha_val                 = alpha.real();                                                     \
-          KokkosBlas::Impl::RocBlasSingleton& s = KokkosBlas::Impl::RocBlasSingleton::singleton();                  \
-          KOKKOS_ROCBLAS_SAFE_CALL_IMPL(rocblas_set_stream(s.handle, space.hip_stream()));                          \
-          KOKKOS_ROCBLAS_SAFE_CALL_IMPL(rocblas_set_pointer_mode(s.handle, rocblas_pointer_mode_host));             \
-          KOKKOS_ROCBLAS_SAFE_CALL_IMPL(rocblas_cher(s.handle, fillMode, N, &alpha_val,                             \
-                                                     reinterpret_cast<const rocblas_float_complex*>(X.data()), one, \
-                                                     reinterpret_cast<rocblas_float_complex*>(A.data()), LDA));     \
-          KOKKOS_ROCBLAS_SAFE_CALL_IMPL(rocblas_set_stream(s.handle, NULL));                                        \
-        } else {                                                                                                    \
-          /* rocblas_cher() + [~A_ll or ~real alpha]=> call kokkos-kernels'                                         \
-           * implementation */                                                                                      \
-          SYR<EXEC_SPACE, XViewType, AViewType, false, ETI_SPEC_AVAIL>::syr(space, trans, uplo, alpha, X, A);       \
-        }                                                                                                           \
-      }                                                                                                             \
-      Kokkos::Profiling::popRegion();                                                                               \
-    }                                                                                                               \
-=======
 #define KOKKOSBLAS2_ZSYR_ROCBLAS(LAYOUT, EXEC_SPACE, MEM_SPACE, ETI_SPEC_AVAIL)                                  \
   template <>                                                                                                    \
   struct SYR<EXEC_SPACE,                                                                                         \
@@ -330,7 +206,6 @@
       }                                                                                                         \
       Kokkos::Profiling::popRegion();                                                                           \
     }                                                                                                           \
->>>>>>> 5b116ec9
   };
 
 KOKKOSBLAS2_DSYR_ROCBLAS(Kokkos::LayoutLeft, Kokkos::HIP, Kokkos::HIPSpace, true)
