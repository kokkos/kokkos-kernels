--- conflicted
+++ resolved
@@ -45,27 +45,8 @@
     enum : bool { value = true };                                                                                      \
   };
 
-<<<<<<< HEAD
-KOKKOSBLAS1_DOT_TPL_SPEC_AVAIL_BLAS(double, Kokkos::LayoutLeft,
-                                    Kokkos::HostSpace)
-KOKKOSBLAS1_DOT_TPL_SPEC_AVAIL_BLAS(float, Kokkos::LayoutLeft,
-                                    Kokkos::HostSpace)
-
-// TODO: we met difficuties in FindTPLMKL.cmake to set the BLAS library properly
-// such that the test in CheckHostBlasReturnComplex.cmake could not be
-// compiled and run to give a correct answer on KK_BLAS_RESULT_AS_POINTER_ARG.
-// This resulted in segfault in dot() with MKL and complex.
-// So we just temporarily disable it until FindTPLMKL.cmake is fixed.
-#if !defined(KOKKOSKERNELS_ENABLE_TPL_MKL)
-KOKKOSBLAS1_DOT_TPL_SPEC_AVAIL_BLAS(Kokkos::complex<double>, Kokkos::LayoutLeft,
-                                    Kokkos::HostSpace)
-KOKKOSBLAS1_DOT_TPL_SPEC_AVAIL_BLAS(Kokkos::complex<float>, Kokkos::LayoutLeft,
-                                    Kokkos::HostSpace)
-#endif
-=======
 KOKKOSBLAS1_DOT_TPL_SPEC_AVAIL_BLAS(double, Kokkos::LayoutLeft, Kokkos::HostSpace)
 KOKKOSBLAS1_DOT_TPL_SPEC_AVAIL_BLAS(float, Kokkos::LayoutLeft, Kokkos::HostSpace)
->>>>>>> 8e442f59
 
 // TODO: we met difficuties in FindTPLMKL.cmake to set the BLAS library properly
 // such that the test in CheckHostBlasReturnComplex.cmake could not be
@@ -77,42 +58,6 @@
 KOKKOSBLAS1_DOT_TPL_SPEC_AVAIL_BLAS(Kokkos::complex<float>, Kokkos::LayoutLeft, Kokkos::HostSpace)
 #endif
 
-<<<<<<< HEAD
-#define KOKKOSBLAS1_DOT_TPL_SPEC(SCALAR, LAYOUT, EXECSPACE, MEMSPACE)          \
-  template <>                                                                  \
-  struct dot_tpl_spec_avail<                                                   \
-      EXECSPACE,                                                               \
-      Kokkos::View<SCALAR, LAYOUT, Kokkos::HostSpace,                          \
-                   Kokkos::MemoryTraits<Kokkos::Unmanaged> >,                  \
-      Kokkos::View<const SCALAR*, LAYOUT, Kokkos::Device<EXECSPACE, MEMSPACE>, \
-                   Kokkos::MemoryTraits<Kokkos::Unmanaged> >,                  \
-      Kokkos::View<const SCALAR*, LAYOUT, Kokkos::Device<EXECSPACE, MEMSPACE>, \
-                   Kokkos::MemoryTraits<Kokkos::Unmanaged> >,                  \
-      1, 1> {                                                                  \
-    enum : bool { value = true };                                              \
-  };
-
-#define KOKKOSBLAS1_DOT_TPL_SPEC_AVAIL(LAYOUT, EXECSPACE, MEMSPACE)   \
-  KOKKOSBLAS1_DOT_TPL_SPEC(float, LAYOUT, EXECSPACE, MEMSPACE)        \
-  KOKKOSBLAS1_DOT_TPL_SPEC(double, LAYOUT, EXECSPACE, MEMSPACE)       \
-  KOKKOSBLAS1_DOT_TPL_SPEC(Kokkos::complex<float>, LAYOUT, EXECSPACE, \
-                           MEMSPACE)                                  \
-  KOKKOSBLAS1_DOT_TPL_SPEC(Kokkos::complex<double>, LAYOUT, EXECSPACE, MEMSPACE)
-
-#ifdef KOKKOSKERNELS_ENABLE_TPL_CUBLAS
-KOKKOSBLAS1_DOT_TPL_SPEC_AVAIL(Kokkos::LayoutLeft, Kokkos::Cuda,
-                               Kokkos::CudaSpace)
-#endif
-
-#ifdef KOKKOSKERNELS_ENABLE_TPL_ROCBLAS
-KOKKOSBLAS1_DOT_TPL_SPEC_AVAIL(Kokkos::LayoutLeft, Kokkos::HIP,
-                               Kokkos::HIPSpace)
-#endif
-
-#if defined(KOKKOSKERNELS_ENABLE_TPL_MKL) && defined(KOKKOS_ENABLE_SYCL)
-KOKKOSBLAS1_DOT_TPL_SPEC_AVAIL(Kokkos::LayoutLeft, Kokkos::Experimental::SYCL,
-                               Kokkos::Experimental::SYCLDeviceUSMSpace)
-=======
 #endif
 
 #define KOKKOSBLAS1_DOT_TPL_SPEC(SCALAR, LAYOUT, EXECSPACE, MEMSPACE)                                                  \
@@ -150,7 +95,6 @@
 
 #if defined(KOKKOSKERNELS_ENABLE_TPL_MKL) && defined(KOKKOS_ENABLE_SYCL)
 KOKKOSBLAS1_DOT_TPL_SPEC_AVAIL(Kokkos::LayoutLeft, Kokkos::Experimental::SYCL, Kokkos::Experimental::SYCLDeviceUSMSpace)
->>>>>>> 8e442f59
 #endif
 }  // namespace Impl
 }  // namespace KokkosBlas
