--- conflicted
+++ resolved
@@ -790,8 +790,6 @@
 }
 template <>
 double HostBlas<std::complex<double> >::asum(KK_INT n, const std::complex<double>* x, KK_INT x_inc) {
-<<<<<<< HEAD
-=======
   // see issue 2005
   // On some platforms with OpenBLAS < 0.3.26, dzasum on vectors less than 16 entries is producing 0.
   // this has been observed on some (not all) systems with:
@@ -804,7 +802,6 @@
     }
     return ret;
   }
->>>>>>> 5b116ec9
   return F77_FUNC_DZASUM(&n, x, &x_inc);
 }
 template <>
