--- conflicted
+++ resolved
@@ -125,15 +125,9 @@
 void F77_BLAS_MANGLE(drot, DROT)(KK_INT const* N, double* X, KK_INT const* incx, double* Y, KK_INT const* incy,
                                  double* c, double* s);
 void F77_BLAS_MANGLE(crot, CROT)(KK_INT const* N, std::complex<float>* X, KK_INT const* incx, std::complex<float>* Y,
-<<<<<<< HEAD
-                                 KK_INT const* incy, float* c, float* s);
-void F77_BLAS_MANGLE(zrot, ZROT)(KK_INT const* N, std::complex<double>* X, KK_INT const* incx, std::complex<double>* Y,
-                                 KK_INT const* incy, double* c, double* s);
-=======
                                  KK_INT const* incy, float* c, std::complex<float>* s);
 void F77_BLAS_MANGLE(zrot, ZROT)(KK_INT const* N, std::complex<double>* X, KK_INT const* incx, std::complex<double>* Y,
                                  KK_INT const* incy, double* c, std::complex<double>* s);
->>>>>>> 80e303f8
 
 ///
 /// rotg
@@ -689,11 +683,7 @@
 }
 template <>
 void HostBlas<std::complex<float> >::rot(KK_INT const N, std::complex<float>* X, KK_INT const incx,
-<<<<<<< HEAD
-                                         std::complex<float>* Y, KK_INT const incy, float* c, float* s) {
-=======
                                          std::complex<float>* Y, KK_INT const incy, float* c, std::complex<float>* s) {
->>>>>>> 80e303f8
   F77_FUNC_CROT(&N, X, &incx, Y, &incy, c, s);
 }
 template <>
@@ -834,12 +824,8 @@
 }
 template <>
 void HostBlas<std::complex<double> >::rot(KK_INT const N, std::complex<double>* X, KK_INT const incx,
-<<<<<<< HEAD
-                                          std::complex<double>* Y, KK_INT const incy, double* c, double* s) {
-=======
                                           std::complex<double>* Y, KK_INT const incy, double* c,
                                           std::complex<double>* s) {
->>>>>>> 80e303f8
   F77_FUNC_ZROT(&N, X, &incx, Y, &incy, c, s);
 }
 template <>
