--- conflicted
+++ resolved
@@ -36,11 +36,7 @@
   static CudaBlasSingleton& singleton();
 
  private:
-<<<<<<< HEAD
-  static std::unique_ptr<CudaBlasSingleton>& get_instance();
-=======
   static KokkosKernels::Impl::Singleton<CudaBlasSingleton>& get_instance();
->>>>>>> 156f70d4
 };
 
 inline void cublas_internal_error_throw(cublasStatus_t cublasState, const char* name, const char* file,
@@ -126,16 +122,10 @@
 
   static bool is_initialized();
 
-  static bool is_initialized();
-
   static RocBlasSingleton& singleton();
 
  private:
-<<<<<<< HEAD
-  static std::unique_ptr<RocBlasSingleton>& get_instance();
-=======
   static KokkosKernels::Impl::Singleton<RocBlasSingleton>& get_instance();
->>>>>>> 156f70d4
 };
 
 inline void rocblas_internal_error_throw(rocblas_status rocblasState, const char* name, const char* file,
