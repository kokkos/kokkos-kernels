--- conflicted
+++ resolved
@@ -370,17 +370,6 @@
         diag_ = CUBLAS_DIAG_NON_UNIT;                                                                                  \
                                                                                                                        \
       KokkosBlas::Impl::CudaBlasSingleton& s = KokkosBlas::Impl::CudaBlasSingleton::singleton();                       \
-<<<<<<< HEAD
-      KOKKOS_CUBLAS_SAFE_CALL_IMPL(cublasSetStream(s.handle, space.cuda_stream()));                                    \
-      if (A_is_ll) {                                                                                                   \
-        KOKKOS_CUBLAS_SAFE_CALL_IMPL(                                                                                  \
-            cublasDtrsm(s.handle, side_, uplo_, trans_, diag_, M, N, &alpha, A.data(), LDA, B.data(), LDB));           \
-      } else {                                                                                                         \
-        KOKKOS_CUBLAS_SAFE_CALL_IMPL(                                                                                  \
-            cublasDtrsm(s.handle, side_, uplo_, trans_, diag_, N, M, &alpha, A.data(), LDA, B.data(), LDB));           \
-      }                                                                                                                \
-      KOKKOS_CUBLAS_SAFE_CALL_IMPL(cublasSetStream(s.handle, NULL));                                                   \
-=======
       KOKKOSBLAS_IMPL_CUBLAS_SAFE_CALL(cublasSetStream(s.handle, space.cuda_stream()));                                \
       if (A_is_ll) {                                                                                                   \
         KOKKOSBLAS_IMPL_CUBLAS_SAFE_CALL(                                                                              \
@@ -390,7 +379,6 @@
             cublasDtrsm(s.handle, side_, uplo_, trans_, diag_, N, M, &alpha, A.data(), LDA, B.data(), LDB));           \
       }                                                                                                                \
       KOKKOSBLAS_IMPL_CUBLAS_SAFE_CALL(cublasSetStream(s.handle, NULL));                                               \
->>>>>>> 5b116ec9
       Kokkos::Profiling::popRegion();                                                                                  \
     }                                                                                                                  \
   };
@@ -461,17 +449,6 @@
         diag_ = CUBLAS_DIAG_NON_UNIT;                                                                                 \
                                                                                                                       \
       KokkosBlas::Impl::CudaBlasSingleton& s = KokkosBlas::Impl::CudaBlasSingleton::singleton();                      \
-<<<<<<< HEAD
-      KOKKOS_CUBLAS_SAFE_CALL_IMPL(cublasSetStream(s.handle, space.cuda_stream()));                                   \
-      if (A_is_ll) {                                                                                                  \
-        KOKKOS_CUBLAS_SAFE_CALL_IMPL(                                                                                 \
-            cublasStrsm(s.handle, side_, uplo_, trans_, diag_, M, N, &alpha, A.data(), LDA, B.data(), LDB));          \
-      } else {                                                                                                        \
-        KOKKOS_CUBLAS_SAFE_CALL_IMPL(                                                                                 \
-            cublasStrsm(s.handle, side_, uplo_, trans_, diag_, N, M, &alpha, A.data(), LDA, B.data(), LDB));          \
-      }                                                                                                               \
-      KOKKOS_CUBLAS_SAFE_CALL_IMPL(cublasSetStream(s.handle, NULL));                                                  \
-=======
       KOKKOSBLAS_IMPL_CUBLAS_SAFE_CALL(cublasSetStream(s.handle, space.cuda_stream()));                               \
       if (A_is_ll) {                                                                                                  \
         KOKKOSBLAS_IMPL_CUBLAS_SAFE_CALL(                                                                             \
@@ -481,96 +458,11 @@
             cublasStrsm(s.handle, side_, uplo_, trans_, diag_, N, M, &alpha, A.data(), LDA, B.data(), LDB));          \
       }                                                                                                               \
       KOKKOSBLAS_IMPL_CUBLAS_SAFE_CALL(cublasSetStream(s.handle, NULL));                                              \
->>>>>>> 5b116ec9
                                                                                                                       \
       Kokkos::Profiling::popRegion();                                                                                 \
     }                                                                                                                 \
   };
 
-<<<<<<< HEAD
-#define KOKKOSBLAS3_ZTRSM_CUBLAS(LAYOUTA, LAYOUTB, MEM_SPACE, ETI_SPEC_AVAIL)                              \
-  template <class ExecSpace>                                                                               \
-  struct TRSM<ExecSpace,                                                                                   \
-              Kokkos::View<const Kokkos::complex<double>**, LAYOUTA, Kokkos::Device<ExecSpace, MEM_SPACE>, \
-                           Kokkos::MemoryTraits<Kokkos::Unmanaged> >,                                      \
-              Kokkos::View<Kokkos::complex<double>**, LAYOUTB, Kokkos::Device<ExecSpace, MEM_SPACE>,       \
-                           Kokkos::MemoryTraits<Kokkos::Unmanaged> >,                                      \
-              true, ETI_SPEC_AVAIL> {                                                                      \
-    typedef Kokkos::complex<double> SCALAR;                                                                \
-    typedef Kokkos::View<const SCALAR**, LAYOUTA, Kokkos::Device<ExecSpace, MEM_SPACE>,                    \
-                         Kokkos::MemoryTraits<Kokkos::Unmanaged> >                                         \
-        AViewType;                                                                                         \
-    typedef Kokkos::View<SCALAR**, LAYOUTB, Kokkos::Device<ExecSpace, MEM_SPACE>,                          \
-                         Kokkos::MemoryTraits<Kokkos::Unmanaged> >                                         \
-        BViewType;                                                                                         \
-                                                                                                           \
-    static void trsm(const ExecSpace& space, const char side[], const char uplo[], const char trans[],     \
-                     const char diag[], typename BViewType::const_value_type& alpha, const AViewType& A,   \
-                     const BViewType& B) {                                                                 \
-      Kokkos::Profiling::pushRegion("KokkosBlas::trsm[TPL_CUBLAS,complex<double>]");                       \
-      const int M = static_cast<int>(B.extent(0));                                                         \
-      const int N = static_cast<int>(B.extent(1));                                                         \
-                                                                                                           \
-      bool A_is_ll = std::is_same<Kokkos::LayoutLeft, LAYOUTA>::value;                                     \
-      bool B_is_ll = std::is_same<Kokkos::LayoutLeft, LAYOUTB>::value;                                     \
-                                                                                                           \
-      const int AST = A_is_ll ? A.stride(1) : A.stride(0), LDA = (AST == 0) ? 1 : AST;                     \
-      const int BST = B_is_ll ? B.stride(1) : B.stride(0), LDB = (BST == 0) ? 1 : BST;                     \
-                                                                                                           \
-      cublasSideMode_t side_;                                                                              \
-      cublasFillMode_t uplo_;                                                                              \
-      cublasOperation_t trans_;                                                                            \
-      cublasDiagType_t diag_;                                                                              \
-                                                                                                           \
-      if (A_is_ll) {                                                                                       \
-        if ((side[0] == 'L') || (side[0] == 'l'))                                                          \
-          side_ = CUBLAS_SIDE_LEFT;                                                                        \
-        else                                                                                               \
-          side_ = CUBLAS_SIDE_RIGHT;                                                                       \
-        if ((uplo[0] == 'L') || (uplo[0] == 'l'))                                                          \
-          uplo_ = CUBLAS_FILL_MODE_LOWER;                                                                  \
-        else                                                                                               \
-          uplo_ = CUBLAS_FILL_MODE_UPPER;                                                                  \
-      } else {                                                                                             \
-        if ((side[0] == 'L') || (side[0] == 'l'))                                                          \
-          side_ = CUBLAS_SIDE_RIGHT;                                                                       \
-        else                                                                                               \
-          side_ = CUBLAS_SIDE_LEFT;                                                                        \
-        if ((uplo[0] == 'L') || (uplo[0] == 'l'))                                                          \
-          uplo_ = CUBLAS_FILL_MODE_UPPER;                                                                  \
-        else                                                                                               \
-          uplo_ = CUBLAS_FILL_MODE_LOWER;                                                                  \
-      }                                                                                                    \
-                                                                                                           \
-      if ((trans[0] == 'N') || (trans[0] == 'n'))                                                          \
-        trans_ = CUBLAS_OP_N;                                                                              \
-      else if ((trans[0] == 'T') || (trans[0] == 't'))                                                     \
-        trans_ = CUBLAS_OP_T;                                                                              \
-      else                                                                                                 \
-        trans_ = CUBLAS_OP_C;                                                                              \
-      if ((diag[0] == 'U') || (diag[0] == 'u'))                                                            \
-        diag_ = CUBLAS_DIAG_UNIT;                                                                          \
-      else                                                                                                 \
-        diag_ = CUBLAS_DIAG_NON_UNIT;                                                                      \
-                                                                                                           \
-      KokkosBlas::Impl::CudaBlasSingleton& s = KokkosBlas::Impl::CudaBlasSingleton::singleton();           \
-      KOKKOS_CUBLAS_SAFE_CALL_IMPL(cublasSetStream(s.handle, space.cuda_stream()));                        \
-      if (A_is_ll) {                                                                                       \
-        KOKKOS_CUBLAS_SAFE_CALL_IMPL(cublasZtrsm(s.handle, side_, uplo_, trans_, diag_, M, N,              \
-                                                 reinterpret_cast<const cuDoubleComplex*>(&alpha),         \
-                                                 reinterpret_cast<const cuDoubleComplex*>(A.data()), LDA,  \
-                                                 reinterpret_cast<cuDoubleComplex*>(B.data()), LDB));      \
-      } else {                                                                                             \
-        KOKKOS_CUBLAS_SAFE_CALL_IMPL(cublasZtrsm(s.handle, side_, uplo_, trans_, diag_, N, M,              \
-                                                 reinterpret_cast<const cuDoubleComplex*>(&alpha),         \
-                                                 reinterpret_cast<const cuDoubleComplex*>(A.data()), LDA,  \
-                                                 reinterpret_cast<cuDoubleComplex*>(B.data()), LDB));      \
-      }                                                                                                    \
-      KOKKOS_CUBLAS_SAFE_CALL_IMPL(cublasSetStream(s.handle, NULL));                                       \
-                                                                                                           \
-      Kokkos::Profiling::popRegion();                                                                      \
-    }                                                                                                      \
-=======
 #define KOKKOSBLAS3_ZTRSM_CUBLAS(LAYOUTA, LAYOUTB, MEM_SPACE, ETI_SPEC_AVAIL)                                 \
   template <class ExecSpace>                                                                                  \
   struct TRSM<ExecSpace,                                                                                      \
@@ -653,7 +545,6 @@
                                                                                                               \
       Kokkos::Profiling::popRegion();                                                                         \
     }                                                                                                         \
->>>>>>> 5b116ec9
   };
 
 #define KOKKOSBLAS3_CTRSM_CUBLAS(LAYOUTA, LAYOUTB, MEM_SPACE, ETI_SPEC_AVAIL)                                 \
@@ -722,19 +613,6 @@
         diag_ = CUBLAS_DIAG_NON_UNIT;                                                                         \
                                                                                                               \
       KokkosBlas::Impl::CudaBlasSingleton& s = KokkosBlas::Impl::CudaBlasSingleton::singleton();              \
-<<<<<<< HEAD
-      KOKKOS_CUBLAS_SAFE_CALL_IMPL(cublasSetStream(s.handle, space.cuda_stream()));                           \
-      if (A_is_ll) {                                                                                          \
-        KOKKOS_CUBLAS_SAFE_CALL_IMPL(cublasCtrsm(                                                             \
-            s.handle, side_, uplo_, trans_, diag_, M, N, reinterpret_cast<const cuComplex*>(&alpha),          \
-            reinterpret_cast<const cuComplex*>(A.data()), LDA, reinterpret_cast<cuComplex*>(B.data()), LDB)); \
-      } else {                                                                                                \
-        KOKKOS_CUBLAS_SAFE_CALL_IMPL(cublasCtrsm(                                                             \
-            s.handle, side_, uplo_, trans_, diag_, N, M, reinterpret_cast<const cuComplex*>(&alpha),          \
-            reinterpret_cast<const cuComplex*>(A.data()), LDA, reinterpret_cast<cuComplex*>(B.data()), LDB)); \
-      }                                                                                                       \
-      KOKKOS_CUBLAS_SAFE_CALL_IMPL(cublasSetStream(s.handle, NULL));                                          \
-=======
       KOKKOSBLAS_IMPL_CUBLAS_SAFE_CALL(cublasSetStream(s.handle, space.cuda_stream()));                       \
       if (A_is_ll) {                                                                                          \
         KOKKOSBLAS_IMPL_CUBLAS_SAFE_CALL(cublasCtrsm(                                                         \
@@ -746,7 +624,6 @@
             reinterpret_cast<const cuComplex*>(A.data()), LDA, reinterpret_cast<cuComplex*>(B.data()), LDB)); \
       }                                                                                                       \
       KOKKOSBLAS_IMPL_CUBLAS_SAFE_CALL(cublasSetStream(s.handle, NULL));                                      \
->>>>>>> 5b116ec9
                                                                                                               \
       Kokkos::Profiling::popRegion();                                                                         \
     }                                                                                                         \
