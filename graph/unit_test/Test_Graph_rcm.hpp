//@HEADER
// ************************************************************************
//
//                        Kokkos v. 4.0
//       Copyright (2022) National Technology & Engineering
//               Solutions of Sandia, LLC (NTESS).
//
// Under the terms of Contract DE-NA0003525 with NTESS,
// the U.S. Government retains certain rights in this software.
//
// Part of Kokkos, under the Apache License v2.0 with LLVM Exceptions.
// See https://kokkos.org/LICENSE for license information.
// SPDX-License-Identifier: Apache-2.0 WITH LLVM-exception
//
//@HEADER

#include <gtest/gtest.h>
#include <Kokkos_Core.hpp>

#include "KokkosGraph_RCM.hpp"
#include "KokkosKernels_IOUtils.hpp"
#include "Kokkos_StaticCrsGraph.hpp"

#include <vector>

// Generates a graph from 3D 7-pt stencil. Slices grid into 2 connected
// components near the middle of X dimension.
template <typename rowmap_t, typename entries_t>
void generate7pt(rowmap_t& rowmapView, entries_t& entriesView, int gridX, int gridY, int gridZ) {
  using size_type   = typename rowmap_t::non_const_value_type;
  using lno_t       = typename entries_t::non_const_value_type;
  auto getVertexID  = [=](lno_t x, lno_t y, lno_t z) -> lno_t { return x + y * gridX + z * gridX * gridY; };
  lno_t numVertices = gridX * gridY * gridZ;
  // Generate the graph on host (use std::vector to not need to know
  // how many entries ahead of time)
  std::vector<size_type> rowmap(numVertices + 1);
  std::vector<lno_t> entries;
  rowmap[0]    = 0;
  lno_t xslice = gridX / 2;
  for (lno_t k = 0; k < gridZ; k++) {
    for (lno_t j = 0; j < gridY; j++) {
      for (lno_t i = 0; i < gridX; i++) {
        lno_t v = getVertexID(i, j, k);
        if (i != 0 && i != xslice + 1) entries.push_back(getVertexID(i - 1, j, k));
        if (i != gridX - 1 && i != xslice) entries.push_back(getVertexID(i + 1, j, k));
        if (j != 0) entries.push_back(getVertexID(i, j - 1, k));
        if (j != gridY - 1) entries.push_back(getVertexID(i, j + 1, k));
        if (k != 0) entries.push_back(getVertexID(i, j, k - 1));
        if (k != gridZ - 1) entries.push_back(getVertexID(i, j, k + 1));
        rowmap[v + 1] = entries.size();
      }
    }
  }
  size_type numEdges = entries.size();
  // Now that the graph is formed, copy rowmap and entries to Kokkos::Views in
  // device memory The nonowning host views just alias the std::vectors.
  Kokkos::View<size_type*, Kokkos::HostSpace, Kokkos::MemoryTraits<Kokkos::Unmanaged>> rowmapHost(rowmap.data(),
                                                                                                  numVertices + 1);
  Kokkos::View<lno_t*, Kokkos::HostSpace, Kokkos::MemoryTraits<Kokkos::Unmanaged>> entriesHost(entries.data(),
                                                                                               numEdges);
  // Allocate owning views on device with the correct size.
  rowmapView  = rowmap_t(Kokkos::view_alloc(Kokkos::WithoutInitializing, "Rowmap"), numVertices + 1);
  entriesView = entries_t(Kokkos::view_alloc(Kokkos::WithoutInitializing, "Colinds"), numEdges);
  // Copy the graph from host to device
  Kokkos::deep_copy(rowmapView, rowmapHost);
  Kokkos::deep_copy(entriesView, entriesHost);
}

template <typename rowmap_t, typename entries_t, typename labels_t>
int maxBandwidth(const rowmap_t& rowmap, const entries_t& entries, const labels_t& invPerm, const labels_t& perm) {
  using size_type = typename rowmap_t::non_const_value_type;
  using lno_t     = typename entries_t::non_const_value_type;
  lno_t numVerts  = std::max(1, rowmap.extent_int(0)) - 1;
  int bw          = 0;
  for (lno_t i = 0; i < numVerts; i++) {
    lno_t origRow = perm(i);
    for (size_type j = rowmap(origRow); j < rowmap(origRow + 1); j++) {
      lno_t origNei = entries(j);
      lno_t nei     = invPerm(origNei);
      if (nei > i) {
        lno_t thisBW = nei - i;
        if (thisBW > bw) bw = thisBW;
      }
    }
  }
  return bw;
}

template <typename device, typename rowmap_t, typename entries_t>
void test_rcm(const rowmap_t& rowmap, const entries_t& entries, bool expectBandwidthReduced) {
  using lno_t      = typename entries_t::non_const_value_type;
  auto rcm         = KokkosGraph::Experimental::graph_rcm<device, rowmap_t, entries_t>(rowmap, entries);
  auto rowmapHost  = Kokkos::create_mirror_view_and_copy(Kokkos::HostSpace(), rowmap);
  auto entriesHost = Kokkos::create_mirror_view_and_copy(Kokkos::HostSpace(), entries);
  auto rcmHost     = Kokkos::create_mirror_view_and_copy(Kokkos::HostSpace(), rcm);
  lno_t numVerts   = std::max(rowmap.extent_int(0), 1) - 1;
  decltype(rcmHost) rcmPermHost(Kokkos::view_alloc(Kokkos::WithoutInitializing, "RCMPerm"), numVerts);
  for (lno_t i = 0; i < numVerts; i++) rcmPermHost(rcmHost(i)) = i;
  // make sure each row index shows up exactly once
  {
    std::vector<int> counts(numVerts);
    for (lno_t i = 0; i < numVerts; i++) {
      lno_t orig = rcmHost(i);
      ASSERT_GE(orig, 0);
      ASSERT_LT(orig, numVerts);
      counts[orig]++;
    }
    for (lno_t i = 0; i < numVerts; i++) ASSERT_EQ(counts[i], 1);
  }
  if (expectBandwidthReduced) {
    Kokkos::View<lno_t*, Kokkos::HostSpace> identityOrder(Kokkos::view_alloc(Kokkos::WithoutInitializing, "Identity"),
                                                          numVerts);
    for (lno_t i = 0; i < numVerts; i++) identityOrder(i) = i;
    size_t origBW = maxBandwidth(rowmapHost, entriesHost, identityOrder, identityOrder);
    size_t rcmBW  = maxBandwidth(rowmapHost, entriesHost, rcmHost, rcmPermHost);
    EXPECT_LE(rcmBW, origBW);
  }
}

template <typename lno_t, typename size_type, typename device>
void test_rcm_zerorows() {
<<<<<<< HEAD
  using graph_t   = Kokkos::StaticCrsGraph<lno_t, default_layout, device, void, size_type>;
=======
  using graph_t   = Kokkos::StaticCrsGraph<lno_t, KokkosKernels::default_layout, device, void, size_type>;
>>>>>>> 5b116ec9
  using rowmap_t  = typename graph_t::row_map_type::non_const_type;
  using entries_t = typename graph_t::entries_type::non_const_type;
  rowmap_t rowmap;
  entries_t entries;
  test_rcm<device>(rowmap, entries, false);
}

template <typename lno_t, typename size_type, typename device>
void test_rcm_7pt(lno_t gridX, lno_t gridY, lno_t gridZ, bool expectBandwidthReduced) {
<<<<<<< HEAD
  using graph_t   = Kokkos::StaticCrsGraph<lno_t, default_layout, device, void, size_type>;
=======
  using graph_t   = Kokkos::StaticCrsGraph<lno_t, KokkosKernels::default_layout, device, void, size_type>;
>>>>>>> 5b116ec9
  using rowmap_t  = typename graph_t::row_map_type::non_const_type;
  using entries_t = typename graph_t::entries_type::non_const_type;
  rowmap_t rowmap;
  entries_t entries;
  generate7pt(rowmap, entries, gridX, gridY, gridZ);
  test_rcm<device>(rowmap, entries, expectBandwidthReduced);
}

template <typename lno_t, typename size_type, typename device>
void test_rcm_4clique() {
<<<<<<< HEAD
  using graph_t   = Kokkos::StaticCrsGraph<lno_t, default_layout, device, void, size_type>;
=======
  using graph_t   = Kokkos::StaticCrsGraph<lno_t, KokkosKernels::default_layout, device, void, size_type>;
>>>>>>> 5b116ec9
  using rowmap_t  = typename graph_t::row_map_type::non_const_type;
  using entries_t = typename graph_t::entries_type::non_const_type;
  rowmap_t rowmap("rowmap", 5);
  entries_t entries("entries", 16);
  auto rowmap_host  = Kokkos::create_mirror_view(rowmap);
  auto entries_host = Kokkos::create_mirror_view(entries);
  for (lno_t i = 0; i < 5; i++) rowmap_host(i) = i * 4;
  for (lno_t i = 0; i < 16; i++) entries_host(i) = i % 4;
  Kokkos::deep_copy(rowmap, rowmap_host);
  Kokkos::deep_copy(entries, entries_host);
  test_rcm<device>(rowmap, entries, false);
}

template <typename lno_t, typename size_type, typename device>
void test_rcm_multiple_components() {
<<<<<<< HEAD
  using graph_t   = Kokkos::StaticCrsGraph<lno_t, default_layout, device, void, size_type>;
=======
  using graph_t   = Kokkos::StaticCrsGraph<lno_t, KokkosKernels::default_layout, device, void, size_type>;
>>>>>>> 5b116ec9
  using rowmap_t  = typename graph_t::row_map_type::non_const_type;
  using entries_t = typename graph_t::entries_type::non_const_type;
  // Generate a single 3D grid first
  rowmap_t rowmap_cube;
  entries_t entries_cube;
  generate7pt(rowmap_cube, entries_cube, 7, 7, 7);
  auto rowmap_cube_host  = Kokkos::create_mirror_view_and_copy(Kokkos::HostSpace(), rowmap_cube);
  auto entries_cube_host = Kokkos::create_mirror_view_and_copy(Kokkos::HostSpace(), entries_cube);
  lno_t nv_cube          = 7 * 7 * 7;
  lno_t ne_cube          = entries_cube.extent(0);
  // Now replicate the graph twice, so there are 2 disconnected copies of the
  // cube
  rowmap_t rowmap("rowmap", nv_cube * 2 + 1);
  entries_t entries("entries", ne_cube * 2);
  auto rowmap_host  = Kokkos::create_mirror_view(rowmap);
  auto entries_host = Kokkos::create_mirror_view(entries);
  for (lno_t i = 0; i <= nv_cube * 2; i++) {
    if (i < nv_cube)
      rowmap_host(i) = rowmap_cube_host(i);
    else
      rowmap_host(i) = ne_cube + rowmap_cube_host(i - nv_cube);
  }
  for (lno_t i = 0; i < ne_cube * 2; i++) {
    if (i < ne_cube)
      entries_host(i) = entries_cube_host(i);
    else
      entries_host(i) = nv_cube + entries_cube_host(i - ne_cube);
  }
  Kokkos::deep_copy(rowmap, rowmap_host);
  Kokkos::deep_copy(entries, entries_host);
  test_rcm<device>(rowmap, entries, true);
}

#define EXECUTE_TEST(SCALAR, ORDINAL, OFFSET, DEVICE)                                                    \
  TEST_F(TestCategory, graph##_##rcm_zerorows##_##SCALAR##_##ORDINAL##_##OFFSET##_##DEVICE) {            \
    test_rcm_zerorows<ORDINAL, OFFSET, DEVICE>();                                                        \
  }                                                                                                      \
  TEST_F(TestCategory, graph##_##rcm_7pt##_##SCALAR##_##ORDINAL##_##OFFSET##_##DEVICE) {                 \
    test_rcm_7pt<ORDINAL, OFFSET, DEVICE>(1, 1, 1, false);                                               \
    test_rcm_7pt<ORDINAL, OFFSET, DEVICE>(2, 1, 1, false);                                               \
    test_rcm_7pt<ORDINAL, OFFSET, DEVICE>(6, 3, 3, true);                                                \
    test_rcm_7pt<ORDINAL, OFFSET, DEVICE>(20, 20, 20, true);                                             \
    test_rcm_7pt<ORDINAL, OFFSET, DEVICE>(100, 100, 1, true);                                            \
  }                                                                                                      \
  TEST_F(TestCategory, graph##_##rcm_4clique##_##SCALAR##_##ORDINAL##_##OFFSET##_##DEVICE) {             \
    test_rcm_4clique<ORDINAL, OFFSET, DEVICE>();                                                         \
  }                                                                                                      \
  TEST_F(TestCategory, graph##_##rcm_multiple_components##_##SCALAR##_##ORDINAL##_##OFFSET##_##DEVICE) { \
    test_rcm_multiple_components<ORDINAL, OFFSET, DEVICE>();                                             \
  }

#if (defined(KOKKOSKERNELS_INST_ORDINAL_INT) && defined(KOKKOSKERNELS_INST_OFFSET_INT)) || \
    (!defined(KOKKOSKERNELS_ETI_ONLY) && !defined(KOKKOSKERNELS_IMPL_CHECK_ETI_CALLS))
EXECUTE_TEST(double, int, int, TestDevice)
#endif

#if (defined(KOKKOSKERNELS_INST_ORDINAL_INT64_T) && defined(KOKKOSKERNELS_INST_OFFSET_INT)) || \
    (!defined(KOKKOSKERNELS_ETI_ONLY) && !defined(KOKKOSKERNELS_IMPL_CHECK_ETI_CALLS))
EXECUTE_TEST(double, int64_t, int, TestDevice)
#endif

#if (defined(KOKKOSKERNELS_INST_ORDINAL_INT) && defined(KOKKOSKERNELS_INST_OFFSET_SIZE_T)) || \
    (!defined(KOKKOSKERNELS_ETI_ONLY) && !defined(KOKKOSKERNELS_IMPL_CHECK_ETI_CALLS))
EXECUTE_TEST(double, int, size_t, TestDevice)
#endif

#if (defined(KOKKOSKERNELS_INST_ORDINAL_INT64_T) && defined(KOKKOSKERNELS_INST_OFFSET_SIZE_T)) || \
    (!defined(KOKKOSKERNELS_ETI_ONLY) && !defined(KOKKOSKERNELS_IMPL_CHECK_ETI_CALLS))
EXECUTE_TEST(double, int64_t, size_t, TestDevice)
#endif

#undef EXECUTE_TEST<|MERGE_RESOLUTION|>--- conflicted
+++ resolved
@@ -119,11 +119,7 @@
 
 template <typename lno_t, typename size_type, typename device>
 void test_rcm_zerorows() {
-<<<<<<< HEAD
-  using graph_t   = Kokkos::StaticCrsGraph<lno_t, default_layout, device, void, size_type>;
-=======
-  using graph_t   = Kokkos::StaticCrsGraph<lno_t, KokkosKernels::default_layout, device, void, size_type>;
->>>>>>> 5b116ec9
+  using graph_t   = Kokkos::StaticCrsGraph<lno_t, KokkosKernels::default_layout, device, void, size_type>;
   using rowmap_t  = typename graph_t::row_map_type::non_const_type;
   using entries_t = typename graph_t::entries_type::non_const_type;
   rowmap_t rowmap;
@@ -133,11 +129,7 @@
 
 template <typename lno_t, typename size_type, typename device>
 void test_rcm_7pt(lno_t gridX, lno_t gridY, lno_t gridZ, bool expectBandwidthReduced) {
-<<<<<<< HEAD
-  using graph_t   = Kokkos::StaticCrsGraph<lno_t, default_layout, device, void, size_type>;
-=======
-  using graph_t   = Kokkos::StaticCrsGraph<lno_t, KokkosKernels::default_layout, device, void, size_type>;
->>>>>>> 5b116ec9
+  using graph_t   = Kokkos::StaticCrsGraph<lno_t, KokkosKernels::default_layout, device, void, size_type>;
   using rowmap_t  = typename graph_t::row_map_type::non_const_type;
   using entries_t = typename graph_t::entries_type::non_const_type;
   rowmap_t rowmap;
@@ -148,11 +140,7 @@
 
 template <typename lno_t, typename size_type, typename device>
 void test_rcm_4clique() {
-<<<<<<< HEAD
-  using graph_t   = Kokkos::StaticCrsGraph<lno_t, default_layout, device, void, size_type>;
-=======
-  using graph_t   = Kokkos::StaticCrsGraph<lno_t, KokkosKernels::default_layout, device, void, size_type>;
->>>>>>> 5b116ec9
+  using graph_t   = Kokkos::StaticCrsGraph<lno_t, KokkosKernels::default_layout, device, void, size_type>;
   using rowmap_t  = typename graph_t::row_map_type::non_const_type;
   using entries_t = typename graph_t::entries_type::non_const_type;
   rowmap_t rowmap("rowmap", 5);
@@ -168,11 +156,7 @@
 
 template <typename lno_t, typename size_type, typename device>
 void test_rcm_multiple_components() {
-<<<<<<< HEAD
-  using graph_t   = Kokkos::StaticCrsGraph<lno_t, default_layout, device, void, size_type>;
-=======
-  using graph_t   = Kokkos::StaticCrsGraph<lno_t, KokkosKernels::default_layout, device, void, size_type>;
->>>>>>> 5b116ec9
+  using graph_t   = Kokkos::StaticCrsGraph<lno_t, KokkosKernels::default_layout, device, void, size_type>;
   using rowmap_t  = typename graph_t::row_map_type::non_const_type;
   using entries_t = typename graph_t::entries_type::non_const_type;
   // Generate a single 3D grid first
