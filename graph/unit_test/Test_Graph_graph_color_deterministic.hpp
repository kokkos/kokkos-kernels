//@HEADER
// ************************************************************************
//
//                        Kokkos v. 4.0
//       Copyright (2022) National Technology & Engineering
//               Solutions of Sandia, LLC (NTESS).
//
// Under the terms of Contract DE-NA0003525 with NTESS,
// the U.S. Government retains certain rights in this software.
//
// Part of Kokkos, under the Apache License v2.0 with LLVM Exceptions.
// See https://kokkos.org/LICENSE for license information.
// SPDX-License-Identifier: Apache-2.0 WITH LLVM-exception
//
//@HEADER

#include <gtest/gtest.h>
#include <Kokkos_Core.hpp>

#include "KokkosGraph_Distance1Color.hpp"
#include "KokkosSparse_CrsMatrix.hpp"
#include "KokkosKernels_IOUtils.hpp"
#include "KokkosSparse_Utils.hpp"
#include "KokkosKernels_Handle.hpp"
#include "KokkosKernels_default_types.hpp"

using namespace KokkosKernels;
using namespace KokkosKernels::Experimental;

using namespace KokkosGraph;
using namespace KokkosGraph::Experimental;

namespace Test {
template <typename crsMat_t, typename device>
int run_graphcolor_deter(crsMat_t input_mat, ColoringAlgorithm coloring_algorithm, size_t &num_colors,
                         typename crsMat_t::StaticCrsGraphType::entries_type::non_const_type &vertex_colors) {
  typedef typename crsMat_t::StaticCrsGraphType graph_t;
  typedef typename graph_t::row_map_type lno_view_t;
  typedef typename graph_t::entries_type lno_nnz_view_t;
  typedef typename crsMat_t::values_type::non_const_type scalar_view_t;

  typedef typename lno_view_t::value_type size_type;
  typedef typename lno_nnz_view_t::value_type lno_t;
  typedef typename scalar_view_t::value_type scalar_t;

  typedef KokkosKernelsHandle<size_type, lno_t, scalar_t, typename device::execution_space,
                              typename device::memory_space, typename device::memory_space>
      KernelHandle;

  KernelHandle kh;
  kh.set_team_work_size(16);
  kh.set_dynamic_scheduling(true);

  kh.create_graph_coloring_handle(coloring_algorithm);

  const size_t num_rows_1 = input_mat.numRows();
  const size_t num_cols_1 = input_mat.numCols();

  graph_color<KernelHandle, lno_view_t, lno_nnz_view_t>(&kh, num_rows_1, num_cols_1, input_mat.graph.row_map,
                                                        input_mat.graph.entries);

  num_colors    = kh.get_graph_coloring_handle()->get_num_colors();
  vertex_colors = kh.get_graph_coloring_handle()->get_vertex_colors();
  kh.destroy_graph_coloring_handle();
  return 0;
}

}  // namespace Test

template <typename scalar_t, typename lno_t, typename size_type, typename device>
void test_coloring_deterministic(lno_t numRows, size_type nnz) {
  using namespace Test;
  typedef typename KokkosSparse::CrsMatrix<scalar_t, lno_t, device, void, size_type> crsMat_t;
  typedef typename crsMat_t::StaticCrsGraphType graph_t;
  typedef typename graph_t::row_map_type lno_view_t;
  typedef typename graph_t::entries_type lno_nnz_view_t;
  typedef typename graph_t::entries_type::non_const_type color_view_t;
  typedef typename crsMat_t::values_type::non_const_type scalar_view_t;
  // typedef typename lno_view_t::non_const_value_type size_type;

  lno_t numCols = numRows;

  typename lno_view_t::non_const_type xadj("xadj", numRows + 1);
  typename lno_view_t::non_const_type::HostMirror h_xadj = Kokkos::create_mirror_view(xadj);
  typename lno_nnz_view_t::non_const_type adj("adj", nnz);
  typename lno_nnz_view_t::non_const_type::HostMirror h_adj = Kokkos::create_mirror_view(adj);

  // Fill up the rowPtr array
  h_xadj(0)  = 0;
  h_xadj(1)  = 3;
  h_xadj(2)  = 7;
  h_xadj(3)  = 11;
  h_xadj(4)  = 14;
  h_xadj(5)  = 18;
  h_xadj(6)  = 23;
  h_xadj(7)  = 29;
  h_xadj(8)  = 33;
  h_xadj(9)  = 37;
  h_xadj(10) = 42;
  h_xadj(11) = 47;
  h_xadj(12) = 51;
  h_xadj(13) = 55;
  h_xadj(14) = 58;
  h_xadj(15) = 62;
  h_xadj(16) = 66;
  h_xadj(17) = 70;
  h_xadj(18) = 74;
  Kokkos::deep_copy(xadj, h_xadj);

  // Fill up the column indices array
  h_adj(0)  = 0;
  h_adj(1)  = 1;
  h_adj(2)  = 4;
  h_adj(3)  = 0;
  h_adj(4)  = 1;
  h_adj(5)  = 2;
  h_adj(6)  = 5;
  h_adj(7)  = 1;
  h_adj(8)  = 2;
  h_adj(9)  = 3;
  h_adj(10) = 6;
  h_adj(11) = 2;
  h_adj(12) = 3;
  h_adj(13) = 7;
  h_adj(14) = 0;
  h_adj(15) = 4;
  h_adj(16) = 5;
  h_adj(17) = 8;
  h_adj(18) = 1;
  h_adj(19) = 4;
  h_adj(20) = 5;
  h_adj(21) = 6;
  h_adj(22) = 9;
  h_adj(23) = 2;
  h_adj(24) = 5;
  h_adj(25) = 6;
  h_adj(26) = 7;
  h_adj(27) = 10;
  h_adj(28) = 12;
  h_adj(29) = 3;
  h_adj(30) = 6;
  h_adj(31) = 7;
  h_adj(32) = 17;
  h_adj(33) = 4;
  h_adj(34) = 8;
  h_adj(35) = 9;
  h_adj(36) = 13;
  h_adj(37) = 5;
  h_adj(38) = 8;
  h_adj(39) = 9;
  h_adj(40) = 10;
  h_adj(41) = 14;
  h_adj(42) = 6;
  h_adj(43) = 9;
  h_adj(44) = 10;
  h_adj(45) = 11;
  h_adj(46) = 15;
  h_adj(47) = 10;
  h_adj(48) = 11;
  h_adj(49) = 12;
  h_adj(50) = 16;
  h_adj(51) = 6;
  h_adj(52) = 11;
  h_adj(53) = 12;
  h_adj(54) = 17;
  h_adj(55) = 8;
  h_adj(56) = 13;
  h_adj(57) = 14;
  h_adj(58) = 9;
  h_adj(59) = 13;
  h_adj(60) = 14;
  h_adj(61) = 15;
  h_adj(62) = 10;
  h_adj(63) = 14;
  h_adj(64) = 15;
  h_adj(65) = 16;
  h_adj(66) = 11;
  h_adj(67) = 15;
  h_adj(68) = 16;
  h_adj(69) = 17;
  h_adj(70) = 7;
  h_adj(71) = 12;
  h_adj(72) = 16;
  h_adj(73) = 17;
  Kokkos::deep_copy(adj, h_adj);

  size_type numentries = adj.extent(0);
  scalar_view_t newValues("vals", numentries);

  graph_t static_graph(adj, xadj);
  crsMat_t input_mat("CrsMatrix", numCols, newValues, static_graph);

  std::vector<ColoringAlgorithm> coloring_algorithms;

  coloring_algorithms.push_back(COLORING_VBD);
  coloring_algorithms.push_back(COLORING_VBDBIT);

  for (size_t ii = 0; ii < coloring_algorithms.size(); ++ii) {
    ColoringAlgorithm coloring_algorithm = coloring_algorithms[ii];
    color_view_t vector_colors;
    size_t num_colors;

    Kokkos::Timer timer1;
    int res = run_graphcolor_deter<crsMat_t, device>(input_mat, coloring_algorithm, num_colors, vector_colors);
    EXPECT_TRUE((res == 0));

    EXPECT_TRUE((num_colors == 2));

    size_type num_conflict                            = 0;
    typename color_view_t::HostMirror h_vector_colors = Kokkos::create_mirror_view(vector_colors);
    Kokkos::deep_copy(h_vector_colors, vector_colors);
    int exact_colors[18] = {2, 1, 2, 1, 1, 2, 1, 2, 2, 1, 2, 1, 2, 1, 2, 1, 2, 1};

    for (lno_t vertexIdx = 0; vertexIdx < numRows; ++vertexIdx) {
      if (h_vector_colors(vertexIdx) != exact_colors[vertexIdx]) {
        ++num_conflict;
      }
    }

    EXPECT_TRUE((num_conflict == 0));
    // device::execution_space::finalize();
  }
}

<<<<<<< HEAD
#define EXECUTE_TEST(SCALAR, ORDINAL, OFFSET, DEVICE)                                                      \
  TEST_F(TestCategory, graph##_##graph_color_deterministic##_##SCALAR##_##ORDINAL##_##OFFSET##_##DEVICE) { \
    test_coloring_deterministic<SCALAR, ORDINAL, OFFSET, DEVICE>(18, 74);                                  \
    test_coloring_deterministic<SCALAR, ORDINAL, OFFSET, DEVICE>(18, 74);                                  \
=======
#define EXECUTE_TEST(ORDINAL, OFFSET, DEVICE)                                                                  \
  TEST_F(TestCategory, graph##_##graph_color_deterministic##_default_scalar_##ORDINAL##_##OFFSET##_##DEVICE) { \
    test_coloring_deterministic<KokkosKernels::default_scalar, ORDINAL, OFFSET, DEVICE>(18, 74);               \
    test_coloring_deterministic<KokkosKernels::default_scalar, ORDINAL, OFFSET, DEVICE>(18, 74);               \
>>>>>>> 5b116ec9
  }

#if (defined(KOKKOSKERNELS_INST_ORDINAL_INT) && defined(KOKKOSKERNELS_INST_OFFSET_INT)) || \
    (!defined(KOKKOSKERNELS_ETI_ONLY) && !defined(KOKKOSKERNELS_IMPL_CHECK_ETI_CALLS))
<<<<<<< HEAD
EXECUTE_TEST(default_scalar, int, int, TestDevice)
=======
EXECUTE_TEST(int, int, TestDevice)
>>>>>>> 5b116ec9
#endif

#if (defined(KOKKOSKERNELS_INST_ORDINAL_INT64_T) && defined(KOKKOSKERNELS_INST_OFFSET_INT)) || \
    (!defined(KOKKOSKERNELS_ETI_ONLY) && !defined(KOKKOSKERNELS_IMPL_CHECK_ETI_CALLS))
<<<<<<< HEAD
EXECUTE_TEST(default_scalar, int64_t, int, TestDevice)
=======
EXECUTE_TEST(int64_t, int, TestDevice)
>>>>>>> 5b116ec9
#endif

#if (defined(KOKKOSKERNELS_INST_ORDINAL_INT) && defined(KOKKOSKERNELS_INST_OFFSET_SIZE_T)) || \
    (!defined(KOKKOSKERNELS_ETI_ONLY) && !defined(KOKKOSKERNELS_IMPL_CHECK_ETI_CALLS))
<<<<<<< HEAD
EXECUTE_TEST(default_scalar, int, size_t, TestDevice)
=======
EXECUTE_TEST(int, size_t, TestDevice)
>>>>>>> 5b116ec9
#endif

#if (defined(KOKKOSKERNELS_INST_ORDINAL_INT64_T) && defined(KOKKOSKERNELS_INST_OFFSET_SIZE_T)) || \
    (!defined(KOKKOSKERNELS_ETI_ONLY) && !defined(KOKKOSKERNELS_IMPL_CHECK_ETI_CALLS))
<<<<<<< HEAD
EXECUTE_TEST(default_scalar, int64_t, size_t, TestDevice)
=======
EXECUTE_TEST(int64_t, size_t, TestDevice)
>>>>>>> 5b116ec9
#endif

#undef EXECUTE_TEST<|MERGE_RESOLUTION|>--- conflicted
+++ resolved
@@ -222,53 +222,30 @@
   }
 }
 
-<<<<<<< HEAD
-#define EXECUTE_TEST(SCALAR, ORDINAL, OFFSET, DEVICE)                                                      \
-  TEST_F(TestCategory, graph##_##graph_color_deterministic##_##SCALAR##_##ORDINAL##_##OFFSET##_##DEVICE) { \
-    test_coloring_deterministic<SCALAR, ORDINAL, OFFSET, DEVICE>(18, 74);                                  \
-    test_coloring_deterministic<SCALAR, ORDINAL, OFFSET, DEVICE>(18, 74);                                  \
-=======
 #define EXECUTE_TEST(ORDINAL, OFFSET, DEVICE)                                                                  \
   TEST_F(TestCategory, graph##_##graph_color_deterministic##_default_scalar_##ORDINAL##_##OFFSET##_##DEVICE) { \
     test_coloring_deterministic<KokkosKernels::default_scalar, ORDINAL, OFFSET, DEVICE>(18, 74);               \
     test_coloring_deterministic<KokkosKernels::default_scalar, ORDINAL, OFFSET, DEVICE>(18, 74);               \
->>>>>>> 5b116ec9
   }
 
 #if (defined(KOKKOSKERNELS_INST_ORDINAL_INT) && defined(KOKKOSKERNELS_INST_OFFSET_INT)) || \
     (!defined(KOKKOSKERNELS_ETI_ONLY) && !defined(KOKKOSKERNELS_IMPL_CHECK_ETI_CALLS))
-<<<<<<< HEAD
-EXECUTE_TEST(default_scalar, int, int, TestDevice)
-=======
 EXECUTE_TEST(int, int, TestDevice)
->>>>>>> 5b116ec9
 #endif
 
 #if (defined(KOKKOSKERNELS_INST_ORDINAL_INT64_T) && defined(KOKKOSKERNELS_INST_OFFSET_INT)) || \
     (!defined(KOKKOSKERNELS_ETI_ONLY) && !defined(KOKKOSKERNELS_IMPL_CHECK_ETI_CALLS))
-<<<<<<< HEAD
-EXECUTE_TEST(default_scalar, int64_t, int, TestDevice)
-=======
 EXECUTE_TEST(int64_t, int, TestDevice)
->>>>>>> 5b116ec9
 #endif
 
 #if (defined(KOKKOSKERNELS_INST_ORDINAL_INT) && defined(KOKKOSKERNELS_INST_OFFSET_SIZE_T)) || \
     (!defined(KOKKOSKERNELS_ETI_ONLY) && !defined(KOKKOSKERNELS_IMPL_CHECK_ETI_CALLS))
-<<<<<<< HEAD
-EXECUTE_TEST(default_scalar, int, size_t, TestDevice)
-=======
 EXECUTE_TEST(int, size_t, TestDevice)
->>>>>>> 5b116ec9
 #endif
 
 #if (defined(KOKKOSKERNELS_INST_ORDINAL_INT64_T) && defined(KOKKOSKERNELS_INST_OFFSET_SIZE_T)) || \
     (!defined(KOKKOSKERNELS_ETI_ONLY) && !defined(KOKKOSKERNELS_IMPL_CHECK_ETI_CALLS))
-<<<<<<< HEAD
-EXECUTE_TEST(default_scalar, int64_t, size_t, TestDevice)
-=======
 EXECUTE_TEST(int64_t, size_t, TestDevice)
->>>>>>> 5b116ec9
 #endif
 
 #undef EXECUTE_TEST