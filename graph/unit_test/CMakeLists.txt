--- conflicted
+++ resolved
@@ -10,14 +10,6 @@
 #                   #
 #####################
 
-<<<<<<< HEAD
-IF (KokkosKernels_TEST_ETI_ONLY)
-  IF (NOT KokkosKernels_INST_DOUBLE AND NOT KokkosKernels_INST_FLOAT)
-    MESSAGE(FATAL_ERROR "Because only ETI'd type combinations are enabled for testing, the Kokkos Kernels graph tests require that double or float is enabled in ETI.")
-  ENDIF ()
-ENDIF ()
-
-=======
 SET(KK_ENABLE_GRAPH_TESTS ON)
 
 IF (KokkosKernels_TEST_ETI_ONLY)
@@ -29,7 +21,6 @@
 
 IF(KK_ENABLE_GRAPH_TESTS)
 
->>>>>>> 5b116ec9
 #####################
 #                   #
 # Add GPU backends  #
