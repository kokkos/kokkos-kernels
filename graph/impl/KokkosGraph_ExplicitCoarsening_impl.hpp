//@HEADER
// ************************************************************************
//
//                        Kokkos v. 4.0
//       Copyright (2022) National Technology & Engineering
//               Solutions of Sandia, LLC (NTESS).
//
// Under the terms of Contract DE-NA0003525 with NTESS,
// the U.S. Government retains certain rights in this software.
//
// Part of Kokkos, under the Apache License v2.0 with LLVM Exceptions.
// See https://kokkos.org/LICENSE for license information.
// SPDX-License-Identifier: Apache-2.0 WITH LLVM-exception
//
//@HEADER

#ifndef KOKKOSGRAPH_EXPLICIT_COARSEN_IMPL_HPP
#define KOKKOSGRAPH_EXPLICIT_COARSEN_IMPL_HPP

namespace KokkosGraph {
namespace Impl {

template <typename lno_t, typename size_type, typename device_t, typename fine_rowmap_t, typename fine_entries_t,
          typename labels_t, typename coarse_rowmap_t, typename coarse_entries_t, typename ordinal_view_t>
struct ExplicitGraphCoarsening {
  using exec_space     = typename device_t::execution_space;
  using range_pol      = Kokkos::RangePolicy<exec_space>;
  using team_pol       = Kokkos::TeamPolicy<exec_space>;
  using team_member_t  = typename team_pol::member_type;
  using bitset_t       = Kokkos::Bitset<device_t>;
  using const_bitset_t = Kokkos::ConstBitset<device_t>;

  struct ClusterSizeFunctor {
    ClusterSizeFunctor(const ordinal_view_t& counts_, const labels_t& vertClusters_)
        : counts(counts_), vertClusters(vertClusters_) {}
<<<<<<< HEAD
    KOKKOS_INLINE_FUNCTION void operator()(const lno_t i) const { Kokkos::atomic_increment(&counts(vertClusters(i))); }
=======
    KOKKOS_INLINE_FUNCTION void operator()(const lno_t i) const { Kokkos::atomic_inc(&counts(vertClusters(i))); }
>>>>>>> 5b116ec9
    ordinal_view_t counts;
    labels_t vertClusters;
  };

  struct FillClusterVertsFunctor {
    FillClusterVertsFunctor(const ordinal_view_t& clusterOffsets_, const ordinal_view_t& clusterVerts_,
                            const labels_t& vertClusters_, const ordinal_view_t& insertCounts_)
        : clusterOffsets(clusterOffsets_),
          clusterVerts(clusterVerts_),
          vertClusters(vertClusters_),
          insertCounts(insertCounts_) {}
    KOKKOS_INLINE_FUNCTION void operator()(const lno_t i) const {
      lno_t cluster        = vertClusters(i);
      lno_t offset         = clusterOffsets(cluster) + Kokkos::atomic_fetch_add(&insertCounts(cluster), 1);
      clusterVerts(offset) = i;
    }
    ordinal_view_t clusterOffsets;
    ordinal_view_t clusterVerts;
    labels_t vertClusters;
    ordinal_view_t insertCounts;
  };

  struct BuildCrossClusterMaskFunctor {
    BuildCrossClusterMaskFunctor(const fine_rowmap_t& rowmap_, const fine_entries_t& colinds_,
                                 const ordinal_view_t& clusterOffsets_, const ordinal_view_t& clusterVerts_,
                                 const labels_t& vertClusters_, const bitset_t& mask_)
        : numRows(rowmap_.extent(0) - 1),
          rowmap(rowmap_),
          colinds(colinds_),
          clusterOffsets(clusterOffsets_),
          clusterVerts(clusterVerts_),
          vertClusters(vertClusters_),
          mask(mask_) {}

    // Used a fixed-size hash set in shared memory
    KOKKOS_INLINE_FUNCTION constexpr int tableSize() const {
      // Should always be a power-of-two, so that X % tableSize() reduces to a
      // bitwise and.
      return 512;
    }

    // Given a cluster index, get the hash table index.
    // This is the 32-bit xorshift RNG, but it works as a hash function.
    KOKKOS_INLINE_FUNCTION unsigned xorshiftHash(lno_t cluster) const {
      unsigned x = cluster;
      x ^= x << 13;
      x ^= x >> 17;
      x ^= x << 5;
      return x;
    }

    KOKKOS_INLINE_FUNCTION bool lookup(lno_t cluster, int* table) const {
      unsigned h = xorshiftHash(cluster);
      for (unsigned i = h; i < h + 2; i++) {
        if (table[i % tableSize()] == cluster) return true;
      }
      return false;
    }

    // Try to insert the edge between cluster (team's cluster) and neighbor
    // (neighboring cluster) by inserting nei into the table.
    KOKKOS_INLINE_FUNCTION bool insert(lno_t cluster, lno_t nei, int* table) const {
      unsigned h = xorshiftHash(nei);
      for (unsigned i = h; i < h + 2; i++) {
<<<<<<< HEAD
        if (Kokkos::atomic_compare_exchange_strong<int>(&table[i % tableSize()], cluster, nei)) return true;
=======
        if (cluster == Kokkos::atomic_compare_exchange(&table[i % tableSize()], cluster, nei)) return true;
>>>>>>> 5b116ec9
      }
      return false;
    }

    KOKKOS_INLINE_FUNCTION void operator()(const team_member_t t) const {
      lno_t cluster     = t.league_rank();
      lno_t clusterSize = clusterOffsets(cluster + 1) - clusterOffsets(cluster);
      // Use a fixed-size hash table per thread to accumulate neighbor of the
      // cluster. If it fills up (very unlikely) then just count every remaining
      // edge going to another cluster not already in the table; this provides a
      // reasonable upper bound for overallocating the cluster graph. each
      // thread handles a cluster
      int* table = (int*)t.team_shmem().get_shmem(tableSize() * sizeof(int));
      // mark every entry as cluster (self-loop) to represent free/empty
      Kokkos::parallel_for(Kokkos::TeamVectorRange(t, tableSize()), [&](const lno_t i) { table[i] = cluster; });
      t.team_barrier();
      // now, for each row belonging to the cluster, iterate through the
      // neighbors
      Kokkos::parallel_for(Kokkos::TeamThreadRange(t, clusterSize), [&](const lno_t i) {
        lno_t row    = clusterVerts(clusterOffsets(cluster) + i);
        lno_t rowDeg = rowmap(row + 1) - rowmap(row);
        Kokkos::parallel_for(Kokkos::ThreadVectorRange(t, rowDeg), [&](const lno_t j) {
          lno_t nei = colinds(rowmap(row) + j);
          // Remote neighbors are not included
          if (nei >= numRows) return;
          lno_t neiCluster = vertClusters(nei);
          if (neiCluster != cluster) {
            // Have a neighbor. Try to find it in the
            // table.
            if (!lookup(neiCluster, table)) {
              // Not in the table. Try to insert it.
              insert(cluster, neiCluster, table);
              // Whether or not insertion succeeded,
              // this is a cross-cluster edge possibly
              // not seen before
              mask.set(rowmap(row) + j);
            }
          }
        });
      });
    }

    size_t team_shmem_size(int /*teamSize*/) const { return tableSize() * sizeof(int); }

    lno_t numRows;
    fine_rowmap_t rowmap;
    fine_entries_t colinds;
    ordinal_view_t clusterOffsets;
    ordinal_view_t clusterVerts;
    labels_t vertClusters;
    bitset_t mask;
  };

  struct FillClusterEntriesFunctor {
    FillClusterEntriesFunctor(const fine_rowmap_t& rowmap_, const fine_entries_t& colinds_,
                              const coarse_rowmap_t& clusterRowmap_, const coarse_entries_t& clusterEntries_,
                              const ordinal_view_t& clusterOffsets_, const ordinal_view_t& clusterVerts_,
                              const labels_t& vertClusters_, const bitset_t& edgeMask_)
        : rowmap(rowmap_),
          colinds(colinds_),
          clusterRowmap(clusterRowmap_),
          clusterEntries(clusterEntries_),
          clusterOffsets(clusterOffsets_),
          clusterVerts(clusterVerts_),
          vertClusters(vertClusters_),
          edgeMask(edgeMask_) {}
    // Run this scan over entries in clusterVerts (reordered point rows)
    KOKKOS_INLINE_FUNCTION void operator()(const lno_t i, lno_t& lcount, const bool& finalPass) const {
      lno_t numRows      = rowmap.extent(0) - 1;
      lno_t row          = clusterVerts(i);
      size_type rowStart = rowmap(row);
      size_type rowEnd   = rowmap(row + 1);
      lno_t cluster      = vertClusters(row);
      lno_t clusterStart = clusterOffsets(cluster);
      // Count the number of entries in this row.
      // This is how much lcount will be increased by,
      // yielding the offset corresponding to
      // these point entries in the cluster entries.
      lno_t rowEntries = 0;
      for (size_type j = rowStart; j < rowEnd; j++) {
        if (edgeMask.test(j)) rowEntries++;
      }
      if (finalPass) {
        // if this is the last row in the cluster, update the upper bound in
        // clusterRowmap
        if (i == clusterStart) {
          clusterRowmap(cluster) = lcount;
        }
        lno_t clusterEdge = lcount;
        // populate clusterEntries for these edges
        for (size_type j = rowStart; j < rowEnd; j++) {
          if (edgeMask.test(j)) {
            clusterEntries(clusterEdge++) = vertClusters(colinds(j));
          }
        }
      }
      // update the scan result at the end (exclusive)
      lcount += rowEntries;
      if (i == numRows - 1 && finalPass) {
        // on the very last row, set the last entry of the cluster rowmap
        clusterRowmap(clusterRowmap.extent(0) - 1) = lcount;
      }
    }
    fine_rowmap_t rowmap;
    fine_entries_t colinds;
    coarse_rowmap_t clusterRowmap;
    coarse_entries_t clusterEntries;
    ordinal_view_t clusterOffsets;
    ordinal_view_t clusterVerts;
    labels_t vertClusters;
    const_bitset_t edgeMask;
  };

  // Constructor just does the computation and outputs to coarseRowmap,
  // coarseEntries.
  ExplicitGraphCoarsening(const fine_rowmap_t& fineRowmap, const fine_entries_t& fineEntries, const labels_t& labels,
                          lno_t numCoarseVerts) {
    lno_t numFineVerts = fineRowmap.extent(0);
    if (numFineVerts <= 1) {
      coarseRowmap  = coarse_rowmap_t();
      coarseEntries = coarse_entries_t();
      return;
    }
    numFineVerts--;
    clusterOffsets = ordinal_view_t("Cluster offsets", numCoarseVerts + 1);
    clusterVerts   = ordinal_view_t(Kokkos::view_alloc(Kokkos::WithoutInitializing, "Cluster verts"), numFineVerts);
    Kokkos::parallel_for(range_pol(0, numFineVerts), ClusterSizeFunctor(clusterOffsets, labels));
    KokkosKernels::Impl::exclusive_parallel_prefix_sum<ordinal_view_t, exec_space>(numCoarseVerts + 1, clusterOffsets);
    {
      ordinal_view_t tempInsertCounts("Temporary cluster insert counts", numCoarseVerts);
      Kokkos::parallel_for(range_pol(0, numFineVerts),
                           FillClusterVertsFunctor(clusterOffsets, clusterVerts, labels, tempInsertCounts));
    }
    // Determine the set of edges (in the point graph) that cross between two
    // distinct clusters
    int vectorSize = KokkosKernels::Impl::kk_get_suggested_vector_size(
        numFineVerts, fineEntries.extent(0), KokkosKernels::Impl::kk_get_exec_space_type<exec_space>());
    bitset_t crossClusterEdgeMask(fineEntries.extent(0));
    size_type numClusterEdges;
    {
      BuildCrossClusterMaskFunctor buildEdgeMask(fineRowmap, fineEntries, clusterOffsets, clusterVerts, labels,
                                                 crossClusterEdgeMask);
      int sharedPerTeam =
          buildEdgeMask.team_shmem_size(0);  // using team-size = 0 for since no per-thread shared is used.
      int teamSize =
          KokkosKernels::Impl::get_suggested_team_size<team_pol>(buildEdgeMask, vectorSize, sharedPerTeam, 0);
      Kokkos::parallel_for(
          team_pol(numCoarseVerts, teamSize, vectorSize).set_scratch_size(0, Kokkos::PerTeam(sharedPerTeam)),
          buildEdgeMask);
      numClusterEdges = crossClusterEdgeMask.count();
    }
    coarseRowmap =
        coarse_rowmap_t(Kokkos::view_alloc(Kokkos::WithoutInitializing, "Cluster graph rowmap"), numCoarseVerts + 1);
    coarseEntries =
        coarse_entries_t(Kokkos::view_alloc(Kokkos::WithoutInitializing, "Cluster graph colinds"), numClusterEdges);
    Kokkos::parallel_scan(range_pol(0, numFineVerts),
                          FillClusterEntriesFunctor(fineRowmap, fineEntries, coarseRowmap, coarseEntries,
                                                    clusterOffsets, clusterVerts, labels, crossClusterEdgeMask));
  }

  coarse_rowmap_t coarseRowmap;
  coarse_entries_t coarseEntries;
  ordinal_view_t clusterOffsets;
  ordinal_view_t clusterVerts;
};

}  // namespace Impl
}  // namespace KokkosGraph

#endif<|MERGE_RESOLUTION|>--- conflicted
+++ resolved
@@ -33,11 +33,7 @@
   struct ClusterSizeFunctor {
     ClusterSizeFunctor(const ordinal_view_t& counts_, const labels_t& vertClusters_)
         : counts(counts_), vertClusters(vertClusters_) {}
-<<<<<<< HEAD
-    KOKKOS_INLINE_FUNCTION void operator()(const lno_t i) const { Kokkos::atomic_increment(&counts(vertClusters(i))); }
-=======
     KOKKOS_INLINE_FUNCTION void operator()(const lno_t i) const { Kokkos::atomic_inc(&counts(vertClusters(i))); }
->>>>>>> 5b116ec9
     ordinal_view_t counts;
     labels_t vertClusters;
   };
@@ -102,11 +98,7 @@
     KOKKOS_INLINE_FUNCTION bool insert(lno_t cluster, lno_t nei, int* table) const {
       unsigned h = xorshiftHash(nei);
       for (unsigned i = h; i < h + 2; i++) {
-<<<<<<< HEAD
-        if (Kokkos::atomic_compare_exchange_strong<int>(&table[i % tableSize()], cluster, nei)) return true;
-=======
         if (cluster == Kokkos::atomic_compare_exchange(&table[i % tableSize()], cluster, nei)) return true;
->>>>>>> 5b116ec9
       }
       return false;
     }
