--- conflicted
+++ resolved
@@ -317,11 +317,7 @@
     KokkosKernels::Impl::sequential_fill(colWorklist);
     worklist_t thirdWorklist = Kokkos::subview(allWorklists, Kokkos::ALL(), 2);
     auto execSpaceEnum       = KokkosKernels::Impl::kk_get_exec_space_type<exec_space>();
-<<<<<<< HEAD
-    bool useTeams    = KokkosKernels::Impl::kk_is_gpu_exec_space<exec_space>() && (entries.extent(0) / numVerts >= 16);
-=======
     bool useTeams    = KokkosKernels::Impl::is_gpu_exec_space_v<exec_space> && (entries.extent(0) / numVerts >= 16);
->>>>>>> 5b116ec9
     int vectorLength = KokkosKernels::Impl::kk_get_suggested_vector_size(numVerts, entries.extent(0), execSpaceEnum);
     int round        = 0;
     lno_t rowWorkLen = numVerts;
@@ -400,11 +396,7 @@
     Kokkos::deep_copy(rowStatus, ~(status_t(0)));
     worklist_t thirdWorklist = Kokkos::subview(allWorklists, Kokkos::ALL(), 2);
     auto execSpaceEnum       = KokkosKernels::Impl::kk_get_exec_space_type<exec_space>();
-<<<<<<< HEAD
-    bool useTeams    = KokkosKernels::Impl::kk_is_gpu_exec_space<exec_space>() && (entries.extent(0) / numVerts >= 16);
-=======
     bool useTeams    = KokkosKernels::Impl::is_gpu_exec_space_v<exec_space> && (entries.extent(0) / numVerts >= 16);
->>>>>>> 5b116ec9
     int vectorLength = KokkosKernels::Impl::kk_get_suggested_vector_size(numVerts, entries.extent(0), execSpaceEnum);
     int round        = 0;
     int refreshColTeamSize = 0;
