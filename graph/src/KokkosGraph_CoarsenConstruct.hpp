--- conflicted
+++ resolved
@@ -250,104 +250,56 @@
     if (handle.b == Spgemm_transpose_first) {
       kh.create_spgemm_handle();
       edge_view_t row_map_p1("rows_partial", nc + 1);
-<<<<<<< HEAD
-      KokkosSparse::Experimental::spgemm_symbolic(&kh, nc, n, n, interp_transpose.graph.row_map,
-                                                  interp_transpose.graph.entries, false, g.graph.row_map,
-                                                  g.graph.entries, false, row_map_p1);
-=======
       KokkosSparse::spgemm_symbolic(&kh, nc, n, n, interp_transpose.graph.row_map, interp_transpose.graph.entries,
                                     false, g.graph.row_map, g.graph.entries, false, row_map_p1);
->>>>>>> 80e303f8
 
       // partial-result matrix
       vtx_view_t entries_p1("adjacencies_partial", kh.get_spgemm_handle()->get_c_nnz());
       wgt_view_t values_p1("weights_partial", kh.get_spgemm_handle()->get_c_nnz());
 
-<<<<<<< HEAD
-      KokkosSparse::Experimental::spgemm_numeric(
-          &kh, nc, n, n, interp_transpose.graph.row_map, interp_transpose.graph.entries, interp_transpose.values, false,
-          g.graph.row_map, g.graph.entries, g.values, false, row_map_p1, entries_p1, values_p1);
-=======
       KokkosSparse::spgemm_numeric(&kh, nc, n, n, interp_transpose.graph.row_map, interp_transpose.graph.entries,
                                    interp_transpose.values, false, g.graph.row_map, g.graph.entries, g.values, false,
                                    row_map_p1, entries_p1, values_p1);
->>>>>>> 80e303f8
       kh.destroy_spgemm_handle();
 
       row_map_coarse = edge_view_t("rows_coarse", nc + 1);
       kh.create_spgemm_handle();
-<<<<<<< HEAD
-      KokkosSparse::Experimental::spgemm_symbolic(&kh, nc, n, nc, row_map_p1, entries_p1, false,
-                                                  interp_mtx.graph.row_map, interp_mtx.graph.entries, false,
-                                                  row_map_coarse);
-=======
       KokkosSparse::spgemm_symbolic(&kh, nc, n, nc, row_map_p1, entries_p1, false, interp_mtx.graph.row_map,
                                     interp_mtx.graph.entries, false, row_map_coarse);
->>>>>>> 80e303f8
       // coarse-graph adjacency matrix
       adj_coarse = vtx_view_t("adjacencies_coarse", kh.get_spgemm_handle()->get_c_nnz());
       wgt_coarse = wgt_view_t("weights_coarse", kh.get_spgemm_handle()->get_c_nnz());
 
-<<<<<<< HEAD
-      KokkosSparse::Experimental::spgemm_numeric(&kh, nc, n, nc, row_map_p1, entries_p1, values_p1, false,
-                                                 interp_mtx.graph.row_map, interp_mtx.graph.entries, interp_mtx.values,
-                                                 false, row_map_coarse, adj_coarse, wgt_coarse);
-=======
       KokkosSparse::spgemm_numeric(&kh, nc, n, nc, row_map_p1, entries_p1, values_p1, false, interp_mtx.graph.row_map,
                                    interp_mtx.graph.entries, interp_mtx.values, false, row_map_coarse, adj_coarse,
                                    wgt_coarse);
->>>>>>> 80e303f8
       kh.destroy_spgemm_handle();
     } else {
       edge_view_t row_map_p1("rows_partial", n + 1);
       kh.create_spgemm_handle();
-<<<<<<< HEAD
-      KokkosSparse::Experimental::spgemm_symbolic(&kh, n, n, nc, g.graph.row_map, g.graph.entries, false,
-                                                  interp_mtx.graph.row_map, interp_mtx.graph.entries, false,
-                                                  row_map_p1);
-=======
       KokkosSparse::spgemm_symbolic(&kh, n, n, nc, g.graph.row_map, g.graph.entries, false, interp_mtx.graph.row_map,
                                     interp_mtx.graph.entries, false, row_map_p1);
->>>>>>> 80e303f8
 
       // partial-result matrix
       vtx_view_t entries_p1("adjacencies_partial", kh.get_spgemm_handle()->get_c_nnz());
       wgt_view_t values_p1("weights_partial", kh.get_spgemm_handle()->get_c_nnz());
 
-<<<<<<< HEAD
-      KokkosSparse::Experimental::spgemm_numeric(&kh, n, n, nc, g.graph.row_map, g.graph.entries, g.values, false,
-                                                 interp_mtx.graph.row_map, interp_mtx.graph.entries, interp_mtx.values,
-                                                 false, row_map_p1, entries_p1, values_p1);
-=======
       KokkosSparse::spgemm_numeric(&kh, n, n, nc, g.graph.row_map, g.graph.entries, g.values, false,
                                    interp_mtx.graph.row_map, interp_mtx.graph.entries, interp_mtx.values, false,
                                    row_map_p1, entries_p1, values_p1);
->>>>>>> 80e303f8
       kh.destroy_spgemm_handle();
 
       row_map_coarse = edge_view_t("rows_coarse", nc + 1);
       kh.create_spgemm_handle();
-<<<<<<< HEAD
-      KokkosSparse::Experimental::spgemm_symbolic(&kh, nc, n, nc, interp_transpose.graph.row_map,
-                                                  interp_transpose.graph.entries, false, row_map_p1, entries_p1, false,
-                                                  row_map_coarse);
-=======
       KokkosSparse::spgemm_symbolic(&kh, nc, n, nc, interp_transpose.graph.row_map, interp_transpose.graph.entries,
                                     false, row_map_p1, entries_p1, false, row_map_coarse);
->>>>>>> 80e303f8
       // coarse-graph adjacency matrix
       adj_coarse = vtx_view_t("adjacencies_coarse", kh.get_spgemm_handle()->get_c_nnz());
       wgt_coarse = wgt_view_t("weights_coarse", kh.get_spgemm_handle()->get_c_nnz());
 
-<<<<<<< HEAD
-      KokkosSparse::Experimental::spgemm_numeric(
-          &kh, nc, n, nc, interp_transpose.graph.row_map, interp_transpose.graph.entries, interp_transpose.values,
-          false, row_map_p1, entries_p1, values_p1, false, row_map_coarse, adj_coarse, wgt_coarse);
-=======
       KokkosSparse::spgemm_numeric(&kh, nc, n, nc, interp_transpose.graph.row_map, interp_transpose.graph.entries,
                                    interp_transpose.values, false, row_map_p1, entries_p1, values_p1, false,
                                    row_map_coarse, adj_coarse, wgt_coarse);
->>>>>>> 80e303f8
       kh.destroy_spgemm_handle();
     }
 
