//@HEADER
// ************************************************************************
//
//                        Kokkos v. 4.0
//       Copyright (2022) National Technology & Engineering
//               Solutions of Sandia, LLC (NTESS).
//
// Under the terms of Contract DE-NA0003525 with NTESS,
// the U.S. Government retains certain rights in this software.
//
// Part of Kokkos, under the Apache License v2.0 with LLVM Exceptions.
// See https://kokkos.org/LICENSE for license information.
// SPDX-License-Identifier: Apache-2.0 WITH LLVM-exception
//
//@HEADER
#pragma once
// exclude from Cuda builds without lambdas enabled
#if !defined(KOKKOS_ENABLE_CUDA) || defined(KOKKOS_ENABLE_CUDA_LAMBDA)
#include <limits>
#include <Kokkos_Core.hpp>
#include <Kokkos_Random.hpp>
#include <Kokkos_Sort.hpp>
#include <Kokkos_Functional.hpp>
#include "KokkosSparse_CrsMatrix.hpp"
#include "KokkosGraph_MIS2.hpp"

namespace KokkosGraph {

namespace Experimental {

template <class crsMat>
class coarsen_heuristics {
 public:
  // define internal types
  using matrix_t       = crsMat;
  using exec_space     = typename matrix_t::execution_space;
  using mem_space      = typename matrix_t::memory_space;
  using Device         = typename matrix_t::device_type;
  using ordinal_t      = typename matrix_t::ordinal_type;
  using edge_offset_t  = typename matrix_t::size_type;
  using scalar_t       = typename matrix_t::value_type;
  using vtx_view_t     = typename Kokkos::View<ordinal_t*, Device>;
  using wgt_view_t     = typename Kokkos::View<scalar_t*, Device>;
  using edge_view_t    = typename Kokkos::View<edge_offset_t*, Device>;
  using edge_subview_t = typename Kokkos::View<edge_offset_t, Device>;
  using rand_view_t    = typename Kokkos::View<uint64_t*, Device>;
  using graph_type     = typename matrix_t::staticcrsgraph_type;
  using policy_t       = typename Kokkos::RangePolicy<exec_space>;
  using team_policy_t  = typename Kokkos::TeamPolicy<exec_space>;
  using member         = typename team_policy_t::member_type;
  using part_view_t    = typename Kokkos::View<int*, Device>;
  using pool_t         = Kokkos::Random_XorShift64_Pool<Device>;
  using gen_t          = typename pool_t::generator_type;
  using hasher_t       = Kokkos::pod_hash<ordinal_t>;
  static constexpr ordinal_t get_null_val() {
    if (std::is_signed<ordinal_t>::value) {
      return -1;
    } else {
      return std::numeric_limits<ordinal_t>::max();
    }
  }
  static constexpr ordinal_t ORD_MAX = get_null_val();

  static vtx_view_t generate_permutation(ordinal_t n, pool_t rand_pool) {
    rand_view_t randoms("randoms", n);

    Kokkos::parallel_for(
        "create random entries", policy_t(0, n), KOKKOS_LAMBDA(ordinal_t i) {
          gen_t generator = rand_pool.get_state();
          randoms(i)      = generator.urand64();
          rand_pool.free_state(generator);
        });

    int t_buckets = 2 * n;
    vtx_view_t buckets("buckets", t_buckets);
    Kokkos::parallel_for(
        "init buckets", policy_t(0, t_buckets), KOKKOS_LAMBDA(ordinal_t i) { buckets(i) = ORD_MAX; });

    uint64_t max         = std::numeric_limits<uint64_t>::max();
    uint64_t bucket_size = max / t_buckets;
    Kokkos::parallel_for(
        "insert buckets", policy_t(0, n), KOKKOS_LAMBDA(ordinal_t i) {
          ordinal_t bucket = randoms(i) / bucket_size;
          // find the next open bucket
          for (;; bucket++) {
            if (bucket >= t_buckets) bucket -= t_buckets;
            if (buckets(bucket) == ORD_MAX) {
              // attempt to insert into bucket
<<<<<<< HEAD
              if (Kokkos::atomic_compare_exchange_strong(&buckets(bucket), ORD_MAX, i)) {
=======
              if (ORD_MAX == Kokkos::atomic_compare_exchange(&buckets(bucket), ORD_MAX, i)) {
>>>>>>> 5b116ec9
                break;
              }
            }
          }
        });

    vtx_view_t permute("permutation", n);
    Kokkos::parallel_scan(
        "extract permutation", policy_t(0, t_buckets),
        KOKKOS_LAMBDA(const ordinal_t i, ordinal_t& update, const bool final) {
          if (buckets(i) != ORD_MAX) {
            if (final) {
              permute(update) = buckets(i);
            }
            update++;
          }
        });

    return permute;
  }

  // create a mapping when some vertices are already mapped
  // hn is a list of vertices such that vertex i wants to aggregate with vertex
  // hn(i)
  static ordinal_t parallel_map_construct_prefilled(vtx_view_t vcmap, const ordinal_t n, const vtx_view_t vperm,
                                                    const vtx_view_t hn,
                                                    Kokkos::View<ordinal_t, Device> nvertices_coarse) {
    vtx_view_t match("match", n);
    Kokkos::parallel_for(
        policy_t(0, n), KOKKOS_LAMBDA(ordinal_t i) {
          if (vcmap(i) == ORD_MAX) {
            match(i) = ORD_MAX;
          } else {
            match(i) = n + 1;
          }
        });
    ordinal_t perm_length = vperm.extent(0);

    // construct mapping using heaviest edges
    int swap             = 1;
    vtx_view_t curr_perm = vperm;
    while (perm_length > 0) {
      vtx_view_t next_perm("next perm", perm_length);
      Kokkos::View<ordinal_t, Device> next_length("next_length");

      Kokkos::parallel_for(
          policy_t(0, perm_length), KOKKOS_LAMBDA(ordinal_t i) {
            ordinal_t u   = curr_perm(i);
            ordinal_t v   = hn(u);
            int condition = u < v;
            // need to enforce an ordering condition to allow hard-stall
            // conditions to be broken
            if (condition ^ swap) {
<<<<<<< HEAD
              if (Kokkos::atomic_compare_exchange_strong(&match(u), ORD_MAX, v)) {
                if (u == v || Kokkos::atomic_compare_exchange_strong(&match(v), ORD_MAX, u)) {
=======
              if (ORD_MAX == Kokkos::atomic_compare_exchange(&match(u), ORD_MAX, v)) {
                if (u == v || ORD_MAX == Kokkos::atomic_compare_exchange(&match(v), ORD_MAX, u)) {
>>>>>>> 5b116ec9
                  ordinal_t cv = Kokkos::atomic_fetch_add(&nvertices_coarse(), 1);
                  vcmap(u)     = cv;
                  vcmap(v)     = cv;
                } else {
                  if (vcmap(v) != ORD_MAX) {
                    vcmap(u) = vcmap(v);
                  } else {
                    match(u) = ORD_MAX;
                  }
                }
              }
            }
          });
      Kokkos::fence();
      // add the ones that failed to be reprocessed next round
      // maybe count these then create next_perm to save memory?
      Kokkos::parallel_for(
          policy_t(0, perm_length), KOKKOS_LAMBDA(ordinal_t i) {
            ordinal_t u = curr_perm(i);
            if (vcmap(u) == ORD_MAX) {
              ordinal_t add_next  = Kokkos::atomic_fetch_add(&next_length(), 1);
              next_perm(add_next) = u;
            }
          });
      Kokkos::fence();
      swap = swap ^ 1;
      Kokkos::deep_copy(perm_length, next_length);
      curr_perm = next_perm;
    }
    ordinal_t nc = 0;
    Kokkos::deep_copy(nc, nvertices_coarse);
    return nc;
  }

  // hn is a list of vertices such that vertex i wants to aggregate with vertex
  // hn(i)
  static ordinal_t parallel_map_construct(vtx_view_t vcmap, const ordinal_t n, const vtx_view_t vperm,
                                          const vtx_view_t hn, const vtx_view_t ordering) {
    vtx_view_t match("match", n);
    Kokkos::parallel_for(
        policy_t(0, n), KOKKOS_LAMBDA(ordinal_t i) { match(i) = ORD_MAX; });
    ordinal_t perm_length = n;
    Kokkos::View<ordinal_t, Device> nvertices_coarse("nvertices");

    // construct mapping using heaviest edges
    int swap             = 1;
    vtx_view_t curr_perm = vperm;
    while (perm_length > 0) {
      vtx_view_t next_perm("next perm", perm_length);
      Kokkos::View<ordinal_t, Device> next_length("next_length");

      Kokkos::parallel_for(
          policy_t(0, perm_length), KOKKOS_LAMBDA(ordinal_t i) {
            ordinal_t u   = curr_perm(i);
            ordinal_t v   = hn(u);
            int condition = ordering(u) < ordering(v);
            // need to enforce an ordering condition to allow hard-stall
            // conditions to be broken
            if (condition ^ swap) {
<<<<<<< HEAD
              if (Kokkos::atomic_compare_exchange_strong(&match(u), ORD_MAX, v)) {
                if (u == v || Kokkos::atomic_compare_exchange_strong(&match(v), ORD_MAX, u)) {
=======
              if (ORD_MAX == Kokkos::atomic_compare_exchange(&match(u), ORD_MAX, v)) {
                if (u == v || ORD_MAX == Kokkos::atomic_compare_exchange(&match(v), ORD_MAX, u)) {
>>>>>>> 5b116ec9
                  ordinal_t cv = u;
                  if (v < u) {
                    cv = v;
                  }
                  vcmap(u) = cv;
                  vcmap(v) = cv;
                } else {
                  if (vcmap(v) != ORD_MAX) {
                    vcmap(u) = vcmap(v);
                  } else {
                    match(u) = ORD_MAX;
                  }
                }
              }
            }
          });
      Kokkos::fence();
      // add the ones that failed to be reprocessed next round
      // maybe count these then create next_perm to save memory?
      Kokkos::parallel_scan(
          policy_t(0, perm_length), KOKKOS_LAMBDA(const ordinal_t i, ordinal_t& update, const bool final) {
            ordinal_t u = curr_perm(i);
            if (vcmap(u) == ORD_MAX) {
              if (final) {
                next_perm(update) = u;
              }
              update++;
            }
            if (final && (i + 1) == perm_length) {
              next_length() = update;
            }
          });
      Kokkos::fence();
      swap = swap ^ 1;
      Kokkos::deep_copy(perm_length, next_length);
      curr_perm = next_perm;
    }
    Kokkos::parallel_scan(
        "assign aggregates", policy_t(0, n), KOKKOS_LAMBDA(const ordinal_t u, ordinal_t& update, const bool final) {
          if (vcmap(u) == u) {
            if (final) {
              vcmap(u) = update;
            }
            update++;
          } else if (final) {
            vcmap(u) = vcmap(u) + n;
          }
          if (final && (u + 1) == n) {
            nvertices_coarse() = update;
          }
        });
    Kokkos::parallel_for(
        "propagate aggregates", policy_t(0, n), KOKKOS_LAMBDA(ordinal_t u) {
          if (vcmap(u) >= n) {
            ordinal_t c_id = vcmap(u) - n;
            vcmap(u)       = vcmap(c_id);
          }
        });
    ordinal_t nc = 0;
    Kokkos::deep_copy(nc, nvertices_coarse);
    return nc;
  }

  static part_view_t GOSH_clusters(const matrix_t& g) {
    // finds the central vertices for GOSH clusters
    // approximately this is a maximal independent set (if you pretend edges
    // whose endpoints both exceed degree thresholds don't exist) IS vertices
    // are preferred to be vertices with high degree, so it should be small

    ordinal_t n = g.numRows();

    // 0: unassigned
    // 1: in IS
    //-1: adjacent to an IS vertex
    part_view_t state("psuedo is membership", n);

    ordinal_t unassigned_total = n;

    // gonna keep this as an edge view in case we wanna do weighted degree
    edge_view_t degrees("degrees", n);
    vtx_view_t unassigned("unassigned vertices", n);
    Kokkos::parallel_for(
        "populate degrees", policy_t(0, n), KOKKOS_LAMBDA(ordinal_t i) {
          degrees(i)    = g.graph.row_map(i + 1) - g.graph.row_map(i);
          unassigned(i) = i;
        });
    edge_offset_t threshold = g.nnz() / g.numRows();

    while (unassigned_total > 0) {
      part_view_t tuple_state("tuple state", n);
      edge_view_t tuple_degree("tuple rand", n);
      vtx_view_t tuple_idx("tuple index", n);

      part_view_t tuple_state_update("tuple state", n);
      edge_view_t tuple_degree_update("tuple rand", n);
      vtx_view_t tuple_idx_update("tuple index", n);
      Kokkos::parallel_for(
          policy_t(0, n), KOKKOS_LAMBDA(const ordinal_t i) {
            tuple_state(i)  = state(i);
            tuple_degree(i) = degrees(i);
            tuple_idx(i)    = i;
          });

      Kokkos::parallel_for(
          policy_t(0, unassigned_total), KOKKOS_LAMBDA(const ordinal_t i) {
            ordinal_t u              = unassigned(i);
            int max_state            = tuple_state(u);
            edge_offset_t max_degree = tuple_degree(u);
            ordinal_t max_idx        = tuple_idx(u);

            for (edge_offset_t j = g.graph.row_map(u); j < g.graph.row_map(u + 1); j++) {
              ordinal_t v = g.graph.entries(j);
              bool is_max = false;
              if (tuple_state(v) > max_state) {
                is_max = true;
              } else if (tuple_state(v) == max_state) {
                if (tuple_degree(v) > max_degree) {
                  is_max = true;
                } else if (tuple_degree(v) == max_degree) {
                  if (tuple_idx(v) > max_idx) {
                    is_max = true;
                  }
                }
              }
              // pretend edges between two vertices exceeding threshold do not
              // exist
              if (degrees(u) > threshold && degrees(v) > threshold) {
                is_max = false;
              }
              if (is_max) {
                max_state  = tuple_state(v);
                max_degree = tuple_degree(v);
                max_idx    = tuple_idx(v);
              }
            }
            tuple_state_update(u)  = max_state;
            tuple_degree_update(u) = max_degree;
            tuple_idx_update(u)    = max_idx;
          });

      Kokkos::parallel_for(
          policy_t(0, unassigned_total), KOKKOS_LAMBDA(const ordinal_t i) {
            ordinal_t u     = unassigned(i);
            tuple_state(u)  = tuple_state_update(u);
            tuple_degree(u) = tuple_degree_update(u);
            tuple_idx(u)    = tuple_idx_update(u);
          });

      ordinal_t next_unassigned_total = 0;
      Kokkos::parallel_reduce(
          policy_t(0, unassigned_total),
          KOKKOS_LAMBDA(const ordinal_t i, ordinal_t& thread_sum) {
            ordinal_t u = unassigned(i);
            if (state(u) == 0) {
              if (tuple_idx(u) == u) {
                state(u) = 1;
              }
              // check if at least one of neighbors are in the IS or will be
              // placed into the IS
              else if (tuple_state(u) == 1 || tuple_idx(tuple_idx(u)) == tuple_idx(u)) {
                state(u) = -1;
              }
            }
            if (state(u) == 0) {
              thread_sum++;
            }
          },
          next_unassigned_total);

      vtx_view_t next_unassigned("next unassigned", next_unassigned_total);
      Kokkos::parallel_scan(
          "create next unassigned", policy_t(0, unassigned_total),
          KOKKOS_LAMBDA(const ordinal_t i, ordinal_t& update, const bool final) {
            ordinal_t u = unassigned(i);
            if (state(u) == 0) {
              if (final) {
                next_unassigned(update) = u;
              }
              update++;
            }
          });
      unassigned_total = next_unassigned_total;
      unassigned       = next_unassigned;
    }
    return state;
  }

  static matrix_t coarsen_mis_2(const matrix_t& g) {
    ordinal_t n = g.numRows();

    typename matrix_t::staticcrsgraph_type::entries_type::non_const_value_type nc = 0;
    vtx_view_t vcmap =
        KokkosGraph::graph_mis2_aggregate<Device, typename matrix_t::staticcrsgraph_type::row_map_type,
                                          typename matrix_t::staticcrsgraph_type::entries_type, vtx_view_t>(
            g.graph.row_map, g.graph.entries, nc);

    edge_view_t row_map("interpolate row map", n + 1);

    Kokkos::parallel_for(
        policy_t(0, n + 1), KOKKOS_LAMBDA(ordinal_t u) { row_map(u) = u; });

    vtx_view_t entries("interpolate entries", n);
    wgt_view_t values("interpolate values", n);
    // compute the interpolation weights
    Kokkos::parallel_for(
        policy_t(0, n), KOKKOS_LAMBDA(ordinal_t u) {
          entries(u) = vcmap(u);
          values(u)  = 1.0;
        });

    graph_type graph(entries, row_map);
    matrix_t interp("interpolate", nc, values, graph);

    return interp;
  }

  static matrix_t coarsen_GOSH(const matrix_t& g) {
    ordinal_t n = g.numRows();

    part_view_t colors = GOSH_clusters(g);

    Kokkos::View<ordinal_t, Device> nvc("nvertices_coarse");
    vtx_view_t vcmap("vcmap", n);

    int first_color = 1;

    // create aggregates for color 1
    Kokkos::parallel_for(
        policy_t(0, n), KOKKOS_LAMBDA(ordinal_t i) {
          if (colors(i) == first_color) {
            vcmap(i) = Kokkos::atomic_fetch_add(&nvc(), 1);
          } else {
            vcmap(i) = ORD_MAX;
          }
        });

    // add unaggregated vertices to aggregate of highest degree neighbor
    Kokkos::parallel_for(
        policy_t(0, n), KOKKOS_LAMBDA(ordinal_t i) {
          if (colors(i) != first_color) {
            // could use a thread team here
            edge_offset_t max_degree = 0;
            for (edge_offset_t j = g.graph.row_map(i); j < g.graph.row_map(i + 1); j++) {
              ordinal_t v          = g.graph.entries(j);
              edge_offset_t degree = g.graph.row_map(v + 1) - g.graph.row_map(v);
              if (colors(v) == first_color && degree > max_degree) {
                max_degree = degree;
                vcmap(i)   = vcmap(v);
              }
            }
          }
        });

    ordinal_t nc = 0;
    Kokkos::deep_copy(nc, nvc);

    edge_view_t row_map("interpolate row map", n + 1);

    Kokkos::parallel_for(
        policy_t(0, n + 1), KOKKOS_LAMBDA(ordinal_t u) { row_map(u) = u; });

    vtx_view_t entries("interpolate entries", n);
    wgt_view_t values("interpolate values", n);
    // compute the interpolation weights
    Kokkos::parallel_for(
        policy_t(0, n), KOKKOS_LAMBDA(ordinal_t u) {
          entries(u) = vcmap(u);
          values(u)  = 1.0;
        });

    graph_type graph(entries, row_map);
    matrix_t interp("interpolate", nc, values, graph);

    return interp;
  }

  static matrix_t coarsen_GOSH_v2(const matrix_t& g) {
    ordinal_t n = g.numRows();

    Kokkos::View<ordinal_t, Device> nvc("nvertices_coarse");
    vtx_view_t vcmap("vcmap", n);

    edge_offset_t threshold_d = g.nnz() / n;
    if (threshold_d < 50) {
      threshold_d = 50;
    }
    // create aggregates for large degree vtx
    Kokkos::parallel_for(
        policy_t(0, n), KOKKOS_LAMBDA(ordinal_t i) {
          if (g.graph.row_map(i + 1) - g.graph.row_map(i) > threshold_d) {
            ordinal_t cv = Kokkos::atomic_fetch_add(&nvc(), 1);
            vcmap(i)     = cv;
          } else {
            vcmap(i) = ORD_MAX;
          }
        });

    // add vertex to max wgt neighbor's aggregate
    Kokkos::parallel_for(
        policy_t(0, n), KOKKOS_LAMBDA(ordinal_t i) {
          if (vcmap(i) == ORD_MAX) {
            ordinal_t argmax = ORD_MAX;
            scalar_t max_w   = 0;
            for (edge_offset_t j = g.graph.row_map(i); j < g.graph.row_map(i + 1); j++) {
              ordinal_t v   = g.graph.entries(j);
              ordinal_t wgt = g.values(j);
              if (vcmap(v) != ORD_MAX) {
                if (wgt >= max_w) {
                  max_w  = wgt;
                  argmax = v;
                }
              }
            }
            if (argmax != ORD_MAX) {
              vcmap(i) = vcmap(argmax);
            }
          }
        });

    // add vertex to max degree neighbor's aggregate
    Kokkos::parallel_for(
        policy_t(0, n), KOKKOS_LAMBDA(ordinal_t i) {
          if (vcmap(i) == ORD_MAX) {
            ordinal_t argmax    = ORD_MAX;
            edge_offset_t max_d = 0;
            for (edge_offset_t j = g.graph.row_map(i); j < g.graph.row_map(i + 1); j++) {
              ordinal_t v          = g.graph.entries(j);
              edge_offset_t degree = g.graph.row_map(v + 1) - g.graph.row_map(v);
              if (vcmap(v) != ORD_MAX) {
                if (degree >= max_d) {
                  max_d  = degree;
                  argmax = v;
                }
              }
            }
            if (argmax != ORD_MAX) {
              vcmap(i) = vcmap(argmax);
            }
          }
        });

    // add neighbors of each aggregated vertex to aggregate
    Kokkos::parallel_for(
        policy_t(0, n), KOKKOS_LAMBDA(ordinal_t i) {
          if (vcmap(i) != ORD_MAX) {
            for (edge_offset_t j = g.graph.row_map(i); j < g.graph.row_map(i + 1); j++) {
              ordinal_t v = g.graph.entries(j);
              if (vcmap(v) == ORD_MAX) {
                vcmap(v) = vcmap(i);
              }
            }
          }
        });

    ordinal_t remaining_total = 0;

    Kokkos::parallel_reduce(
        "count remaining", policy_t(0, n),
        KOKKOS_LAMBDA(const ordinal_t i, ordinal_t& sum) {
          if (vcmap(i) == ORD_MAX) {
            sum++;
          }
        },
        remaining_total);

    vtx_view_t remaining("remaining vtx", remaining_total);

    Kokkos::parallel_scan(
        "count remaining", policy_t(0, n), KOKKOS_LAMBDA(const ordinal_t i, ordinal_t& update, const bool final) {
          if (vcmap(i) == ORD_MAX) {
            if (final) {
              remaining(update) = i;
            }
            update++;
          }
        });

    vtx_view_t hn("heaviest neighbors", n);

    pool_t rand_pool(std::time(nullptr));

    Kokkos::parallel_for(
        "fill hn", policy_t(0, remaining_total), KOKKOS_LAMBDA(ordinal_t r_idx) {
          // select heaviest neighbor with ties randomly broken
          ordinal_t i       = remaining(r_idx);
          ordinal_t hn_i    = ORD_MAX;
          uint64_t max_rand = 0;
          scalar_t max_ewt  = 0;

          edge_offset_t end_offset = g.graph.row_map(i + 1);
          for (edge_offset_t j = g.graph.row_map(i); j < end_offset; j++) {
            scalar_t wgt    = g.values(j);
            ordinal_t v     = g.graph.entries(j);
            gen_t generator = rand_pool.get_state();
            uint64_t rand   = generator.urand64();
            rand_pool.free_state(generator);
            bool choose = false;
            if (max_ewt < wgt) {
              choose = true;
            } else if (max_ewt == wgt && max_rand <= rand) {
              choose = true;
            }

            if (choose) {
              max_ewt  = wgt;
              max_rand = rand;
              hn_i     = v;
            }
          }
          hn(i) = hn_i;
        });

    ordinal_t nc = parallel_map_construct_prefilled(vcmap, n, remaining, hn, nvc);
    Kokkos::deep_copy(nc, nvc);

    edge_view_t row_map("interpolate row map", n + 1);

    Kokkos::parallel_for(
        policy_t(0, n + 1), KOKKOS_LAMBDA(ordinal_t u) { row_map(u) = u; });

    vtx_view_t entries("interpolate entries", n);
    wgt_view_t values("interpolate values", n);
    // compute the interpolation weights
    Kokkos::parallel_for(
        policy_t(0, n), KOKKOS_LAMBDA(ordinal_t u) {
          entries(u) = vcmap(u);
          values(u)  = 1.0;
        });

    graph_type graph(entries, row_map);
    matrix_t interp("interpolate", nc, values, graph);

    return interp;
  }

  static matrix_t coarsen_HEC(const matrix_t& g, bool uniform_weights) {
    ordinal_t n = g.numRows();

    vtx_view_t hn("heavies", n);

    vtx_view_t vcmap("vcmap", n);

    Kokkos::parallel_for(
        "initialize vcmap", policy_t(0, n), KOKKOS_LAMBDA(ordinal_t i) { vcmap(i) = ORD_MAX; });

    pool_t rand_pool(std::time(nullptr));

    vtx_view_t vperm = generate_permutation(n, rand_pool);

    vtx_view_t reverse_map("reversed", n);
    Kokkos::parallel_for(
        "construct reverse map", policy_t(0, n), KOKKOS_LAMBDA(ordinal_t i) { reverse_map(vperm(i)) = i; });

    if (uniform_weights) {
      // all weights equal at this level so choose heaviest edge randomly
      Kokkos::parallel_for(
          "Random HN", policy_t(0, n), KOKKOS_LAMBDA(ordinal_t i) {
            gen_t generator    = rand_pool.get_state();
            ordinal_t adj_size = g.graph.row_map(i + 1) - g.graph.row_map(i);
            if (adj_size > 0) {
              ordinal_t offset = g.graph.row_map(i) + (generator.urand64() % adj_size);
              hn(i)            = g.graph.entries(offset);
            } else {
              hn(i) = generator.urand64() % n;
            }
            rand_pool.free_state(generator);
          });
    } else {
      Kokkos::parallel_for(
          "Heaviest HN", team_policy_t(n, Kokkos::AUTO), KOKKOS_LAMBDA(const member& thread) {
            ordinal_t i        = thread.league_rank();
            ordinal_t adj_size = g.graph.row_map(i + 1) - g.graph.row_map(i);
            if (adj_size > 0) {
              edge_offset_t end = g.graph.row_map(i + 1);
              typename Kokkos::MaxLoc<scalar_t, edge_offset_t, Device>::value_type argmax{};
              Kokkos::parallel_reduce(
                  Kokkos::TeamThreadRange(thread, g.graph.row_map(i), end),
                  [=](const edge_offset_t idx, Kokkos::ValLocScalar<scalar_t, edge_offset_t>& local) {
                    scalar_t wgt = g.values(idx);
                    if (wgt >= local.val) {
                      local.val = wgt;
                      local.loc = idx;
                    }
                  },
                  Kokkos::MaxLoc<scalar_t, edge_offset_t, Device>(argmax));
              Kokkos::single(Kokkos::PerTeam(thread), [=]() {
                ordinal_t h = g.graph.entries(argmax.loc);
                hn(i)       = h;
              });
            } else {
              gen_t generator = rand_pool.get_state();
              hn(i)           = generator.urand64() % n;
              rand_pool.free_state(generator);
            }
          });
    }
    ordinal_t nc = 0;
    nc           = parallel_map_construct(vcmap, n, vperm, hn, reverse_map);

    edge_view_t row_map("interpolate row map", n + 1);

    Kokkos::parallel_for(
        policy_t(0, n + 1), KOKKOS_LAMBDA(ordinal_t u) { row_map(u) = u; });

    vtx_view_t entries("interpolate entries", n);
    wgt_view_t values("interpolate values", n);
    // compute the interpolation weights
    Kokkos::parallel_for(
        policy_t(0, n), KOKKOS_LAMBDA(ordinal_t u) {
          entries(u) = vcmap(u);
          values(u)  = 1.0;
        });

    graph_type graph(entries, row_map);
    matrix_t interp("interpolate", nc, values, graph);

    return interp;
  }

  static ordinal_t countInf(vtx_view_t target) {
    ordinal_t totalInf = 0;

    Kokkos::parallel_reduce(
        policy_t(0, target.extent(0)),
        KOKKOS_LAMBDA(ordinal_t i, ordinal_t & thread_sum) {
          if (target(i) == ORD_MAX) {
            thread_sum++;
          }
        },
        totalInf);

    return totalInf;
  }

  struct MatchByHashSorted {
    vtx_view_t vcmap, unmapped;
    Kokkos::View<uint32_t*, Device> hashes;
    ordinal_t unmapped_total;
    Kokkos::View<ordinal_t, Device> nvertices_coarse;
    MatchByHashSorted(vtx_view_t _vcmap, vtx_view_t _unmapped, Kokkos::View<uint32_t*, Device> _hashes,
                      ordinal_t _unmapped_total, Kokkos::View<ordinal_t, Device> _nvertices_coarse)
        : vcmap(_vcmap),
          unmapped(_unmapped),
          hashes(_hashes),
          unmapped_total(_unmapped_total),
          nvertices_coarse(_nvertices_coarse) {}

    KOKKOS_INLINE_FUNCTION
    void operator()(const ordinal_t i, ordinal_t& update, const bool final) const {
      ordinal_t u         = unmapped(i);
      ordinal_t tentative = 0;
      if (i == 0) {
        tentative = i;
      } else if (hashes(i - 1) != hashes(i)) {
        tentative = i;
      }

      if (tentative > update) {
        update = tentative;
      }

      if (final) {
        // update should contain the index of the first hash that equals
        // hash(i), could be i we want to determine if i is an odd offset from
        // update
        ordinal_t isOddOffset = (i - update) & 1;
        // if even (0 counts as even) we match unmapped(i) with unmapped(i+1) if
        // hash(i) == hash(i+1) if odd do nothing
        if (isOddOffset == 0) {
          if (i + 1 < unmapped_total) {
            if (hashes(i) == hashes(i + 1)) {
              ordinal_t v = unmapped(i + 1);
              vcmap(u)    = Kokkos::atomic_fetch_add(&nvertices_coarse(), 1);
              vcmap(v)    = vcmap(u);
            }
          }
        }
      }
    }

    KOKKOS_INLINE_FUNCTION
    void join(ordinal_t& update, const ordinal_t& input) const {
      if (input > update) update = input;
    }
  };

  static matrix_t coarsen_match(const matrix_t& g, bool uniform_weights, int match_choice) {
    ordinal_t n = g.numRows();

    vtx_view_t hn("heavies", n);

    vtx_view_t vcmap("vcmap", n);

    Kokkos::parallel_for(
        "initialize vcmap", policy_t(0, n), KOKKOS_LAMBDA(ordinal_t i) { vcmap(i) = ORD_MAX; });

    rand_view_t randoms("randoms", n);

    pool_t rand_pool(std::time(nullptr));

    vtx_view_t vperm = generate_permutation(n, rand_pool);

    vtx_view_t reverse_map("reversed", n);
    Kokkos::parallel_for(
        "construct reverse map", policy_t(0, n), KOKKOS_LAMBDA(ordinal_t i) { reverse_map(vperm(i)) = i; });

    if (uniform_weights) {
      // all weights equal at this level so choose heaviest edge randomly
      Kokkos::parallel_for(
          "Random HN", policy_t(0, n), KOKKOS_LAMBDA(ordinal_t i) {
            gen_t generator    = rand_pool.get_state();
            ordinal_t adj_size = g.graph.row_map(i + 1) - g.graph.row_map(i);
            ordinal_t offset   = g.graph.row_map(i) + (generator.urand64() % adj_size);
            hn(i)              = g.graph.entries(offset);
            rand_pool.free_state(generator);
          });
    } else {
      Kokkos::parallel_for(
          "Heaviest HN", policy_t(0, n), KOKKOS_LAMBDA(ordinal_t i) {
            ordinal_t hn_i   = g.graph.entries(g.graph.row_map(i));
            scalar_t max_ewt = g.values(g.graph.row_map(i));

            edge_offset_t end_offset = g.graph.row_map(i + 1);  // +g.edges_per_source[i];

            for (edge_offset_t j = g.graph.row_map(i) + 1; j < end_offset; j++) {
              if (max_ewt < g.values(j)) {
                max_ewt = g.values(j);
                hn_i    = g.graph.entries(j);
              }
            }
            hn(i) = hn_i;
          });
    }
    vtx_view_t match("match", n);
    Kokkos::parallel_for(
        policy_t(0, n), KOKKOS_LAMBDA(ordinal_t i) { match(i) = ORD_MAX; });

    ordinal_t perm_length = n;

    Kokkos::View<ordinal_t, Device> nvertices_coarse("nvertices");

    // construct mapping using heaviest edges
    int swap = 1;
    while (perm_length > 0) {
      vtx_view_t next_perm("next perm", perm_length);
      Kokkos::View<ordinal_t, Device> next_length("next_length");

      // match vertices with heaviest unmatched edge
      Kokkos::parallel_for(
          policy_t(0, perm_length), KOKKOS_LAMBDA(ordinal_t i) {
            ordinal_t u   = vperm(i);
            ordinal_t v   = hn(u);
            int condition = reverse_map(u) < reverse_map(v);
            // need to enforce an ordering condition to allow hard-stall
            // conditions to be broken
            if (condition ^ swap) {
<<<<<<< HEAD
              if (Kokkos::atomic_compare_exchange_strong(&match(u), ORD_MAX, v)) {
                if (u == v || Kokkos::atomic_compare_exchange_strong(&match(v), ORD_MAX, u)) {
=======
              if (ORD_MAX == Kokkos::atomic_compare_exchange(&match(u), ORD_MAX, v)) {
                if (u == v || ORD_MAX == Kokkos::atomic_compare_exchange(&match(v), ORD_MAX, u)) {
>>>>>>> 5b116ec9
                  // u == v avoids problems if there is a self-loop edge
                  ordinal_t cv = Kokkos::atomic_fetch_add(&nvertices_coarse(), 1);
                  vcmap(u)     = cv;
                  vcmap(v)     = cv;
                } else {
                  match(u) = ORD_MAX;
                }
              }
            }
          });
      Kokkos::fence();

      // add the ones that failed to be reprocessed next round
      // maybe count these then create next_perm to save memory?
      Kokkos::parallel_for(
          policy_t(0, perm_length), KOKKOS_LAMBDA(ordinal_t i) {
            ordinal_t u = vperm(i);
            if (vcmap(u) == ORD_MAX) {
              ordinal_t h = ORD_MAX;

              if (uniform_weights) {
                ordinal_t max_ewt = 0;
                // we have to iterate over the edges anyways because we need to
                // check if any are unmatched! so instead of randomly choosing a
                // heaviest edge, we instead use the reverse permutation order
                // as the weight
                for (edge_offset_t j = g.graph.row_map(u); j < g.graph.row_map(u + 1); j++) {
                  ordinal_t v = g.graph.entries(j);
                  // v must be unmatched to be considered
                  if (vcmap(v) == ORD_MAX) {
                    // using <= so that zero weight edges may still be chosen
                    if (max_ewt <= reverse_map(v)) {
                      max_ewt = reverse_map(v);
                      h       = v;
                    }
                  }
                }
              } else {
                scalar_t max_ewt = 0;
                for (edge_offset_t j = g.graph.row_map(u); j < g.graph.row_map(u + 1); j++) {
                  ordinal_t v = g.graph.entries(j);
                  // v must be unmatched to be considered
                  if (vcmap(v) == ORD_MAX) {
                    // using <= so that zero weight edges may still be chosen
                    if (max_ewt <= g.values(j)) {
                      max_ewt = g.values(j);
                      h       = v;
                    }
                  }
                }
              }

              if (h != ORD_MAX) {
                ordinal_t add_next  = Kokkos::atomic_fetch_add(&next_length(), 1);
                next_perm(add_next) = u;
                hn(u)               = h;
              }
            }
          });
      Kokkos::fence();
      swap = swap ^ 1;
      Kokkos::deep_copy(perm_length, next_length);
      vperm = next_perm;
    }

    if (match_choice == 1) {
      ordinal_t unmapped   = countInf(vcmap);
      double unmappedRatio = static_cast<double>(unmapped) / static_cast<double>(n);

      // leaf matches
      if (unmappedRatio > 0.25) {
        Kokkos::parallel_for(
            policy_t(0, n), KOKKOS_LAMBDA(ordinal_t u) {
              if (vcmap(u) != ORD_MAX) {
                ordinal_t lastLeaf = ORD_MAX;
                for (edge_offset_t j = g.graph.row_map(u); j < g.graph.row_map(u + 1); j++) {
                  ordinal_t v = g.graph.entries(j);
                  // v must be unmatched to be considered
                  if (vcmap(v) == ORD_MAX) {
                    // must be degree 1 to be a leaf
                    if (g.graph.row_map(v + 1) - g.graph.row_map(v) == 1) {
                      if (lastLeaf == ORD_MAX) {
                        lastLeaf = v;
                      } else {
                        vcmap(lastLeaf) = Kokkos::atomic_fetch_add(&nvertices_coarse(), 1);
                        vcmap(v)        = vcmap(lastLeaf);
                        lastLeaf        = ORD_MAX;
                      }
                    }
                  }
                }
              }
            });
      }

      unmapped      = countInf(vcmap);
      unmappedRatio = static_cast<double>(unmapped) / static_cast<double>(n);

      // twin matches
      if (unmappedRatio > 0.25) {
        vtx_view_t unmappedVtx("unmapped vertices", unmapped);
        Kokkos::View<uint32_t*, Device> hashes("hashes", unmapped);

        Kokkos::View<ordinal_t, Device> unmappedIdx("unmapped index");
        hasher_t hasher;
        // compute digests of adjacency lists
        Kokkos::parallel_for(
            "create digests", team_policy_t(n, Kokkos::AUTO), KOKKOS_LAMBDA(const member& thread) {
              ordinal_t u = thread.league_rank();
              if (vcmap(u) == ORD_MAX) {
                uint32_t hash = 0;
                Kokkos::parallel_reduce(
                    Kokkos::TeamThreadRange(thread, g.graph.row_map(u), g.graph.row_map(u + 1)),
                    [=](const edge_offset_t j, uint32_t& thread_sum) { thread_sum += hasher(g.graph.entries(j)); },
                    hash);
                Kokkos::single(Kokkos::PerTeam(thread), [=]() {
                  ordinal_t idx    = Kokkos::atomic_fetch_add(&unmappedIdx(), 1);
                  unmappedVtx(idx) = u;
                  hashes(idx)      = hash;
                });
              }
            });
        uint32_t max = std::numeric_limits<uint32_t>::max();
        typedef Kokkos::BinOp1D<Kokkos::View<uint32_t*, Device> > BinOp;
        BinOp bin_op(unmapped, 0, max);
        // VERY important that final parameter is true
        Kokkos::BinSort<Kokkos::View<uint32_t*, Device>, BinOp, exec_space, ordinal_t> sorter(hashes, bin_op, true);
        sorter.create_permute_vector();
        sorter.template sort<Kokkos::View<uint32_t*, Device> >(hashes);
        sorter.template sort<vtx_view_t>(unmappedVtx);

        MatchByHashSorted matchTwinFunctor(vcmap, unmappedVtx, hashes, unmapped, nvertices_coarse);
        Kokkos::parallel_scan("match twins", policy_t(0, unmapped), matchTwinFunctor);
      }

      unmapped      = countInf(vcmap);
      unmappedRatio = static_cast<double>(unmapped) / static_cast<double>(n);

      // relative matches
      if (unmappedRatio > 0.25) {
        // get possibly mappable vertices of unmapped
        vtx_view_t mappableVtx("mappable vertices", unmapped);
        Kokkos::parallel_scan(
            "get unmapped", policy_t(0, n), KOKKOS_LAMBDA(const ordinal_t i, ordinal_t& update, const bool final) {
              if (vcmap(i) == ORD_MAX) {
                if (final) {
                  mappableVtx(update) = i;
                }

                update++;
              }
            });

        ordinal_t mappable_count = unmapped;
        do {
          Kokkos::parallel_for(
              "reset hn", policy_t(0, mappable_count), KOKKOS_LAMBDA(ordinal_t i) {
                ordinal_t u = mappableVtx(i);
                hn(u)       = ORD_MAX;
              });

          // choose relatives for unmapped vertices
          Kokkos::parallel_for(
              "assign relatives", policy_t(0, n), KOKKOS_LAMBDA(ordinal_t i) {
                if (vcmap(i) != ORD_MAX) {
                  ordinal_t last_free = ORD_MAX;
                  for (edge_offset_t j = g.graph.row_map(i); j < g.graph.row_map(i + 1); j++) {
                    ordinal_t v = g.graph.entries(j);
                    if (vcmap(v) == ORD_MAX) {
                      if (last_free != ORD_MAX) {
                        // there can be multiple threads updating this but it
                        // doesn't matter as long as they have some value
                        hn(last_free) = v;
                        hn(v)         = last_free;
                        last_free     = ORD_MAX;
                      } else {
                        last_free = v;
                      }
                    }
                  }
                }
              });

          // create a list of all mappable vertices according to set entries of
          // hn
          ordinal_t old_mappable = mappable_count;
          mappable_count         = 0;
          Kokkos::parallel_reduce(
              "count mappable", policy_t(0, old_mappable),
              KOKKOS_LAMBDA(const ordinal_t i, ordinal_t& thread_sum) {
                ordinal_t u = mappableVtx(i);
                if (hn(u) != ORD_MAX) {
                  thread_sum++;
                }
              },
              mappable_count);

          vtx_view_t nextMappable("next mappable vertices", mappable_count);

          Kokkos::parallel_scan(
              "get next mappable", policy_t(0, old_mappable),
              KOKKOS_LAMBDA(const ordinal_t i, ordinal_t& update, const bool final) {
                ordinal_t u = mappableVtx(i);
                if (hn(u) != ORD_MAX) {
                  if (final) {
                    nextMappable(update) = u;
                  }

                  update++;
                }
              });
          mappableVtx = nextMappable;

          // match vertices with chosen relative
          if (mappable_count > 0) {
            Kokkos::parallel_for(
                policy_t(0, mappable_count), KOKKOS_LAMBDA(ordinal_t i) {
                  ordinal_t u   = mappableVtx(i);
                  ordinal_t v   = hn(u);
                  int condition = reverse_map(u) < reverse_map(v);
                  // need to enforce an ordering condition to allow hard-stall
                  // conditions to be broken
                  if (condition ^ swap) {
<<<<<<< HEAD
                    if (Kokkos::atomic_compare_exchange_strong(&match(u), ORD_MAX, v)) {
                      if (Kokkos::atomic_compare_exchange_strong(&match(v), ORD_MAX, u)) {
=======
                    if (ORD_MAX == Kokkos::atomic_compare_exchange(&match(u), ORD_MAX, v)) {
                      if (ORD_MAX == Kokkos::atomic_compare_exchange(&match(v), ORD_MAX, u)) {
>>>>>>> 5b116ec9
                        ordinal_t cv = Kokkos::atomic_fetch_add(&nvertices_coarse(), 1);
                        vcmap(u)     = cv;
                        vcmap(v)     = cv;
                      } else {
                        match(u) = ORD_MAX;
                      }
                    }
                  }
                });
          }
          Kokkos::fence();
          swap = swap ^ 1;
        } while (mappable_count > 0);
      }
    }

    // create singleton aggregates of remaining unmatched vertices
    Kokkos::parallel_for(
        policy_t(0, n), KOKKOS_LAMBDA(ordinal_t i) {
          if (vcmap(i) == ORD_MAX) {
            vcmap(i) = Kokkos::atomic_fetch_add(&nvertices_coarse(), 1);
          }
        });

    ordinal_t nc = 0;
    Kokkos::deep_copy(nc, nvertices_coarse);

    edge_view_t row_map("interpolate row map", n + 1);

    Kokkos::parallel_for(
        policy_t(0, n + 1), KOKKOS_LAMBDA(ordinal_t u) { row_map(u) = u; });

    vtx_view_t entries("interpolate entries", n);
    wgt_view_t values("interpolate values", n);
    // compute the interpolation weights
    Kokkos::parallel_for(
        policy_t(0, n), KOKKOS_LAMBDA(ordinal_t u) {
          entries(u) = vcmap(u);
          values(u)  = 1.0;
        });

    graph_type graph(entries, row_map);
    matrix_t interp("interpolate", nc, values, graph);

    return interp;
  }
};

}  // end namespace Experimental
}  // end namespace KokkosGraph
// exclude from Cuda builds without lambdas enabled
#endif<|MERGE_RESOLUTION|>--- conflicted
+++ resolved
@@ -86,11 +86,7 @@
             if (bucket >= t_buckets) bucket -= t_buckets;
             if (buckets(bucket) == ORD_MAX) {
               // attempt to insert into bucket
-<<<<<<< HEAD
-              if (Kokkos::atomic_compare_exchange_strong(&buckets(bucket), ORD_MAX, i)) {
-=======
               if (ORD_MAX == Kokkos::atomic_compare_exchange(&buckets(bucket), ORD_MAX, i)) {
->>>>>>> 5b116ec9
                 break;
               }
             }
@@ -144,13 +140,8 @@
             // need to enforce an ordering condition to allow hard-stall
             // conditions to be broken
             if (condition ^ swap) {
-<<<<<<< HEAD
-              if (Kokkos::atomic_compare_exchange_strong(&match(u), ORD_MAX, v)) {
-                if (u == v || Kokkos::atomic_compare_exchange_strong(&match(v), ORD_MAX, u)) {
-=======
               if (ORD_MAX == Kokkos::atomic_compare_exchange(&match(u), ORD_MAX, v)) {
                 if (u == v || ORD_MAX == Kokkos::atomic_compare_exchange(&match(v), ORD_MAX, u)) {
->>>>>>> 5b116ec9
                   ordinal_t cv = Kokkos::atomic_fetch_add(&nvertices_coarse(), 1);
                   vcmap(u)     = cv;
                   vcmap(v)     = cv;
@@ -210,13 +201,8 @@
             // need to enforce an ordering condition to allow hard-stall
             // conditions to be broken
             if (condition ^ swap) {
-<<<<<<< HEAD
-              if (Kokkos::atomic_compare_exchange_strong(&match(u), ORD_MAX, v)) {
-                if (u == v || Kokkos::atomic_compare_exchange_strong(&match(v), ORD_MAX, u)) {
-=======
               if (ORD_MAX == Kokkos::atomic_compare_exchange(&match(u), ORD_MAX, v)) {
                 if (u == v || ORD_MAX == Kokkos::atomic_compare_exchange(&match(v), ORD_MAX, u)) {
->>>>>>> 5b116ec9
                   ordinal_t cv = u;
                   if (v < u) {
                     cv = v;
@@ -873,13 +859,8 @@
             // need to enforce an ordering condition to allow hard-stall
             // conditions to be broken
             if (condition ^ swap) {
-<<<<<<< HEAD
-              if (Kokkos::atomic_compare_exchange_strong(&match(u), ORD_MAX, v)) {
-                if (u == v || Kokkos::atomic_compare_exchange_strong(&match(v), ORD_MAX, u)) {
-=======
               if (ORD_MAX == Kokkos::atomic_compare_exchange(&match(u), ORD_MAX, v)) {
                 if (u == v || ORD_MAX == Kokkos::atomic_compare_exchange(&match(v), ORD_MAX, u)) {
->>>>>>> 5b116ec9
                   // u == v avoids problems if there is a self-loop edge
                   ordinal_t cv = Kokkos::atomic_fetch_add(&nvertices_coarse(), 1);
                   vcmap(u)     = cv;
@@ -1103,13 +1084,8 @@
                   // need to enforce an ordering condition to allow hard-stall
                   // conditions to be broken
                   if (condition ^ swap) {
-<<<<<<< HEAD
-                    if (Kokkos::atomic_compare_exchange_strong(&match(u), ORD_MAX, v)) {
-                      if (Kokkos::atomic_compare_exchange_strong(&match(v), ORD_MAX, u)) {
-=======
                     if (ORD_MAX == Kokkos::atomic_compare_exchange(&match(u), ORD_MAX, v)) {
                       if (ORD_MAX == Kokkos::atomic_compare_exchange(&match(v), ORD_MAX, u)) {
->>>>>>> 5b116ec9
                         ordinal_t cv = Kokkos::atomic_fetch_add(&nvertices_coarse(), 1);
                         vcmap(u)     = cv;
                         vcmap(v)     = cv;
