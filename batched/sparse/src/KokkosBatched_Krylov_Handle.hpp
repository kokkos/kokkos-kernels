//@HEADER
// ************************************************************************
//
//                        Kokkos v. 4.0
//       Copyright (2022) National Technology & Engineering
//               Solutions of Sandia, LLC (NTESS).
//
// Under the terms of Contract DE-NA0003525 with NTESS,
// the U.S. Government retains certain rights in this software.
//
// Part of Kokkos, under the Apache License v2.0 with LLVM Exceptions.
// See https://kokkos.org/LICENSE for license information.
// SPDX-License-Identifier: Apache-2.0 WITH LLVM-exception
//
//@HEADER

#ifndef KOKKOSBATCHED_KRYLOV_HANDLE_HPP
#define KOKKOSBATCHED_KRYLOV_HANDLE_HPP

#include <KokkosBatched_Krylov_Solvers.hpp>
#include <Kokkos_Core.hpp>

namespace KokkosBatched {

/// \brief KrylovHandle
///
/// The handle is used to pass information between the Krylov solver and the
/// calling code.
///
/// The handle has some views as data member, their required size can be
/// different depending on the used Krylov solver.
///
/// In the case of the Batched GMRES, the size should be as follows:
///  - Arnoldi_view a batched_size x max_iteration x (n_rows + max_iteration +
///  3);
///  - tmp_view is NOT used for the team/teamvector GMRES;
///    it is used for the serial GMRES and the size is batched_size x (n_rows +
///    max_iteration + 3);
///  - residual_norms is an optional batched_size x (max_iteration + 2) used to
///  store the convergence history;
///  - iteration_numbers is a 1D view of length batched_size;
///  - first_index and last_index are 1D of length n_teams.
///
/// \tparam NormViewType: type of the view used to store the convergence history
/// \tparam IntViewType: type of the view used to store the number of iteration
/// per system \tparam ViewType3D: type of the 3D temporary views

template <class NormViewType, class IntViewType, class ViewType3D>
class KrylovHandle {
 public:
  using norm_type = typename NormViewType::non_const_value_type;

  typedef ViewType3D ArnoldiViewType;
  typedef Kokkos::View<typename ViewType3D::non_const_value_type **, typename ViewType3D::array_layout,
                       typename ViewType3D::execution_space>
      TemporaryViewType;

 public:
  NormViewType residual_norms;
  IntViewType iteration_numbers;
  typename NormViewType::HostMirror residual_norms_host;
  typename IntViewType::HostMirror iteration_numbers_host;
  IntViewType first_index;
  IntViewType last_index;
  ArnoldiViewType Arnoldi_view;
  TemporaryViewType tmp_view;

 private:
  norm_type tolerance;
  norm_type max_tolerance;
  int max_iteration;
  int batched_size;
  const int N_team_;
  int n_teams;
  int ortho_strategy;
  int scratch_pad_level;
  int memory_strategy;
  bool compute_last_residual;
  bool monitor_residual;
  bool host_synchronised;

 public:
<<<<<<< HEAD
  KrylovHandle(int _batched_size, int _N_team, int _max_iteration = 200, bool _monitor_residual = false)
=======
  KrylovHandle(int _batched_size, int N_team, int _max_iteration = 200, bool _monitor_residual = false)
>>>>>>> 156f70d4
      : max_iteration(_max_iteration),
        batched_size(_batched_size),
        N_team_(N_team),
        monitor_residual(_monitor_residual) {
    tolerance     = Kokkos::ArithTraits<norm_type>::epsilon();
    max_tolerance = 1e-30;
    if (std::is_same<norm_type, double>::value) max_tolerance = 1e-50;
    if (monitor_residual) {
      residual_norms = NormViewType("", batched_size, max_iteration + 2);
    }
    iteration_numbers = IntViewType("", batched_size);
    Kokkos::deep_copy(iteration_numbers, -1);

    n_teams     = ceil(static_cast<double>(batched_size) / N_team_);
    first_index = IntViewType("", n_teams);
    last_index  = IntViewType("", n_teams);

    auto first_index_host = Kokkos::create_mirror_view(first_index);
    auto last_index_host  = Kokkos::create_mirror_view(last_index);

    first_index_host(0) = 0;
    last_index_host(0)  = N_team_;
    for (int i = 1; i < n_teams; ++i) {
      first_index_host(i) = last_index_host(i - 1);
      last_index_host(i)  = first_index_host(i) + N_team_;
    }
    last_index_host(n_teams - 1) = batched_size;

    Kokkos::deep_copy(first_index, first_index_host);
    Kokkos::deep_copy(last_index, last_index_host);

    // Default modified GS
    ortho_strategy        = 1;
    scratch_pad_level     = 0;
    compute_last_residual = true;
    host_synchronised     = false;
    memory_strategy       = 0;
  }

  /// \brief get_number_of_systems_per_team
  int get_number_of_systems_per_team() { return N_team_; }

  /// \brief get_number_of_teams
  int get_number_of_teams() { return n_teams; }

  /// \brief reset
  ///   Reset the iteration numbers to the default value of -1
  ///   and the residual norms if monitored.
  ///   (Usefull when mulitple consecutive solvers use the same handle)
  ///

  void reset() {
    Kokkos::deep_copy(iteration_numbers, -1);
    if (monitor_residual) {
      Kokkos::deep_copy(residual_norms, 0.);
    }
    host_synchronised = false;
  }

  /// \brief synchronise_host
  ///   Synchronise host and device.
  ///

  void synchronise_host() {
    iteration_numbers_host = Kokkos::create_mirror_view(iteration_numbers);
    Kokkos::deep_copy(iteration_numbers_host, iteration_numbers);
    if (monitor_residual) {
      residual_norms_host = Kokkos::create_mirror_view(residual_norms);
      Kokkos::deep_copy(residual_norms_host, residual_norms);
    }
    host_synchronised = true;
  }

  /// \brief is_converged
  ///   Test if all the systems have converged.
  ///

  KOKKOS_INLINE_FUNCTION
  bool is_converged() const {
    bool all_converged = true;
    for (size_t i = 0; i < batched_size; ++i)
      if (iteration_numbers(i) == -1) {
        all_converged = false;
        break;
      }
    return all_converged;
  }

  /// \brief is_converged_host
  ///   Test if all the systems have converged (host).
  ///

  bool is_converged_host() {
    if (!host_synchronised) this->synchronise_host();
    bool all_converged = true;
    for (int i = 0; i < batched_size; ++i)
      if (iteration_numbers_host(i) == -1) {
        all_converged = false;
        break;
      }
    return all_converged;
  }

  /// \brief is_converged
  ///   Test if one particular system has converged.
  ///
  /// \param batched_id [in]: Global batched ID

  KOKKOS_INLINE_FUNCTION
  bool is_converged(int batched_id) const { return (iteration_numbers(batched_id) != -1); }

  /// \brief is_converged
  ///   Test if one particular system has converged (host).
  ///
  /// \param batched_id [in]: Global batched ID

  bool is_converged_host(int batched_id) {
    if (!host_synchronised) this->synchronise_host();
    return (iteration_numbers_host(batched_id) != -1);
  }

  /// \brief set_tolerance
  ///   Set the tolerance of the batched Krylov solver
  ///
  /// \param _tolerance [in]: New tolerance

  KOKKOS_INLINE_FUNCTION
  void set_tolerance(norm_type _tolerance) { tolerance = _tolerance; }

  /// \brief get_tolerance
  ///   Get the tolerance of the batched Krylov solver

  KOKKOS_INLINE_FUNCTION
  norm_type get_tolerance() const { return tolerance; }

  /// \brief set_max_tolerance
  ///   Set the maximal tolerance of the batched Krylov solver
  ///
  /// \param _max_tolerance [in]: New tolerance

  KOKKOS_INLINE_FUNCTION
  void set_max_tolerance(norm_type _max_tolerance) { max_tolerance = _max_tolerance; }

  /// \brief get_max_tolerance
  ///   Get the maximal tolerance of the batched Krylov solver

  KOKKOS_INLINE_FUNCTION
  norm_type get_max_tolerance() const { return max_tolerance; }

  /// \brief set_max_iteration
  ///   Set the maximum number of iterations of the batched Krylov solver
  ///
  /// \param _max_iteration [in]: New maximum number of iterations

  KOKKOS_INLINE_FUNCTION
  void set_max_iteration(int _max_iteration) { max_iteration = _max_iteration; }

  /// \brief get_max_iteration
  ///   Get the maximum number of iterations of the batched Krylov solver

  KOKKOS_INLINE_FUNCTION
  int get_max_iteration() const { return max_iteration; }

  /// \brief get_norm
  ///   Get the norm of one system at a given iteration
  ///
  /// \param batched_id [in]: Global batched ID
  /// \param iteration_id [in]: Iteration ID

  KOKKOS_INLINE_FUNCTION
  norm_type get_norm(int batched_id, int iteration_id) const {
    if (monitor_residual) {
      return residual_norms(batched_id, iteration_id);
    } else
      return 0;
  }

  /// \brief get_norm_host
  ///   Get the norm of one system at a given iteration (host)
  ///
  /// \param batched_id [in]: Global batched ID
  /// \param iteration_id [in]: Iteration ID

  norm_type get_norm_host(int batched_id, int iteration_id) {
    if (monitor_residual) {
      if (!host_synchronised) this->synchronise_host();
      return residual_norms_host(batched_id, iteration_id);
    } else
      return 0;
  }

  /// \brief get_last_norm
  ///   Get the last norm of one system
  ///
  /// \param batched_id [in]: Global batched ID

  KOKKOS_INLINE_FUNCTION
  norm_type get_last_norm(int batched_id) const {
    if (monitor_residual && compute_last_residual) {
      return residual_norms(batched_id, max_iteration + 1);
    } else
      return 0;
  }

  /// \brief get_last_norm_host
  ///   Get the last norm of one system (host)
  ///
  /// \param batched_id [in]: Global batched ID

  norm_type get_last_norm_host(int batched_id) {
    if (monitor_residual && compute_last_residual) {
      if (!host_synchronised) this->synchronise_host();
      return residual_norms_host(batched_id, max_iteration + 1);
    } else
      return 0;
  }

  /// \brief get_iteration
  ///   Get the number of iteration after convergence for one system
  ///
  /// \param batched_id [in]: Global batched ID

  KOKKOS_INLINE_FUNCTION
  int get_iteration(int batched_id) const { return iteration_numbers(batched_id); }

  /// \brief get_iteration_host
  ///   Get the number of iteration after convergence for one system (host)
  ///
  /// \param batched_id [in]: Global batched ID

  int get_iteration_host(int batched_id) {
    if (!host_synchronised) this->synchronise_host();
    return iteration_numbers_host(batched_id);
  }

  /// \brief set_ortho_strategy
  ///   Set the used orthogonalization strategy.
  ///   Either classical GS (_ortho_strategy=0) or modified GS
  ///   (_ortho_strategy=1)
  ///
  /// \param _ortho_strategy [in]: used orthogonalization strategy

  KOKKOS_INLINE_FUNCTION
  void set_ortho_strategy(int _ortho_strategy) { ortho_strategy = _ortho_strategy; }

  /// \brief get_ortho_strategy
  ///   Get the used orthogonalization strategy.
  ///   Either classical GS (_ortho_strategy=0) or modified GS
  ///   (_ortho_strategy=1)

  KOKKOS_INLINE_FUNCTION
  int get_ortho_strategy() const { return ortho_strategy; }

  /// \brief set_scratch_pad_level
  ///   Set the scratch pad level used to store temporary variables.
  ///
  /// \param _scratch_pad_level [in]: used level

  KOKKOS_INLINE_FUNCTION
  void set_scratch_pad_level(int _scratch_pad_level) { scratch_pad_level = _scratch_pad_level; }

  /// \brief get_scratch_pad_level
  ///   Get the scratch pad level used to store temporary variables.

  KOKKOS_INLINE_FUNCTION
  int get_scratch_pad_level() const { return scratch_pad_level; }

  /// \brief set_compute_last_residual
  ///   Select if the last residual is explicitly computed.
  ///
  /// \param _compute_last_residual [in]: boolean that specifies if we compute
  /// the last residual explicitly

  KOKKOS_INLINE_FUNCTION
  void set_compute_last_residual(bool _compute_last_residual) {
    if (monitor_residual)
      compute_last_residual = _compute_last_residual;
    else
      compute_last_residual = false;
  }

  /// \brief get_compute_last_residual
  ///   Specify if the last residual has to be computed explicitly.

  KOKKOS_INLINE_FUNCTION
  bool get_compute_last_residual() const {
    if (monitor_residual)
      return compute_last_residual;
    else
      return false;
  }

  KOKKOS_INLINE_FUNCTION
  void set_memory_strategy(int _memory_strategy) { memory_strategy = _memory_strategy; }

  KOKKOS_INLINE_FUNCTION
  int get_memory_strategy() const { return memory_strategy; }

 private:
  /// \brief set_norm
  ///   Store the norm of one of the system at one of the iteration
  ///
  /// \param batched_id [in]: Global batched ID
  /// \param iteration_id [in]: Iteration ID
  /// \param norm_i [in]: Norm to store

  KOKKOS_INLINE_FUNCTION
  void set_norm(int batched_id, int iteration_id, norm_type norm_i) const {
    if (monitor_residual) residual_norms(batched_id, iteration_id) = norm_i;
  }

  /// \brief set_norm
  ///   Store the norm of one of the system at one of the iteration
  ///
  /// \param team_id [in]: Team ID
  /// \param batched_id [in]: Local batched ID (local ID within the team)
  /// \param iteration_id [in]: Iteration ID
  /// \param norm_i [in]: Norm to store

  KOKKOS_INLINE_FUNCTION
  void set_norm(int team_id, int batched_id, int iteration_id, norm_type norm_i) const {
<<<<<<< HEAD
    if (monitor_residual) residual_norms(team_id * N_team + batched_id, iteration_id) = norm_i;
=======
    if (monitor_residual) residual_norms(team_id * N_team_ + batched_id, iteration_id) = norm_i;
>>>>>>> 156f70d4
  }

  /// \brief set_last_norm
  ///   Store the last norm of one system
  ///
  /// \param batched_id [in]: Global batched ID
  /// \param norm_i [in]: Norm to store

  KOKKOS_INLINE_FUNCTION
  void set_last_norm(int batched_id, norm_type norm_i) const {
    if (monitor_residual) residual_norms(batched_id, max_iteration + 1) = norm_i;
  }

  /// \brief set_last_norm
  ///   Store the last norm of one system
  ///
  /// \param team_id [in]: Team ID
  /// \param batched_id [in]: Local batched ID (local ID within the team)
  /// \param norm_i [in]: Norm to store

  KOKKOS_INLINE_FUNCTION
  void set_last_norm(int team_id, int batched_id, norm_type norm_i) const {
<<<<<<< HEAD
    if (monitor_residual) residual_norms(team_id * N_team + batched_id, max_iteration + 1) = norm_i;
=======
    if (monitor_residual) residual_norms(team_id * N_team_ + batched_id, max_iteration + 1) = norm_i;
>>>>>>> 156f70d4
  }

  /// \brief set_iteration
  ///   Store the number of iteration after convergence for one system
  ///
  /// \param batched_id [in]: Global batched ID
  /// \param iteration_id [in]: Iteration ID

  KOKKOS_INLINE_FUNCTION
  void set_iteration(int batched_id, int iteration_id) const { iteration_numbers(batched_id) = iteration_id; }

  /// \brief set_iteration
  ///   Store the number of iteration after convergence for one system
  ///
  /// \param team_id [in]: Team ID
  /// \param batched_id [in]: Local batched ID (local ID within the team)
  /// \param iteration_id [in]: Iteration ID

  KOKKOS_INLINE_FUNCTION
  void set_iteration(int team_id, int batched_id, int iteration_id) const {
    iteration_numbers(team_id * N_team_ + batched_id) = iteration_id;
  }

 public:
  friend struct SerialGMRES;
  template <typename MemberType>
  friend struct TeamGMRES;
  template <typename MemberType>
  friend struct TeamVectorGMRES;

  template <typename MemberType>
  friend struct TeamCG;
  template <typename MemberType>
  friend struct TeamVectorCG;
};

}  // namespace KokkosBatched

#endif<|MERGE_RESOLUTION|>--- conflicted
+++ resolved
@@ -80,11 +80,7 @@
   bool host_synchronised;
 
  public:
-<<<<<<< HEAD
-  KrylovHandle(int _batched_size, int _N_team, int _max_iteration = 200, bool _monitor_residual = false)
-=======
   KrylovHandle(int _batched_size, int N_team, int _max_iteration = 200, bool _monitor_residual = false)
->>>>>>> 156f70d4
       : max_iteration(_max_iteration),
         batched_size(_batched_size),
         N_team_(N_team),
@@ -406,11 +402,7 @@
 
   KOKKOS_INLINE_FUNCTION
   void set_norm(int team_id, int batched_id, int iteration_id, norm_type norm_i) const {
-<<<<<<< HEAD
-    if (monitor_residual) residual_norms(team_id * N_team + batched_id, iteration_id) = norm_i;
-=======
     if (monitor_residual) residual_norms(team_id * N_team_ + batched_id, iteration_id) = norm_i;
->>>>>>> 156f70d4
   }
 
   /// \brief set_last_norm
@@ -433,11 +425,7 @@
 
   KOKKOS_INLINE_FUNCTION
   void set_last_norm(int team_id, int batched_id, norm_type norm_i) const {
-<<<<<<< HEAD
-    if (monitor_residual) residual_norms(team_id * N_team + batched_id, max_iteration + 1) = norm_i;
-=======
     if (monitor_residual) residual_norms(team_id * N_team_ + batched_id, max_iteration + 1) = norm_i;
->>>>>>> 156f70d4
   }
 
   /// \brief set_iteration
