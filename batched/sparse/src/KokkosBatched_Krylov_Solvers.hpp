//@HEADER
// ************************************************************************
//
//                        Kokkos v. 4.0
//       Copyright (2022) National Technology & Engineering
//               Solutions of Sandia, LLC (NTESS).
//
// Under the terms of Contract DE-NA0003525 with NTESS,
// the U.S. Government retains certain rights in this software.
//
// Part of Kokkos, under the Apache License v2.0 with LLVM Exceptions.
// See https://kokkos.org/LICENSE for license information.
// SPDX-License-Identifier: Apache-2.0 WITH LLVM-exception
//
//@HEADER

#ifndef KOKKOSBATCHED_KRYLOV_SOLVERS_HPP
#define KOKKOSBATCHED_KRYLOV_SOLVERS_HPP

namespace KokkosBatched {

struct SerialGMRES {
  template <typename OperatorType, typename VectorViewType, typename PrecOperatorType, typename KrylovHandleType>
<<<<<<< HEAD
  KOKKOS_INLINE_FUNCTION static int invoke(const OperatorType& A, const VectorViewType& _B, const VectorViewType& _X,
                                           const PrecOperatorType& P, const KrylovHandleType& handle,
                                           const int GMRES_id);
  template <typename OperatorType, typename VectorViewType, typename KrylovHandleType>
  KOKKOS_INLINE_FUNCTION static int invoke(const OperatorType& A, const VectorViewType& _B, const VectorViewType& _X,
=======
  KOKKOS_INLINE_FUNCTION static int invoke(const OperatorType& A, const VectorViewType& B, const VectorViewType& X,
                                           const PrecOperatorType& P, const KrylovHandleType& handle,
                                           const int GMRES_id);
  template <typename OperatorType, typename VectorViewType, typename KrylovHandleType>
  KOKKOS_INLINE_FUNCTION static int invoke(const OperatorType& A, const VectorViewType& B, const VectorViewType& X,
>>>>>>> 156f70d4
                                           const KrylovHandleType& handle);
};

template <typename MemberType>
struct TeamGMRES {
  template <typename OperatorType, typename VectorViewType, typename PrecOperatorType, typename KrylovHandleType,
            typename ArnoldiViewType, typename TMPViewType>
<<<<<<< HEAD
  KOKKOS_INLINE_FUNCTION static int invoke(const MemberType& member, const OperatorType& A, const VectorViewType& _B,
                                           const VectorViewType& _X, const PrecOperatorType& P,
                                           const KrylovHandleType& handle, const ArnoldiViewType& _ArnoldiView,
                                           const TMPViewType& _TMPView);
  template <typename OperatorType, typename VectorViewType, typename PrecOperatorType, typename KrylovHandleType>
  KOKKOS_INLINE_FUNCTION static int invoke(const MemberType& member, const OperatorType& A, const VectorViewType& _B,
                                           const VectorViewType& _X, const PrecOperatorType& P,
                                           const KrylovHandleType& handle);
  template <typename OperatorType, typename VectorViewType, typename KrylovHandleType>
  KOKKOS_INLINE_FUNCTION static int invoke(const MemberType& member, const OperatorType& A, const VectorViewType& _B,
                                           const VectorViewType& _X, const KrylovHandleType& handle);
=======
  KOKKOS_INLINE_FUNCTION static int invoke(const MemberType& member, const OperatorType& A, const VectorViewType& B,
                                           const VectorViewType& X, const PrecOperatorType& P,
                                           const KrylovHandleType& handle, const ArnoldiViewType& ArnoldiView,
                                           const TMPViewType& TMPView);
  template <typename OperatorType, typename VectorViewType, typename PrecOperatorType, typename KrylovHandleType>
  KOKKOS_INLINE_FUNCTION static int invoke(const MemberType& member, const OperatorType& A, const VectorViewType& B,
                                           const VectorViewType& X, const PrecOperatorType& P,
                                           const KrylovHandleType& handle);
  template <typename OperatorType, typename VectorViewType, typename KrylovHandleType>
  KOKKOS_INLINE_FUNCTION static int invoke(const MemberType& member, const OperatorType& A, const VectorViewType& B,
                                           const VectorViewType& X, const KrylovHandleType& handle);
>>>>>>> 156f70d4
};

template <typename MemberType>
struct TeamVectorGMRES {
  template <typename OperatorType, typename VectorViewType, typename PrecOperatorType, typename KrylovHandleType,
            typename ArnoldiViewType, typename TMPViewType>
<<<<<<< HEAD
  KOKKOS_INLINE_FUNCTION static int invoke(const MemberType& member, const OperatorType& A, const VectorViewType& _B,
                                           const VectorViewType& _X, const PrecOperatorType& P,
                                           const KrylovHandleType& handle, const ArnoldiViewType& _ArnoldiView,
                                           const TMPViewType& _TMPView);
  template <typename OperatorType, typename VectorViewType, typename PrecOperatorType, typename KrylovHandleType>
  KOKKOS_INLINE_FUNCTION static int invoke(const MemberType& member, const OperatorType& A, const VectorViewType& _B,
                                           const VectorViewType& _X, const PrecOperatorType& P,
                                           const KrylovHandleType& handle);
  template <typename OperatorType, typename VectorViewType, typename KrylovHandleType>
  KOKKOS_INLINE_FUNCTION static int invoke(const MemberType& member, const OperatorType& A, const VectorViewType& _B,
                                           const VectorViewType& _X, const KrylovHandleType& handle);
=======
  KOKKOS_INLINE_FUNCTION static int invoke(const MemberType& member, const OperatorType& A, const VectorViewType& B,
                                           const VectorViewType& X, const PrecOperatorType& P,
                                           const KrylovHandleType& handle, const ArnoldiViewType& ArnoldiView,
                                           const TMPViewType& TMPView);
  template <typename OperatorType, typename VectorViewType, typename PrecOperatorType, typename KrylovHandleType>
  KOKKOS_INLINE_FUNCTION static int invoke(const MemberType& member, const OperatorType& A, const VectorViewType& B,
                                           const VectorViewType& X, const PrecOperatorType& P,
                                           const KrylovHandleType& handle);
  template <typename OperatorType, typename VectorViewType, typename KrylovHandleType>
  KOKKOS_INLINE_FUNCTION static int invoke(const MemberType& member, const OperatorType& A, const VectorViewType& B,
                                           const VectorViewType& X, const KrylovHandleType& handle);
>>>>>>> 156f70d4
};

template <typename MemberType>
struct TeamCG {
  template <typename OperatorType, typename VectorViewType, typename KrylovHandleType, typename TMPViewType,
            typename TMPNormViewType>
<<<<<<< HEAD
  KOKKOS_INLINE_FUNCTION static int invoke(const MemberType& member, const OperatorType& A, const VectorViewType& _B,
                                           const VectorViewType& _X, const KrylovHandleType& handle,
                                           const TMPViewType& _TMPView, const TMPNormViewType& _TMPNormView);
  template <typename OperatorType, typename VectorViewType, typename KrylovHandleType>
  KOKKOS_INLINE_FUNCTION static int invoke(const MemberType& member, const OperatorType& A, const VectorViewType& _B,
                                           const VectorViewType& _X, const KrylovHandleType& handle);
=======
  KOKKOS_INLINE_FUNCTION static int invoke(const MemberType& member, const OperatorType& A, const VectorViewType& B,
                                           const VectorViewType& X, const KrylovHandleType& handle,
                                           const TMPViewType& TMPView, const TMPNormViewType& TMPNormView);
  template <typename OperatorType, typename VectorViewType, typename KrylovHandleType>
  KOKKOS_INLINE_FUNCTION static int invoke(const MemberType& member, const OperatorType& A, const VectorViewType& B,
                                           const VectorViewType& X, const KrylovHandleType& handle);
>>>>>>> 156f70d4
};

template <typename MemberType>
struct TeamVectorCG {
  template <typename OperatorType, typename VectorViewType, typename KrylovHandleType, typename TMPViewType,
            typename TMPNormViewType>
<<<<<<< HEAD
  KOKKOS_INLINE_FUNCTION static int invoke(const MemberType& member, const OperatorType& A, const VectorViewType& _B,
                                           const VectorViewType& _X, const KrylovHandleType& handle,
                                           const TMPViewType& _TMPView, const TMPNormViewType& _TMPNormView);
  template <typename OperatorType, typename VectorViewType, typename KrylovHandleType>
  KOKKOS_INLINE_FUNCTION static int invoke(const MemberType& member, const OperatorType& A, const VectorViewType& _B,
                                           const VectorViewType& _X, const KrylovHandleType& handle);
=======
  KOKKOS_INLINE_FUNCTION static int invoke(const MemberType& member, const OperatorType& A, const VectorViewType& B,
                                           const VectorViewType& X, const KrylovHandleType& handle,
                                           const TMPViewType& TMPView, const TMPNormViewType& TMPNormView);
  template <typename OperatorType, typename VectorViewType, typename KrylovHandleType>
  KOKKOS_INLINE_FUNCTION static int invoke(const MemberType& member, const OperatorType& A, const VectorViewType& B,
                                           const VectorViewType& X, const KrylovHandleType& handle);
>>>>>>> 156f70d4
};

}  // namespace KokkosBatched

#endif<|MERGE_RESOLUTION|>--- conflicted
+++ resolved
@@ -21,19 +21,11 @@
 
 struct SerialGMRES {
   template <typename OperatorType, typename VectorViewType, typename PrecOperatorType, typename KrylovHandleType>
-<<<<<<< HEAD
-  KOKKOS_INLINE_FUNCTION static int invoke(const OperatorType& A, const VectorViewType& _B, const VectorViewType& _X,
-                                           const PrecOperatorType& P, const KrylovHandleType& handle,
-                                           const int GMRES_id);
-  template <typename OperatorType, typename VectorViewType, typename KrylovHandleType>
-  KOKKOS_INLINE_FUNCTION static int invoke(const OperatorType& A, const VectorViewType& _B, const VectorViewType& _X,
-=======
   KOKKOS_INLINE_FUNCTION static int invoke(const OperatorType& A, const VectorViewType& B, const VectorViewType& X,
                                            const PrecOperatorType& P, const KrylovHandleType& handle,
                                            const int GMRES_id);
   template <typename OperatorType, typename VectorViewType, typename KrylovHandleType>
   KOKKOS_INLINE_FUNCTION static int invoke(const OperatorType& A, const VectorViewType& B, const VectorViewType& X,
->>>>>>> 156f70d4
                                            const KrylovHandleType& handle);
 };
 
@@ -41,19 +33,6 @@
 struct TeamGMRES {
   template <typename OperatorType, typename VectorViewType, typename PrecOperatorType, typename KrylovHandleType,
             typename ArnoldiViewType, typename TMPViewType>
-<<<<<<< HEAD
-  KOKKOS_INLINE_FUNCTION static int invoke(const MemberType& member, const OperatorType& A, const VectorViewType& _B,
-                                           const VectorViewType& _X, const PrecOperatorType& P,
-                                           const KrylovHandleType& handle, const ArnoldiViewType& _ArnoldiView,
-                                           const TMPViewType& _TMPView);
-  template <typename OperatorType, typename VectorViewType, typename PrecOperatorType, typename KrylovHandleType>
-  KOKKOS_INLINE_FUNCTION static int invoke(const MemberType& member, const OperatorType& A, const VectorViewType& _B,
-                                           const VectorViewType& _X, const PrecOperatorType& P,
-                                           const KrylovHandleType& handle);
-  template <typename OperatorType, typename VectorViewType, typename KrylovHandleType>
-  KOKKOS_INLINE_FUNCTION static int invoke(const MemberType& member, const OperatorType& A, const VectorViewType& _B,
-                                           const VectorViewType& _X, const KrylovHandleType& handle);
-=======
   KOKKOS_INLINE_FUNCTION static int invoke(const MemberType& member, const OperatorType& A, const VectorViewType& B,
                                            const VectorViewType& X, const PrecOperatorType& P,
                                            const KrylovHandleType& handle, const ArnoldiViewType& ArnoldiView,
@@ -65,26 +44,12 @@
   template <typename OperatorType, typename VectorViewType, typename KrylovHandleType>
   KOKKOS_INLINE_FUNCTION static int invoke(const MemberType& member, const OperatorType& A, const VectorViewType& B,
                                            const VectorViewType& X, const KrylovHandleType& handle);
->>>>>>> 156f70d4
 };
 
 template <typename MemberType>
 struct TeamVectorGMRES {
   template <typename OperatorType, typename VectorViewType, typename PrecOperatorType, typename KrylovHandleType,
             typename ArnoldiViewType, typename TMPViewType>
-<<<<<<< HEAD
-  KOKKOS_INLINE_FUNCTION static int invoke(const MemberType& member, const OperatorType& A, const VectorViewType& _B,
-                                           const VectorViewType& _X, const PrecOperatorType& P,
-                                           const KrylovHandleType& handle, const ArnoldiViewType& _ArnoldiView,
-                                           const TMPViewType& _TMPView);
-  template <typename OperatorType, typename VectorViewType, typename PrecOperatorType, typename KrylovHandleType>
-  KOKKOS_INLINE_FUNCTION static int invoke(const MemberType& member, const OperatorType& A, const VectorViewType& _B,
-                                           const VectorViewType& _X, const PrecOperatorType& P,
-                                           const KrylovHandleType& handle);
-  template <typename OperatorType, typename VectorViewType, typename KrylovHandleType>
-  KOKKOS_INLINE_FUNCTION static int invoke(const MemberType& member, const OperatorType& A, const VectorViewType& _B,
-                                           const VectorViewType& _X, const KrylovHandleType& handle);
-=======
   KOKKOS_INLINE_FUNCTION static int invoke(const MemberType& member, const OperatorType& A, const VectorViewType& B,
                                            const VectorViewType& X, const PrecOperatorType& P,
                                            const KrylovHandleType& handle, const ArnoldiViewType& ArnoldiView,
@@ -96,49 +61,30 @@
   template <typename OperatorType, typename VectorViewType, typename KrylovHandleType>
   KOKKOS_INLINE_FUNCTION static int invoke(const MemberType& member, const OperatorType& A, const VectorViewType& B,
                                            const VectorViewType& X, const KrylovHandleType& handle);
->>>>>>> 156f70d4
 };
 
 template <typename MemberType>
 struct TeamCG {
   template <typename OperatorType, typename VectorViewType, typename KrylovHandleType, typename TMPViewType,
             typename TMPNormViewType>
-<<<<<<< HEAD
-  KOKKOS_INLINE_FUNCTION static int invoke(const MemberType& member, const OperatorType& A, const VectorViewType& _B,
-                                           const VectorViewType& _X, const KrylovHandleType& handle,
-                                           const TMPViewType& _TMPView, const TMPNormViewType& _TMPNormView);
-  template <typename OperatorType, typename VectorViewType, typename KrylovHandleType>
-  KOKKOS_INLINE_FUNCTION static int invoke(const MemberType& member, const OperatorType& A, const VectorViewType& _B,
-                                           const VectorViewType& _X, const KrylovHandleType& handle);
-=======
   KOKKOS_INLINE_FUNCTION static int invoke(const MemberType& member, const OperatorType& A, const VectorViewType& B,
                                            const VectorViewType& X, const KrylovHandleType& handle,
                                            const TMPViewType& TMPView, const TMPNormViewType& TMPNormView);
   template <typename OperatorType, typename VectorViewType, typename KrylovHandleType>
   KOKKOS_INLINE_FUNCTION static int invoke(const MemberType& member, const OperatorType& A, const VectorViewType& B,
                                            const VectorViewType& X, const KrylovHandleType& handle);
->>>>>>> 156f70d4
 };
 
 template <typename MemberType>
 struct TeamVectorCG {
   template <typename OperatorType, typename VectorViewType, typename KrylovHandleType, typename TMPViewType,
             typename TMPNormViewType>
-<<<<<<< HEAD
-  KOKKOS_INLINE_FUNCTION static int invoke(const MemberType& member, const OperatorType& A, const VectorViewType& _B,
-                                           const VectorViewType& _X, const KrylovHandleType& handle,
-                                           const TMPViewType& _TMPView, const TMPNormViewType& _TMPNormView);
-  template <typename OperatorType, typename VectorViewType, typename KrylovHandleType>
-  KOKKOS_INLINE_FUNCTION static int invoke(const MemberType& member, const OperatorType& A, const VectorViewType& _B,
-                                           const VectorViewType& _X, const KrylovHandleType& handle);
-=======
   KOKKOS_INLINE_FUNCTION static int invoke(const MemberType& member, const OperatorType& A, const VectorViewType& B,
                                            const VectorViewType& X, const KrylovHandleType& handle,
                                            const TMPViewType& TMPView, const TMPNormViewType& TMPNormView);
   template <typename OperatorType, typename VectorViewType, typename KrylovHandleType>
   KOKKOS_INLINE_FUNCTION static int invoke(const MemberType& member, const OperatorType& A, const VectorViewType& B,
                                            const VectorViewType& X, const KrylovHandleType& handle);
->>>>>>> 156f70d4
 };
 
 }  // namespace KokkosBatched
