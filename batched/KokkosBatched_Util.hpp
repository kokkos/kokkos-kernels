//@HEADER
// ************************************************************************
//
//                        Kokkos v. 4.0
//       Copyright (2022) National Technology & Engineering
//               Solutions of Sandia, LLC (NTESS).
//
// Under the terms of Contract DE-NA0003525 with NTESS,
// the U.S. Government retains certain rights in this software.
//
// Part of Kokkos, under the Apache License v2.0 with LLVM Exceptions.
// See https://kokkos.org/LICENSE for license information.
// SPDX-License-Identifier: Apache-2.0 WITH LLVM-exception
//
//@HEADER
#ifndef KOKKOSBATCHED_UTIL_HPP
#define KOKKOSBATCHED_UTIL_HPP

/// \author Kyungjoo Kim (kyukim@sandia.gov)

// no experimental name space guard for trilinos

<<<<<<< HEAD
#if defined(KOKKOS_COMPILER_MSVC)
#define KOKKOSBATCHED_IMPL_PROMOTION \
  (__pragma(message("warning: __KOKKOSBATCHED_PROMOTION__ is deprecated and will be removed in a future version")) 1)
#elif defined(KOKKOS_COMPILER_GNU) || defined(KOKKOS_COMPILER_CLANG)
#define KOKKOSBATCHED_IMPL_PROMOTION                                                                              \
  (__extension__({                                                                                                \
    _Pragma("GCC warning \"__KOKKOSBATCHED_PROMOTION__ is deprecated and will be removed in a future version\""); \
    1;                                                                                                            \
  }))
#else
#define KOKKOSBATCHED_IMPL_PROMOTION 1  // no good way to deprecate?
#endif

#define __KOKKOSBATCHED_PROMOTION__ KOKKOSBATCHED_IMPL_PROMOTION
=======
#define KOKKOSBATCHED_IMPL_PROMOTION 1

#if defined(KOKKOS_COMPILER_MSVC)
#define __KOKKOSBATCHED_PROMOTION__ /*NOLINT(bugprone-reserved-identifier)*/                                       \
  (__pragma(message("warning: __KOKKOSBATCHED_PROMOTION__ is deprecated and will be removed in a future version")) \
       KOKKOSBATCHED_IMPL_PROMOTION)
#elif defined(KOKKOS_COMPILER_GNU) || defined(KOKKOS_COMPILER_CLANG)
#define __KOKKOSBATCHED_PROMOTION__ /*NOLINT(bugprone-reserved-identifier)*/                                      \
  (__extension__({                                                                                                \
    _Pragma("GCC warning \"__KOKKOSBATCHED_PROMOTION__ is deprecated and will be removed in a future version\""); \
    KOKKOSBATCHED_IMPL_PROMOTION;                                                                                 \
  }))
#else
// no good way to deprecate
#define __KOKKOSBATCHED_PROMOTION__ KOKKOSBATCHED_IMPL_PROMOTION  // NOLINT(bugprone-reserved-identifier)
#endif
>>>>>>> 156f70d4

#include <iomanip>
#include <random>
#include <string>

#include <cassert>
#include <limits>
#include <cmath>
#include <ctime>

#include <complex>
#include <iostream>

#include "Kokkos_Complex.hpp"

#include "KokkosKernels_config.h"
#include "KokkosKernels_Macros.hpp"
#include "KokkosKernels_SimpleUtils.hpp"
#include "KokkosBlas_util.hpp"

// TPL macros
#if defined(KOKKOSKERNELS_ENABLE_TPL_MKL)

#if defined(KOKKOS_COMPILER_MSVC)
#define KOKKOSBATCHED_IMPL_ENABLE_INTEL_MKL \
  (__pragma(                                \
      message("warning: __KOKKOSBATCHED_ENABLE_INTEL_MKL__ is deprecated and will be removed in a future version")) 1)
#elif defined(KOKKOS_COMPILER_GNU) || defined(KOKKOS_COMPILER_CLANG)
#define KOKKOSBATCHED_IMPL_ENABLE_INTEL_MKL                                                                       \
  (__extension__({                                                                                                \
    _Pragma("warning: __KOKKOSBATCHED_ENABLE_INTEL_MKL__ is deprecated and will be removed in a future version"); \
    1;                                                                                                            \
  }))
#else
#define KOKKOSBATCHED_IMPL_ENABLE_INTEL_MKL 1  // no good way to deprecate?
#endif
#define __KOKKOSBATCHED_ENABLE_INTEL_MKL__ KOKKOSBATCHED_IMPL_ENABLE_INTEL_MKL

#include "mkl_version.h"
#if __INTEL_MKL__ >= 2018

#if defined(KOKKOS_COMPILER_MSVC)
#define KOKKOSBATCHED_IMPL_ENABLE_INTEL_MKL_BATCHED \
  (__pragma(message(                                \
      "warning: __KOKKOSBATCHED_ENABLE_INTEL_MKL_BATCHED__ is deprecated and will be removed in a future version")) 1)
#elif defined(KOKKOS_COMPILER_GNU) || defined(KOKKOS_COMPILER_CLANG)
#define KOKKOSBATCHED_IMPL_ENABLE_INTEL_MKL_BATCHED                                                                   \
  (__extension__({                                                                                                    \
    _Pragma(                                                                                                          \
        "warning: __KOKKOSBATCHED_ENABLE_INTEL_MKL_BATCHED__ is deprecated and will be removed in a future version"); \
    1;                                                                                                                \
  }))
#else
#define KOKKOSBATCHED_IMPL_ENABLE_INTEL_MKL_BATCHED 1  // no good way to deprecate?
#endif
#define __KOKKOSBATCHED_ENABLE_INTEL_MKL_BATCHED__ KOKKOSBATCHED_IMPL_ENABLE_INTEL_MKL_BATCHED

<<<<<<< HEAD
#define __KOKKOSBATCHED_ENABLE_INTEL_MKL_COMPACT_BATCHED__ 1
=======
#define KOKKOSBATCHED_IMPL_ENABLE_INTEL_MKL_COMPACT_BATCHED 1
#if defined(KOKKOS_COMPILER_MSVC)
#define __KOKKOSBATCHED_ENABLE_INTEL_MKL_COMPACT_BATCHED__                                                      \
  (                                                                                                             \
      __pragma(message("warning: __KOKKOSBATCHED_ENABLE_INTEL_MKL_COMPACT_BATCHED__ is deprecated and will be " \
                       "removed in a future version")) KOKKOSBATCHED_IMPL_ENABLE_INTEL_MKL_COMPACT_BATCHED)
#elif defined(KOKKOS_COMPILER_GNU) || defined(KOKKOS_COMPILER_CLANG)
#define __KOKKOSBATCHED_ENABLE_INTEL_MKL_COMPACT_BATCHED__                                                    \
  (__extension__({                                                                                            \
    _Pragma(                                                                                                  \
        "\"__KOKKOSBATCHED_ENABLE_INTEL_MKL_COMPACT_BATCHED__ is deprecated and will be removed in a future " \
        "version\"");                                                                                         \
    KOKKOSBATCHED_IMPL_ENABLE_INTEL_MKL_COMPACT_BATCHED;                                                      \
  }))
#else
#define __KOKKOSBATCHED_ENABLE_INTEL_MKL_COMPACT_BATCHED__ \
  KOKKOSBATCHED_IMPL_ENABLE_INTEL_MKL_COMPACT_BATCHED  // no good way to deprecate?
#endif

>>>>>>> 156f70d4
#include "mkl.h"
// #include "mkl_types.h"
#endif
#endif

#if defined(KOKKOSKERNELS_ENABLE_TPL_LAPACKE)
#define KOKKOSBATCHED_IMPL_ENABLE_LAPACKE 1
#if defined(KOKKOS_COMPILER_MSVC)
#define __KOKKOSBATCHED_ENABLE_LAPACKE__                                                      \
  (                                                                                           \
      __pragma(message("warning: __KOKKOSBATCHED_ENABLE_LAPACKE__ is deprecated and will be " \
                       "removed in a future version")) KOKKOSBATCHED_IMPL_ENABLE_LAPACKE)
#elif defined(KOKKOS_COMPILER_GNU) || defined(KOKKOS_COMPILER_CLANG)
#define __KOKKOSBATCHED_ENABLE_LAPACKE__                                                    \
  (__extension__({                                                                          \
    _Pragma(                                                                                \
        "\"__KOKKOSBATCHED_ENABLE_LAPACKE__ is deprecated and will be removed in a future " \
        "version\"");                                                                       \
    KOKKOSBATCHED_IMPL_ENABLE_LAPACKE;                                                      \
  }))
#else
#define __KOKKOSBATCHED_ENABLE_LAPACKE__ KOKKOSBATCHED_IMPL_ENABLE_LAPACKE  // no good way to deprecate?
#endif

#include "lapacke.h"
#endif

namespace KokkosBatched {

//////// Helper macros, functions, and classes ////////
#define Int2StringHelper(A) #A
#define Int2String(A) Int2StringHelper(A)
#define StringCat(A, B) A B

void print_compiler_info();

template <typename T>
struct is_vector : public std::false_type {};

template <typename Ta, typename Tb>
struct is_same_mag_type {
  static const bool is_specialized =
      (Kokkos::ArithTraits<Ta>::is_specialized && Kokkos::ArithTraits<Tb>::is_specialized);

  static const bool is_mag_type_same =
      std::is_same<typename Kokkos::ArithTraits<Ta>::mag_type, typename Kokkos::ArithTraits<Tb>::mag_type>::value;

  static const bool value = is_specialized && is_mag_type_same;
};

// to use double, std::complex<double>, Kokkos::complex<double>
using std::max;
using std::min;

// view manipulation
template <typename MemoryTraitsType, Kokkos::MemoryTraitsFlags flag>
using MemoryTraits = Kokkos::MemoryTraits<MemoryTraitsType::Unmanaged | MemoryTraitsType::RandomAccess |
                                          //  MemoryTraitsType::Atomic |
                                          flag>;

template <typename ViewType>
using UnmanagedViewType =
    Kokkos::View<typename ViewType::data_type, typename ViewType::array_layout, typename ViewType::device_type,
                 MemoryTraits<typename ViewType::memory_traits, Kokkos::Unmanaged> >;

template <typename ViewType>
using ConstViewType = Kokkos::View<typename ViewType::const_data_type, typename ViewType::array_layout,
                                   typename ViewType::device_type, typename ViewType::memory_traits>;
template <typename ViewType>
using ConstUnmanagedViewType = ConstViewType<UnmanagedViewType<ViewType> >;

template <typename ViewType>
using ScratchViewType = Kokkos::View<typename ViewType::data_type, typename ViewType::array_layout,
                                     typename ViewType::execution_space::scratch_memory_space,
                                     MemoryTraits<typename ViewType::memory_traits, Kokkos::Unmanaged> >;

// helper for vector type
template <typename T>
KOKKOS_INLINE_FUNCTION typename std::enable_if<std::is_fundamental<T>::value, size_t>::type adjustDimension(
    const size_t &m) {
  return m;
}

template <typename T>
KOKKOS_INLINE_FUNCTION typename std::enable_if<!std::is_fundamental<T>::value, size_t>::type adjustDimension(
    const size_t &m) {
  return (m / T::vector_length + (m % T::vector_length > 0));
}

template <size_t BufSize, typename SpaceType = Kokkos::DefaultExecutionSpace>
struct Flush {
  typedef double value_type;

  // flush a large host buffer
  Kokkos::View<value_type *, SpaceType> _buf;
  Flush() : _buf("Flush::buf", BufSize / sizeof(double)) { Kokkos::deep_copy(_buf, 1); }

  KOKKOS_INLINE_FUNCTION
  void init(value_type &update) { update = 0; }

  KOKKOS_INLINE_FUNCTION
  void join(value_type &update, const value_type &input) { update += input; }

  KOKKOS_INLINE_FUNCTION
  void operator()(const int i, value_type &update) const { update += _buf[i]; }

  void run() {
    double sum = 0;
    Kokkos::parallel_reduce(Kokkos::RangePolicy<SpaceType>(0, BufSize / sizeof(double)), *this, sum);
    SpaceType().fence();
    FILE *fp = fopen("/dev/null", "w");
    fprintf(fp, "%f\n", sum);
    fclose(fp);
  }
};

template <typename T, typename dummy = T>
struct Random;

template <typename T>
struct Random<T, typename std::enable_if<std::is_same<T, double>::value || std::is_same<T, float>::value, T>::type> {
  Random(const unsigned int seed = 0) { srand(seed); }
  T value() {
    const auto val = (rand() / ((T)RAND_MAX) - 0.5) * 2.0;
    return val > 0 ? val + 1.0e-3 : val - 1.0e-3;
  }
};

template <typename T>
struct Random<
    T, typename std::enable_if<
           std::is_same<T, std::complex<float> >::value || std::is_same<T, std::complex<double> >::value ||
               std::is_same<T, Kokkos::complex<float> >::value || std::is_same<T, Kokkos::complex<double> >::value,
           T>::type> {
  Random(const unsigned int seed = 0) { srand(seed); }
  T value() {
    const auto rval = (rand() / ((double)RAND_MAX) - 0.5) * 2.0;
    const auto ival = (rand() / ((double)RAND_MAX) - 0.5) * 2.0;
    return T(rval > 0 ? rval + 1.0e-3 : rval - 1.0e-3, ival > 0 ? ival + 1.0e-3 : ival - 1.0e-3);
  }
};

struct Timer {
  std::string _label;
  Kokkos::Timer _clock;
  Timer(const std::string label) : _label(label), _clock(){};

  void reset() { _clock.reset(); }
  double seconds() { return _clock.seconds(); }
  ~Timer() {
    Kokkos::fence();
    const double t    = _clock.seconds();
    std::string label = _label;
    label.resize(24);
    std::cout << "KokkosKernels::Timer:: " << std::setw(26) << label << std::setw(15) << std::scientific << t
              << " [sec] " << std::endl;
  }
};

// Implicit vectorization
template <typename T>
struct SIMD {
  static_assert(std::is_same<T, bool>::value || std::is_same<T, int>::value || std::is_same<T, size_t>::value ||
                    std::is_same<T, double>::value || std::is_same<T, float>::value ||
                    std::is_same<T, Kokkos::complex<float> >::value || std::is_same<T, std::complex<float> >::value ||
                    std::is_same<T, Kokkos::complex<double> >::value || std::is_same<T, std::complex<double> >::value ||
                    std::is_same<T, Kokkos::Experimental::half_t>::value ||
                    std::is_same<T, Kokkos::Experimental::bhalf_t>::value,
                "KokkosKernels:: Invalid SIMD<> type.");
  using value_type = T;
};

// Intel AVX instruction device (explicit vectorization)
template <typename T>
struct AVX {
  static_assert(std::is_same<T, double>::value || std::is_same<T, float>::value ||
                    std::is_same<T, Kokkos::complex<double> >::value || std::is_same<T, std::complex<double> >::value,
                "KokkosKernels:: Invalid AVX<> type.");
  using value_type = T;
};

//////// Tags for BLAS ////////

using KokkosBlas::Trans;

struct Side {
  struct Left {};
  struct Right {};
};

template <class T>
struct is_side : std::false_type {};

template <>
struct is_side<Side::Left> : std::true_type {};

template <>
struct is_side<Side::Right> : std::true_type {};

template <class T>
constexpr bool is_side_v = is_side<T>::value;

struct Uplo {
  struct Upper {};
  struct Lower {};
};

struct Diag {
  struct Unit {
    static const bool use_unit_diag = true;
  };
  struct NonUnit {
    static const bool use_unit_diag = false;
  };
};

/// BatchLayout class used to specify where the batch dimension is
/// allocated in the input views for host-level Batched BLAS/LAPACK routines.
struct BatchLayout {
  /// Batch dimension is the leftmost dimension within input views
  struct Left {};
  /// Batch dimension is the rightmost dimension within input views
  struct Right {};
};

/// ResultsPerThread class used to specify how to divide a given BLAS/LAPACK
/// operation among Kokkos threads
struct ResultsPerThread {
  /// Each Kokkos thread calculates a 0-rank result
  struct Rank0 {};
  /// Each Kokkos thread calculates a 1-rank result
  struct Rank1 {};
  /// Each Kokkos thread calculates a 2-rank result
  struct Rank2 {};
};

/// BoundsCheck class used to specify whether to check view bounds in
/// BLAS/LAPACK DblBuf algorithms.
struct BoundsCheck {
  /// Use functor with    bounds check
  struct Yes {};
  /// Use functor without bounds check
  struct No {};
};

/// AlphaTag class used to specify where to apply alpha in BLAS/LAPACK DblBuf
/// algorithms.
struct AlphaTag {
  /// Use function with    alpha factor
  struct Yes {};
  /// Use function without alpha factor
  struct No {};
};

struct Direct {
  struct Forward {};
  struct Backward {};
};

using KokkosBlas::Algo;
using KokkosBlas::Mode;

struct Util {
  template <typename ValueType>
  KOKKOS_INLINE_FUNCTION static void packColMajor(ValueType *KOKKOS_RESTRICT A, const int m, const int n,
                                                  const ValueType *KOKKOS_RESTRICT B, const int bs0, const int bs1) {
    for (int j = 0; j < n; ++j)
      for (int i = 0; i < m; ++i) A[i + j * m] = B[i * bs0 + j * bs1];
  }

  template <typename ValueType>
  KOKKOS_INLINE_FUNCTION static void packRowMajor(ValueType *KOKKOS_RESTRICT A, const int m, const int n,
                                                  const ValueType *KOKKOS_RESTRICT B, const int bs0, const int bs1) {
    for (int i = 0; i < m; ++i)
      for (int j = 0; j < n; ++j) A[i * n + j] = B[i * bs0 + j * bs1];
  }
};

template <typename ValueType>
struct Partition1x2;
template <typename ValueType>
struct Partition1x3;

template <typename ValueType>
struct Partition1x2 {
  const int as1;
  ValueType *AL, *AR;

  KOKKOS_INLINE_FUNCTION
  Partition1x2(const int arg_as1) : as1(arg_as1), AL(NULL), AR(NULL) {}

  KOKKOS_INLINE_FUNCTION
  void partWithAL(ValueType *A, const int /* nA */, const int nAL) {
    AL = A;
    AR = AL + nAL * as1;
  }

  KOKKOS_INLINE_FUNCTION
  void partWithAR(ValueType *A, const int nA, const int nAR) {
    AL = A;
    AR = AL + (nA - nAR) * as1;
  }

  // A0 A1 are merged into AL
  KOKKOS_INLINE_FUNCTION
  void mergeToAL(const Partition1x3<ValueType> &part) {
    AL = part.A0;
    AR = part.A2;
  }

  // A0 A1 are merged into AL
  KOKKOS_INLINE_FUNCTION
  void mergeToAR(const Partition1x3<ValueType> &part) {
    AL = part.A0;
    AR = part.A1;
  }
};

template <typename ValueType>
struct Partition1x3 {
  const int as1;
  ValueType *A0, *A1, *A2;

  KOKKOS_INLINE_FUNCTION
  Partition1x3(const int arg_as1) : as1(arg_as1), A0(NULL), A1(NULL), A2(NULL) {}

  KOKKOS_INLINE_FUNCTION
  void partWithAL(const Partition1x2<ValueType> &part, const int mA1) {
    A0 = part.AL;
    A2 = part.AR;
    A1 = A2 - mA1 * as1;
  }
  KOKKOS_INLINE_FUNCTION
  void partWithAR(const Partition1x2<ValueType> &part, const int mA1) {
    A0 = part.AL;
    A1 = part.AR;
    A2 = A1 + mA1 * as1;
  }
};

template <typename ValueType>
struct Partition2x1;
template <typename ValueType>
struct Partition3x1;

template <typename ValueType>
struct Partition2x1 {
  const int as0;
  ValueType *AT, *AB;

  KOKKOS_INLINE_FUNCTION
  Partition2x1(const int arg_as0) : as0(arg_as0), AT(NULL), AB(NULL) {}

  KOKKOS_INLINE_FUNCTION
  void partWithAT(ValueType *A, const int /* mA */, const int mAT) {
    AT = A;
    AB = AT + mAT * as0;
  }

  KOKKOS_INLINE_FUNCTION
  void partWithAB(ValueType *A, const int mA, const int mAB) { partWithAT(A, mA, mA - mAB); }

  // A0
  // A1 is merged into AT
  KOKKOS_INLINE_FUNCTION
  void mergeToAT(const Partition3x1<ValueType> &part) {
    AT = part.A0;
    AB = part.A2;
  }

  KOKKOS_INLINE_FUNCTION
  void mergeToAB(const Partition3x1<ValueType> &part) {
    AT = part.A0;
    AB = part.A1;
  }
};

template <typename ValueType>
struct Partition3x1 {
  const int as0;
  ValueType *A0,
      /* */ *A1,
      /* */ *A2;

  KOKKOS_INLINE_FUNCTION
  Partition3x1(const int arg_as0) : as0(arg_as0), A0(NULL), A1(NULL), A2(NULL) {}

  KOKKOS_INLINE_FUNCTION
  void partWithAB(const Partition2x1<ValueType> &part, const int mA1) {
    A0 = part.AT;
    A1 = part.AB;
    A2 = A1 + mA1 * as0;
  }

  KOKKOS_INLINE_FUNCTION
  void partWithAT(const Partition2x1<ValueType> &part, const int mA1) {
    A0 = part.AT;
    A1 = part.AB - mA1 * as0;
    A2 = part.AB;
  }
};

template <typename ValueType>
struct Partition2x2;
template <typename ValueType>
struct Partition3x3;

template <typename ValueType>
struct Partition2x2 {
  const int as0, as1;
  ValueType *ATL, *ATR, *ABL, *ABR;

  KOKKOS_INLINE_FUNCTION
  Partition2x2(const int arg_as0, const int arg_as1)
      : as0(arg_as0), as1(arg_as1), ATL(NULL), ATR(NULL), ABL(NULL), ABR(NULL) {}

  KOKKOS_INLINE_FUNCTION
  void partWithATL(ValueType *A, const int /* mA */, const int /* nA */, const int mATL, const int nATL) {
    ATL = A;
    ATR = ATL + nATL * as1;
    ABL = ATL + mATL * as0;
    ABR = ABL + nATL * as1;
  }

  KOKKOS_INLINE_FUNCTION
  void partWithABR(ValueType *A, const int mA, const int nA, const int mABR, const int nABR) {
    partWithATL(A, mA, nA, mA - mABR, nA - nABR);
  }

  // A00 A01
  // A10 A11 is merged into ATL
  KOKKOS_INLINE_FUNCTION
  void mergeToATL(const Partition3x3<ValueType> &part) {
    ATL = part.A00;
    ATR = part.A02;
    ABL = part.A20;
    ABR = part.A22;
  }

  KOKKOS_INLINE_FUNCTION
  void mergeToABR(const Partition3x3<ValueType> &part) {
    ATL = part.A00;
    ATR = part.A01;
    ABL = part.A10;
    ABR = part.A11;
  }
};

template <typename ValueType>
struct Partition3x3 {
  const int as0, as1;
  ValueType *A00, *A01, *A02,
      /* */ *A10, *A11, *A12,
      /* */ *A20, *A21, *A22;

  KOKKOS_INLINE_FUNCTION
  Partition3x3(const int arg_as0, const int arg_as1)
      : as0(arg_as0),
        as1(arg_as1),
        A00(NULL),
        A01(NULL),
        A02(NULL),
        A10(NULL),
        A11(NULL),
        A12(NULL),
        A20(NULL),
        A21(NULL),
        A22(NULL) {}

  KOKKOS_INLINE_FUNCTION
  void partWithABR(const Partition2x2<ValueType> &part, const int mA11, const int nA11) {
    A00 = part.ATL;
    A01 = part.ATR;
    A02 = part.ATR + nA11 * as1;
    A10 = part.ABL;
    A11 = part.ABR;
    A12 = part.ABR + nA11 * as1;
    A20 = part.ABL + mA11 * as0;
    A21 = part.ABR + mA11 * as0;
    A22 = part.ABR + mA11 * as0 + nA11 * as1;
  }

  KOKKOS_INLINE_FUNCTION
  void partWithATL(const Partition2x2<ValueType> &part, const int mA11, const int nA11) {
    A00 = part.ATL;
    A01 = part.ATR - nA11 * as1;
    A02 = part.ATR;
    A10 = part.ABL - mA11 * as0;
    A11 = part.ABR - mA11 * as0 - nA11 * as1;
    A12 = part.ABR - mA11 * as0;
    A20 = part.ABL;
    A21 = part.ABR - nA11 * as1;
    A22 = part.ABR;
  }
};

template <typename OrdinalType, typename layout>
KOKKOS_INLINE_FUNCTION typename std::enable_if<std::is_same<layout, Kokkos::LayoutLeft>::value, void>::type getIndices(
    const OrdinalType iTemp, const OrdinalType /*numRows*/, const OrdinalType numMatrices, OrdinalType &iRow,
    OrdinalType &iMatrix) {
  iRow    = iTemp / numMatrices;
  iMatrix = iTemp % numMatrices;
}

template <typename OrdinalType, typename layout>
KOKKOS_INLINE_FUNCTION typename std::enable_if<std::is_same<layout, Kokkos::LayoutRight>::value, void>::type getIndices(
    const OrdinalType iTemp, const OrdinalType numRows, const OrdinalType /*numMatrices*/, OrdinalType &iRow,
    OrdinalType &iMatrix) {
  iRow    = iTemp % numRows;
  iMatrix = iTemp / numRows;
}

template <typename OrdinalType, typename layout>
KOKKOS_INLINE_FUNCTION typename std::enable_if<std::is_same<layout, Kokkos::LayoutStride>::value, void>::type
getIndices(const OrdinalType iTemp, const OrdinalType /*numRows*/, const OrdinalType numMatrices, OrdinalType &iRow,
           OrdinalType &iMatrix) {
  iRow    = iTemp / numMatrices;
  iMatrix = iTemp % numMatrices;
}

template <class ViewType>
KOKKOS_INLINE_FUNCTION auto transpose_2d_view(ViewType v, const int *order) {
  constexpr int rank          = 2;
  const int dim[]             = {v.extent_int(1), v.extent_int(0)};
  using view_value_type       = typename ViewType::value_type;
  using execution_space_type  = typename ViewType::execution_space;
  using view_type             = Kokkos::View<view_value_type **, Kokkos::LayoutStride, execution_space_type>;
  Kokkos::LayoutStride stride = Kokkos::LayoutStride::order_dimensions(rank, order, dim);

  return view_type(v.data(), stride);
}

template <class ViewType>
KOKKOS_INLINE_FUNCTION auto transpose_2d_view(ViewType v, const BatchLayout::Left &) {
  const int order[] = {0, 1};  // v is LayoutRight
  return transpose_2d_view(v, order);
}

template <class ViewType>
KOKKOS_INLINE_FUNCTION auto transpose_2d_view(ViewType v, const BatchLayout::Right &) {
  const int order[] = {1, 0};  // v is LayoutLeft
  return transpose_2d_view(v, order);
}

///// subview_wrapper overloads for handling 3-rank BatchLayout::Left views
template <class ViewType, class IdxType1, class IdxType2, class IdxType3>
KOKKOS_INLINE_FUNCTION auto subview_wrapper(ViewType v, IdxType1 i1, IdxType2 i2, IdxType3 i3,
                                            const BatchLayout::Left &) {
  return Kokkos::subview(v, i1, i2, i3);
}
template <class ViewType, class IdxType1, class IdxType2, class IdxType3>
KOKKOS_INLINE_FUNCTION auto subview_wrapper(ViewType v, IdxType1 i1, IdxType2 i2, IdxType3 i3,
                                            const BatchLayout::Left &layout_tag, const Trans::NoTranspose) {
  return subview_wrapper(v, i1, i2, i3, layout_tag);
}
template <class ViewType, class IdxType1>
KOKKOS_INLINE_FUNCTION auto subview_wrapper(ViewType v, IdxType1 i1, Kokkos::ALL_t i2, Kokkos::ALL_t i3,
                                            const BatchLayout::Left &layout_tag, const Trans::Transpose) {
  auto sv_nt = subview_wrapper(v, i1, i3, i2, layout_tag);

  return transpose_2d_view(sv_nt, layout_tag);
}
template <class ViewType, class IdxType1, class IdxType2, class IdxType3>
KOKKOS_INLINE_FUNCTION auto subview_wrapper(ViewType v, IdxType1 i1, IdxType2 i2, IdxType3 i3,
                                            const BatchLayout::Left &layout_tag, const Trans::Transpose) {
  auto sv_nt = subview_wrapper(v, i1, i3, i2, layout_tag);

  return sv_nt;
}

//// subview_wrapper overloads for handling 3-rank BatchLayout::Right views
template <class ViewType, class IdxType1, class IdxType2, class IdxType3>
KOKKOS_INLINE_FUNCTION auto subview_wrapper(ViewType v, IdxType1 i1, IdxType2 i2, IdxType3 i3,
                                            const BatchLayout::Right &) {
  return Kokkos::subview(v, i2, i3, i1);
}
template <class ViewType, class IdxType1, class IdxType2, class IdxType3>
KOKKOS_INLINE_FUNCTION auto subview_wrapper(ViewType v, IdxType1 i1, IdxType2 i2, IdxType3 i3,
                                            const BatchLayout::Right &layout_tag, const Trans::NoTranspose &) {
  return subview_wrapper(v, i1, i2, i3, layout_tag);
}
template <class ViewType, class IdxType1>
KOKKOS_INLINE_FUNCTION auto subview_wrapper(ViewType v, IdxType1 i1, Kokkos::ALL_t i2, Kokkos::ALL_t i3,
                                            const BatchLayout::Right &layout_tag, const Trans::Transpose &) {
  auto sv_nt = subview_wrapper(v, i1, i3, i2, layout_tag);

  return transpose_2d_view(sv_nt, layout_tag);
}
template <class ViewType, class IdxType1, class IdxType2, class IdxType3>
KOKKOS_INLINE_FUNCTION auto subview_wrapper(ViewType v, IdxType1 i1, IdxType2 i2, IdxType3 i3,
                                            const BatchLayout::Right &layout_tag, const Trans::Transpose &) {
  auto sv_nt = subview_wrapper(v, i1, i3, i2, layout_tag);

  return sv_nt;
}

/**
 *
 * @tparam ViewValueType The value type (Scalar or Vector) of each view element
 * @tparam ViewType The view type
 * @param v The view handle
 * @param m The requested row index of v
 * @param n The requested col index of v
 * @return If m and n are within the extents of v, a valid element of v;
 *         otherwise, the last element of v.
 */
template <class ViewValueType, class ViewType>
KOKKOS_INLINE_FUNCTION ViewValueType access_view_bounds_check(ViewType v, int m, int n, const BoundsCheck::Yes &) {
  return v(KOKKOSKERNELS_MACRO_MIN(m, v.extent_int(0) - 1), KOKKOSKERNELS_MACRO_MIN(n, v.extent_int(1) - 1));
}

template <class ViewValueType, class ViewType>
KOKKOS_INLINE_FUNCTION ViewValueType access_view_bounds_check(ViewType v, int m, int n, const BoundsCheck::No &) {
  return v(m, n);
}

template <class ViewValueType, class ScalarType>
KOKKOS_INLINE_FUNCTION ViewValueType fma_alpha(ViewValueType reg_c, ScalarType alpha, const AlphaTag::Yes &) {
  return reg_c * alpha;
}

template <class ViewValueType, class ScalarType>
KOKKOS_INLINE_FUNCTION ViewValueType fma_alpha(ViewValueType reg_c, ScalarType /*alpha*/, const AlphaTag::No &) {
  return reg_c;
}

template <class ViewType, class SizeType, class ViewValueType, class ScalarType, class ArgAlphaFmaTag>
KOKKOS_INLINE_FUNCTION void fma_bounds_check(ViewType v, SizeType m, SizeType n, ViewValueType reg_c, ScalarType alpha,
                                             ScalarType beta, const ArgAlphaFmaTag &alpha_tag,
                                             const BoundsCheck::Yes &) {
  if (m < v.extent_int(0) && n < v.extent_int(1)) v(m, n) = fma_alpha(reg_c, alpha, alpha_tag) + v(m, n) * beta;
}

template <class ViewType, class SizeType, class ViewValueType, class ScalarType, class ArgAlphaFmaTag>
KOKKOS_INLINE_FUNCTION void fma_bounds_check(ViewType v, SizeType m, SizeType n, ViewValueType reg_c, ScalarType alpha,
                                             ScalarType beta, const ArgAlphaFmaTag &alpha_tag,
                                             const BoundsCheck::No &) {
  v(m, n) = fma_alpha(reg_c, alpha, alpha_tag) + v(m, n) * beta;
}

template <class ViewType, class SizeType, class ViewValueType, class ScalarType, class ArgAlphaFmaTag>
KOKKOS_INLINE_FUNCTION void fma_bounds_check(ViewType v, SizeType m, SizeType n, ViewValueType reg_c, ScalarType alpha,
                                             const ArgAlphaFmaTag &alpha_tag, const BoundsCheck::Yes &) {
  if (m < v.extent_int(0) && n < v.extent_int(1)) v(m, n) = fma_alpha(reg_c, alpha, alpha_tag);
}

template <class ViewType, class SizeType, class ViewValueType, class ScalarType, class ArgAlphaFmaTag>
KOKKOS_INLINE_FUNCTION void fma_bounds_check(ViewType v, SizeType m, SizeType n, ViewValueType reg_c, ScalarType alpha,
                                             const ArgAlphaFmaTag &alpha_tag, const BoundsCheck::No &) {
  v(m, n) = fma_alpha(reg_c, alpha, alpha_tag);
}

}  // namespace KokkosBatched
#endif  // KOKKOSBATCHED_UTIL_HPP<|MERGE_RESOLUTION|>--- conflicted
+++ resolved
@@ -20,22 +20,6 @@
 
 // no experimental name space guard for trilinos
 
-<<<<<<< HEAD
-#if defined(KOKKOS_COMPILER_MSVC)
-#define KOKKOSBATCHED_IMPL_PROMOTION \
-  (__pragma(message("warning: __KOKKOSBATCHED_PROMOTION__ is deprecated and will be removed in a future version")) 1)
-#elif defined(KOKKOS_COMPILER_GNU) || defined(KOKKOS_COMPILER_CLANG)
-#define KOKKOSBATCHED_IMPL_PROMOTION                                                                              \
-  (__extension__({                                                                                                \
-    _Pragma("GCC warning \"__KOKKOSBATCHED_PROMOTION__ is deprecated and will be removed in a future version\""); \
-    1;                                                                                                            \
-  }))
-#else
-#define KOKKOSBATCHED_IMPL_PROMOTION 1  // no good way to deprecate?
-#endif
-
-#define __KOKKOSBATCHED_PROMOTION__ KOKKOSBATCHED_IMPL_PROMOTION
-=======
 #define KOKKOSBATCHED_IMPL_PROMOTION 1
 
 #if defined(KOKKOS_COMPILER_MSVC)
@@ -52,7 +36,6 @@
 // no good way to deprecate
 #define __KOKKOSBATCHED_PROMOTION__ KOKKOSBATCHED_IMPL_PROMOTION  // NOLINT(bugprone-reserved-identifier)
 #endif
->>>>>>> 156f70d4
 
 #include <iomanip>
 #include <random>
@@ -110,9 +93,6 @@
 #endif
 #define __KOKKOSBATCHED_ENABLE_INTEL_MKL_BATCHED__ KOKKOSBATCHED_IMPL_ENABLE_INTEL_MKL_BATCHED
 
-<<<<<<< HEAD
-#define __KOKKOSBATCHED_ENABLE_INTEL_MKL_COMPACT_BATCHED__ 1
-=======
 #define KOKKOSBATCHED_IMPL_ENABLE_INTEL_MKL_COMPACT_BATCHED 1
 #if defined(KOKKOS_COMPILER_MSVC)
 #define __KOKKOSBATCHED_ENABLE_INTEL_MKL_COMPACT_BATCHED__                                                      \
@@ -132,7 +112,6 @@
   KOKKOSBATCHED_IMPL_ENABLE_INTEL_MKL_COMPACT_BATCHED  // no good way to deprecate?
 #endif
 
->>>>>>> 156f70d4
 #include "mkl.h"
 // #include "mkl_types.h"
 #endif
