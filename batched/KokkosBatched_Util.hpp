--- conflicted
+++ resolved
@@ -600,14 +600,8 @@
   return subview_wrapper(v, i1, i2, i3, layout_tag);
 }
 template <class ViewType, class IdxType1>
-<<<<<<< HEAD
-KOKKOS_INLINE_FUNCTION auto subview_wrapper(
-    ViewType v, IdxType1 i1, Kokkos::ALL_t i2, Kokkos::ALL_t i3,
-    const BatchLayout::Right &layout_tag, const Trans::Transpose &) {
-=======
 KOKKOS_INLINE_FUNCTION auto subview_wrapper(ViewType v, IdxType1 i1, Kokkos::ALL_t i2, Kokkos::ALL_t i3,
                                             const BatchLayout::Right &layout_tag, const Trans::Transpose &) {
->>>>>>> 8e442f59
   auto sv_nt = subview_wrapper(v, i1, i3, i2, layout_tag);
 
   return transpose_2d_view(sv_nt, layout_tag);
