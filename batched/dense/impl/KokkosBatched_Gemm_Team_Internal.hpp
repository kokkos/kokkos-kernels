//@HEADER
// ************************************************************************
//
//                        Kokkos v. 4.0
//       Copyright (2022) National Technology & Engineering
//               Solutions of Sandia, LLC (NTESS).
//
// Under the terms of Contract DE-NA0003525 with NTESS,
// the U.S. Government retains certain rights in this software.
//
// Part of Kokkos, under the Apache License v2.0 with LLVM Exceptions.
// See https://kokkos.org/LICENSE for license information.
// SPDX-License-Identifier: Apache-2.0 WITH LLVM-exception
//
//@HEADER
#ifndef KOKKOSBATCHED_GEMM_TEAM_INTERNAL_HPP
#define KOKKOSBATCHED_GEMM_TEAM_INTERNAL_HPP

/// \author Kyungjoo Kim (kyukim@sandia.gov)

#include "KokkosBatched_Util.hpp"
#include "KokkosKernels_ExecSpaceUtils.hpp"

#include "KokkosBlas1_set_impl.hpp"
#include "KokkosBlas1_team_scal_impl.hpp"

#include "KokkosBatched_InnerGemmFixC_Serial_Impl.hpp"

namespace KokkosBatched {

///
/// Team Internal Impl
/// ====================
template <typename ArgAlgo>
struct TeamGemmInternal {
  template <typename MemberType, typename ScalarType, typename ValueType>
  KOKKOS_INLINE_FUNCTION static int invoke(const MemberType &member, const int m, const int n, const int k,
                                           const ScalarType alpha, const ValueType *KOKKOS_RESTRICT A, const int as0,
                                           const int as1, const ValueType *KOKKOS_RESTRICT B, const int bs0,
                                           const int bs1, const ScalarType beta,
                                           /**/ ValueType *KOKKOS_RESTRICT C, const int cs0, const int cs1);
};

template <>
template <typename MemberType, typename ScalarType, typename ValueType>
KOKKOS_INLINE_FUNCTION int TeamGemmInternal<Algo::Gemm::Unblocked>::invoke(
    const MemberType &member, const int m, const int n, const int k, const ScalarType alpha,
    const ValueType *KOKKOS_RESTRICT A, const int as0, const int as1, const ValueType *KOKKOS_RESTRICT B, const int bs0,
    const int bs1, const ScalarType beta,
    /**/ ValueType *KOKKOS_RESTRICT C, const int cs0, const int cs1) {
  // C = beta C + alpha A B
  // C (m x n), A(m x k), B(k x n)

  const ScalarType one(1.0), zero(0.0);

  if (beta == zero)
    KokkosBlas::Impl::TeamSetInternal::invoke(member, m, n, zero, C, cs0, cs1);
  else if (beta != one)
    KokkosBlas::Impl::TeamScaleInternal::invoke(member, m, n, beta, C, cs0, cs1);

  if (alpha != ScalarType(0.0)) {
    if (m <= 0 || n <= 0 || k <= 0) return 0;

    if (beta != one) member.team_barrier();

    Kokkos::parallel_for(Kokkos::TeamThreadRange(member, 0, m * n), [&](const int &ij) {
      // assume layout right for batched computation
      const int i = ij / n, j = ij % n;
      const ValueType *KOKKOS_RESTRICT pA = A + i * as0, *KOKKOS_RESTRICT pB = B + j * bs1;

      ValueType c = ValueType(0);
      for (int p = 0; p < k; ++p) c += pA[p * as1] * pB[p * bs0];
      C[i * cs0 + j * cs1] += alpha * c;
    });
  }
  return 0;
}

template <>
template <typename MemberType, typename ScalarType, typename ValueType>
KOKKOS_INLINE_FUNCTION int TeamGemmInternal<Algo::Gemm::Blocked>::invoke(
    const MemberType &member, const int m, const int n, const int k, const ScalarType alpha,
    const ValueType *KOKKOS_RESTRICT A, const int as0, const int as1, const ValueType *KOKKOS_RESTRICT B, const int bs0,
    const int bs1, const ScalarType beta,
    /**/ ValueType *KOKKOS_RESTRICT C, const int cs0, const int cs1) {
  // C = beta C + alpha A B
  // C (m x n), A(m x k), B(k x n)

  constexpr int mbAlgo = Algo::Gemm::Blocked::mb();
  constexpr int nbAlgo = Algo::Gemm::Blocked::mb();

  const ScalarType one(1.0), zero(0.0);

  if (beta == zero)
    KokkosBlas::Impl::TeamSetInternal::invoke(member, m, n, zero, C, cs0, cs1);
  else if (beta != one)
    KokkosBlas::Impl::TeamScaleInternal::invoke(member, m, n, beta, C, cs0, cs1);

  if (alpha != ScalarType(0.0)) {
    if (m <= 0 || n <= 0 || k <= 0) return 0;

    if (beta != one) member.team_barrier();

    ///
    /// GPU case: team size is large and blocksize (mb,nb) is small
    InnerGemmFixC<mbAlgo, nbAlgo> inner(as0, as1, bs0, bs1, cs0, cs1);
    auto gemm = [&](const int ib, const int jb, const int pb, const ValueType *KOKKOS_RESTRICT AA,
                    const ValueType *KOKKOS_RESTRICT BB,
                    /**/ ValueType *KOKKOS_RESTRICT CC) {
      // Made this non-const in order to WORKAROUND issue #349
      int mb = mbAlgo, mp = (ib % mb), mq = (ib / mb) + (mp > 0), nb = nbAlgo, np = (jb % nb),
          nq = (jb / nb) + (np > 0);

      // square tiling
      Kokkos::parallel_for(Kokkos::TeamThreadRange(member, mq * nq), [&](const int &ij) {
        int i, j;
        // note: the condition is constexpr
        if (KokkosKernels::Impl::is_gpu_exec_space_v<typename MemberType::execution_space>) {
          i = ij % mq * mb;
          j = ij / mq * nb;
        } else {
          i = ij / nq * mb;
          j = ij % nq * nb;
        }
<<<<<<< HEAD
        inner.serial_invoke(alpha, AA + i * as0, BB + j * bs1, (i + mb) > ib ? mp : mb, (j + nb) > jb ? np : nb, pb,
                            CC + i * cs0 + j * cs1);
=======
        inner.serial_invoke(KokkosBlas::Impl::OpID(), KokkosBlas::Impl::OpID(), alpha, AA + i * as0, BB + j * bs1,
                            (i + mb) > ib ? mp : mb, (j + nb) > jb ? np : nb, pb, CC + i * cs0 + j * cs1);
>>>>>>> 80e303f8
      });
    };

    const bool is_small = true;  //(m*n*k <= 64*64*64);
    if (is_small) {
      gemm(m, n, k, A, B, C);
    } else {
      // // cache blocking
      // const int
      //   nc = nb*10, kc = mb*4, mc = mb*4;

      // for (int jj=0;jj<n;jj+=nc) {
      //   const int tj = n-jj, jb = (tj < nc ? tj : nc);
      //   for (int pp=0;pp<k;pp+=kc) {
      //     const int tp = k-pp, pb = (tp < kc ? tp : kc);
      //     //const int pb = k, pp = 0;
      //     for (int ii=0;ii<m;ii+=mc) {
      //       const int ti = m-ii, ib = (ti < mc ? ti : mc);

      //       const ValueType *KOKKOS_RESTRICT AA = A+ii*as0+pp*as1;
      //       const ValueType *KOKKOS_RESTRICT BB = B+pp*bs0+jj*bs1;
      //       /**/  ValueType *KOKKOS_RESTRICT CC = C+ii*cs0+jj*cs1;

      //       gemm(ib, jb, pb, AA, BB, CC);
      //     } // for ii
      //   } // for pp
      // } // for jj
    }
  }
  return 0;
}

}  // namespace KokkosBatched

#endif<|MERGE_RESOLUTION|>--- conflicted
+++ resolved
@@ -122,13 +122,8 @@
           i = ij / nq * mb;
           j = ij % nq * nb;
         }
-<<<<<<< HEAD
-        inner.serial_invoke(alpha, AA + i * as0, BB + j * bs1, (i + mb) > ib ? mp : mb, (j + nb) > jb ? np : nb, pb,
-                            CC + i * cs0 + j * cs1);
-=======
         inner.serial_invoke(KokkosBlas::Impl::OpID(), KokkosBlas::Impl::OpID(), alpha, AA + i * as0, BB + j * bs1,
                             (i + mb) > ib ? mp : mb, (j + nb) > jb ? np : nb, pb, CC + i * cs0 + j * cs1);
->>>>>>> 80e303f8
       });
     };
 
