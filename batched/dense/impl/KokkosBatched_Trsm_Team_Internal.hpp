--- conflicted
+++ resolved
@@ -192,11 +192,7 @@
 
       Kokkos::parallel_for(Kokkos::TeamThreadRange(member, 0, iend * jend), [&](const int &ij) {
         int i, j;
-<<<<<<< HEAD
-        if (KokkosKernels::Impl::kk_is_gpu_exec_space<typename MemberType::execution_space>()) {
-=======
         if (KokkosKernels::Impl::is_gpu_exec_space_v<typename MemberType::execution_space>) {
->>>>>>> 5b116ec9
           i = ij % iend;
           j = ij / iend;
         } else {
