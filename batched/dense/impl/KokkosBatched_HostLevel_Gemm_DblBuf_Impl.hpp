//@HEADER
// ************************************************************************
//
//                        Kokkos v. 4.0
//       Copyright (2022) National Technology & Engineering
//               Solutions of Sandia, LLC (NTESS).
//
// Under the terms of Contract DE-NA0003525 with NTESS,
// the U.S. Government retains certain rights in this software.
//
// Part of Kokkos, under the Apache License v2.0 with LLVM Exceptions.
// See https://kokkos.org/LICENSE for license information.
// SPDX-License-Identifier: Apache-2.0 WITH LLVM-exception
//
//@HEADER
#ifndef KOKKOSBATCHED_HOSTLEVEL_GEMM_DBLBUF_IMPL_HPP
#define KOKKOSBATCHED_HOSTLEVEL_GEMM_DBLBUF_IMPL_HPP

#include "KokkosBatched_Util.hpp"
#include "KokkosKernels_Error.hpp"

namespace KokkosBatched {
/********************* BEGIN functor-level routines *********************/
/********************* END   functor-level routines *********************/

namespace Impl {
/********************* BEGIN non-functor-level routines *********************/
///
/// Implemented:
/// NT/NT, T/NT, NT/T, T/T
///
/// Not yet immplemented (ConjTranspose):
/// CT/NT, NT/CT, CT/CT
///

struct LayoutLeftTag {};
struct LayoutRightTag {};
template <class>
struct TagFromLayoutHelper;
template <>
struct TagFromLayoutHelper<Kokkos::LayoutLeft> {
  using tag = LayoutLeftTag;
};
template <>
struct TagFromLayoutHelper<Kokkos::LayoutRight> {
  using tag = LayoutRightTag;
};
template <class Layout>
using TagFromLayout = typename TagFromLayoutHelper<Layout>::tag;

// TODO - scaling between (32x32, 64x64)
//   Option 0: Increase number of tiles and figure out how to map kokkos teams
//             into cuda grid. Keep team size and vector lanes constant.
//             TODO: write up small example and ask Christian. [DONE,
//             MdRangePolicy not applicable here]
//   Option 1: Increase register sizes to handle rows/cols past tile size
//   Option 2: Fix league_size and have single team solve full tile followed
//   by same team solving extra rows/cols (without multiplying by the
//   zero rows/cols)

// clang-format off
/// \brief Non-blocking general matrix multiply on a batch of
/// uniform matrices with an algorithm based on:
///   B. P. D. J. Kunkel, Julian, “Performance, design, and autotuning of batched gemm for GPUs,”
///   in Lecture Notes in Computer Science, ser. ISC High Performance Computing ’16, vol. 9697, 06 2016.
///
///
///        C = alpha * op(A) * op(B) + beta * C
///
/// \tparam ArgTransA           Specifies what op does to A:
///                             Trans::NoTranspose   for non-transpose
///                             Trans::Transpose     for transpose
///                             Trans::ConjTranspose for conjugate transpose (unsupported)
/// \tparam ArgTransB           Specifies what op does to B:
///                             Trans::NoTranspose   for non-transpose
///                             Trans::Transpose     for transpose
///                             Trans::ConjTranspose for conjugate transpose (unsupported)
/// \tparam ArgBatchSzDim       Specifies where the batch dimension is allocated in
///                             AViewType, BViewType, and CViewType:
///                             BatchSzDim::Left  Batch dimension is leftmost
///                             BatchSzDim::Right Batch dimension is rightmost
/// \tparam ArgResultsPerThread Specifies how to divide work among threads. For
///                             this serial interface, each rank specifies how
///                             much work to assign a single thread.
///                             ResultsPerThread::Rank0 Each thread computes a scalar of C
///                             ResultsPerThread::Rank1 Each thread computes a 1-rank chunk of C
///                             ResultsPerThread::Rank2 Each thread computes a 2-rank chunk of C
/// \tparam HandleType          Specifies the handle type of the kernel handle
/// \tparam ScalarType          Specifies the scalar type of alpha and beta
/// \tparam AViewType           Input matrix, as either a 3-rank Kokkos::View or a
///                             4-rank Kokkos::View for SIMD operations.
/// \tparam BViewType           Input matrix, as either a 3-rank Kokkos::View or a
///                             4-rank Kokkos::View for SIMD operations.
/// \tparam CViewType           Input(RHS)/Output(LHS) matrix, as either a 3-rank
///                             Kokkos::View or a 4-rank Kokkos::View for SIMD
///                             operations.
/// \tparam ArgBoundsCheck      Specifies whether to perform global memory access
///                             bounds checks within the functor. Bounds checks
///                             are required when matrix sizes are not evenly divisible
///                             by tile sizes.
///                             BoundsCheck::Yes The functor will     perform bound checks (recommended)
///                             BoundsCheck::No  The functor will NOT perform bound checks
/// \tparam ArgAlphaFmaTag      Specifies whether to apply alpha during fmas.
///                             AlphaFmaTag::Yes alpha will be applied during fma (C = C * alpha + AB).
///                             AlphaFmaTag::No  alpha will be applied during mul (A * B * alpha).
/// \tparam TILE_M              Specifies the number of rows in each tile.
/// \tparam TILE_N              Specifies the number of cols in each tile.
/// \tparam TILE_K              Specifies the number of cols or rows in a tile of A or tile of B, respectively.
///
///                             See struct BatchedGemmHandle for details.
/// \param alpha [in]           Input coefficient used for multiplication with A
/// \param A [in]               Input matrix, as a 3-rank Kokkos::View
///                             If ArgBatchSzDim == "BatchSzDim::Right", matrix A is MxKxB
///                             If ArgBatchSzDim == "BatchSzDim::Left",  matrix A is BxMxK
/// \param B [in]               Input matrix, as a 3-rank Kokkos::View
///                             If ArgBatchSzDim == "BatchSzDim::Right", matrix B is KxNxB
///                             If ArgBatchSzDim == "BatchSzDim::Left",  matrix B is BxKxN
/// \param beta [in]            Input coefficient used for multiplication with C
/// \param C [in/out]           Input/Output matrix, as a 3-rank Kokkos::View
///                             If ArgBatchSzDim == "BatchSzDim::Right", matrix C is MxNxB
///                             If ArgBatchSzDim == "BatchSzDim::Left",  matrix C is BxMxN
/// \return 0 upon success, non-zero otherwise
///
/// Usage Example:
///   BatchedSerialGemm<ArgTransA, ArgTransB, ArgMode, ArgBatchSzDim,
///                     ScalarType, AViewType, BViewType, CViewType
///                     ArgBoundsCheck, tile_m, tile_n, tile_k>(alpha, A, B, beta, C).invoke();
// clang-format on
template <class ArgTransA, class ArgTransB, class ArgBatchSzDim, class HandleType, class ScalarType, class AViewType,
          class BViewType, class CViewType, class ArgBoundsCheck, class ArgAlphaFmaTag, int TILE_M, int TILE_N,
          int TILE_K>
class BatchedDblBufGemm {
 private:
  using AlphaMulTag =
      std::conditional_t<std::is_same<ArgAlphaFmaTag, AlphaTag::Yes>::value, AlphaTag::No, AlphaTag::Yes>;

  HandleType *const __handle;
  AViewType A_;
  BViewType B_;
  CViewType C_;
  ScalarType __alpha, __beta;
  ArgTransA __transA_tag;
  ArgTransB __transB_tag;
  ArgBatchSzDim __batch_layout_tag;
  ArgBoundsCheck __bounds_check_tag;
  ArgAlphaFmaTag __alpha_fma_tag;
  AlphaMulTag __alpha_mul_tag;
  int __c_batch_size, __c_m, __c_n;

  using view_value_type      = typename CViewType::value_type;
  using layout_type          = typename CViewType::array_layout;
  using device_type          = typename CViewType::device_type;
  using execution_space_type = typename device_type::execution_space;
  using scratch_space_type   = typename execution_space_type::scratch_memory_space;
  using view_type_2d_scratch = Kokkos::View<view_value_type **, Kokkos::LayoutRight, scratch_space_type>;

 public:
  BatchedDblBufGemm(HandleType *const handle, ScalarType alpha, AViewType A, BViewType B, ScalarType beta, CViewType C)
<<<<<<< HEAD
      : __handle(handle), __A(A), __B(B), __C(C), __alpha(alpha), __beta(beta) {}
=======
      : __handle(handle), A_(A), B_(B), C_(C), __alpha(alpha), __beta(beta) {}
>>>>>>> 80e303f8

  int invoke() {
    __run();
    return 0;
  }

 private:
  void __run() {
    using policy_type = Kokkos::TeamPolicy<TagFromLayout<layout_type>, execution_space_type>;
    using member_type = typename policy_type::member_type;

    // Compile-time expressions required for functor-level register allocations:
    //   Each team uses a shmem buffer and statically allocated register buffer.
    //   Below, we need a 1-1 mapping between GPU threads and register
    //   allocations to ensure that each GPU thread does not step on another
    //   GPU threads' registers. In short, we must map register allocations
    //   to parallel_for loop bounds.
    // TODO: check these expressions for all tile_m, tile_n, tile_k in Z+.
    constexpr int reg_m    = TILE_M / TILE_K;
    constexpr int reg_n    = TILE_N / TILE_K + 2 * !!(TILE_N % TILE_K);
    constexpr int stride_m = TILE_K;
    constexpr int stride_n = TILE_N / reg_n;
    using functor_type     = Functor<member_type, reg_m, reg_n, stride_m, stride_n>;

    functor_type functor(*this, A_, B_, C_);

    if (__handle->enableDebug) {
      std::cout << "algo_type:" << __handle->get_kernel_algo_type() << std::endl
                << "__c_m:" << __c_m << std::endl
                << "__c_n:" << __c_n << std::endl
                << "reg_m:" << reg_m << std::endl
                << "reg_n:" << reg_n << std::endl
                << "stride_m:" << stride_m << std::endl
                << "stride_n:" << stride_n << std::endl;
    }

    // Each team solves a single tile. Within each tile, the team solves
    // all __n_tile_k_tiles one at a time.
    size_t league_size = __c_batch_size * functor.get_n_sub_tiles();
    int team_size      = stride_m;
    int vector_len     = stride_n;

    const int max_team_size =
        policy_type(league_size, Kokkos::AUTO, vector_len).team_size_max(functor, Kokkos::ParallelForTag());
    if (team_size > max_team_size) {
      std::ostringstream os;
      os << "KokkosBatched::BatchedGemm with kernelAlgoType = " << std::to_string(__handle->get_kernel_algo_type())
         << " does not support team_size > " << std::to_string(max_team_size) << "." << std::endl
         << " The tile dimensions must be adjusted." << std::endl;
      KokkosKernels::Impl::throw_runtime_exception(os.str());
    }

    const int max_vector_len = policy_type(league_size, team_size, Kokkos::AUTO).vector_length_max();
    if (vector_len > max_vector_len) {
      std::ostringstream os;
      os << "KokkosBatched::BatchedGemm with kernelAlgoType = " << std::to_string(__handle->get_kernel_algo_type())
         << " does not support vector_len > " << std::to_string(max_vector_len) << "." << std::endl
         << " The tile dimensions must be adjusted." << std::endl;
      KokkosKernels::Impl::throw_runtime_exception(os.str());
    }

    if (__handle->enableDebug) {
      std::cout << "max_team_size:" << max_team_size << " team_size:" << team_size << std::endl
                << "max_vector_len:" << max_vector_len << " vector_len:" << vector_len << std::endl
                << "TILE_M:" << TILE_M << std::endl
                << "TILE_N:" << TILE_N << std::endl
                << "TILE_K:" << TILE_K << std::endl;
    }

    // TODO: Use statically allocated shmem
    int shmem_size =
        view_type_2d_scratch::shmem_size(TILE_M, TILE_K) + view_type_2d_scratch::shmem_size(TILE_K, TILE_N);

    // Each member solves a portion of TILE_K in parallel with other members
    policy_type team_policy(league_size, team_size, vector_len);
    team_policy.set_scratch_size(0, Kokkos::PerTeam(shmem_size));

    Kokkos::parallel_for("BatchedDblBufGemm", team_policy, functor);
  }

 public:
  // Make Functor public for cuda 9.
  // See https://github.com/kokkos/kokkos-kernels/issues/1121.
  template <class MemberType, int REG_M, int REG_N, int STRIDE_M, int STRIDE_N>
  class Functor {
   private:
    BatchedDblBufGemm &__ei;
    AViewType A_;
    BViewType B_;
    CViewType C_;
    ScalarType __alpha, __beta;
    int __k;
    size_t __n_sub_tiles, __tiles_per_col, __tiles_per_row;

   public:
    size_t get_n_sub_tiles() { return __n_sub_tiles; }

    // NOTE: We cannot use __ei.{A_,B_,C_,__beta,__alpha,__k} in the operator
    // below. If those are used, we  get an invalid memory error from cuda. I
    // suspect this is due the values not being copied to device and then
    // runtime resolution of the host address &__ei.
<<<<<<< HEAD
    Functor(BatchedDblBufGemm &ei, AViewType A, BViewType B, CViewType C) : __ei(ei), __A(A), __B(B), __C(C) {
=======
    Functor(BatchedDblBufGemm &ei, AViewType A, BViewType B, CViewType C) : __ei(ei), A_(A), B_(B), C_(C) {
>>>>>>> 80e303f8
      if (std::is_same<ArgBatchSzDim, BatchLayout::Left>::value) {
        ei.__c_batch_size = ei.C_.extent_int(0);
        ei.__c_m          = ei.C_.extent_int(1);
        ei.__c_n          = ei.C_.extent_int(2);
        if (std::is_same<ArgTransA, Trans::Transpose>::value)
          __k = ei.A_.extent_int(1);
        else
          __k = ei.A_.extent_int(2);
      } else {
        ei.__c_batch_size = ei.C_.extent_int(2);
        ei.__c_m          = ei.C_.extent_int(0);
        ei.__c_n          = ei.C_.extent_int(1);
        if (std::is_same<ArgTransA, Trans::Transpose>::value)
          __k = ei.A_.extent_int(0);
        else
          __k = ei.A_.extent_int(1);
      }
      __beta  = ei.__beta;   // Copy to device
      __alpha = ei.__alpha;  // Copy to device
      // To handle truncation of tiles per row/col, round up to one extra tile
      // with '!!'. This extra tile will hang off the edge of the 2-rank matrix.
      // For cases where tiles hang off the edge, we over-compute 0s within
      // registers via a conditional bounds check selected at compile-time.
      __tiles_per_row = ei.__c_m / TILE_M + !!((size_t)ei.__c_m % TILE_M);
      __tiles_per_col = ei.__c_n / TILE_N + !!((size_t)ei.__c_n % TILE_N);

      __n_sub_tiles = __tiles_per_row * __tiles_per_col;
    }

    KOKKOS_INLINE_FUNCTION
    void __mul(view_value_type a, view_value_type b, view_value_type &c, const AlphaTag::No &) const { c += a * b; }

    KOKKOS_INLINE_FUNCTION
    void __mul(view_value_type a, view_value_type b, view_value_type &c, const AlphaTag::Yes &) const {
      c += a * b * __alpha;
    }

    KOKKOS_INLINE_FUNCTION
    void __rshmem_and_mul(const int &thread_id, const int &vlane_id, const unsigned &nk, view_value_type reg_a[REG_M],
                          view_value_type reg_b[REG_N], view_value_type reg_c[REG_M][REG_N],
                          view_type_2d_scratch &svA_scr, view_type_2d_scratch &svB_scr) const {
#if defined(KOKKOS_ENABLE_PRAGMA_UNROLL)
#pragma unroll
#endif  // KOKKOS_ENABLE_PRAGMA_UNROLL
      for (unsigned k = 0; k < nk; ++k) {
#if defined(KOKKOS_ENABLE_PRAGMA_UNROLL)
#pragma unroll
#endif  // KOKKOS_ENABLE_PRAGMA_UNROLL
        for (int m = 0; m < REG_M; ++m) reg_a[m] = svA_scr(thread_id + m * STRIDE_M, k);

#if defined(KOKKOS_ENABLE_PRAGMA_UNROLL)
#pragma unroll
#endif  // KOKKOS_ENABLE_PRAGMA_UNROLL
        for (int n = 0; n < REG_N; ++n) reg_b[n] = svB_scr(k, vlane_id + n * STRIDE_N);

#if defined(KOKKOS_ENABLE_PRAGMA_UNROLL)
#pragma unroll
#endif  // KOKKOS_ENABLE_PRAGMA_UNROLL
        for (int m = 0; m < REG_M; ++m) {
#if defined(KOKKOS_ENABLE_PRAGMA_UNROLL)
#pragma unroll
#endif  // KOKKOS_ENABLE_PRAGMA_UNROLL
          for (int n = 0; n < REG_N; ++n) __mul(reg_a[m], reg_b[n], reg_c[m][n], __ei.__alpha_mul_tag);
        }
      }
    }

    KOKKOS_INLINE_FUNCTION
    void __rshmem_and_mul_ll(const int &thread_id, const int &vlane_id, const unsigned &nk,
                             view_value_type reg_a[REG_M], view_value_type reg_b[REG_N],
                             view_value_type reg_c[REG_M][REG_N], view_type_2d_scratch &svA_scr,
                             view_type_2d_scratch &svB_scr) const {
#if defined(KOKKOS_ENABLE_PRAGMA_UNROLL)
#pragma unroll
#endif  // KOKKOS_ENABLE_PRAGMA_UNROLL
      for (unsigned k = 0; k < nk; ++k) {
#if defined(KOKKOS_ENABLE_PRAGMA_UNROLL)
#pragma unroll
#endif  // KOKKOS_ENABLE_PRAGMA_UNROLL
        for (int m = 0; m < REG_M; ++m) reg_a[m] = svA_scr(k, vlane_id + m * STRIDE_M);

#if defined(KOKKOS_ENABLE_PRAGMA_UNROLL)
#pragma unroll
#endif  // KOKKOS_ENABLE_PRAGMA_UNROLL
        for (int n = 0; n < REG_N; ++n) reg_b[n] = svB_scr(thread_id + n * STRIDE_N, k);

#if defined(KOKKOS_ENABLE_PRAGMA_UNROLL)
#pragma unroll
#endif  // KOKKOS_ENABLE_PRAGMA_UNROLL
        for (int m = 0; m < REG_M; ++m) {
#if defined(KOKKOS_ENABLE_PRAGMA_UNROLL)
#pragma unroll
#endif  // KOKKOS_ENABLE_PRAGMA_UNROLL
          for (int n = 0; n < REG_N; ++n) __mul(reg_a[m], reg_b[n], reg_c[m][n], __ei.__alpha_mul_tag);
        }
      }
    }

    KOKKOS_INLINE_FUNCTION
    void operator()(LayoutRightTag, const MemberType &member) const {
      // TODO: use Kokkos view with compile-time size to allocating register??
      //  Then we can use local deep copy for prefetch_reg population.
      // Allocate registers used for prefetching
      view_value_type prefetch_reg_a[REG_M] = {0}, prefetch_reg_b[REG_N] = {0};

      // Allocate registers used for FMAs
      view_value_type reg_a[REG_M] = {0}, reg_b[REG_N] = {0}, reg_c[REG_M][REG_N] = {{0}};
      // TODO: look at local loads and stores via nvprof
      // TODO: look at GPU trace in nvprof to find out how many registers are
      // used.

      unsigned batch_idx = member.league_rank() / __n_sub_tiles;

      // Compute starting tile offsets for each team into svA, svB, svC
      unsigned local_team_idx = member.league_rank() % __n_sub_tiles;
      unsigned start_m        = (local_team_idx / __tiles_per_col) * TILE_M;
      unsigned start_n        = (local_team_idx % __tiles_per_col) * TILE_N;

      int kk;

      // Fetch entire 2-rank sub-matrix
      auto svA =
<<<<<<< HEAD
          subview_wrapper(__A, batch_idx, Kokkos::ALL(), Kokkos::ALL(), __ei.__batch_layout_tag, __ei.__transA_tag);
      auto svB =
          subview_wrapper(__B, batch_idx, Kokkos::ALL(), Kokkos::ALL(), __ei.__batch_layout_tag, __ei.__transB_tag);
      auto svC = subview_wrapper(__C, batch_idx, Kokkos::ALL(), Kokkos::ALL(), __ei.__batch_layout_tag);
=======
          subview_wrapper(A_, batch_idx, Kokkos::ALL(), Kokkos::ALL(), __ei.__batch_layout_tag, __ei.__transA_tag);
      auto svB =
          subview_wrapper(B_, batch_idx, Kokkos::ALL(), Kokkos::ALL(), __ei.__batch_layout_tag, __ei.__transB_tag);
      auto svC = subview_wrapper(C_, batch_idx, Kokkos::ALL(), Kokkos::ALL(), __ei.__batch_layout_tag);
>>>>>>> 80e303f8

      // Allocate scratch memory buffers used for prefetching
      view_type_2d_scratch svA_scr(member.team_scratch(0), TILE_M, TILE_K);
      view_type_2d_scratch svB_scr(member.team_scratch(0), TILE_K, TILE_N);

      Kokkos::parallel_for(Kokkos::TeamThreadRange(member, 0, STRIDE_M), [&](const int &thread_id) {
        int m_offset = thread_id + start_m;

        Kokkos::parallel_for(Kokkos::ThreadVectorRange(member, 0, STRIDE_N), [&](const int &vlane_id) {
          int n_offset = vlane_id + start_n;

          // Here we populate scratch memory with one or more "k" tiles for
          // every thread of the team!
#if defined(KOKKOS_ENABLE_PRAGMA_UNROLL)
#pragma unroll
#endif  // KOKKOS_ENABLE_PRAGMA_UNROLL
          for (int i = 0; i < REG_N * STRIDE_N; i += STRIDE_N)
            svB_scr(thread_id, vlane_id + i) =
                access_view_bounds_check<view_value_type>(svB, thread_id, n_offset + i, __ei.__bounds_check_tag);

#if defined(KOKKOS_ENABLE_PRAGMA_UNROLL)
#pragma unroll
#endif  // KOKKOS_ENABLE_PRAGMA_UNROLL
          for (int i = 0; i < REG_M * STRIDE_M; i += STRIDE_M)
            svA_scr(thread_id + i, vlane_id) =
                access_view_bounds_check<view_value_type>(svA, m_offset + i, vlane_id, __ei.__bounds_check_tag);

          // Wait for A, B to reside in scratch memory
          member.team_barrier();

          // Each thread calculates a single dot product in chunks of
          // size TILE_K
          for (kk = 0; kk < __k - TILE_K; kk += TILE_K) {
            int k_tile_offset = kk + TILE_K;

            // Get this threads next TILE_K entries from global memory
            // Each thread has its own copy of prefetch_reg_b.
#if defined(KOKKOS_ENABLE_PRAGMA_UNROLL)
#pragma unroll
#endif  // KOKKOS_ENABLE_PRAGMA_UNROLL
            for (int i = 0; i < REG_N; ++i)
              prefetch_reg_b[i] = access_view_bounds_check<view_value_type>(
                  svB, thread_id + k_tile_offset, n_offset + i * STRIDE_N, __ei.__bounds_check_tag);

#if defined(KOKKOS_ENABLE_PRAGMA_UNROLL)
#pragma unroll
#endif  // KOKKOS_ENABLE_PRAGMA_UNROLL
            for (int i = 0; i < REG_M; ++i)
              prefetch_reg_a[i] = access_view_bounds_check<view_value_type>(
                  svA, m_offset + i * STRIDE_M, vlane_id + k_tile_offset, __ei.__bounds_check_tag);

            __rshmem_and_mul(thread_id, vlane_id, TILE_K, reg_a, reg_b, reg_c, svA_scr, svB_scr);

            // Wait for:
            //   1. prefetch_regs to be populated
            //   2. for shmem to no longer be read from
            member.team_barrier();

            // populate shmem from prefetch registers. Each thread has its own
            // copy of prefetch_reg_b.
#if defined(KOKKOS_ENABLE_PRAGMA_UNROLL)
#pragma unroll
#endif  // KOKKOS_ENABLE_PRAGMA_UNROLL
            for (int i = 0; i < REG_N; ++i) svB_scr(thread_id, vlane_id + i * STRIDE_N) = prefetch_reg_b[i];

              // populate shmem from prefetch registers. Each thread has its own
              // copy of prefetch_reg_a.
#if defined(KOKKOS_ENABLE_PRAGMA_UNROLL)
#pragma unroll
#endif  // KOKKOS_ENABLE_PRAGMA_UNROLL
            for (int i = 0; i < REG_M; ++i) svA_scr(thread_id + i * STRIDE_M, vlane_id) = prefetch_reg_a[i];

            // Wait for shmem stores to land before performing next
            // TILE_K multiply
            member.team_barrier();
          }  // end n_tile_k_tiles loop

          // Multiply last tile, may be a partial tile
          __rshmem_and_mul(thread_id, vlane_id, __k - kk, reg_a, reg_b, reg_c, svA_scr, svB_scr);

          // store results back to global memory
          if (__beta == 0.0F) {
#if defined(KOKKOS_ENABLE_PRAGMA_UNROLL)
#pragma unroll
#endif  // KOKKOS_ENABLE_PRAGMA_UNROLL
            for (int m = 0; m < REG_M; ++m) {
              int cm = m_offset + m * STRIDE_M;
#if defined(KOKKOS_ENABLE_PRAGMA_UNROLL)
#pragma unroll
#endif  // KOKKOS_ENABLE_PRAGMA_UNROLL
              for (int n = 0; n < REG_N; ++n) {
                int cn = n_offset + n * STRIDE_N;
                fma_bounds_check(svC, cm, cn, reg_c[m][n], __alpha, __ei.__alpha_fma_tag, __ei.__bounds_check_tag);
              }
            }
          } else {
#if defined(KOKKOS_ENABLE_PRAGMA_UNROLL)
#pragma unroll
#endif  // KOKKOS_ENABLE_PRAGMA_UNROLL
            for (int m = 0; m < REG_M; ++m) {
              int cm = m_offset + m * STRIDE_M;
#if defined(KOKKOS_ENABLE_PRAGMA_UNROLL)
#pragma unroll
#endif  // KOKKOS_ENABLE_PRAGMA_UNROLL
              for (int n = 0; n < REG_N; ++n) {
                int cn = n_offset + n * STRIDE_N;
                fma_bounds_check(svC, cm, cn, reg_c[m][n], __alpha, __beta, __ei.__alpha_fma_tag,
                                 __ei.__bounds_check_tag);
              }
            }
          }
        });
      });
    }

    KOKKOS_INLINE_FUNCTION
    void operator()(LayoutLeftTag, const MemberType &member) const {
      // TODO: use Kokkos view with compile-time size to allocating register??
      //  Then we can use local deep copy for prefetch_reg population.
      // Allocate registers used for prefetching
      view_value_type prefetch_reg_a[REG_M] = {0}, prefetch_reg_b[REG_N] = {0};

      // Allocate registers used for FMAs
      view_value_type reg_a[REG_M] = {0}, reg_b[REG_N] = {0}, reg_c[REG_M][REG_N] = {{0}};
      // TODO: look at local loads and stores via nvprof
      // TODO: look at GPU trace in nvprof to find out how many registers are
      // used.

      unsigned batch_idx = member.league_rank() / __n_sub_tiles;

      // Compute starting tile offsets for each team into svA, svB, svC
      unsigned local_team_idx = member.league_rank() % __n_sub_tiles;
      unsigned start_m        = (local_team_idx % __tiles_per_row) * TILE_M;
      unsigned start_n        = (local_team_idx / __tiles_per_row) * TILE_N;

      int kk;

      // Fetch entire 2-rank sub-matrix
      auto svA =
<<<<<<< HEAD
          subview_wrapper(__A, batch_idx, Kokkos::ALL(), Kokkos::ALL(), __ei.__batch_layout_tag, __ei.__transA_tag);
      auto svB =
          subview_wrapper(__B, batch_idx, Kokkos::ALL(), Kokkos::ALL(), __ei.__batch_layout_tag, __ei.__transB_tag);
      auto svC = subview_wrapper(__C, batch_idx, Kokkos::ALL(), Kokkos::ALL(), __ei.__batch_layout_tag);
=======
          subview_wrapper(A_, batch_idx, Kokkos::ALL(), Kokkos::ALL(), __ei.__batch_layout_tag, __ei.__transA_tag);
      auto svB =
          subview_wrapper(B_, batch_idx, Kokkos::ALL(), Kokkos::ALL(), __ei.__batch_layout_tag, __ei.__transB_tag);
      auto svC = subview_wrapper(C_, batch_idx, Kokkos::ALL(), Kokkos::ALL(), __ei.__batch_layout_tag);
>>>>>>> 80e303f8

      // Allocate scratch memory buffers used for prefetching
      view_type_2d_scratch svA_scr(member.team_scratch(0), TILE_K, TILE_M);
      view_type_2d_scratch svB_scr(member.team_scratch(0), TILE_N, TILE_K);

      Kokkos::parallel_for(Kokkos::TeamThreadRange(member, 0, STRIDE_N), [&](const int &thread_id) {
        int n_offset = thread_id + start_n;

        Kokkos::parallel_for(Kokkos::ThreadVectorRange(member, 0, STRIDE_M), [&](const int &vlane_id) {
          int m_offset = vlane_id + start_m;

          // Here we populate scratch memory with one or more "k" tiles for
          // every thread of the team!
#if defined(KOKKOS_ENABLE_PRAGMA_UNROLL)
#pragma unroll
#endif  // KOKKOS_ENABLE_PRAGMA_UNROLL
          for (int i = 0; i < REG_N * STRIDE_N; i += STRIDE_N)
            svB_scr(thread_id + i, vlane_id) =
                access_view_bounds_check<view_value_type>(svB, vlane_id, n_offset + i, __ei.__bounds_check_tag);

#if defined(KOKKOS_ENABLE_PRAGMA_UNROLL)
#pragma unroll
#endif  // KOKKOS_ENABLE_PRAGMA_UNROLL
          for (int i = 0; i < REG_M * STRIDE_M; i += STRIDE_M)
            svA_scr(thread_id, vlane_id + i) =
                access_view_bounds_check<view_value_type>(svA, m_offset + i, thread_id, __ei.__bounds_check_tag);

          // Wait for A, B to reside in scratch memory
          member.team_barrier();

          // Each thread calculates a single dot product in chunks of
          // size TILE_K
          for (kk = 0; kk < __k - TILE_K; kk += TILE_K) {
            int k_tile_offset = kk + TILE_K;

            // Get this threads next TILE_K entries from global memory
            // Each thread has its own copy of prefetch_reg_b.
#if defined(KOKKOS_ENABLE_PRAGMA_UNROLL)
#pragma unroll
#endif  // KOKKOS_ENABLE_PRAGMA_UNROLL
            for (int i = 0; i < REG_N; ++i)
              prefetch_reg_b[i] = access_view_bounds_check<view_value_type>(
                  svB, vlane_id + k_tile_offset, n_offset + i * STRIDE_N, __ei.__bounds_check_tag);

#if defined(KOKKOS_ENABLE_PRAGMA_UNROLL)
#pragma unroll
#endif  // KOKKOS_ENABLE_PRAGMA_UNROLL
            for (int i = 0; i < REG_M; ++i)
              prefetch_reg_a[i] = access_view_bounds_check<view_value_type>(
                  svA, m_offset + i * STRIDE_M, thread_id + k_tile_offset, __ei.__bounds_check_tag);

            __rshmem_and_mul_ll(thread_id, vlane_id, TILE_K, reg_a, reg_b, reg_c, svA_scr, svB_scr);

            // Wait for:
            //   1. prefetch_regs to be populated
            //   2. for shmem to no longer be read from
            member.team_barrier();

            // populate shmem from prefetch registers. Each thread has its own
            // copy of prefetch_reg_b.
#if defined(KOKKOS_ENABLE_PRAGMA_UNROLL)
#pragma unroll
#endif  // KOKKOS_ENABLE_PRAGMA_UNROLL
            for (int i = 0; i < REG_N; ++i) svB_scr(thread_id + i * STRIDE_N, vlane_id) = prefetch_reg_b[i];

              // populate shmem from prefetch registers. Each thread has its own
              // copy of prefetch_reg_a.
#if defined(KOKKOS_ENABLE_PRAGMA_UNROLL)
#pragma unroll
#endif  // KOKKOS_ENABLE_PRAGMA_UNROLL
            for (int i = 0; i < REG_M; ++i) svA_scr(thread_id, vlane_id + i * STRIDE_M) = prefetch_reg_a[i];

            // Wait for shmem stores to land before performing next
            // TILE_K multiply
            member.team_barrier();
          }  // end n_tile_k_tiles loop

          // Multiply last tile, may be a partial tile
          __rshmem_and_mul_ll(thread_id, vlane_id, __k - kk, reg_a, reg_b, reg_c, svA_scr, svB_scr);

          // store results back to global memory
          if (__beta == 0.0F) {
#if defined(KOKKOS_ENABLE_PRAGMA_UNROLL)
#pragma unroll
#endif  // KOKKOS_ENABLE_PRAGMA_UNROLL
            for (int n = 0; n < REG_N; ++n) {
              int cn = n_offset + n * STRIDE_N;

#if defined(KOKKOS_ENABLE_PRAGMA_UNROLL)
#pragma unroll
#endif  // KOKKOS_ENABLE_PRAGMA_UNROLL
              for (int m = 0; m < REG_M; ++m) {
                int cm = m_offset + m * STRIDE_M;
                fma_bounds_check(svC, cm, cn, reg_c[m][n], __alpha, __ei.__alpha_fma_tag, __ei.__bounds_check_tag);
              }
            }
          } else {
#if defined(KOKKOS_ENABLE_PRAGMA_UNROLL)
#pragma unroll
#endif  // KOKKOS_ENABLE_PRAGMA_UNROLL
            for (int n = 0; n < REG_N; ++n) {
              int cn = n_offset + n * STRIDE_N;

#if defined(KOKKOS_ENABLE_PRAGMA_UNROLL)
#pragma unroll
#endif  // KOKKOS_ENABLE_PRAGMA_UNROLL
              for (int m = 0; m < REG_M; ++m) {
                int cm = m_offset + m * STRIDE_M;
                fma_bounds_check(svC, cm, cn, reg_c[m][n], __alpha, __beta, __ei.__alpha_fma_tag,
                                 __ei.__bounds_check_tag);
              }
            }
          }
        });
      });
    }
  };
};
/********************* END non-functor-level routines *********************/
}  // namespace Impl

}  // namespace KokkosBatched

#endif<|MERGE_RESOLUTION|>--- conflicted
+++ resolved
@@ -156,11 +156,7 @@
 
  public:
   BatchedDblBufGemm(HandleType *const handle, ScalarType alpha, AViewType A, BViewType B, ScalarType beta, CViewType C)
-<<<<<<< HEAD
-      : __handle(handle), __A(A), __B(B), __C(C), __alpha(alpha), __beta(beta) {}
-=======
       : __handle(handle), A_(A), B_(B), C_(C), __alpha(alpha), __beta(beta) {}
->>>>>>> 80e303f8
 
   int invoke() {
     __run();
@@ -262,11 +258,7 @@
     // below. If those are used, we  get an invalid memory error from cuda. I
     // suspect this is due the values not being copied to device and then
     // runtime resolution of the host address &__ei.
-<<<<<<< HEAD
-    Functor(BatchedDblBufGemm &ei, AViewType A, BViewType B, CViewType C) : __ei(ei), __A(A), __B(B), __C(C) {
-=======
     Functor(BatchedDblBufGemm &ei, AViewType A, BViewType B, CViewType C) : __ei(ei), A_(A), B_(B), C_(C) {
->>>>>>> 80e303f8
       if (std::is_same<ArgBatchSzDim, BatchLayout::Left>::value) {
         ei.__c_batch_size = ei.C_.extent_int(0);
         ei.__c_m          = ei.C_.extent_int(1);
@@ -389,17 +381,10 @@
 
       // Fetch entire 2-rank sub-matrix
       auto svA =
-<<<<<<< HEAD
-          subview_wrapper(__A, batch_idx, Kokkos::ALL(), Kokkos::ALL(), __ei.__batch_layout_tag, __ei.__transA_tag);
-      auto svB =
-          subview_wrapper(__B, batch_idx, Kokkos::ALL(), Kokkos::ALL(), __ei.__batch_layout_tag, __ei.__transB_tag);
-      auto svC = subview_wrapper(__C, batch_idx, Kokkos::ALL(), Kokkos::ALL(), __ei.__batch_layout_tag);
-=======
           subview_wrapper(A_, batch_idx, Kokkos::ALL(), Kokkos::ALL(), __ei.__batch_layout_tag, __ei.__transA_tag);
       auto svB =
           subview_wrapper(B_, batch_idx, Kokkos::ALL(), Kokkos::ALL(), __ei.__batch_layout_tag, __ei.__transB_tag);
       auto svC = subview_wrapper(C_, batch_idx, Kokkos::ALL(), Kokkos::ALL(), __ei.__batch_layout_tag);
->>>>>>> 80e303f8
 
       // Allocate scratch memory buffers used for prefetching
       view_type_2d_scratch svA_scr(member.team_scratch(0), TILE_M, TILE_K);
@@ -539,17 +524,10 @@
 
       // Fetch entire 2-rank sub-matrix
       auto svA =
-<<<<<<< HEAD
-          subview_wrapper(__A, batch_idx, Kokkos::ALL(), Kokkos::ALL(), __ei.__batch_layout_tag, __ei.__transA_tag);
-      auto svB =
-          subview_wrapper(__B, batch_idx, Kokkos::ALL(), Kokkos::ALL(), __ei.__batch_layout_tag, __ei.__transB_tag);
-      auto svC = subview_wrapper(__C, batch_idx, Kokkos::ALL(), Kokkos::ALL(), __ei.__batch_layout_tag);
-=======
           subview_wrapper(A_, batch_idx, Kokkos::ALL(), Kokkos::ALL(), __ei.__batch_layout_tag, __ei.__transA_tag);
       auto svB =
           subview_wrapper(B_, batch_idx, Kokkos::ALL(), Kokkos::ALL(), __ei.__batch_layout_tag, __ei.__transB_tag);
       auto svC = subview_wrapper(C_, batch_idx, Kokkos::ALL(), Kokkos::ALL(), __ei.__batch_layout_tag);
->>>>>>> 80e303f8
 
       // Allocate scratch memory buffers used for prefetching
       view_type_2d_scratch svA_scr(member.team_scratch(0), TILE_K, TILE_M);
