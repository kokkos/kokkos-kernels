--- conflicted
+++ resolved
@@ -56,28 +56,21 @@
 /// A(m x m), B(m x n)
 
 #if defined(KOKKOSBATCHED_IMPL_ENABLE_INTEL_MKL) && defined(KOKKOSBATCHED_IMPL_ENABLE_INTEL_MKL_BATCHED) && \
-<<<<<<< HEAD
-    defined(__KOKKOSBATCHED_ENABLE_INTEL_MKL_COMPACT_BATCHED__)
-=======
     defined(KOKKOSBATCHED_IMPL_ENABLE_INTEL_MKL_COMPACT_BATCHED)
->>>>>>> 156f70d4
 template <typename ArgDiag>
 struct SerialTrsm<Side::Left, Uplo::Lower, Trans::NoTranspose, ArgDiag, Algo::Trsm::CompactMKL> {
   template <typename ScalarType, typename AViewType, typename BViewType>
   KOKKOS_INLINE_FUNCTION static int invoke(const ScalarType alpha, const AViewType &A, const BViewType &B) {
-<<<<<<< HEAD
-=======
-    static_assert(AViewType::rank() == 2);
-    constexpr size_t B_rank = BViewType::rank();
-    static_assert(B_rank == 1 || B_rank == 2);
-
-    // Quick return if possible
-    if (B.size() == 0) return 0;
-
-    size_t B_extent_1 = B_rank == 1 ? 1 : B.extent(1);
-    size_t B_stride_1 = B_rank == 1 ? 1 : B.stride(1);
-
->>>>>>> 156f70d4
+    static_assert(AViewType::rank() == 2);
+    constexpr size_t B_rank = BViewType::rank();
+    static_assert(B_rank == 1 || B_rank == 2);
+
+    // Quick return if possible
+    if (B.size() == 0) return 0;
+
+    size_t B_extent_1 = B_rank == 1 ? 1 : B.extent(1);
+    size_t B_stride_1 = B_rank == 1 ? 1 : B.stride(1);
+
     typedef typename BViewType::value_type vector_type;
     // typedef typename vector_type::value_type value_type;
 
@@ -93,13 +86,6 @@
     if (A.stride(0) == 1 && B.stride(0) == 1) {
       mkl_dtrsm_compact(MKL_COL_MAJOR, MKL_LEFT, MKL_LOWER, MKL_NOTRANS,
                         ArgDiag::use_unit_diag ? MKL_UNIT : MKL_NONUNIT, m, n, alpha, (const double *)A.data(),
-<<<<<<< HEAD
-                        A.stride_1(), (double *)B.data(), B.stride_1(), format, (MKL_INT)vector_type::vector_length);
-    } else if (A.stride_1() == 1 && B.stride_1() == 1) {
-      mkl_dtrsm_compact(MKL_ROW_MAJOR, MKL_LEFT, MKL_LOWER, MKL_NOTRANS,
-                        ArgDiag::use_unit_diag ? MKL_UNIT : MKL_NONUNIT, m, n, alpha, (const double *)A.data(),
-                        A.stride_0(), (double *)B.data(), B.stride_0(), format, (MKL_INT)vector_type::vector_length);
-=======
                         A.stride(1), (double *)B.data(), B_stride_1, format, (MKL_INT)vector_type::vector_length);
     } else if (A.stride(1) == 1 && B_stride_1 == 1) {
       mkl_dtrsm_compact(MKL_ROW_MAJOR, MKL_LEFT, MKL_LOWER, MKL_NOTRANS,
@@ -298,30 +284,15 @@
       mkl_dtrsm_compact(MKL_ROW_MAJOR, MKL_LEFT, MKL_LOWER, MKL_TRANS, ArgDiag::use_unit_diag ? MKL_UNIT : MKL_NONUNIT,
                         m, n, alpha, (const double *)A.data(), A.stride(0), (double *)B.data(), B.stride(0), format,
                         (MKL_INT)vector_type::vector_length);
->>>>>>> 156f70d4
-    } else {
-      r_val = -1;
-    }
-    return r_val;
-  }
-};
-#endif
-
-template <typename ArgDiag>
-<<<<<<< HEAD
-struct SerialTrsm<Side::Left, Uplo::Lower, Trans::NoTranspose, ArgDiag, Algo::Trsm::Unblocked> {
-  template <typename ScalarType, typename AViewType, typename BViewType>
-  KOKKOS_INLINE_FUNCTION static int invoke(const ScalarType alpha, const AViewType &A, const BViewType &B) {
-    // Quick return if possible
-    if (B.extent(0) == 0 || B.extent(1) == 0) return 0;
-
-    auto info = KokkosBatched::Impl::checkTrsmInput<Side::Left>(A, B);
-    if (info) return info;
-
-    return KokkosBatched::Impl::SerialTrsmInternalLeftLower<Algo::Trsm::Unblocked>::invoke(
-        ArgDiag::use_unit_diag, false, B.extent(0), B.extent(1), alpha, A.data(), A.stride_0(), A.stride_1(), B.data(),
-        B.stride_0(), B.stride_1());
-=======
+    } else {
+      r_val = -1;
+    }
+    return r_val;
+  }
+};
+#endif
+
+template <typename ArgDiag>
 struct SerialTrsm<Side::Left, Uplo::Lower, Trans::Transpose, ArgDiag, Algo::Trsm::Unblocked> {
   template <typename ScalarType, typename AViewType, typename BViewType>
   KOKKOS_INLINE_FUNCTION static int invoke(const ScalarType alpha, const AViewType &A, const BViewType &B) {
@@ -582,19 +553,11 @@
       r_val = -1;
     }
     return r_val;
->>>>>>> 156f70d4
-  }
-};
-#endif
-
-template <typename ArgDiag>
-<<<<<<< HEAD
-struct SerialTrsm<Side::Left, Uplo::Lower, Trans::NoTranspose, ArgDiag, Algo::Trsm::Blocked> {
-  template <typename ScalarType, typename AViewType, typename BViewType>
-  KOKKOS_INLINE_FUNCTION static int invoke(const ScalarType alpha, const AViewType &A, const BViewType &B) {
-    // Quick return if possible
-    if (B.extent(0) == 0 || B.extent(1) == 0) return 0;
-=======
+  }
+};
+#endif
+
+template <typename ArgDiag>
 struct SerialTrsm<Side::Left, Uplo::Upper, Trans::ConjTranspose, ArgDiag, Algo::Trsm::Unblocked> {
   template <typename ScalarType, typename AViewType, typename BViewType>
   KOKKOS_INLINE_FUNCTION static int invoke(const ScalarType alpha, const AViewType &A, const BViewType &B) {
@@ -607,16 +570,10 @@
 
     size_t B_extent_1 = B_rank == 1 ? 1 : B.extent(1);
     size_t B_stride_1 = B_rank == 1 ? 1 : B.stride(1);
->>>>>>> 156f70d4
 
     auto info = KokkosBatched::Impl::checkTrsmInput<Side::Left>(A, B);
     if (info) return info;
 
-<<<<<<< HEAD
-    return KokkosBatched::Impl::SerialTrsmInternalLeftLower<Algo::Trsm::Blocked>::invoke(
-        ArgDiag::use_unit_diag, false, B.extent(0), B.extent(1), alpha, A.data(), A.stride_0(), A.stride_1(), B.data(),
-        B.stride_0(), B.stride_1());
-=======
     return KokkosBatched::Impl::SerialTrsmInternalLeftLower<Algo::Trsm::Unblocked>::invoke(
         ArgDiag::use_unit_diag, true, B.extent(0), B_extent_1, alpha, A.data(), A.stride(1), A.stride(0), B.data(),
         B.stride(0), B_stride_1);
@@ -697,23 +654,12 @@
     return KokkosBatched::Impl::SerialTrsmInternalLeftUpper<Algo::Trsm::Blocked>::invoke(
         ArgDiag::use_unit_diag, false, B.extent(1), B.extent(0), alpha, A.data(), A.stride(1), A.stride(0), B.data(),
         B.stride(1), B.stride(0));
->>>>>>> 156f70d4
-  }
-};
-
-///
-/// L/U/NT
-///
-<<<<<<< HEAD
-/// B := inv(triu(A)) (alpha*B)
-/// A(m x m), B(m x n)
-#if defined(KOKKOSBATCHED_IMPL_ENABLE_INTEL_MKL) && defined(KOKKOSBATCHED_IMPL_ENABLE_INTEL_MKL_BATCHED) && \
-    defined(__KOKKOSBATCHED_ENABLE_INTEL_MKL_COMPACT_BATCHED__)
-template <typename ArgDiag>
-struct SerialTrsm<Side::Left, Uplo::Upper, Trans::NoTranspose, ArgDiag, Algo::Trsm::CompactMKL> {
-  template <typename ScalarType, typename AViewType, typename BViewType>
-  KOKKOS_INLINE_FUNCTION static int invoke(const ScalarType alpha, const AViewType &A, const BViewType &B) {
-=======
+  }
+};
+
+///
+/// R/U/NT
+///
 /// B := (alpha*B) inv(triu(A))
 /// A(n x n), B(m x n)
 #if defined(KOKKOSBATCHED_IMPL_ENABLE_INTEL_MKL) && defined(KOKKOSBATCHED_IMPL_ENABLE_INTEL_MKL_BATCHED) && \
@@ -723,7 +669,6 @@
   template <typename ScalarType, typename AViewType, typename BViewType>
   KOKKOS_INLINE_FUNCTION static int invoke(const ScalarType alpha, const AViewType &A, const BViewType &B) {
     static_assert(AViewType::rank() == 2 && BViewType::rank() == 2);
->>>>>>> 156f70d4
     typedef typename BViewType::value_type vector_type;
     // typedef typename vector_type::value_type value_type;
 
@@ -736,88 +681,6 @@
 
     // no error check
     int r_val = 0;
-<<<<<<< HEAD
-    if (A.stride_0() == 1 && B.stride_0() == 1) {
-      mkl_dtrsm_compact(MKL_COL_MAJOR, MKL_LEFT, MKL_UPPER, MKL_NOTRANS,
-                        ArgDiag::use_unit_diag ? MKL_UNIT : MKL_NONUNIT, m, n, alpha, (const double *)A.data(),
-                        A.stride_1(), (double *)B.data(), B.stride_1(), format, (MKL_INT)vector_type::vector_length);
-    } else if (A.stride_1() == 1 && B.stride_1() == 1) {
-      mkl_dtrsm_compact(MKL_ROW_MAJOR, MKL_LEFT, MKL_UPPER, MKL_NOTRANS,
-                        ArgDiag::use_unit_diag ? MKL_UNIT : MKL_NONUNIT, m, n, alpha, (const double *)A.data(),
-                        A.stride_0(), (double *)B.data(), B.stride_0(), format, (MKL_INT)vector_type::vector_length);
-    } else {
-      r_val = -1;
-    }
-    return r_val;
-  }
-};
-#endif
-
-template <typename ArgDiag>
-struct SerialTrsm<Side::Left, Uplo::Upper, Trans::NoTranspose, ArgDiag, Algo::Trsm::Unblocked> {
-  template <typename ScalarType, typename AViewType, typename BViewType>
-  KOKKOS_INLINE_FUNCTION static int invoke(const ScalarType alpha, const AViewType &A, const BViewType &B) {
-    // Quick return if possible
-    if (B.extent(0) == 0 || B.extent(1) == 0) return 0;
-
-    auto info = KokkosBatched::Impl::checkTrsmInput<Side::Left>(A, B);
-    if (info) return info;
-
-    return KokkosBatched::Impl::SerialTrsmInternalLeftUpper<Algo::Trsm::Unblocked>::invoke(
-        ArgDiag::use_unit_diag, false, B.extent(0), B.extent(1), alpha, A.data(), A.stride_0(), A.stride_1(), B.data(),
-        B.stride_0(), B.stride_1());
-  }
-};
-
-template <typename ArgDiag>
-struct SerialTrsm<Side::Left, Uplo::Upper, Trans::NoTranspose, ArgDiag, Algo::Trsm::Blocked> {
-  template <typename ScalarType, typename AViewType, typename BViewType>
-  KOKKOS_INLINE_FUNCTION static int invoke(const ScalarType alpha, const AViewType &A, const BViewType &B) {
-    // Quick return if possible
-    if (B.extent(0) == 0 || B.extent(1) == 0) return 0;
-
-    auto info = KokkosBatched::Impl::checkTrsmInput<Side::Left>(A, B);
-    if (info) return info;
-
-    return KokkosBatched::Impl::SerialTrsmInternalLeftUpper<Algo::Trsm::Blocked>::invoke(
-        ArgDiag::use_unit_diag, false, B.extent(0), B.extent(1), alpha, A.data(), A.stride_0(), A.stride_1(), B.data(),
-        B.stride_0(), B.stride_1());
-  }
-};
-
-///
-/// L/L/T
-///
-/// B := inv(tril(AT)) (alpha*B)
-/// A(m x m), B(m x n)
-
-#if defined(KOKKOSBATCHED_IMPL_ENABLE_INTEL_MKL) && defined(KOKKOSBATCHED_IMPL_ENABLE_INTEL_MKL_BATCHED) && \
-    defined(__KOKKOSBATCHED_ENABLE_INTEL_MKL_COMPACT_BATCHED__)
-template <typename ArgDiag>
-struct SerialTrsm<Side::Left, Uplo::Lower, Trans::Transpose, ArgDiag, Algo::Trsm::CompactMKL> {
-  template <typename ScalarType, typename AViewType, typename BViewType>
-  KOKKOS_INLINE_FUNCTION static int invoke(const ScalarType alpha, const AViewType &A, const BViewType &B) {
-    typedef typename BViewType::value_type vector_type;
-    // typedef typename vector_type::value_type value_type;
-
-    const int m = B.extent(0), n = B.extent(1);
-
-    static_assert(is_vector<vector_type>::value, "value type is not vector type");
-    static_assert(vector_type::vector_length == 4 || vector_type::vector_length == 8,
-                  "AVX, AVX2 and AVX512 is supported");
-    const MKL_COMPACT_PACK format = vector_type::vector_length == 8 ? MKL_COMPACT_AVX512 : MKL_COMPACT_AVX;
-
-    // no error check
-    int r_val = 0;
-    if (A.stride_0() == 1 && B.stride_0() == 1) {
-      mkl_dtrsm_compact(MKL_COL_MAJOR, MKL_LEFT, MKL_LOWER, MKL_TRANS, ArgDiag::use_unit_diag ? MKL_UNIT : MKL_NONUNIT,
-                        m, n, alpha, (const double *)A.data(), A.stride_1(), (double *)B.data(), B.stride_1(), format,
-                        (MKL_INT)vector_type::vector_length);
-    } else if (A.stride_1() == 1 && B.stride_1() == 1) {
-      mkl_dtrsm_compact(MKL_ROW_MAJOR, MKL_LEFT, MKL_LOWER, MKL_TRANS, ArgDiag::use_unit_diag ? MKL_UNIT : MKL_NONUNIT,
-                        m, n, alpha, (const double *)A.data(), A.stride_0(), (double *)B.data(), B.stride_0(), format,
-                        (MKL_INT)vector_type::vector_length);
-=======
     if (A.stride(0) == 1 && B.stride(0) == 1) {
       mkl_dtrsm_compact(MKL_COL_MAJOR, MKL_RIGHT, MKL_UPPER, MKL_NOTRANS,
                         ArgDiag::use_unit_diag ? MKL_UNIT : MKL_NONUNIT, m, n, alpha, (const double *)A.data(),
@@ -826,30 +689,15 @@
       mkl_dtrsm_compact(MKL_ROW_MAJOR, MKL_RIGHT, MKL_UPPER, MKL_NOTRANS,
                         ArgDiag::use_unit_diag ? MKL_UNIT : MKL_NONUNIT, m, n, alpha, (const double *)A.data(),
                         A.stride(0), (double *)B.data(), B.stride(0), format, (MKL_INT)vector_type::vector_length);
->>>>>>> 156f70d4
-    } else {
-      r_val = -1;
-    }
-    return r_val;
-  }
-};
-#endif
-
-template <typename ArgDiag>
-<<<<<<< HEAD
-struct SerialTrsm<Side::Left, Uplo::Lower, Trans::Transpose, ArgDiag, Algo::Trsm::Unblocked> {
-  template <typename ScalarType, typename AViewType, typename BViewType>
-  KOKKOS_INLINE_FUNCTION static int invoke(const ScalarType alpha, const AViewType &A, const BViewType &B) {
-    // Quick return if possible
-    if (B.extent(0) == 0 || B.extent(1) == 0) return 0;
-
-    auto info = KokkosBatched::Impl::checkTrsmInput<Side::Left>(A, B);
-    if (info) return info;
-
-    return KokkosBatched::Impl::SerialTrsmInternalLeftUpper<Algo::Trsm::Unblocked>::invoke(
-        ArgDiag::use_unit_diag, false, B.extent(0), B.extent(1), alpha, A.data(), A.stride_1(), A.stride_0(), B.data(),
-        B.stride_0(), B.stride_1());
-=======
+    } else {
+      r_val = -1;
+    }
+    return r_val;
+  }
+};
+#endif
+
+template <typename ArgDiag>
 struct SerialTrsm<Side::Right, Uplo::Upper, Trans::NoTranspose, ArgDiag, Algo::Trsm::Unblocked> {
   template <typename ScalarType, typename AViewType, typename BViewType>
   KOKKOS_INLINE_FUNCTION static int invoke(const ScalarType alpha, const AViewType &A, const BViewType &B) {
@@ -863,39 +711,10 @@
     return KokkosBatched::Impl::SerialTrsmInternalLeftLower<Algo::Trsm::Unblocked>::invoke(
         ArgDiag::use_unit_diag, false, B.extent(1), B.extent(0), alpha, A.data(), A.stride(1), A.stride(0), B.data(),
         B.stride(1), B.stride(0));
->>>>>>> 156f70d4
-  }
-};
-
-template <typename ArgDiag>
-<<<<<<< HEAD
-struct SerialTrsm<Side::Left, Uplo::Lower, Trans::Transpose, ArgDiag, Algo::Trsm::Blocked> {
-  template <typename ScalarType, typename AViewType, typename BViewType>
-  KOKKOS_INLINE_FUNCTION static int invoke(const ScalarType alpha, const AViewType &A, const BViewType &B) {
-    // Quick return if possible
-    if (B.extent(0) == 0 || B.extent(1) == 0) return 0;
-
-    auto info = KokkosBatched::Impl::checkTrsmInput<Side::Left>(A, B);
-    if (info) return info;
-
-    return KokkosBatched::Impl::SerialTrsmInternalLeftUpper<Algo::Trsm::Blocked>::invoke(
-        ArgDiag::use_unit_diag, false, B.extent(0), B.extent(1), alpha, A.data(), A.stride_1(), A.stride_0(), B.data(),
-        B.stride_0(), B.stride_1());
-  }
-};
-
-///
-/// L/U/T
-///
-/// B := inv(triu(AT)) (alpha*B)
-/// A(m x m), B(m x n)
-#if defined(KOKKOSBATCHED_IMPL_ENABLE_INTEL_MKL) && defined(KOKKOSBATCHED_IMPL_ENABLE_INTEL_MKL_BATCHED) && \
-    defined(__KOKKOSBATCHED_ENABLE_INTEL_MKL_COMPACT_BATCHED__)
-template <typename ArgDiag>
-struct SerialTrsm<Side::Left, Uplo::Upper, Trans::Transpose, ArgDiag, Algo::Trsm::CompactMKL> {
-  template <typename ScalarType, typename AViewType, typename BViewType>
-  KOKKOS_INLINE_FUNCTION static int invoke(const ScalarType alpha, const AViewType &A, const BViewType &B) {
-=======
+  }
+};
+
+template <typename ArgDiag>
 struct SerialTrsm<Side::Right, Uplo::Upper, Trans::NoTranspose, ArgDiag, Algo::Trsm::Blocked> {
   template <typename ScalarType, typename AViewType, typename BViewType>
   KOKKOS_INLINE_FUNCTION static int invoke(const ScalarType alpha, const AViewType &A, const BViewType &B) {
@@ -925,7 +744,6 @@
   template <typename ScalarType, typename AViewType, typename BViewType>
   KOKKOS_INLINE_FUNCTION static int invoke(const ScalarType alpha, const AViewType &A, const BViewType &B) {
     static_assert(AViewType::rank() == 2 && BViewType::rank() == 2);
->>>>>>> 156f70d4
     typedef typename BViewType::value_type vector_type;
     // typedef typename vector_type::value_type value_type;
 
@@ -938,15 +756,6 @@
 
     // no error check
     int r_val = 0;
-<<<<<<< HEAD
-    if (A.stride_0() == 1 && B.stride_0() == 1) {
-      mkl_dtrsm_compact(MKL_COL_MAJOR, MKL_LEFT, MKL_UPPER, MKL_TRANS, ArgDiag::use_unit_diag ? MKL_UNIT : MKL_NONUNIT,
-                        m, n, alpha, (const double *)A.data(), A.stride_1(), (double *)B.data(), B.stride_1(), format,
-                        (MKL_INT)vector_type::vector_length);
-    } else if (A.stride_1() == 1 && B.stride_1() == 1) {
-      mkl_dtrsm_compact(MKL_ROW_MAJOR, MKL_LEFT, MKL_UPPER, MKL_TRANS, ArgDiag::use_unit_diag ? MKL_UNIT : MKL_NONUNIT,
-                        m, n, alpha, (const double *)A.data(), A.stride_0(), (double *)B.data(), B.stride_0(), format,
-=======
     if (A.stride(0) == 1 && B.stride(0) == 1) {
       mkl_dtrsm_compact(MKL_COL_MAJOR, MKL_RIGHT, MKL_LOWER, MKL_TRANS, ArgDiag::use_unit_diag ? MKL_UNIT : MKL_NONUNIT,
                         m, n, alpha, (const double *)A.data(), A.stride(1), (double *)B.data(), B.stride(1), format,
@@ -954,7 +763,6 @@
     } else if (A.stride(1) == 1 && B.stride(1) == 1) {
       mkl_dtrsm_compact(MKL_ROW_MAJOR, MKL_RIGHT, MKL_LOWER, MKL_TRANS, ArgDiag::use_unit_diag ? MKL_UNIT : MKL_NONUNIT,
                         m, n, alpha, (const double *)A.data(), A.stride(0), (double *)B.data(), B.stride(0), format,
->>>>>>> 156f70d4
                         (MKL_INT)vector_type::vector_length);
     } else {
       r_val = -1;
@@ -965,20 +773,6 @@
 #endif
 
 template <typename ArgDiag>
-<<<<<<< HEAD
-struct SerialTrsm<Side::Left, Uplo::Upper, Trans::Transpose, ArgDiag, Algo::Trsm::Unblocked> {
-  template <typename ScalarType, typename AViewType, typename BViewType>
-  KOKKOS_INLINE_FUNCTION static int invoke(const ScalarType alpha, const AViewType &A, const BViewType &B) {
-    // Quick return if possible
-    if (B.extent(0) == 0 || B.extent(1) == 0) return 0;
-
-    auto info = KokkosBatched::Impl::checkTrsmInput<Side::Left>(A, B);
-    if (info) return info;
-
-    return KokkosBatched::Impl::SerialTrsmInternalLeftLower<Algo::Trsm::Unblocked>::invoke(
-        ArgDiag::use_unit_diag, false, B.extent(0), B.extent(1), alpha, A.data(), A.stride_1(), A.stride_0(), B.data(),
-        B.stride_0(), B.stride_1());
-=======
 struct SerialTrsm<Side::Right, Uplo::Lower, Trans::Transpose, ArgDiag, Algo::Trsm::Unblocked> {
   template <typename ScalarType, typename AViewType, typename BViewType>
   KOKKOS_INLINE_FUNCTION static int invoke(const ScalarType alpha, const AViewType &A, const BViewType &B) {
@@ -992,219 +786,10 @@
     return KokkosBatched::Impl::SerialTrsmInternalLeftLower<Algo::Trsm::Unblocked>::invoke(
         ArgDiag::use_unit_diag, false, B.extent(1), B.extent(0), alpha, A.data(), A.stride(0), A.stride(1), B.data(),
         B.stride(1), B.stride(0));
->>>>>>> 156f70d4
-  }
-};
-
-template <typename ArgDiag>
-<<<<<<< HEAD
-struct SerialTrsm<Side::Left, Uplo::Upper, Trans::Transpose, ArgDiag, Algo::Trsm::Blocked> {
-  template <typename ScalarType, typename AViewType, typename BViewType>
-  KOKKOS_INLINE_FUNCTION static int invoke(const ScalarType alpha, const AViewType &A, const BViewType &B) {
-    // Quick return if possible
-    if (B.extent(0) == 0 || B.extent(1) == 0) return 0;
-
-    auto info = KokkosBatched::Impl::checkTrsmInput<Side::Left>(A, B);
-    if (info) return info;
-
-    return KokkosBatched::Impl::SerialTrsmInternalLeftLower<Algo::Trsm::Blocked>::invoke(
-        ArgDiag::use_unit_diag, false, B.extent(0), B.extent(1), alpha, A.data(), A.stride_1(), A.stride_0(), B.data(),
-        B.stride_0(), B.stride_1());
-  }
-};
-
-///
-/// L/L/C
-///
-/// B := inv(tril(AH)) (alpha*B)
-/// A(m x m), B(m x n)
-
-#if defined(KOKKOSBATCHED_IMPL_ENABLE_INTEL_MKL) && defined(KOKKOSBATCHED_IMPL_ENABLE_INTEL_MKL_BATCHED) && \
-    defined(__KOKKOSBATCHED_ENABLE_INTEL_MKL_COMPACT_BATCHED__)
-template <typename ArgDiag>
-struct SerialTrsm<Side::Left, Uplo::Lower, Trans::ConjTranspose, ArgDiag, Algo::Trsm::CompactMKL> {
-  template <typename ScalarType, typename AViewType, typename BViewType>
-  KOKKOS_INLINE_FUNCTION static int invoke(const ScalarType alpha, const AViewType &A, const BViewType &B) {
-    typedef typename BViewType::value_type vector_type;
-    // typedef typename vector_type::value_type value_type;
-
-    const int m = B.extent(0), n = B.extent(1);
-
-    static_assert(is_vector<vector_type>::value, "value type is not vector type");
-    static_assert(vector_type::vector_length == 4 || vector_type::vector_length == 8,
-                  "AVX, AVX2 and AVX512 is supported");
-    const MKL_COMPACT_PACK format = vector_type::vector_length == 8 ? MKL_COMPACT_AVX512 : MKL_COMPACT_AVX;
-
-    // no error check
-    int r_val = 0;
-    if (A.stride_0() == 1 && B.stride_0() == 1) {
-      mkl_dtrsm_compact(MKL_COL_MAJOR, MKL_LEFT, MKL_LOWER, MKL_CONJTRANS,
-                        ArgDiag::use_unit_diag ? MKL_UNIT : MKL_NONUNIT, m, n, alpha, (const double *)A.data(),
-                        A.stride_1(), (double *)B.data(), B.stride_1(), format, (MKL_INT)vector_type::vector_length);
-    } else if (A.stride_1() == 1 && B.stride_1() == 1) {
-      mkl_dtrsm_compact(MKL_ROW_MAJOR, MKL_LEFT, MKL_LOWER, MKL_CONJTRANS,
-                        ArgDiag::use_unit_diag ? MKL_UNIT : MKL_NONUNIT, m, n, alpha, (const double *)A.data(),
-                        A.stride_0(), (double *)B.data(), B.stride_0(), format, (MKL_INT)vector_type::vector_length);
-    } else {
-      r_val = -1;
-    }
-    return r_val;
-  }
-};
-#endif
-
-template <typename ArgDiag>
-struct SerialTrsm<Side::Left, Uplo::Lower, Trans::ConjTranspose, ArgDiag, Algo::Trsm::Unblocked> {
-  template <typename ScalarType, typename AViewType, typename BViewType>
-  KOKKOS_INLINE_FUNCTION static int invoke(const ScalarType alpha, const AViewType &A, const BViewType &B) {
-    // Quick return if possible
-    if (B.extent(0) == 0 || B.extent(1) == 0) return 0;
-
-    auto info = KokkosBatched::Impl::checkTrsmInput<Side::Left>(A, B);
-    if (info) return info;
-
-    return KokkosBatched::Impl::SerialTrsmInternalLeftUpper<Algo::Trsm::Unblocked>::invoke(
-        ArgDiag::use_unit_diag, true, B.extent(0), B.extent(1), alpha, A.data(), A.stride_1(), A.stride_0(), B.data(),
-        B.stride_0(), B.stride_1());
-  }
-};
-
-// [TO DO] ConjTranspose is not supported yet
-
-///
-/// L/U/C
-///
-/// B := inv(triu(AH)) (alpha*B)
-/// A(m x m), B(m x n)
-#if defined(KOKKOSBATCHED_IMPL_ENABLE_INTEL_MKL) && defined(KOKKOSBATCHED_IMPL_ENABLE_INTEL_MKL_BATCHED) && \
-    defined(__KOKKOSBATCHED_ENABLE_INTEL_MKL_COMPACT_BATCHED__)
-template <typename ArgDiag>
-struct SerialTrsm<Side::Left, Uplo::Upper, Trans::ConjTranspose, ArgDiag, Algo::Trsm::CompactMKL> {
-  template <typename ScalarType, typename AViewType, typename BViewType>
-  KOKKOS_INLINE_FUNCTION static int invoke(const ScalarType alpha, const AViewType &A, const BViewType &B) {
-    typedef typename BViewType::value_type vector_type;
-    // typedef typename vector_type::value_type value_type;
-
-    const int m = B.extent(0), n = B.extent(1);
-
-    static_assert(is_vector<vector_type>::value, "value type is not vector type");
-    static_assert(vector_type::vector_length == 4 || vector_type::vector_length == 8,
-                  "AVX, AVX2 and AVX512 is supported");
-    const MKL_COMPACT_PACK format = vector_type::vector_length == 8 ? MKL_COMPACT_AVX512 : MKL_COMPACT_AVX;
-
-    // no error check
-    int r_val = 0;
-    if (A.stride_0() == 1 && B.stride_0() == 1) {
-      mkl_dtrsm_compact(MKL_COL_MAJOR, MKL_LEFT, MKL_UPPER, MKL_CONJTRANS,
-                        ArgDiag::use_unit_diag ? MKL_UNIT : MKL_NONUNIT, m, n, alpha, (const double *)A.data(),
-                        A.stride_1(), (double *)B.data(), B.stride_1(), format, (MKL_INT)vector_type::vector_length);
-    } else if (A.stride_1() == 1 && B.stride_1() == 1) {
-      mkl_dtrsm_compact(MKL_ROW_MAJOR, MKL_LEFT, MKL_UPPER, MKL_CONJTRANS,
-                        ArgDiag::use_unit_diag ? MKL_UNIT : MKL_NONUNIT, m, n, alpha, (const double *)A.data(),
-                        A.stride_0(), (double *)B.data(), B.stride_0(), format, (MKL_INT)vector_type::vector_length);
-    } else {
-      r_val = -1;
-    }
-    return r_val;
-  }
-};
-#endif
-
-template <typename ArgDiag>
-struct SerialTrsm<Side::Left, Uplo::Upper, Trans::ConjTranspose, ArgDiag, Algo::Trsm::Unblocked> {
-  template <typename ScalarType, typename AViewType, typename BViewType>
-  KOKKOS_INLINE_FUNCTION static int invoke(const ScalarType alpha, const AViewType &A, const BViewType &B) {
-    // Quick return if possible
-    if (B.extent(0) == 0 || B.extent(1) == 0) return 0;
-
-    auto info = KokkosBatched::Impl::checkTrsmInput<Side::Left>(A, B);
-    if (info) return info;
-
-    return KokkosBatched::Impl::SerialTrsmInternalLeftLower<Algo::Trsm::Unblocked>::invoke(
-        ArgDiag::use_unit_diag, true, B.extent(0), B.extent(1), alpha, A.data(), A.stride_1(), A.stride_0(), B.data(),
-        B.stride_0(), B.stride_1());
-  }
-};
-
-// [TO DO] ConjTranspose is not supported yet
-
-///
-/// R/L/NT
-///
-/// B := (alpha*B) inv(tril(A))
-/// A(n x n), B(m x n)
-
-#if defined(KOKKOSBATCHED_IMPL_ENABLE_INTEL_MKL) && defined(KOKKOSBATCHED_IMPL_ENABLE_INTEL_MKL_BATCHED) && \
-    defined(__KOKKOSBATCHED_ENABLE_INTEL_MKL_COMPACT_BATCHED__)
-template <typename ArgDiag>
-struct SerialTrsm<Side::Right, Uplo::Lower, Trans::NoTranspose, ArgDiag, Algo::Trsm::CompactMKL> {
-  template <typename ScalarType, typename AViewType, typename BViewType>
-  KOKKOS_INLINE_FUNCTION static int invoke(const ScalarType alpha, const AViewType &A, const BViewType &B) {
-    typedef typename BViewType::value_type vector_type;
-    // typedef typename vector_type::value_type value_type;
-
-    const int m = B.extent(0), n = B.extent(1);
-
-    static_assert(is_vector<vector_type>::value, "value type is not vector type");
-    static_assert(vector_type::vector_length == 4 || vector_type::vector_length == 8,
-                  "AVX, AVX2 and AVX512 is supported");
-    const MKL_COMPACT_PACK format = vector_type::vector_length == 8 ? MKL_COMPACT_AVX512 : MKL_COMPACT_AVX;
-
-    // no error check
-    int r_val = 0;
-    if (A.stride_0() == 1 && B.stride_0() == 1) {
-      mkl_dtrsm_compact(MKL_COL_MAJOR, MKL_RIGHT, MKL_LOWER, MKL_NOTRANS,
-                        ArgDiag::use_unit_diag ? MKL_UNIT : MKL_NONUNIT, m, n, alpha, (const double *)A.data(),
-                        A.stride_1(), (double *)B.data(), B.stride_1(), format, (MKL_INT)vector_type::vector_length);
-    } else if (A.stride_1() == 1 && B.stride_1() == 1) {
-      mkl_dtrsm_compact(MKL_ROW_MAJOR, MKL_RIGHT, MKL_LOWER, MKL_NOTRANS,
-                        ArgDiag::use_unit_diag ? MKL_UNIT : MKL_NONUNIT, m, n, alpha, (const double *)A.data(),
-                        A.stride_0(), (double *)B.data(), B.stride_0(), format, (MKL_INT)vector_type::vector_length);
-    } else {
-      r_val = -1;
-    }
-    return r_val;
-  }
-};
-#endif
-
-template <typename ArgDiag>
-struct SerialTrsm<Side::Right, Uplo::Lower, Trans::NoTranspose, ArgDiag, Algo::Trsm::Unblocked> {
-  template <typename ScalarType, typename AViewType, typename BViewType>
-  KOKKOS_INLINE_FUNCTION static int invoke(const ScalarType alpha, const AViewType &A, const BViewType &B) {
-    // Quick return if possible
-    if (B.extent(0) == 0 || B.extent(1) == 0) return 0;
-
-    auto info = KokkosBatched::Impl::checkTrsmInput<Side::Right>(A, B);
-    if (info) return info;
-
-    return KokkosBatched::Impl::SerialTrsmInternalLeftUpper<Algo::Trsm::Unblocked>::invoke(
-        ArgDiag::use_unit_diag, false, B.extent(1), B.extent(0), alpha, A.data(), A.stride_1(), A.stride_0(), B.data(),
-        B.stride_1(), B.stride_0());
-  }
-};
-
-template <typename ArgDiag>
-struct SerialTrsm<Side::Right, Uplo::Lower, Trans::NoTranspose, ArgDiag, Algo::Trsm::Blocked> {
-  template <typename ScalarType, typename AViewType, typename BViewType>
-  KOKKOS_INLINE_FUNCTION static int invoke(const ScalarType alpha, const AViewType &A, const BViewType &B) {
-    // Quick return if possible
-    if (B.extent(0) == 0 || B.extent(1) == 0) return 0;
-
-    auto info = KokkosBatched::Impl::checkTrsmInput<Side::Right>(A, B);
-    if (info) return info;
-
-    return KokkosBatched::Impl::SerialTrsmInternalLeftUpper<Algo::Trsm::Blocked>::invoke(
-        ArgDiag::use_unit_diag, false, B.extent(1), B.extent(0), alpha, A.data(), A.stride_1(), A.stride_0(), B.data(),
-        B.stride_1(), B.stride_0());
-  }
-};
-
-///
-/// R/U/NT
-///
-/// B := (alpha*B) inv(triu(A))
-=======
+  }
+};
+
+template <typename ArgDiag>
 struct SerialTrsm<Side::Right, Uplo::Lower, Trans::Transpose, ArgDiag, Algo::Trsm::Blocked> {
   template <typename ScalarType, typename AViewType, typename BViewType>
   KOKKOS_INLINE_FUNCTION static int invoke(const ScalarType alpha, const AViewType &A, const BViewType &B) {
@@ -1225,21 +810,14 @@
 /// R/U/T
 ///
 /// B := (alpha*B) inv(triu(AT))
->>>>>>> 156f70d4
 /// A(n x n), B(m x n)
 #if defined(KOKKOSBATCHED_IMPL_ENABLE_INTEL_MKL) && defined(KOKKOSBATCHED_IMPL_ENABLE_INTEL_MKL_BATCHED) && \
     defined(__KOKKOSBATCHED_ENABLE_INTEL_MKL_COMPACT_BATCHED__)
 template <typename ArgDiag>
-<<<<<<< HEAD
-struct SerialTrsm<Side::Right, Uplo::Upper, Trans::NoTranspose, ArgDiag, Algo::Trsm::CompactMKL> {
-  template <typename ScalarType, typename AViewType, typename BViewType>
-  KOKKOS_INLINE_FUNCTION static int invoke(const ScalarType alpha, const AViewType &A, const BViewType &B) {
-=======
 struct SerialTrsm<Side::Right, Uplo::Upper, Trans::Transpose, ArgDiag, Algo::Trsm::CompactMKL> {
   template <typename ScalarType, typename AViewType, typename BViewType>
   KOKKOS_INLINE_FUNCTION static int invoke(const ScalarType alpha, const AViewType &A, const BViewType &B) {
     static_assert(AViewType::rank() == 2 && BViewType::rank() == 2);
->>>>>>> 156f70d4
     typedef typename BViewType::value_type vector_type;
     // typedef typename vector_type::value_type value_type;
 
@@ -1252,87 +830,6 @@
 
     // no error check
     int r_val = 0;
-<<<<<<< HEAD
-    if (A.stride_0() == 1 && B.stride_0() == 1) {
-      mkl_dtrsm_compact(MKL_COL_MAJOR, MKL_RIGHT, MKL_UPPER, MKL_NOTRANS,
-                        ArgDiag::use_unit_diag ? MKL_UNIT : MKL_NONUNIT, m, n, alpha, (const double *)A.data(),
-                        A.stride_1(), (double *)B.data(), B.stride_1(), format, (MKL_INT)vector_type::vector_length);
-    } else if (A.stride_1() == 1 && B.stride_1() == 1) {
-      mkl_dtrsm_compact(MKL_ROW_MAJOR, MKL_RIGHT, MKL_UPPER, MKL_NOTRANS,
-                        ArgDiag::use_unit_diag ? MKL_UNIT : MKL_NONUNIT, m, n, alpha, (const double *)A.data(),
-                        A.stride_0(), (double *)B.data(), B.stride_0(), format, (MKL_INT)vector_type::vector_length);
-    } else {
-      r_val = -1;
-    }
-    return r_val;
-  }
-};
-#endif
-
-template <typename ArgDiag>
-struct SerialTrsm<Side::Right, Uplo::Upper, Trans::NoTranspose, ArgDiag, Algo::Trsm::Unblocked> {
-  template <typename ScalarType, typename AViewType, typename BViewType>
-  KOKKOS_INLINE_FUNCTION static int invoke(const ScalarType alpha, const AViewType &A, const BViewType &B) {
-    // Quick return if possible
-    if (B.extent(0) == 0 || B.extent(1) == 0) return 0;
-
-    auto info = KokkosBatched::Impl::checkTrsmInput<Side::Right>(A, B);
-    if (info) return info;
-
-    return KokkosBatched::Impl::SerialTrsmInternalLeftLower<Algo::Trsm::Unblocked>::invoke(
-        ArgDiag::use_unit_diag, false, B.extent(1), B.extent(0), alpha, A.data(), A.stride_1(), A.stride_0(), B.data(),
-        B.stride_1(), B.stride_0());
-  }
-};
-
-template <typename ArgDiag>
-struct SerialTrsm<Side::Right, Uplo::Upper, Trans::NoTranspose, ArgDiag, Algo::Trsm::Blocked> {
-  template <typename ScalarType, typename AViewType, typename BViewType>
-  KOKKOS_INLINE_FUNCTION static int invoke(const ScalarType alpha, const AViewType &A, const BViewType &B) {
-    // Quick return if possible
-    if (B.extent(0) == 0 || B.extent(1) == 0) return 0;
-
-    auto info = KokkosBatched::Impl::checkTrsmInput<Side::Right>(A, B);
-    if (info) return info;
-
-    return KokkosBatched::Impl::SerialTrsmInternalLeftLower<Algo::Trsm::Blocked>::invoke(
-        ArgDiag::use_unit_diag, false, B.extent(1), B.extent(0), alpha, A.data(), A.stride_1(), A.stride_0(), B.data(),
-        B.stride_1(), B.stride_0());
-  }
-};
-
-///
-/// R/L/T
-///
-/// B := (alpha*B) inv(tril(AT))
-/// A(n x n), B(m x n)
-
-#if defined(KOKKOSBATCHED_IMPL_ENABLE_INTEL_MKL) && defined(KOKKOSBATCHED_IMPL_ENABLE_INTEL_MKL_BATCHED) && \
-    defined(__KOKKOSBATCHED_ENABLE_INTEL_MKL_COMPACT_BATCHED__)
-template <typename ArgDiag>
-struct SerialTrsm<Side::Right, Uplo::Lower, Trans::Transpose, ArgDiag, Algo::Trsm::CompactMKL> {
-  template <typename ScalarType, typename AViewType, typename BViewType>
-  KOKKOS_INLINE_FUNCTION static int invoke(const ScalarType alpha, const AViewType &A, const BViewType &B) {
-    typedef typename BViewType::value_type vector_type;
-    // typedef typename vector_type::value_type value_type;
-
-    const int m = B.extent(0), n = B.extent(1);
-
-    static_assert(is_vector<vector_type>::value, "value type is not vector type");
-    static_assert(vector_type::vector_length == 4 || vector_type::vector_length == 8,
-                  "AVX, AVX2 and AVX512 is supported");
-    const MKL_COMPACT_PACK format = vector_type::vector_length == 8 ? MKL_COMPACT_AVX512 : MKL_COMPACT_AVX;
-
-    // no error check
-    int r_val = 0;
-    if (A.stride_0() == 1 && B.stride_0() == 1) {
-      mkl_dtrsm_compact(MKL_COL_MAJOR, MKL_RIGHT, MKL_LOWER, MKL_TRANS, ArgDiag::use_unit_diag ? MKL_UNIT : MKL_NONUNIT,
-                        m, n, alpha, (const double *)A.data(), A.stride_1(), (double *)B.data(), B.stride_1(), format,
-                        (MKL_INT)vector_type::vector_length);
-    } else if (A.stride_1() == 1 && B.stride_1() == 1) {
-      mkl_dtrsm_compact(MKL_ROW_MAJOR, MKL_RIGHT, MKL_LOWER, MKL_TRANS, ArgDiag::use_unit_diag ? MKL_UNIT : MKL_NONUNIT,
-                        m, n, alpha, (const double *)A.data(), A.stride_0(), (double *)B.data(), B.stride_0(), format,
-=======
     if (A.stride(0) == 1 && B.stride(0) == 1) {
       mkl_dtrsm_compact(MKL_COL_MAJOR, MKL_RIGHT, MKL_UPPER, MKL_TRANS, ArgDiag::use_unit_diag ? MKL_UNIT : MKL_NONUNIT,
                         m, n, alpha, (const double *)A.data(), A.stride(1), (double *)B.data(), B.stride(1), format,
@@ -1340,7 +837,6 @@
     } else if (A.stride(1) == 1 && B.stride(1) == 1) {
       mkl_dtrsm_compact(MKL_ROW_MAJOR, MKL_RIGHT, MKL_UPPER, MKL_TRANS, ArgDiag::use_unit_diag ? MKL_UNIT : MKL_NONUNIT,
                         m, n, alpha, (const double *)A.data(), A.stride(0), (double *)B.data(), B.stride(0), format,
->>>>>>> 156f70d4
                         (MKL_INT)vector_type::vector_length);
     } else {
       r_val = -1;
@@ -1351,70 +847,33 @@
 #endif
 
 template <typename ArgDiag>
-<<<<<<< HEAD
-struct SerialTrsm<Side::Right, Uplo::Lower, Trans::Transpose, ArgDiag, Algo::Trsm::Unblocked> {
-  template <typename ScalarType, typename AViewType, typename BViewType>
-  KOKKOS_INLINE_FUNCTION static int invoke(const ScalarType alpha, const AViewType &A, const BViewType &B) {
-=======
 struct SerialTrsm<Side::Right, Uplo::Upper, Trans::Transpose, ArgDiag, Algo::Trsm::Unblocked> {
   template <typename ScalarType, typename AViewType, typename BViewType>
   KOKKOS_INLINE_FUNCTION static int invoke(const ScalarType alpha, const AViewType &A, const BViewType &B) {
     static_assert(AViewType::rank() == 2 && BViewType::rank() == 2);
->>>>>>> 156f70d4
     // Quick return if possible
     if (B.extent(0) == 0 || B.extent(1) == 0) return 0;
 
     auto info = KokkosBatched::Impl::checkTrsmInput<Side::Right>(A, B);
     if (info) return info;
 
-<<<<<<< HEAD
-    return KokkosBatched::Impl::SerialTrsmInternalLeftLower<Algo::Trsm::Unblocked>::invoke(
-        ArgDiag::use_unit_diag, false, B.extent(1), B.extent(0), alpha, A.data(), A.stride_0(), A.stride_1(), B.data(),
-        B.stride_1(), B.stride_0());
-=======
     return KokkosBatched::Impl::SerialTrsmInternalLeftUpper<Algo::Trsm::Unblocked>::invoke(
         ArgDiag::use_unit_diag, false, B.extent(1), B.extent(0), alpha, A.data(), A.stride(0), A.stride(1), B.data(),
         B.stride(1), B.stride(0));
->>>>>>> 156f70d4
-  }
-};
-
-template <typename ArgDiag>
-<<<<<<< HEAD
-struct SerialTrsm<Side::Right, Uplo::Lower, Trans::Transpose, ArgDiag, Algo::Trsm::Blocked> {
-  template <typename ScalarType, typename AViewType, typename BViewType>
-  KOKKOS_INLINE_FUNCTION static int invoke(const ScalarType alpha, const AViewType &A, const BViewType &B) {
-=======
+  }
+};
+
+template <typename ArgDiag>
 struct SerialTrsm<Side::Right, Uplo::Upper, Trans::Transpose, ArgDiag, Algo::Trsm::Blocked> {
   template <typename ScalarType, typename AViewType, typename BViewType>
   KOKKOS_INLINE_FUNCTION static int invoke(const ScalarType alpha, const AViewType &A, const BViewType &B) {
     static_assert(AViewType::rank() == 2 && BViewType::rank() == 2);
->>>>>>> 156f70d4
     // Quick return if possible
     if (B.extent(0) == 0 || B.extent(1) == 0) return 0;
 
     auto info = KokkosBatched::Impl::checkTrsmInput<Side::Right>(A, B);
     if (info) return info;
 
-<<<<<<< HEAD
-    return KokkosBatched::Impl::SerialTrsmInternalLeftLower<Algo::Trsm::Blocked>::invoke(
-        ArgDiag::use_unit_diag, false, B.extent(1), B.extent(0), alpha, A.data(), A.stride_0(), A.stride_1(), B.data(),
-        B.stride_1(), B.stride_0());
-  }
-};
-
-///
-/// R/U/T
-///
-/// B := (alpha*B) inv(triu(AT))
-/// A(n x n), B(m x n)
-#if defined(KOKKOSBATCHED_IMPL_ENABLE_INTEL_MKL) && defined(KOKKOSBATCHED_IMPL_ENABLE_INTEL_MKL_BATCHED) && \
-    defined(__KOKKOSBATCHED_ENABLE_INTEL_MKL_COMPACT_BATCHED__)
-template <typename ArgDiag>
-struct SerialTrsm<Side::Right, Uplo::Upper, Trans::Transpose, ArgDiag, Algo::Trsm::CompactMKL> {
-  template <typename ScalarType, typename AViewType, typename BViewType>
-  KOKKOS_INLINE_FUNCTION static int invoke(const ScalarType alpha, const AViewType &A, const BViewType &B) {
-=======
     return KokkosBatched::Impl::SerialTrsmInternalLeftUpper<Algo::Trsm::Blocked>::invoke(
         ArgDiag::use_unit_diag, false, B.extent(1), B.extent(0), alpha, A.data(), A.stride(0), A.stride(1), B.data(),
         B.stride(1), B.stride(0));
@@ -1434,7 +893,6 @@
   template <typename ScalarType, typename AViewType, typename BViewType>
   KOKKOS_INLINE_FUNCTION static int invoke(const ScalarType alpha, const AViewType &A, const BViewType &B) {
     static_assert(AViewType::rank() == 2 && BViewType::rank() == 2);
->>>>>>> 156f70d4
     typedef typename BViewType::value_type vector_type;
     // typedef typename vector_type::value_type value_type;
 
@@ -1447,16 +905,6 @@
 
     // no error check
     int r_val = 0;
-<<<<<<< HEAD
-    if (A.stride_0() == 1 && B.stride_0() == 1) {
-      mkl_dtrsm_compact(MKL_COL_MAJOR, MKL_RIGHT, MKL_UPPER, MKL_TRANS, ArgDiag::use_unit_diag ? MKL_UNIT : MKL_NONUNIT,
-                        m, n, alpha, (const double *)A.data(), A.stride_1(), (double *)B.data(), B.stride_1(), format,
-                        (MKL_INT)vector_type::vector_length);
-    } else if (A.stride_1() == 1 && B.stride_1() == 1) {
-      mkl_dtrsm_compact(MKL_ROW_MAJOR, MKL_RIGHT, MKL_UPPER, MKL_TRANS, ArgDiag::use_unit_diag ? MKL_UNIT : MKL_NONUNIT,
-                        m, n, alpha, (const double *)A.data(), A.stride_0(), (double *)B.data(), B.stride_0(), format,
-                        (MKL_INT)vector_type::vector_length);
-=======
     if (A.stride(0) == 1 && B.stride(0) == 1) {
       mkl_dtrsm_compact(MKL_COL_MAJOR, MKL_RIGHT, MKL_LOWER, MKL_CONJTRANS,
                         ArgDiag::use_unit_diag ? MKL_UNIT : MKL_NONUNIT, m, n, alpha, (const double *)A.data(),
@@ -1465,112 +913,28 @@
       mkl_dtrsm_compact(MKL_ROW_MAJOR, MKL_RIGHT, MKL_LOWER, MKL_CONJTRANS,
                         ArgDiag::use_unit_diag ? MKL_UNIT : MKL_NONUNIT, m, n, alpha, (const double *)A.data(),
                         A.stride(0), (double *)B.data(), B.stride(0), format, (MKL_INT)vector_type::vector_length);
->>>>>>> 156f70d4
-    } else {
-      r_val = -1;
-    }
-    return r_val;
-  }
-};
-#endif
-
-template <typename ArgDiag>
-<<<<<<< HEAD
-struct SerialTrsm<Side::Right, Uplo::Upper, Trans::Transpose, ArgDiag, Algo::Trsm::Unblocked> {
-  template <typename ScalarType, typename AViewType, typename BViewType>
-  KOKKOS_INLINE_FUNCTION static int invoke(const ScalarType alpha, const AViewType &A, const BViewType &B) {
+    } else {
+      r_val = -1;
+    }
+    return r_val;
+  }
+};
+#endif
+
+template <typename ArgDiag>
+struct SerialTrsm<Side::Right, Uplo::Lower, Trans::ConjTranspose, ArgDiag, Algo::Trsm::Unblocked> {
+  template <typename ScalarType, typename AViewType, typename BViewType>
+  KOKKOS_INLINE_FUNCTION static int invoke(const ScalarType alpha, const AViewType &A, const BViewType &B) {
+    static_assert(AViewType::rank() == 2 && BViewType::rank() == 2);
     // Quick return if possible
     if (B.extent(0) == 0 || B.extent(1) == 0) return 0;
 
     auto info = KokkosBatched::Impl::checkTrsmInput<Side::Right>(A, B);
     if (info) return info;
 
-    return KokkosBatched::Impl::SerialTrsmInternalLeftUpper<Algo::Trsm::Unblocked>::invoke(
-        ArgDiag::use_unit_diag, false, B.extent(1), B.extent(0), alpha, A.data(), A.stride_0(), A.stride_1(), B.data(),
-        B.stride_1(), B.stride_0());
-  }
-};
-
-template <typename ArgDiag>
-struct SerialTrsm<Side::Right, Uplo::Upper, Trans::Transpose, ArgDiag, Algo::Trsm::Blocked> {
-  template <typename ScalarType, typename AViewType, typename BViewType>
-  KOKKOS_INLINE_FUNCTION static int invoke(const ScalarType alpha, const AViewType &A, const BViewType &B) {
-    // Quick return if possible
-    if (B.extent(0) == 0 || B.extent(1) == 0) return 0;
-
-    auto info = KokkosBatched::Impl::checkTrsmInput<Side::Right>(A, B);
-    if (info) return info;
-
-    return KokkosBatched::Impl::SerialTrsmInternalLeftUpper<Algo::Trsm::Blocked>::invoke(
-        ArgDiag::use_unit_diag, false, B.extent(1), B.extent(0), alpha, A.data(), A.stride_0(), A.stride_1(), B.data(),
-        B.stride_1(), B.stride_0());
-  }
-};
-
-///
-/// R/L/C
-///
-/// B := (alpha*B) inv(tril(AH))
-/// A(n x n), B(m x n)
-
-#if defined(KOKKOSBATCHED_IMPL_ENABLE_INTEL_MKL) && defined(KOKKOSBATCHED_IMPL_ENABLE_INTEL_MKL_BATCHED) && \
-    defined(__KOKKOSBATCHED_ENABLE_INTEL_MKL_COMPACT_BATCHED__)
-template <typename ArgDiag>
-struct SerialTrsm<Side::Right, Uplo::Lower, Trans::ConjTranspose, ArgDiag, Algo::Trsm::CompactMKL> {
-  template <typename ScalarType, typename AViewType, typename BViewType>
-  KOKKOS_INLINE_FUNCTION static int invoke(const ScalarType alpha, const AViewType &A, const BViewType &B) {
-    typedef typename BViewType::value_type vector_type;
-    // typedef typename vector_type::value_type value_type;
-
-    const int m = B.extent(0), n = B.extent(1);
-
-    static_assert(is_vector<vector_type>::value, "value type is not vector type");
-    static_assert(vector_type::vector_length == 4 || vector_type::vector_length == 8,
-                  "AVX, AVX2 and AVX512 is supported");
-    const MKL_COMPACT_PACK format = vector_type::vector_length == 8 ? MKL_COMPACT_AVX512 : MKL_COMPACT_AVX;
-
-    // no error check
-    int r_val = 0;
-    if (A.stride_0() == 1 && B.stride_0() == 1) {
-      mkl_dtrsm_compact(MKL_COL_MAJOR, MKL_RIGHT, MKL_LOWER, MKL_CONJTRANS,
-                        ArgDiag::use_unit_diag ? MKL_UNIT : MKL_NONUNIT, m, n, alpha, (const double *)A.data(),
-                        A.stride_1(), (double *)B.data(), B.stride_1(), format, (MKL_INT)vector_type::vector_length);
-    } else if (A.stride_1() == 1 && B.stride_1() == 1) {
-      mkl_dtrsm_compact(MKL_ROW_MAJOR, MKL_RIGHT, MKL_LOWER, MKL_CONJTRANS,
-                        ArgDiag::use_unit_diag ? MKL_UNIT : MKL_NONUNIT, m, n, alpha, (const double *)A.data(),
-                        A.stride_0(), (double *)B.data(), B.stride_0(), format, (MKL_INT)vector_type::vector_length);
-    } else {
-      r_val = -1;
-    }
-    return r_val;
-  }
-};
-#endif
-
-template <typename ArgDiag>
-struct SerialTrsm<Side::Right, Uplo::Lower, Trans::ConjTranspose, ArgDiag, Algo::Trsm::Unblocked> {
-  template <typename ScalarType, typename AViewType, typename BViewType>
-  KOKKOS_INLINE_FUNCTION static int invoke(const ScalarType alpha, const AViewType &A, const BViewType &B) {
-=======
-struct SerialTrsm<Side::Right, Uplo::Lower, Trans::ConjTranspose, ArgDiag, Algo::Trsm::Unblocked> {
-  template <typename ScalarType, typename AViewType, typename BViewType>
-  KOKKOS_INLINE_FUNCTION static int invoke(const ScalarType alpha, const AViewType &A, const BViewType &B) {
-    static_assert(AViewType::rank() == 2 && BViewType::rank() == 2);
->>>>>>> 156f70d4
-    // Quick return if possible
-    if (B.extent(0) == 0 || B.extent(1) == 0) return 0;
-
-    auto info = KokkosBatched::Impl::checkTrsmInput<Side::Right>(A, B);
-    if (info) return info;
-
     return KokkosBatched::Impl::SerialTrsmInternalLeftLower<Algo::Trsm::Unblocked>::invoke(
-<<<<<<< HEAD
-        ArgDiag::use_unit_diag, true, B.extent(1), B.extent(0), alpha, A.data(), A.stride_0(), A.stride_1(), B.data(),
-        B.stride_1(), B.stride_0());
-=======
         ArgDiag::use_unit_diag, true, B.extent(1), B.extent(0), alpha, A.data(), A.stride(0), A.stride(1), B.data(),
         B.stride(1), B.stride(0));
->>>>>>> 156f70d4
   }
 };
 
@@ -1587,10 +951,7 @@
 struct SerialTrsm<Side::Right, Uplo::Upper, Trans::ConjTranspose, ArgDiag, Algo::Trsm::CompactMKL> {
   template <typename ScalarType, typename AViewType, typename BViewType>
   KOKKOS_INLINE_FUNCTION static int invoke(const ScalarType alpha, const AViewType &A, const BViewType &B) {
-<<<<<<< HEAD
-=======
-    static_assert(AViewType::rank() == 2 && BViewType::rank() == 2);
->>>>>>> 156f70d4
+    static_assert(AViewType::rank() == 2 && BViewType::rank() == 2);
     typedef typename BViewType::value_type vector_type;
     // typedef typename vector_type::value_type value_type;
 
@@ -1603,16 +964,6 @@
 
     // no error check
     int r_val = 0;
-<<<<<<< HEAD
-    if (A.stride_0() == 1 && B.stride_0() == 1) {
-      mkl_dtrsm_compact(MKL_COL_MAJOR, MKL_RIGHT, MKL_UPPER, MKL_CONJTRANS,
-                        ArgDiag::use_unit_diag ? MKL_UNIT : MKL_NONUNIT, m, n, alpha, (const double *)A.data(),
-                        A.stride_1(), (double *)B.data(), B.stride_1(), format, (MKL_INT)vector_type::vector_length);
-    } else if (A.stride_1() == 1 && B.stride_1() == 1) {
-      mkl_dtrsm_compact(MKL_ROW_MAJOR, MKL_RIGHT, MKL_UPPER, MKL_CONJTRANS,
-                        ArgDiag::use_unit_diag ? MKL_UNIT : MKL_NONUNIT, m, n, alpha, (const double *)A.data(),
-                        A.stride_0(), (double *)B.data(), B.stride_0(), format, (MKL_INT)vector_type::vector_length);
-=======
     if (A.stride(0) == 1 && B.stride(0) == 1) {
       mkl_dtrsm_compact(MKL_COL_MAJOR, MKL_RIGHT, MKL_UPPER, MKL_CONJTRANS,
                         ArgDiag::use_unit_diag ? MKL_UNIT : MKL_NONUNIT, m, n, alpha, (const double *)A.data(),
@@ -1621,7 +972,6 @@
       mkl_dtrsm_compact(MKL_ROW_MAJOR, MKL_RIGHT, MKL_UPPER, MKL_CONJTRANS,
                         ArgDiag::use_unit_diag ? MKL_UNIT : MKL_NONUNIT, m, n, alpha, (const double *)A.data(),
                         A.stride(0), (double *)B.data(), B.stride(0), format, (MKL_INT)vector_type::vector_length);
->>>>>>> 156f70d4
     } else {
       r_val = -1;
     }
@@ -1634,10 +984,7 @@
 struct SerialTrsm<Side::Right, Uplo::Upper, Trans::ConjTranspose, ArgDiag, Algo::Trsm::Unblocked> {
   template <typename ScalarType, typename AViewType, typename BViewType>
   KOKKOS_INLINE_FUNCTION static int invoke(const ScalarType alpha, const AViewType &A, const BViewType &B) {
-<<<<<<< HEAD
-=======
-    static_assert(AViewType::rank() == 2 && BViewType::rank() == 2);
->>>>>>> 156f70d4
+    static_assert(AViewType::rank() == 2 && BViewType::rank() == 2);
     // Quick return if possible
     if (B.extent(0) == 0 || B.extent(1) == 0) return 0;
 
@@ -1645,13 +992,8 @@
     if (info) return info;
 
     return KokkosBatched::Impl::SerialTrsmInternalLeftUpper<Algo::Trsm::Unblocked>::invoke(
-<<<<<<< HEAD
-        ArgDiag::use_unit_diag, true, B.extent(1), B.extent(0), alpha, A.data(), A.stride_0(), A.stride_1(), B.data(),
-        B.stride_1(), B.stride_0());
-=======
         ArgDiag::use_unit_diag, true, B.extent(1), B.extent(0), alpha, A.data(), A.stride(0), A.stride(1), B.data(),
         B.stride(1), B.stride(0));
->>>>>>> 156f70d4
   }
 };
 
