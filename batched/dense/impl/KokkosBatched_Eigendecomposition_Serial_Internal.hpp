//@HEADER
// ************************************************************************
//
//                        Kokkos v. 4.0
//       Copyright (2022) National Technology & Engineering
//               Solutions of Sandia, LLC (NTESS).
//
// Under the terms of Contract DE-NA0003525 with NTESS,
// the U.S. Government retains certain rights in this software.
//
// Part of Kokkos, under the Apache License v2.0 with LLVM Exceptions.
// See https://kokkos.org/LICENSE for license information.
// SPDX-License-Identifier: Apache-2.0 WITH LLVM-exception
//
//@HEADER
#ifndef KOKKOSBATCHED_EIGENDECOMPOSITION_SERIAL_INTERNAL_HPP
#define KOKKOSBATCHED_EIGENDECOMPOSITION_SERIAL_INTERNAL_HPP

/// \author Kyungjoo Kim (kyukim@sandia.gov)

#include "KokkosBatched_Util.hpp"
#include "KokkosBatched_SetIdentity_Internal.hpp"
#include "KokkosBatched_SetTriangular_Internal.hpp"
#include "KokkosBatched_Normalize_Internal.hpp"
#include "KokkosBatched_Hessenberg_Serial_Internal.hpp"
#include "KokkosBatched_ApplyQ_Serial_Internal.hpp"
#include "KokkosBatched_Schur_Serial_Internal.hpp"
#include "KokkosBatched_RightEigenvectorFromSchur_Serial_Internal.hpp"
#include "KokkosBatched_LeftEigenvectorFromSchur_Serial_Internal.hpp"
#include "KokkosBatched_Gemm_Serial_Internal.hpp"

namespace KokkosBatched {

///
/// Serial Internal Impl
/// ====================

struct SerialEigendecompositionInternal {
  /// Given a general nonsymmetric matrix A (m x m), it performs
  /// eigendecomposition of the matrix.
  ///
  /// Parameters:
  ///   [in]m
  ///     A dimension of the square matrix H.
  ///   [in/out]A, [in]as0, [in]as1
  ///     Real general nonsymmetric matrix A(m x m) with strides as0 and as1.
  ///     A is first condensed to a upper Hessenberg form. Then, the Francis
  ///     double shift QR algorithm is applied to compute its Schur form.
  ///     On exit, A stores a quasi upper triangular matrix of the Schur
  ///     decomposition.
  ///   [out]er, [in]ers, [out]ei, [in]eis
  ///     A complex vector er(m)+ei(m)i with a stride ers and eis to store
  ///     computed eigenvalues. For a complex eigen pair, it stores a+bi and
  ///     a-bi consecutively.
  ///   [out]UL, [in]uls0, [in] uls1
  ///     Left eigenvectors UL(m x m) with strides uls0 and uls1. When UL is
  ///     NULL, the left eigenvectors are not computed.
  ///   [out]UR, [in]urs0, [in] urs1
  ///     Right eigenvectors UR(m x m) with strides urs0 and urs1. When UR is
  ///     NULL, the right eigenvectors are not computed.
  ///   [out]w, [in]wlen
  ///     Workspace
  template <typename RealType>
  KOKKOS_INLINE_FUNCTION static int device_invoke(const int m, RealType* A, const int as0, const int as1, RealType* er,
                                                  const int ers, RealType* ei, const int eis, RealType* UL,
                                                  const int uls0, const int uls1, RealType* UR, const int urs0,
                                                  const int urs1, RealType* w, const int wlen) {
    /// until debugging is done, comment out the code
    /// testing happens only for TPLs on host.
    static_assert(false,
                  "Serial eigendecomposition on device and/or without LAPACK "
                  "is not implemented yet");
    //       typedef RealType real_type;
    //       typedef Kokkos::ArithTraits<real_type> ats;

    //       const real_type one(1), zero(0), tol = 1e2*ats::epsilon();
    //       //const Kokkos::pair<real_type,real_type> identity(one, zero);

    //       /// step 0: input checking
    //       assert( (wlen >= (2*m*m+5*m)) && "Eigendecomposition: workspace
    //       size is too small"); real_type *w_now = w; int wlen_now = wlen;
    //       assert( (wlen_now >= 0) && "Eigendecomposition: workspace size is
    //       negative");

    //       const bool is_UL = UL != NULL, is_UR = UR != NULL;
    //       assert((is_UL || is_UR) && "Eigendecomposition: neither left nor
    //       right eigenvectors were requested. Use SerialEigenvalueInternal
    //       instead.");

    //       real_type *QZ = w_now; w_now += (m*m); wlen_now -= (m*m);
    //       assert( (wlen_now >= 0) && "Eigendecomposition: QZ allocation
    //       fails");

    //       const int qzs0 = m, qzs1 = 1, qzs = m+1; /// row major
    //       const int as = as0+as1;

    //       /// step 1: Hessenberg reduction A = Q H Q^H
    //       ///         Q is stored in QZ
    //
    ////////////////////////////////////////////////////////////////////////////
    // DO NOT USE
    //
    //     #ifdef KOKKOS_ACTIVE_EXECUTION_MEMORY_SPACE_HOST
    //     <host code>
    //     #else
    //     <device code>
    //     #endif
    //
    // DO THIS INSTEAD
    //
    //     KOKKOS_IF_ON_HOST((<host code>))
    //     KOKKOS_IF_ON_DEVICE((<device code>))
    //
    ////////////////////////////////////////////////////////////////////////////
    // #if (defined(KOKKOSKERNELS_ENABLE_TPL_MKL) && (__INTEL_MKL__ >= 2018)) &&
    // defined(KOKKOS_ACTIVE_EXECUTION_MEMORY_SPACE_HOST)
    //       {
    //         real_type *t  = w_now; w_now += m; wlen_now -= m;
    //         assert( (wlen_now >= 0) && "Eigendecomposition: Hessenberg
    //         reduction workspace t allocation fail");

    //         if (as0 == 1 || as1 == 1) { /// if mkl can be interfaced, use it
    //           const auto matrix_layout = ( as1 == 1 ? LAPACK_ROW_MAJOR :
    //           LAPACK_COL_MAJOR ); LAPACKE_dgehrd(matrix_layout, m, 1, m, A,
    //           m, t);

    //           SerialSetIdentityInternal::invoke(m, QZ, qzs0, qzs1);
    //           LAPACKE_dorghr(matrix_layout, m, 1, m, QZ, m, t);
    //         } else { /// for arbitrary strides, there is no choice to use
    //         tpls
    //           real_type *ww = w_now; w_now += m; wlen_now -= m;
    //           assert( (wlen_now >= 0) && "Eigendecomposition: Hessenberg
    //           reduction workspace ww allocation fail");

    //           SerialHessenbergInternal::invoke(m, m,
    //                                            A, as0, as1,
    //                                            t, 1,
    //                                            ww);

    //           SerialSetIdentityInternal::invoke(m, QZ, qzs0, qzs1);
    //           SerialApplyQ_LeftForwardInternal::invoke(m-1, m-1, m-1,
    //                                                    A+as0, as0, as1,
    //                                                    t, 1,
    //                                                    QZ+qzs, qzs0, qzs1,
    //                                                    ww);
    //           /// recovery of workspace for ww
    //           w_now -= m; wlen_now += m;
    //         }
    //         /// recovery of workspace for t
    //         w_now -= m; wlen_now += m;

    //         /// clean up H
    //         SerialSetLowerTriangularInternal::invoke(m, m,
    //                                                  2,
    //                                                  zero,
    //                                                  A, as0, as1);
    //       }
    // #else
    //       {
    //         real_type *t  = w_now; w_now += m; wlen_now -= m;
    //         real_type *ww = w_now; w_now += m; wlen_now -= m;
    //         assert( (wlen_now >= 0) && "Eigendecomposition: Hessenberg
    //         reduction workspace t and ww allocation fail");

    //         SerialHessenbergInternal::invoke(m, m,
    //                                          A, as0, as1,
    //                                          t, 1,
    //                                          ww);

    //         SerialSetIdentityInternal::invoke(m, QZ, qzs0, qzs1);
    //         SerialApplyQ_LeftForwardInternal::invoke(m-1, m-1, m-1,
    //                                                  A+as0, as0, as1,
    //                                                  t, 1,
    //                                                  QZ+qzs, qzs0, qzs1,
    //                                                  ww);

    //         /// clean up H
    //         SerialSetLowerTriangularInternal::invoke(m, m,
    //                                                  2,
    //                                                  zero,
    //                                                  A, as0, as1);

    //         /// recover workspace
    //         w_now -= (2*m); wlen_now += (2*m);
    //       }
    // #endif
    //       /// step 2: Schur decomposition H = Z T Z^H
    //       ///         Z is applied to QZ
    //       {
    //         int r_val = 0;
    //         real_type *ww = w_now; w_now += (5*m); wlen_now -= (5*m);
    //         assert( (wlen_now >= 0) && "Eigendecomposition: Schur
    //         decomposition workspace ww allocation fails"); do {
    //           const bool restart = (r_val < 0);
    //           r_val = SerialSchurInternal::invoke(m,
    //                                               A, as0, as1,
    //                                               QZ, qzs0, qzs1,
    //                                               ww, 5*m,
    //                                               restart);
    //         } while (r_val < 0 && false);
    //         // for a testing purpose, we run the Schur decomposition with a
    //         finite number of Francis iterations w_now -= (5*m); wlen_now +=
    //         (5*m);
    //       }

    //       /// Step 3: Extract iigenvalues and eigenvectors from T = V S V^-1
    //       ///
    //       {
    //         /// extract eigenvalues
    //         real_type *AA = A-as1;
    //         int *blks = (int*)w_now; w_now += m; wlen_now -= m;
    //         assert( (wlen_now >= 0) && "Eigendecomposition: Eigenvector
    //         workspace blks allocation fails");

    //         {
    //           int i=0;
    //           for (;i<(m-1);) {
    //             const real_type subdiag = ats::abs(AA[(i+1)*as]);
    //             const real_type diag = A[i*as];
    //             if (subdiag < tol) {
    //               er[i*ers] = diag;
    //               ei[i*eis] = zero;
    //               blks[i] = 1;
    //               i+=1;
    //             } else {
    //               const real_type offdiag = ats::abs(A[i*as+as1]);
    //               const real_type sqrt_mult_suboffdiags =
    //               ats::sqrt(subdiag*offdiag); er[(i  )*ers] =  diag;
    //               er[(i+1)*ers] =  diag;
    //               ei[(i  )*eis] =  sqrt_mult_suboffdiags;
    //               ei[(i+1)*eis] = -sqrt_mult_suboffdiags;
    //               blks[i  ] = 2;
    //               blks[i+1] = 2; /// consider backward iteration
    //               i+=2;
    //             }
    //           }
    //           if (i<m) { /// take care the remainder
    //             er[i*ers] = A[i*as];
    //             ei[i*eis] = zero;
    //             blks[i] = 1;
    //           }
    //         }

    //         {
    //           real_type *V = w_now; w_now += (m*m); wlen_now -= (m*m);
    //           assert( (wlen_now >= 0) && "Eigendecomposition: Eigenvector
    //           workspace V allocation fails");

    //           const int vs0 = 1, vs1 = m;
    //           real_type *ww = w_now; w_now += 2*m; wlen_now -= 2*m;
    //           assert( (wlen_now >= 0) && "Eigendecomposition: Eigenvector
    //           workspace w allocation fails");

    //           /// Right eigenvectors V
    //           if (is_UR) {
    //             SerialRightEigenvectorFromSchurInternal
    //               ::invoke(m,
    //                        A, as0, as1,
    //                        V, vs0, vs1,
    //                        ww,
    //                        blks);

    //             /// QZ V
    //             SerialGemmInternal<Algo::Gemm::Unblocked>::
    //               invoke(m, m, m,
    //                      one,
    //                      QZ, qzs0, qzs1,
    //                      V, vs0, vs1,
    //                      zero,
    //                      UR, urs0, urs1);
    //             int j=0;
    //             for (;j<m;) {
    //               if (ats::abs(ei[j*eis]) < tol) {
    //                 /// a real eigenvalue
    //                 SerialNormalizeInternal::invoke(m,
    //                                                 UR+j*urs1, urs0);
    //                 j+=1;
    //               } else {
    //                 /// a complex pair of eigenvalues
    //                 SerialNormalizeInternal::invoke(m,
    //                                                 UR+(j  )*urs1, urs0,
    //                                                 UR+(j+1)*urs1, urs0);
    //                 j+=2;
    //               }
    //             }
    //           }

    //           /// Left eigenvectors V stores V
    //           if (is_UL) {
    //             SerialLeftEigenvectorFromSchurInternal
    //               ::invoke(m,
    //                        A, as0, as1,
    //                        V, vs0, vs1,
    //                        ww,
    //                        blks);

    //             /// V^-1 (QZ)^H
    //             SerialGemmInternal<Algo::Gemm::Unblocked>::
    //               invoke(m, m, m,
    //                      one,
    //                      V, vs0, vs1,
    //                      QZ, qzs1, qzs0,
    //                      zero,
    //                      UL, uls0, uls1);

    //             int i=0;
    //             for (;i<m;) {
    //               /// normalize row vectors
    //               if (ats::abs(ei[i*eis]) < tol) {
    //                 /// a real eigenvalue
    //                 SerialNormalizeInternal::invoke(m,
    //                                                 UL+i*uls0, uls1);
    //                 i+=1;
    //               } else {
    //                 /// a complex pair of eigenvalues
    //                 SerialNormalizeInternal::invoke(m,
    //                                                 UL+(i  )*uls0, uls1,
    //                                                 UL+(i+1)*uls0, uls1);
    //                 i+=2;
    //               }
    //             }
    //           }
    //           w_now -= (m*m+2*m); wlen_now += (m*m+2*m);
    //         }
    //         // deallocate blks
    //         w_now -= m; wlen_now += m;
    //       }
    //       /// deallocate QZ
    //       w_now -= (m*m); wlen_now += (m*m);

    //       assert( (w == w_now) && "Eigendecomposition: workspace tracking
    //       fails"); assert( (wlen == wlen_now) && "Eigendecomposition:
    //       workspace counting fails");
    return 0;
  }

  template <typename RealType>
  inline static int host_invoke(const int m, RealType* A, const int as0, const int as1, RealType* er, const int ers,
                                RealType* ei, const int eis, RealType* UL, const int uls0, const int uls1, RealType* UR,
                                const int urs0, const int urs1, RealType* w, const int wlen) {
<<<<<<< HEAD
#if defined(__KOKKOSBATCHED_ENABLE_LAPACKE__) || defined(KOKKOSBATCHED_IMPL_ENABLE_INTEL_MKL)
=======
#if defined(KOKKOSBATCHED_IMPL_ENABLE_LAPACKE) || defined(KOKKOSBATCHED_IMPL_ENABLE_INTEL_MKL)
>>>>>>> 80e303f8
    int matrix_layout(0), lda(0), uls(0), urs(0);
    if (as0 == 1) {
      assert(uls0 == 1 && "UL is not column major");
      assert(urs0 == 1 && "UL is not column major");

      matrix_layout = LAPACK_COL_MAJOR;
      lda           = as1;
      uls           = uls1;
      urs           = urs1;
    }

    if (as1 == 1) {
      matrix_layout = LAPACK_ROW_MAJOR;
      assert(uls1 == 1 && "UR is not row major");
      assert(urs1 == 1 && "UR is not row major");
      lda = as0;
      uls = uls0;
      urs = urs0;
    }
    assert(matrix_layout != 0 && "Either stride of A is not unit");
    if (std::is_same<RealType, float>::value) {
      LAPACKE_sgeev(matrix_layout, 'V', 'V', m, (float*)A, lda, (float*)er, (float*)ei, (float*)UL, uls, (float*)UR,
                    urs);
    } else if (std::is_same<RealType, double>::value) {
      LAPACKE_dgeev(matrix_layout, 'V', 'V', m, (double*)A, lda, (double*)er, (double*)ei, (double*)UL, uls,
                    (double*)UR, urs);
    } else {
      // no complex is needed for this moment
      assert(false && "complex type is not supported");
    }
#else
    device_invoke(m, A, as0, as1, er, ers, ei, eis, UL, uls0, uls1, UR, urs0, urs1, w, wlen);

#endif
    return 0;
  }

  template <typename RealType>
  KOKKOS_INLINE_FUNCTION static int invoke(const int m, RealType* A, const int as0, const int as1, RealType* er,
                                           const int ers, RealType* ei, const int eis, RealType* UL, const int uls0,
                                           const int uls1, RealType* UR, const int urs0, const int urs1, RealType* w,
                                           const int wlen) {
    KOKKOS_IF_ON_HOST((host_invoke(m, A, as0, as1, er, ers, ei, eis, UL, uls0, uls1, UR, urs0, urs1, w, wlen);))
    KOKKOS_IF_ON_DEVICE((device_invoke(m, A, as0, as1, er, ers, ei, eis, UL, uls0, uls1, UR, urs0, urs1, w, wlen);))
    return 0;
  }
};

}  // namespace KokkosBatched

#endif<|MERGE_RESOLUTION|>--- conflicted
+++ resolved
@@ -338,11 +338,7 @@
   inline static int host_invoke(const int m, RealType* A, const int as0, const int as1, RealType* er, const int ers,
                                 RealType* ei, const int eis, RealType* UL, const int uls0, const int uls1, RealType* UR,
                                 const int urs0, const int urs1, RealType* w, const int wlen) {
-<<<<<<< HEAD
-#if defined(__KOKKOSBATCHED_ENABLE_LAPACKE__) || defined(KOKKOSBATCHED_IMPL_ENABLE_INTEL_MKL)
-=======
 #if defined(KOKKOSBATCHED_IMPL_ENABLE_LAPACKE) || defined(KOKKOSBATCHED_IMPL_ENABLE_INTEL_MKL)
->>>>>>> 80e303f8
     int matrix_layout(0), lda(0), uls(0), urs(0);
     if (as0 == 1) {
       assert(uls0 == 1 && "UL is not column major");
