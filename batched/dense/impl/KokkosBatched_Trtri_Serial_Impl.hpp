--- conflicted
+++ resolved
@@ -26,11 +26,7 @@
   template <typename AViewType>
   KOKKOS_INLINE_FUNCTION static int invoke(const AViewType &A) {
     return SerialTrtriInternalLower<Algo::Trtri::Unblocked>::invoke(ArgDiag::use_unit_diag, A.extent(0), A.extent(1),
-<<<<<<< HEAD
-                                                                    A.data(), A.stride_0(), A.stride_1());
-=======
                                                                     A.data(), A.stride(0), A.stride(1));
->>>>>>> 156f70d4
   }
 };
 template <typename ArgDiag>
