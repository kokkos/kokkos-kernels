//@HEADER
// ************************************************************************
//
//                        Kokkos v. 4.0
//       Copyright (2022) National Technology & Engineering
//               Solutions of Sandia, LLC (NTESS).
//
// Under the terms of Contract DE-NA0003525 with NTESS,
// the U.S. Government retains certain rights in this software.
//
// Part of Kokkos, under the Apache License v2.0 with LLVM Exceptions.
// See https://kokkos.org/LICENSE for license information.
// SPDX-License-Identifier: Apache-2.0 WITH LLVM-exception
//
//@HEADER
#ifndef KOKKOSBATCHED_HOSTLEVEL_GEMM_SPEC_HPP
#define KOKKOSBATCHED_HOSTLEVEL_GEMM_SPEC_HPP

#include <Kokkos_Core.hpp>
#include <KokkosKernels_config.h>
#include <KokkosBatched_HostLevel_Gemm_Handle.hpp>  // BatchedGemmHandle

#if !defined(KOKKOSKERNELS_ETI_ONLY) || KOKKOSKERNELS_IMPL_COMPILE_LIBRARY
#include "KokkosBatched_HostLevel_Gemm_Impl.hpp"
#include "KokkosKernels_ExecSpaceUtils.hpp"
#endif

namespace KokkosBatched {
namespace Impl {
// Specialization struct which defines whether a specialization exists
// This struct is currently never specialized.
template <class ArgTransA, class ArgTransB, class ArgBatchSzDim, class BatchedGemmHandleType, class ScalarType,
          class AViewType, class BViewType, class CViewType>
struct batched_gemm_tpl_spec_avail {
  enum : bool { value = false };
};

// Specialization struct which defines whether a specialization exists
template <class ArgTransA, class ArgTransB, class ArgBatchSzDim, class BatchedGemmHandleType, class ScalarType,
          class AViewType, class BViewType, class CViewType>
struct batched_gemm_eti_spec_avail {
  enum : bool { value = false };
};
}  // namespace Impl
}  // namespace KokkosBatched

// ETI specalization macros, consumed by generated *_eti_spec_avail.hpp files
#define KOKKOSBATCHED_GEMM_ETI_SPEC_AVAIL_INNER(ARG_TRANS_A, ARG_TRANS_B, ARG_BATCH_LAYOUT, SCALAR, LAYOUT,  \
                                                EXEC_SPACE, MEM_SPACE)                                       \
  template <>                                                                                                \
  struct batched_gemm_eti_spec_avail<ARG_TRANS_A, ARG_TRANS_B, ARG_BATCH_LAYOUT, BatchedGemmHandle, SCALAR,  \
                                     Kokkos::View<SCALAR ***, LAYOUT, Kokkos::Device<EXEC_SPACE, MEM_SPACE>, \
                                                  Kokkos::MemoryTraits<Kokkos::Unmanaged>>,                  \
                                     Kokkos::View<SCALAR ***, LAYOUT, Kokkos::Device<EXEC_SPACE, MEM_SPACE>, \
                                                  Kokkos::MemoryTraits<Kokkos::Unmanaged>>,                  \
                                     Kokkos::View<SCALAR ***, LAYOUT, Kokkos::Device<EXEC_SPACE, MEM_SPACE>, \
                                                  Kokkos::MemoryTraits<Kokkos::Unmanaged>>> {                \
    enum : bool { value = true };                                                                            \
  };

#if defined(KOKKOSKERNELS_INST_LAYOUTRIGHT)
#define KOKKOSBATCHED_GEMM_BLL_ETI_SPEC_AVAIL_INNER(ARG_TRANS_A, ARG_TRANS_B, ARG_BATCH_LAYOUT, SCALAR, LAYOUT,    \
                                                    EXEC_SPACE, MEM_SPACE)                                         \
  KOKKOSBATCHED_GEMM_ETI_SPEC_AVAIL_INNER(ARG_TRANS_A, ARG_TRANS_B, ARG_BATCH_LAYOUT, SCALAR, Kokkos::LayoutRight, \
                                          EXEC_SPACE, MEM_SPACE)
#else
#define KOKKOSBATCHED_GEMM_BLL_ETI_SPEC_AVAIL_INNER(ARG_TRANS_A, ARG_TRANS_B, ARG_BATCH_LAYOUT, SCALAR, LAYOUT, \
                                                    EXEC_SPACE, MEM_SPACE)
#endif

#if defined(KOKKOSKERNELS_INST_LAYOUTLEFT)
#define KOKKOSBATCHED_GEMM_BLR_ETI_SPEC_AVAIL_INNER(ARG_TRANS_A, ARG_TRANS_B, ARG_BATCH_LAYOUT, SCALAR, LAYOUT,   \
                                                    EXEC_SPACE, MEM_SPACE)                                        \
  KOKKOSBATCHED_GEMM_ETI_SPEC_AVAIL_INNER(ARG_TRANS_A, ARG_TRANS_B, ARG_BATCH_LAYOUT, SCALAR, Kokkos::LayoutLeft, \
                                          EXEC_SPACE, MEM_SPACE)
#else
#define KOKKOSBATCHED_GEMM_BLR_ETI_SPEC_AVAIL_INNER(ARG_TRANS_A, ARG_TRANS_B, ARG_BATCH_LAYOUT, SCALAR, LAYOUT, \
                                                    EXEC_SPACE, MEM_SPACE)
#endif

///////////////// BatchLayout::Left Permutations /////////////////
#define KOKKOSBATCHED_GEMM_NT_NT_BLL_ETI_SPEC_AVAIL(SCALAR, LAYOUT, EXEC_SPACE, MEM_SPACE)                       \
  KOKKOSBATCHED_GEMM_BLL_ETI_SPEC_AVAIL_INNER(Trans::NoTranspose, Trans::NoTranspose, BatchLayout::Left, SCALAR, \
                                              LAYOUT, EXEC_SPACE, MEM_SPACE)

#define KOKKOSBATCHED_GEMM_NT_T_BLL_ETI_SPEC_AVAIL(SCALAR, LAYOUT, EXEC_SPACE, MEM_SPACE)                              \
  KOKKOSBATCHED_GEMM_BLL_ETI_SPEC_AVAIL_INNER(Trans::NoTranspose, Trans::Transpose, BatchLayout::Left, SCALAR, LAYOUT, \
                                              EXEC_SPACE, MEM_SPACE)

#define KOKKOSBATCHED_GEMM_T_NT_BLL_ETI_SPEC_AVAIL(SCALAR, LAYOUT, EXEC_SPACE, MEM_SPACE)                              \
  KOKKOSBATCHED_GEMM_BLL_ETI_SPEC_AVAIL_INNER(Trans::Transpose, Trans::NoTranspose, BatchLayout::Left, SCALAR, LAYOUT, \
                                              EXEC_SPACE, MEM_SPACE)

#define KOKKOSBATCHED_GEMM_T_T_BLL_ETI_SPEC_AVAIL(SCALAR, LAYOUT, EXEC_SPACE, MEM_SPACE)                             \
  KOKKOSBATCHED_GEMM_BLL_ETI_SPEC_AVAIL_INNER(Trans::Transpose, Trans::Transpose, BatchLayout::Left, SCALAR, LAYOUT, \
                                              EXEC_SPACE, MEM_SPACE)

// Include the BLL ETI specalizations
#include <generated_specializations_hpp/KokkosBatched_Gemm_nt_nt_bll_eti_spec_avail.hpp>
#include <generated_specializations_hpp/KokkosBatched_Gemm_nt_t_bll_eti_spec_avail.hpp>
#include <generated_specializations_hpp/KokkosBatched_Gemm_t_nt_bll_eti_spec_avail.hpp>
#include <generated_specializations_hpp/KokkosBatched_Gemm_t_t_bll_eti_spec_avail.hpp>

///////////////// BatchLayout::Right Permutations /////////////////
#define KOKKOSBATCHED_GEMM_NT_NT_BLR_ETI_SPEC_AVAIL(SCALAR, LAYOUT, EXEC_SPACE, MEM_SPACE)                        \
  KOKKOSBATCHED_GEMM_BLR_ETI_SPEC_AVAIL_INNER(Trans::NoTranspose, Trans::NoTranspose, BatchLayout::Right, SCALAR, \
                                              LAYOUT, EXEC_SPACE, MEM_SPACE)

#define KOKKOSBATCHED_GEMM_NT_T_BLR_ETI_SPEC_AVAIL(SCALAR, LAYOUT, EXEC_SPACE, MEM_SPACE)                       \
  KOKKOSBATCHED_GEMM_BLR_ETI_SPEC_AVAIL_INNER(Trans::NoTranspose, Trans::Transpose, BatchLayout::Right, SCALAR, \
                                              LAYOUT, EXEC_SPACE, MEM_SPACE)

#define KOKKOSBATCHED_GEMM_T_NT_BLR_ETI_SPEC_AVAIL(SCALAR, LAYOUT, EXEC_SPACE, MEM_SPACE)                       \
  KOKKOSBATCHED_GEMM_BLR_ETI_SPEC_AVAIL_INNER(Trans::Transpose, Trans::NoTranspose, BatchLayout::Right, SCALAR, \
                                              LAYOUT, EXEC_SPACE, MEM_SPACE)

#define KOKKOSBATCHED_GEMM_T_T_BLR_ETI_SPEC_AVAIL(SCALAR, LAYOUT, EXEC_SPACE, MEM_SPACE)                              \
  KOKKOSBATCHED_GEMM_BLR_ETI_SPEC_AVAIL_INNER(Trans::Transpose, Trans::Transpose, BatchLayout::Right, SCALAR, LAYOUT, \
                                              EXEC_SPACE, MEM_SPACE)

// Include the BLR ETI specalizations
#include <generated_specializations_hpp/KokkosBatched_Gemm_nt_nt_blr_eti_spec_avail.hpp>
#include <generated_specializations_hpp/KokkosBatched_Gemm_nt_t_blr_eti_spec_avail.hpp>
#include <generated_specializations_hpp/KokkosBatched_Gemm_t_nt_blr_eti_spec_avail.hpp>
#include <generated_specializations_hpp/KokkosBatched_Gemm_t_t_blr_eti_spec_avail.hpp>

namespace KokkosBatched {
namespace Impl {
template <class ArgTransA, class ArgTransB, class ArgBatchSzDim, class BatchedGemmHandleType, class ScalarType,
          class AViewType, class BViewType, class CViewType,
          bool tpl_spec_avail = batched_gemm_tpl_spec_avail<ArgTransA, ArgTransB, ArgBatchSzDim, BatchedGemmHandleType,
                                                            ScalarType, AViewType, BViewType, CViewType>::value,
          bool eti_spec_avail = batched_gemm_eti_spec_avail<ArgTransA, ArgTransB, ArgBatchSzDim, BatchedGemmHandleType,
                                                            ScalarType, AViewType, BViewType, CViewType>::value>
struct BatchedGemmSpec {
  static int run(BatchedGemmHandleType *const handle, const ScalarType alpha, const AViewType &A, const BViewType &B,
                 const ScalarType beta, const CViewType &C)
#if !defined(KOKKOSKERNELS_ETI_ONLY) || KOKKOSKERNELS_IMPL_COMPILE_LIBRARY
  {
#ifdef KOKKOSKERNELS_ENABLE_CHECK_SPECIALIZATION
#if KOKKOSKERNELS_IMPL_COMPILE_LIBRARY
    printf(
        "KokkosBatched::BatchedGemm<> ETI specialization for < %s, %s, %s, "
        "%s, %s, %s, %s, %s >\n",
        typeid(ArgTransA).name(), typeid(ArgTransB).name(), typeid(ArgBatchSzDim).name(),
        typeid(BatchedGemmHandleType).name(), typeid(ScalarType).name(), typeid(AViewType).name(),
        typeid(BViewType).name(), typeid(CViewType).name());
#else
    printf(
        "KokkosBatched::BatchedGemm<> non-ETI specialization for < %s, %s, "
        "%s, %s, %s, %s, %s, %s >\n",
        typeid(ArgTransA).name(), typeid(ArgTransB).name(), typeid(ArgBatchSzDim).name(),
        typeid(BatchedGemmHandleType).name(), typeid(ScalarType).name(), typeid(AViewType).name(),
        typeid(BViewType).name(), typeid(CViewType).name());
#endif  // KOKKOSKERNELS_IMPL_COMPILE_LIBRARY
#endif  // KOKKOSKERNELS_ENABLE_CHECK_SPECIALIZATION
    return KokkosBatched::Impl::BatchedGemmImpl<ArgTransA, ArgTransB, ArgBatchSzDim, BatchedGemmHandleType, ScalarType,
                                                AViewType, BViewType, CViewType>(handle, alpha, A, B, beta, C);
  }
#else
      ;
#endif  // !defined(KOKKOSKERNELS_ETI_ONLY) ||
        // KOKKOSKERNELS_IMPL_COMPILE_LIBRARY
};
}  // namespace Impl
}  // namespace KokkosBatched

// ETI instantiation macros, consumed by *.cpp.in files
<<<<<<< HEAD
=======
#define KOKKOSBATCHED_GEMM_ETI_SPEC_DECL_INNER(ARG_TRANS_A, ARG_TRANS_B, ARG_BATCH_LAYOUT, SCALAR, LAYOUT, EXEC_SPACE, \
                                               MEM_SPACE)                                                              \
  extern template struct BatchedGemmSpec<ARG_TRANS_A, ARG_TRANS_B, ARG_BATCH_LAYOUT, BatchedGemmHandle, SCALAR,        \
                                         Kokkos::View<SCALAR ***, LAYOUT, Kokkos::Device<EXEC_SPACE, MEM_SPACE>,       \
                                                      Kokkos::MemoryTraits<Kokkos::Unmanaged>>,                        \
                                         Kokkos::View<SCALAR ***, LAYOUT, Kokkos::Device<EXEC_SPACE, MEM_SPACE>,       \
                                                      Kokkos::MemoryTraits<Kokkos::Unmanaged>>,                        \
                                         Kokkos::View<SCALAR ***, LAYOUT, Kokkos::Device<EXEC_SPACE, MEM_SPACE>,       \
                                                      Kokkos::MemoryTraits<Kokkos::Unmanaged>>,                        \
                                         false, true>;

#if defined(KOKKOSKERNELS_DECL_LAYOUTRIGHT)
#define KOKKOSBATCHED_GEMM_BLL_ETI_SPEC_DECL_INNER(ARG_TRANS_A, ARG_TRANS_B, ARG_BATCH_LAYOUT, SCALAR, LAYOUT,    \
                                                   EXEC_SPACE, MEM_SPACE)                                         \
  KOKKOSBATCHED_GEMM_ETI_SPEC_DECL_INNER(ARG_TRANS_A, ARG_TRANS_B, ARG_BATCH_LAYOUT, SCALAR, Kokkos::LayoutRight, \
                                         EXEC_SPACE, MEM_SPACE)
#else
#define KOKKOSBATCHED_GEMM_BLL_ETI_SPEC_DECL_INNER(ARG_TRANS_A, ARG_TRANS_B, ARG_BATCH_LAYOUT, SCALAR, LAYOUT, \
                                                   EXEC_SPACE, MEM_SPACE)
#endif

#if defined(KOKKOSKERNELS_DECL_LAYOUTLEFT)
#define KOKKOSBATCHED_GEMM_BLR_ETI_SPEC_DECL_INNER(ARG_TRANS_A, ARG_TRANS_B, ARG_BATCH_LAYOUT, SCALAR, LAYOUT,   \
                                                   EXEC_SPACE, MEM_SPACE)                                        \
  KOKKOSBATCHED_GEMM_ETI_SPEC_DECL_INNER(ARG_TRANS_A, ARG_TRANS_B, ARG_BATCH_LAYOUT, SCALAR, Kokkos::LayoutLeft, \
                                         EXEC_SPACE, MEM_SPACE)
#else
#define KOKKOSBATCHED_GEMM_BLR_ETI_SPEC_DECL_INNER(ARG_TRANS_A, ARG_TRANS_B, ARG_BATCH_LAYOUT, SCALAR, LAYOUT, \
                                                   EXEC_SPACE, MEM_SPACE)
#endif

///////////////// BatchLayout::Left Permutations /////////////////
#define KOKKOSBATCHED_GEMM_NT_NT_BLL_ETI_SPEC_DECL(SCALAR, LAYOUT, EXEC_SPACE, MEM_SPACE)                       \
  KOKKOSBATCHED_GEMM_BLL_ETI_SPEC_DECL_INNER(Trans::NoTranspose, Trans::NoTranspose, BatchLayout::Left, SCALAR, \
                                             LAYOUT, EXEC_SPACE, MEM_SPACE)

#define KOKKOSBATCHED_GEMM_NT_T_BLL_ETI_SPEC_DECL(SCALAR, LAYOUT, EXEC_SPACE, MEM_SPACE)                              \
  KOKKOSBATCHED_GEMM_BLL_ETI_SPEC_DECL_INNER(Trans::NoTranspose, Trans::Transpose, BatchLayout::Left, SCALAR, LAYOUT, \
                                             EXEC_SPACE, MEM_SPACE)

#define KOKKOSBATCHED_GEMM_T_NT_BLL_ETI_SPEC_DECL(SCALAR, LAYOUT, EXEC_SPACE, MEM_SPACE)                              \
  KOKKOSBATCHED_GEMM_BLL_ETI_SPEC_DECL_INNER(Trans::Transpose, Trans::NoTranspose, BatchLayout::Left, SCALAR, LAYOUT, \
                                             EXEC_SPACE, MEM_SPACE)

#define KOKKOSBATCHED_GEMM_T_T_BLL_ETI_SPEC_DECL(SCALAR, LAYOUT, EXEC_SPACE, MEM_SPACE)                             \
  KOKKOSBATCHED_GEMM_BLL_ETI_SPEC_DECL_INNER(Trans::Transpose, Trans::Transpose, BatchLayout::Left, SCALAR, LAYOUT, \
                                             EXEC_SPACE, MEM_SPACE)

///////////////// BatchLayout::Right Permutations /////////////////
#define KOKKOSBATCHED_GEMM_NT_NT_BLR_ETI_SPEC_DECL(SCALAR, LAYOUT, EXEC_SPACE, MEM_SPACE)                        \
  KOKKOSBATCHED_GEMM_BLR_ETI_SPEC_DECL_INNER(Trans::NoTranspose, Trans::NoTranspose, BatchLayout::Right, SCALAR, \
                                             LAYOUT, EXEC_SPACE, MEM_SPACE)

#define KOKKOSBATCHED_GEMM_NT_T_BLR_ETI_SPEC_DECL(SCALAR, LAYOUT, EXEC_SPACE, MEM_SPACE)                               \
  KOKKOSBATCHED_GEMM_BLR_ETI_SPEC_DECL_INNER(Trans::NoTranspose, Trans::Transpose, BatchLayout::Right, SCALAR, LAYOUT, \
                                             EXEC_SPACE, MEM_SPACE)

#define KOKKOSBATCHED_GEMM_T_NT_BLR_ETI_SPEC_DECL(SCALAR, LAYOUT, EXEC_SPACE, MEM_SPACE)                               \
  KOKKOSBATCHED_GEMM_BLR_ETI_SPEC_DECL_INNER(Trans::Transpose, Trans::NoTranspose, BatchLayout::Right, SCALAR, LAYOUT, \
                                             EXEC_SPACE, MEM_SPACE)

#define KOKKOSBATCHED_GEMM_T_T_BLR_ETI_SPEC_DECL(SCALAR, LAYOUT, EXEC_SPACE, MEM_SPACE)                              \
  KOKKOSBATCHED_GEMM_BLR_ETI_SPEC_DECL_INNER(Trans::Transpose, Trans::Transpose, BatchLayout::Right, SCALAR, LAYOUT, \
                                             EXEC_SPACE, MEM_SPACE)

// ETI instantiation macros, consumed by *.cpp.in files
>>>>>>> 5b116ec9
#define KOKKOSBATCHED_GEMM_ETI_SPEC_INST_INNER(ARG_TRANS_A, ARG_TRANS_B, ARG_BATCH_LAYOUT, SCALAR, LAYOUT, EXEC_SPACE, \
                                               MEM_SPACE)                                                              \
  template struct BatchedGemmSpec<ARG_TRANS_A, ARG_TRANS_B, ARG_BATCH_LAYOUT, BatchedGemmHandle, SCALAR,               \
                                  Kokkos::View<SCALAR ***, LAYOUT, Kokkos::Device<EXEC_SPACE, MEM_SPACE>,              \
                                               Kokkos::MemoryTraits<Kokkos::Unmanaged>>,                               \
                                  Kokkos::View<SCALAR ***, LAYOUT, Kokkos::Device<EXEC_SPACE, MEM_SPACE>,              \
                                               Kokkos::MemoryTraits<Kokkos::Unmanaged>>,                               \
                                  Kokkos::View<SCALAR ***, LAYOUT, Kokkos::Device<EXEC_SPACE, MEM_SPACE>,              \
                                               Kokkos::MemoryTraits<Kokkos::Unmanaged>>,                               \
                                  false, true>;

#if defined(KOKKOSKERNELS_INST_LAYOUTRIGHT)
#define KOKKOSBATCHED_GEMM_BLL_ETI_SPEC_INST_INNER(ARG_TRANS_A, ARG_TRANS_B, ARG_BATCH_LAYOUT, SCALAR, LAYOUT,    \
                                                   EXEC_SPACE, MEM_SPACE)                                         \
  KOKKOSBATCHED_GEMM_ETI_SPEC_INST_INNER(ARG_TRANS_A, ARG_TRANS_B, ARG_BATCH_LAYOUT, SCALAR, Kokkos::LayoutRight, \
                                         EXEC_SPACE, MEM_SPACE)
#else
#define KOKKOSBATCHED_GEMM_BLL_ETI_SPEC_INST_INNER(ARG_TRANS_A, ARG_TRANS_B, ARG_BATCH_LAYOUT, SCALAR, LAYOUT, \
                                                   EXEC_SPACE, MEM_SPACE)
#endif

#if defined(KOKKOSKERNELS_INST_LAYOUTLEFT)
#define KOKKOSBATCHED_GEMM_BLR_ETI_SPEC_INST_INNER(ARG_TRANS_A, ARG_TRANS_B, ARG_BATCH_LAYOUT, SCALAR, LAYOUT,   \
                                                   EXEC_SPACE, MEM_SPACE)                                        \
  KOKKOSBATCHED_GEMM_ETI_SPEC_INST_INNER(ARG_TRANS_A, ARG_TRANS_B, ARG_BATCH_LAYOUT, SCALAR, Kokkos::LayoutLeft, \
                                         EXEC_SPACE, MEM_SPACE)
#else
#define KOKKOSBATCHED_GEMM_BLR_ETI_SPEC_INST_INNER(ARG_TRANS_A, ARG_TRANS_B, ARG_BATCH_LAYOUT, SCALAR, LAYOUT, \
                                                   EXEC_SPACE, MEM_SPACE)
#endif

///////////////// BatchLayout::Left Permutations /////////////////
#define KOKKOSBATCHED_GEMM_NT_NT_BLL_ETI_SPEC_INST(SCALAR, LAYOUT, EXEC_SPACE, MEM_SPACE)                       \
  KOKKOSBATCHED_GEMM_BLL_ETI_SPEC_INST_INNER(Trans::NoTranspose, Trans::NoTranspose, BatchLayout::Left, SCALAR, \
                                             LAYOUT, EXEC_SPACE, MEM_SPACE)

#define KOKKOSBATCHED_GEMM_NT_T_BLL_ETI_SPEC_INST(SCALAR, LAYOUT, EXEC_SPACE, MEM_SPACE)                              \
  KOKKOSBATCHED_GEMM_BLL_ETI_SPEC_INST_INNER(Trans::NoTranspose, Trans::Transpose, BatchLayout::Left, SCALAR, LAYOUT, \
                                             EXEC_SPACE, MEM_SPACE)

#define KOKKOSBATCHED_GEMM_T_NT_BLL_ETI_SPEC_INST(SCALAR, LAYOUT, EXEC_SPACE, MEM_SPACE)                              \
  KOKKOSBATCHED_GEMM_BLL_ETI_SPEC_INST_INNER(Trans::Transpose, Trans::NoTranspose, BatchLayout::Left, SCALAR, LAYOUT, \
                                             EXEC_SPACE, MEM_SPACE)

#define KOKKOSBATCHED_GEMM_T_T_BLL_ETI_SPEC_INST(SCALAR, LAYOUT, EXEC_SPACE, MEM_SPACE)                             \
  KOKKOSBATCHED_GEMM_BLL_ETI_SPEC_INST_INNER(Trans::Transpose, Trans::Transpose, BatchLayout::Left, SCALAR, LAYOUT, \
                                             EXEC_SPACE, MEM_SPACE)

///////////////// BatchLayout::Right Permutations /////////////////
#define KOKKOSBATCHED_GEMM_NT_NT_BLR_ETI_SPEC_INST(SCALAR, LAYOUT, EXEC_SPACE, MEM_SPACE)                        \
  KOKKOSBATCHED_GEMM_BLR_ETI_SPEC_INST_INNER(Trans::NoTranspose, Trans::NoTranspose, BatchLayout::Right, SCALAR, \
                                             LAYOUT, EXEC_SPACE, MEM_SPACE)

#define KOKKOSBATCHED_GEMM_NT_T_BLR_ETI_SPEC_INST(SCALAR, LAYOUT, EXEC_SPACE, MEM_SPACE)                               \
  KOKKOSBATCHED_GEMM_BLR_ETI_SPEC_INST_INNER(Trans::NoTranspose, Trans::Transpose, BatchLayout::Right, SCALAR, LAYOUT, \
                                             EXEC_SPACE, MEM_SPACE)

#define KOKKOSBATCHED_GEMM_T_NT_BLR_ETI_SPEC_INST(SCALAR, LAYOUT, EXEC_SPACE, MEM_SPACE)                               \
  KOKKOSBATCHED_GEMM_BLR_ETI_SPEC_INST_INNER(Trans::Transpose, Trans::NoTranspose, BatchLayout::Right, SCALAR, LAYOUT, \
                                             EXEC_SPACE, MEM_SPACE)

#define KOKKOSBATCHED_GEMM_T_T_BLR_ETI_SPEC_INST(SCALAR, LAYOUT, EXEC_SPACE, MEM_SPACE)                              \
  KOKKOSBATCHED_GEMM_BLR_ETI_SPEC_INST_INNER(Trans::Transpose, Trans::Transpose, BatchLayout::Right, SCALAR, LAYOUT, \
                                             EXEC_SPACE, MEM_SPACE)
<<<<<<< HEAD
#endif  // __KOKKOSBATCHED_HOSTLEVEL_GEMM_SPEC_HPP__
=======

#include <generated_specializations_hpp/KokkosBatched_Gemm_nt_nt_bll_eti_spec_avail.hpp>
#include <generated_specializations_hpp/KokkosBatched_Gemm_nt_t_bll_eti_spec_avail.hpp>
#include <generated_specializations_hpp/KokkosBatched_Gemm_t_nt_bll_eti_spec_avail.hpp>
#include <generated_specializations_hpp/KokkosBatched_Gemm_t_t_bll_eti_spec_avail.hpp>

#include <generated_specializations_hpp/KokkosBatched_Gemm_nt_nt_blr_eti_spec_avail.hpp>
#include <generated_specializations_hpp/KokkosBatched_Gemm_nt_t_blr_eti_spec_avail.hpp>
#include <generated_specializations_hpp/KokkosBatched_Gemm_t_nt_blr_eti_spec_avail.hpp>
#include <generated_specializations_hpp/KokkosBatched_Gemm_t_t_blr_eti_spec_avail.hpp>

#endif  // KOKKOSBATCHED_HOSTLEVEL_GEMM_SPEC_HPP
>>>>>>> 5b116ec9
<|MERGE_RESOLUTION|>--- conflicted
+++ resolved
@@ -166,8 +166,6 @@
 }  // namespace KokkosBatched
 
 // ETI instantiation macros, consumed by *.cpp.in files
-<<<<<<< HEAD
-=======
 #define KOKKOSBATCHED_GEMM_ETI_SPEC_DECL_INNER(ARG_TRANS_A, ARG_TRANS_B, ARG_BATCH_LAYOUT, SCALAR, LAYOUT, EXEC_SPACE, \
                                                MEM_SPACE)                                                              \
   extern template struct BatchedGemmSpec<ARG_TRANS_A, ARG_TRANS_B, ARG_BATCH_LAYOUT, BatchedGemmHandle, SCALAR,        \
@@ -234,7 +232,6 @@
                                              EXEC_SPACE, MEM_SPACE)
 
 // ETI instantiation macros, consumed by *.cpp.in files
->>>>>>> 5b116ec9
 #define KOKKOSBATCHED_GEMM_ETI_SPEC_INST_INNER(ARG_TRANS_A, ARG_TRANS_B, ARG_BATCH_LAYOUT, SCALAR, LAYOUT, EXEC_SPACE, \
                                                MEM_SPACE)                                                              \
   template struct BatchedGemmSpec<ARG_TRANS_A, ARG_TRANS_B, ARG_BATCH_LAYOUT, BatchedGemmHandle, SCALAR,               \
@@ -299,9 +296,6 @@
 #define KOKKOSBATCHED_GEMM_T_T_BLR_ETI_SPEC_INST(SCALAR, LAYOUT, EXEC_SPACE, MEM_SPACE)                              \
   KOKKOSBATCHED_GEMM_BLR_ETI_SPEC_INST_INNER(Trans::Transpose, Trans::Transpose, BatchLayout::Right, SCALAR, LAYOUT, \
                                              EXEC_SPACE, MEM_SPACE)
-<<<<<<< HEAD
-#endif  // __KOKKOSBATCHED_HOSTLEVEL_GEMM_SPEC_HPP__
-=======
 
 #include <generated_specializations_hpp/KokkosBatched_Gemm_nt_nt_bll_eti_spec_avail.hpp>
 #include <generated_specializations_hpp/KokkosBatched_Gemm_nt_t_bll_eti_spec_avail.hpp>
@@ -313,5 +307,4 @@
 #include <generated_specializations_hpp/KokkosBatched_Gemm_t_nt_blr_eti_spec_avail.hpp>
 #include <generated_specializations_hpp/KokkosBatched_Gemm_t_t_blr_eti_spec_avail.hpp>
 
-#endif  // KOKKOSBATCHED_HOSTLEVEL_GEMM_SPEC_HPP
->>>>>>> 5b116ec9
+#endif  // KOKKOSBATCHED_HOSTLEVEL_GEMM_SPEC_HPP