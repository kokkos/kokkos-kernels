--- conflicted
+++ resolved
@@ -37,13 +37,8 @@
   KOKKOS_INLINE_FUNCTION static int invoke(
       const MemberType &member, const AViewType &A,
       const typename MagnitudeScalarType<typename AViewType::non_const_value_type>::type tiny = 0) {
-<<<<<<< HEAD
-    return TeamLU_Internal<Algo::LU::Unblocked>::invoke(member, A.extent(0), A.extent(1), A.data(), A.stride_0(),
-                                                        A.stride_1(), tiny);
-=======
     return TeamLU_Internal<Algo::LU::Unblocked>::invoke(member, A.extent(0), A.extent(1), A.data(), A.stride(0),
                                                         A.stride(1), tiny);
->>>>>>> 156f70d4
   }
 };
 
@@ -53,13 +48,8 @@
   KOKKOS_INLINE_FUNCTION static int invoke(
       const MemberType &member, const AViewType &A,
       const typename MagnitudeScalarType<typename AViewType::non_const_value_type>::type tiny = 0) {
-<<<<<<< HEAD
-    return TeamLU_Internal<Algo::LU::Blocked>::invoke(member, A.extent(0), A.extent(1), A.data(), A.stride_0(),
-                                                      A.stride_1(), tiny);
-=======
     return TeamLU_Internal<Algo::LU::Blocked>::invoke(member, A.extent(0), A.extent(1), A.data(), A.stride(0),
                                                       A.stride(1), tiny);
->>>>>>> 156f70d4
   }
 };
 
