--- conflicted
+++ resolved
@@ -68,28 +68,17 @@
 
 //// Lower non-transpose ////
 #if defined(KOKKOSBATCHED_IMPL_ENABLE_INTEL_MKL) && defined(KOKKOSBATCHED_IMPL_ENABLE_INTEL_MKL_BATCHED) && \
-<<<<<<< HEAD
-    defined(__KOKKOSBATCHED_ENABLE_INTEL_MKL_COMPACT_BATCHED__)
-=======
     defined(KOKKOSBATCHED_IMPL_ENABLE_INTEL_MKL_COMPACT_BATCHED)
->>>>>>> 156f70d4
 template <typename ArgDiag>
 struct SerialTrsv<Uplo::Lower, Trans::NoTranspose, ArgDiag, Algo::Trsv::CompactMKL> {
   template <typename ScalarType, typename AViewType, typename bViewType>
   KOKKOS_INLINE_FUNCTION static int invoke(const ScalarType alpha, const AViewType &A, const bViewType &b) {
     // Quick return if possible
     // if (A.extent(1) == 0) return 0;
-<<<<<<< HEAD
-
-    auto info = KokkosBatched::Impl::checkTrsvInput(A, b);
-    if (info) return info;
-
-=======
-
-    auto info = KokkosBatched::Impl::checkTrsvInput(A, b);
-    if (info) return info;
-
->>>>>>> 156f70d4
+
+    auto info = KokkosBatched::Impl::checkTrsvInput(A, b);
+    if (info) return info;
+
     using vector_type = typename bViewType::value_type;
     const int m = b.extent(0), n = 1;
 
@@ -107,19 +96,11 @@
     if (A.stride(0) == 1) {
       mkl_dtrsm_compact(MKL_COL_MAJOR, MKL_LEFT, MKL_LOWER, MKL_NOTRANS,
                         ArgDiag::use_unit_diag ? MKL_UNIT : MKL_NONUNIT, m, n, alpha, (const double *)A.data(),
-<<<<<<< HEAD
-                        A.stride_0(), (double *)b.data(), b.stride_0(), format, (MKL_INT)vector_type::vector_length);
-    } else if (A.stride_1() == 1) {
+                        A.stride(0), (double *)b.data(), b.stride(0), format, (MKL_INT)vector_type::vector_length);
+    } else if (A.stride(1) == 1) {
       mkl_dtrsm_compact(MKL_ROW_MAJOR, MKL_LEFT, MKL_LOWER, MKL_NOTRANS,
                         ArgDiag::use_unit_diag ? MKL_UNIT : MKL_NONUNIT, m, n, alpha, (const double *)A.data(),
-                        A.stride_0(), (double *)b.data(), b.stride_0(), format, (MKL_INT)vector_type::vector_length);
-=======
-                        A.stride(0), (double *)b.data(), b.stride(0), format, (MKL_INT)vector_type::vector_length);
-    } else if (A.stride(1) == 1) {
-      mkl_dtrsm_compact(MKL_ROW_MAJOR, MKL_LEFT, MKL_LOWER, MKL_NOTRANS,
-                        ArgDiag::use_unit_diag ? MKL_UNIT : MKL_NONUNIT, m, n, alpha, (const double *)A.data(),
-                        A.stride(0), (double *)b.data(), b.stride(0), format, (MKL_INT)vector_type::vector_length);
->>>>>>> 156f70d4
+                        A.stride(0), (double *)b.data(), b.stride(0), format, (MKL_INT)vector_type::vector_length);
     } else {
       r_val = -1;
     }
@@ -138,12 +119,7 @@
     auto info = KokkosBatched::Impl::checkTrsvInput(A, b);
     if (info) return info;
     return KokkosBatched::Impl::SerialTrsvInternalLower<Algo::Trsv::Unblocked>::invoke(
-<<<<<<< HEAD
-        ArgDiag::use_unit_diag, false, A.extent(0), alpha, A.data(), A.stride_0(), A.stride_1(), b.data(),
-        b.stride_0());
-=======
         ArgDiag::use_unit_diag, false, A.extent(0), alpha, A.data(), A.stride(0), A.stride(1), b.data(), b.stride(0));
->>>>>>> 156f70d4
   }
 };
 
@@ -157,22 +133,13 @@
     auto info = KokkosBatched::Impl::checkTrsvInput(A, b);
     if (info) return info;
     return KokkosBatched::Impl::SerialTrsvInternalLower<Algo::Trsv::Blocked>::invoke(
-<<<<<<< HEAD
-        ArgDiag::use_unit_diag, false, A.extent(0), alpha, A.data(), A.stride_0(), A.stride_1(), b.data(),
-        b.stride_0());
-=======
         ArgDiag::use_unit_diag, false, A.extent(0), alpha, A.data(), A.stride(0), A.stride(1), b.data(), b.stride(0));
->>>>>>> 156f70d4
   }
 };
 
 //// Lower transpose ////
 #if defined(KOKKOSBATCHED_IMPL_ENABLE_INTEL_MKL) && defined(KOKKOSBATCHED_IMPL_ENABLE_INTEL_MKL_BATCHED) && \
-<<<<<<< HEAD
-    defined(__KOKKOSBATCHED_ENABLE_INTEL_MKL_COMPACT_BATCHED__)
-=======
     defined(KOKKOSBATCHED_IMPL_ENABLE_INTEL_MKL_COMPACT_BATCHED)
->>>>>>> 156f70d4
 template <typename ArgDiag>
 struct SerialTrsv<Uplo::Lower, Trans::Transpose, ArgDiag, Algo::Trsv::CompactMKL> {
   template <typename ScalarType, typename AViewType, typename bViewType>
@@ -197,15 +164,6 @@
 
     // no error check
     int r_val = 0;
-<<<<<<< HEAD
-    if (A.stride_0() == 1) {
-      mkl_dtrsm_compact(MKL_COL_MAJOR, MKL_LEFT, MKL_LOWER, MKL_TRANS, ArgDiag::use_unit_diag ? MKL_UNIT : MKL_NONUNIT,
-                        m, n, alpha, (const double *)A.data(), A.stride_0(), (double *)b.data(), b.stride_0(), format,
-                        (MKL_INT)vector_type::vector_length);
-    } else if (A.stride_1() == 1) {
-      mkl_dtrsm_compact(MKL_ROW_MAJOR, MKL_LEFT, MKL_LOWER, MKL_TRANS, ArgDiag::use_unit_diag ? MKL_UNIT : MKL_NONUNIT,
-                        m, n, alpha, (const double *)A.data(), A.stride_0(), (double *)b.data(), b.stride_0(), format,
-=======
     if (A.stride(0) == 1) {
       mkl_dtrsm_compact(MKL_COL_MAJOR, MKL_LEFT, MKL_LOWER, MKL_TRANS, ArgDiag::use_unit_diag ? MKL_UNIT : MKL_NONUNIT,
                         m, n, alpha, (const double *)A.data(), A.stride(0), (double *)b.data(), b.stride(0), format,
@@ -213,7 +171,6 @@
     } else if (A.stride(1) == 1) {
       mkl_dtrsm_compact(MKL_ROW_MAJOR, MKL_LEFT, MKL_LOWER, MKL_TRANS, ArgDiag::use_unit_diag ? MKL_UNIT : MKL_NONUNIT,
                         m, n, alpha, (const double *)A.data(), A.stride(0), (double *)b.data(), b.stride(0), format,
->>>>>>> 156f70d4
                         (MKL_INT)vector_type::vector_length);
     } else {
       r_val = -1;
@@ -233,12 +190,7 @@
     auto info = KokkosBatched::Impl::checkTrsvInput(A, b);
     if (info) return info;
     return KokkosBatched::Impl::SerialTrsvInternalUpper<Algo::Trsv::Unblocked>::invoke(
-<<<<<<< HEAD
-        ArgDiag::use_unit_diag, false, A.extent(1), alpha, A.data(), A.stride_1(), A.stride_0(), b.data(),
-        b.stride_0());
-=======
         ArgDiag::use_unit_diag, false, A.extent(1), alpha, A.data(), A.stride(1), A.stride(0), b.data(), b.stride(0));
->>>>>>> 156f70d4
   }
 };
 
@@ -252,92 +204,12 @@
     auto info = KokkosBatched::Impl::checkTrsvInput(A, b);
     if (info) return info;
     return KokkosBatched::Impl::SerialTrsvInternalUpper<Algo::Trsv::Blocked>::invoke(
-<<<<<<< HEAD
-        ArgDiag::use_unit_diag, false, A.extent(1), alpha, A.data(), A.stride_1(), A.stride_0(), b.data(),
-        b.stride_0());
-=======
         ArgDiag::use_unit_diag, false, A.extent(1), alpha, A.data(), A.stride(1), A.stride(0), b.data(), b.stride(0));
->>>>>>> 156f70d4
   }
 };
 
 //// Lower conjugate-transpose ////
 #if defined(KOKKOSBATCHED_IMPL_ENABLE_INTEL_MKL) && defined(KOKKOSBATCHED_IMPL_ENABLE_INTEL_MKL_BATCHED) && \
-<<<<<<< HEAD
-    defined(__KOKKOSBATCHED_ENABLE_INTEL_MKL_COMPACT_BATCHED__)
-template <typename ArgDiag>
-struct SerialTrsv<Uplo::Lower, Trans::ConjTranspose, ArgDiag, Algo::Trsv::CompactMKL> {
-  template <typename ScalarType, typename AViewType, typename bViewType>
-  KOKKOS_INLINE_FUNCTION static int invoke(const ScalarType alpha, const AViewType &A, const bViewType &b) {
-    // Quick return if possible
-    // if (A.extent(1) == 0) return 0;
-
-    auto info = KokkosBatched::Impl::checkTrsvInput(A, b);
-    if (info) return info;
-
-    using vector_type = typename bViewType::value_type;
-    const int m = b.extent(0), n = 1;
-
-    static_assert(is_vector<vector_type>::value, "value type is not vector type");
-#if defined(KOKKOS_ARCH_AVX512XEON)
-    static_assert(vector_type::vector_length == 4 || vector_type::vector_length == 8,
-                  "AVX, AVX2 and AVX512 is supported");
-#else
-    static_assert(vector_type::vector_length == 4, "AVX and AVX2 is supported");
-#endif
-    const MKL_COMPACT_PACK format = vector_type::vector_length == 8 ? MKL_COMPACT_AVX512 : MKL_COMPACT_AVX;
-
-    // no error check
-    int r_val = 0;
-    if (A.stride_0() == 1) {
-      mkl_dtrsm_compact(MKL_COL_MAJOR, MKL_LEFT, MKL_LOWER, MKL_CONJTRANS,
-                        ArgDiag::use_unit_diag ? MKL_UNIT : MKL_NONUNIT, m, n, alpha, (const double *)A.data(),
-                        A.stride_0(), (double *)b.data(), b.stride_0(), format, (MKL_INT)vector_type::vector_length);
-    } else if (A.stride_1() == 1) {
-      mkl_dtrsm_compact(MKL_ROW_MAJOR, MKL_LEFT, MKL_LOWER, MKL_CONJTRANS,
-                        ArgDiag::use_unit_diag ? MKL_UNIT : MKL_NONUNIT, m, n, alpha, (const double *)A.data(),
-                        A.stride_0(), (double *)b.data(), b.stride_0(), format, (MKL_INT)vector_type::vector_length);
-    } else {
-      r_val = -1;
-    }
-    return r_val;
-  }
-};
-#endif
-
-template <typename ArgDiag>
-struct SerialTrsv<Uplo::Lower, Trans::ConjTranspose, ArgDiag, Algo::Trsv::Unblocked> {
-  template <typename ScalarType, typename AViewType, typename bViewType>
-  KOKKOS_INLINE_FUNCTION static int invoke(const ScalarType alpha, const AViewType &A, const bViewType &b) {
-    // Quick return if possible
-    // if (A.extent(1) == 0) return 0;
-
-    auto info = KokkosBatched::Impl::checkTrsvInput(A, b);
-    if (info) return info;
-    return KokkosBatched::Impl::SerialTrsvInternalUpper<Algo::Trsv::Unblocked>::invoke(
-        ArgDiag::use_unit_diag, true, A.extent(1), alpha, A.data(), A.stride_1(), A.stride_0(), b.data(), b.stride_0());
-  }
-};
-
-template <typename ArgDiag>
-struct SerialTrsv<Uplo::Lower, Trans::ConjTranspose, ArgDiag, Algo::Trsv::Blocked> {
-  template <typename ScalarType, typename AViewType, typename bViewType>
-  KOKKOS_INLINE_FUNCTION static int invoke(const ScalarType alpha, const AViewType &A, const bViewType &b) {
-    // Quick return if possible
-    // if (A.extent(1) == 0) return 0;
-
-    auto info = KokkosBatched::Impl::checkTrsvInput(A, b);
-    if (info) return info;
-    return KokkosBatched::Impl::SerialTrsvInternalUpper<Algo::Trsv::Blocked>::invoke(
-        ArgDiag::use_unit_diag, true, A.extent(1), alpha, A.data(), A.stride_1(), A.stride_0(), b.data(), b.stride_0());
-  }
-};
-
-//// Upper non-transpose ////
-#if defined(KOKKOSBATCHED_IMPL_ENABLE_INTEL_MKL) && defined(KOKKOSBATCHED_IMPL_ENABLE_INTEL_MKL_BATCHED) && \
-    defined(__KOKKOSBATCHED_ENABLE_INTEL_MKL_COMPACT_BATCHED__)
-template <typename ArgDiag>
-=======
     defined(__KOKKOSBATCHED_ENABLE_INTEL_MKL_COMPACT_BATCHED__)
 template <typename ArgDiag>
 struct SerialTrsv<Uplo::Lower, Trans::ConjTranspose, ArgDiag, Algo::Trsv::CompactMKL> {
@@ -411,7 +283,6 @@
 #if defined(KOKKOSBATCHED_IMPL_ENABLE_INTEL_MKL) && defined(KOKKOSBATCHED_IMPL_ENABLE_INTEL_MKL_BATCHED) && \
     defined(KOKKOSBATCHED_IMPL_ENABLE_INTEL_MKL_COMPACT_BATCHED)
 template <typename ArgDiag>
->>>>>>> 156f70d4
 struct SerialTrsv<Uplo::Upper, Trans::NoTranspose, ArgDiag, Algo::Trsv::CompactMKL> {
   template <typename ScalarType, typename AViewType, typename bViewType>
   KOKKOS_INLINE_FUNCTION static int invoke(const ScalarType alpha, const AViewType &A, const bViewType &b) {
@@ -438,19 +309,11 @@
     if (A.stride(0) == 1) {
       mkl_dtrsm_compact(MKL_COL_MAJOR, MKL_LEFT, MKL_UPPER, MKL_NOTRANS,
                         ArgDiag::use_unit_diag ? MKL_UNIT : MKL_NONUNIT, m, n, alpha, (const double *)A.data(),
-<<<<<<< HEAD
-                        A.stride_0(), (double *)b.data(), b.stride_0(), format, (MKL_INT)vector_type::vector_length);
-    } else if (A.stride_1() == 1) {
+                        A.stride(0), (double *)b.data(), b.stride(0), format, (MKL_INT)vector_type::vector_length);
+    } else if (A.stride(1) == 1) {
       mkl_dtrsm_compact(MKL_ROW_MAJOR, MKL_LEFT, MKL_UPPER, MKL_NOTRANS,
                         ArgDiag::use_unit_diag ? MKL_UNIT : MKL_NONUNIT, m, n, alpha, (const double *)A.data(),
-                        A.stride_0(), (double *)b.data(), b.stride_0(), format, (MKL_INT)vector_type::vector_length);
-=======
-                        A.stride(0), (double *)b.data(), b.stride(0), format, (MKL_INT)vector_type::vector_length);
-    } else if (A.stride(1) == 1) {
-      mkl_dtrsm_compact(MKL_ROW_MAJOR, MKL_LEFT, MKL_UPPER, MKL_NOTRANS,
-                        ArgDiag::use_unit_diag ? MKL_UNIT : MKL_NONUNIT, m, n, alpha, (const double *)A.data(),
-                        A.stride(0), (double *)b.data(), b.stride(0), format, (MKL_INT)vector_type::vector_length);
->>>>>>> 156f70d4
+                        A.stride(0), (double *)b.data(), b.stride(0), format, (MKL_INT)vector_type::vector_length);
     } else {
       r_val = -1;
     }
@@ -469,12 +332,7 @@
     auto info = KokkosBatched::Impl::checkTrsvInput(A, b);
     if (info) return info;
     return KokkosBatched::Impl::SerialTrsvInternalUpper<Algo::Trsv::Unblocked>::invoke(
-<<<<<<< HEAD
-        ArgDiag::use_unit_diag, false, A.extent(0), alpha, A.data(), A.stride_0(), A.stride_1(), b.data(),
-        b.stride_0());
-=======
         ArgDiag::use_unit_diag, false, A.extent(0), alpha, A.data(), A.stride(0), A.stride(1), b.data(), b.stride(0));
->>>>>>> 156f70d4
   }
 };
 
@@ -488,62 +346,37 @@
     auto info = KokkosBatched::Impl::checkTrsvInput(A, b);
     if (info) return info;
     return KokkosBatched::Impl::SerialTrsvInternalUpper<Algo::Trsv::Blocked>::invoke(
-<<<<<<< HEAD
-        ArgDiag::use_unit_diag, false, A.extent(0), alpha, A.data(), A.stride_0(), A.stride_1(), b.data(),
-        b.stride_0());
-=======
         ArgDiag::use_unit_diag, false, A.extent(0), alpha, A.data(), A.stride(0), A.stride(1), b.data(), b.stride(0));
->>>>>>> 156f70d4
   }
 };
 
 //// Upper transpose ////
 #if defined(KOKKOSBATCHED_IMPL_ENABLE_INTEL_MKL) && defined(KOKKOSBATCHED_IMPL_ENABLE_INTEL_MKL_BATCHED) && \
-<<<<<<< HEAD
-    defined(__KOKKOSBATCHED_ENABLE_INTEL_MKL_COMPACT_BATCHED__)
-=======
     defined(KOKKOSBATCHED_IMPL_ENABLE_INTEL_MKL_COMPACT_BATCHED)
->>>>>>> 156f70d4
 template <typename ArgDiag>
 struct SerialTrsv<Uplo::Upper, Trans::Transpose, ArgDiag, Algo::Trsv::CompactMKL> {
   template <typename ScalarType, typename AViewType, typename bViewType>
   KOKKOS_INLINE_FUNCTION static int invoke(const ScalarType alpha, const AViewType &A, const bViewType &b) {
     // Quick return if possible
     // if (A.extent(1) == 0) return 0;
-<<<<<<< HEAD
-
-    auto info = KokkosBatched::Impl::checkTrsvInput(A, b);
-    if (info) return info;
-
-=======
-
-    auto info = KokkosBatched::Impl::checkTrsvInput(A, b);
-    if (info) return info;
-
->>>>>>> 156f70d4
-    using vector_type = typename bViewType::value_type;
-    const int m = b.extent(0), n = 1;
-
-    static_assert(is_vector<vector_type>::value, "value type is not vector type");
-#if defined(KOKKOS_ARCH_AVX512XEON)
-    static_assert(vector_type::vector_length == 4 || vector_type::vector_length == 8,
-                  "AVX, AVX2 and AVX512 is supported");
-#else
-    static_assert(vector_type::vector_length == 4, "AVX and AVX2 is supported");
-#endif
-    const MKL_COMPACT_PACK format = vector_type::vector_length == 8 ? MKL_COMPACT_AVX512 : MKL_COMPACT_AVX;
-
-    // no error check
-    int r_val = 0;
-<<<<<<< HEAD
-    if (A.stride_0() == 1) {
-      mkl_dtrsm_compact(MKL_COL_MAJOR, MKL_LEFT, MKL_UPPER, MKL_TRANS, ArgDiag::use_unit_diag ? MKL_UNIT : MKL_NONUNIT,
-                        m, n, alpha, (const double *)A.data(), A.stride_0(), (double *)b.data(), b.stride_0(), format,
-                        (MKL_INT)vector_type::vector_length);
-    } else if (A.stride_1() == 1) {
-      mkl_dtrsm_compact(MKL_ROW_MAJOR, MKL_LEFT, MKL_UPPER, MKL_TRANS, ArgDiag::use_unit_diag ? MKL_UNIT : MKL_NONUNIT,
-                        m, n, alpha, (const double *)A.data(), A.stride_0(), (double *)b.data(), b.stride_0(), format,
-=======
+
+    auto info = KokkosBatched::Impl::checkTrsvInput(A, b);
+    if (info) return info;
+
+    using vector_type = typename bViewType::value_type;
+    const int m = b.extent(0), n = 1;
+
+    static_assert(is_vector<vector_type>::value, "value type is not vector type");
+#if defined(KOKKOS_ARCH_AVX512XEON)
+    static_assert(vector_type::vector_length == 4 || vector_type::vector_length == 8,
+                  "AVX, AVX2 and AVX512 is supported");
+#else
+    static_assert(vector_type::vector_length == 4, "AVX and AVX2 is supported");
+#endif
+    const MKL_COMPACT_PACK format = vector_type::vector_length == 8 ? MKL_COMPACT_AVX512 : MKL_COMPACT_AVX;
+
+    // no error check
+    int r_val = 0;
     if (A.stride(0) == 1) {
       mkl_dtrsm_compact(MKL_COL_MAJOR, MKL_LEFT, MKL_UPPER, MKL_TRANS, ArgDiag::use_unit_diag ? MKL_UNIT : MKL_NONUNIT,
                         m, n, alpha, (const double *)A.data(), A.stride(0), (double *)b.data(), b.stride(0), format,
@@ -551,7 +384,6 @@
     } else if (A.stride(1) == 1) {
       mkl_dtrsm_compact(MKL_ROW_MAJOR, MKL_LEFT, MKL_UPPER, MKL_TRANS, ArgDiag::use_unit_diag ? MKL_UNIT : MKL_NONUNIT,
                         m, n, alpha, (const double *)A.data(), A.stride(0), (double *)b.data(), b.stride(0), format,
->>>>>>> 156f70d4
                         (MKL_INT)vector_type::vector_length);
     } else {
       r_val = -1;
@@ -571,12 +403,7 @@
     auto info = KokkosBatched::Impl::checkTrsvInput(A, b);
     if (info) return info;
     return KokkosBatched::Impl::SerialTrsvInternalLower<Algo::Trsv::Unblocked>::invoke(
-<<<<<<< HEAD
-        ArgDiag::use_unit_diag, false, A.extent(1), alpha, A.data(), A.stride_1(), A.stride_0(), b.data(),
-        b.stride_0());
-=======
         ArgDiag::use_unit_diag, false, A.extent(1), alpha, A.data(), A.stride(1), A.stride(0), b.data(), b.stride(0));
->>>>>>> 156f70d4
   }
 };
 
@@ -590,12 +417,7 @@
     auto info = KokkosBatched::Impl::checkTrsvInput(A, b);
     if (info) return info;
     return KokkosBatched::Impl::SerialTrsvInternalLower<Algo::Trsv::Blocked>::invoke(
-<<<<<<< HEAD
-        ArgDiag::use_unit_diag, false, A.extent(1), alpha, A.data(), A.stride_1(), A.stride_0(), b.data(),
-        b.stride_0());
-=======
         ArgDiag::use_unit_diag, false, A.extent(1), alpha, A.data(), A.stride(1), A.stride(0), b.data(), b.stride(0));
->>>>>>> 156f70d4
   }
 };
 
@@ -626,25 +448,14 @@
 
     // no error check
     int r_val = 0;
-<<<<<<< HEAD
-    if (A.stride_0() == 1) {
+    if (A.stride(0) == 1) {
       mkl_dtrsm_compact(MKL_COL_MAJOR, MKL_LEFT, MKL_UPPER, MKL_CONJTRANS,
                         ArgDiag::use_unit_diag ? MKL_UNIT : MKL_NONUNIT, m, n, alpha, (const double *)A.data(),
-                        A.stride_0(), (double *)b.data(), b.stride_0(), format, (MKL_INT)vector_type::vector_length);
-    } else if (A.stride_1() == 1) {
+                        A.stride(0), (double *)b.data(), b.stride(0), format, (MKL_INT)vector_type::vector_length);
+    } else if (A.stride(1) == 1) {
       mkl_dtrsm_compact(MKL_ROW_MAJOR, MKL_LEFT, MKL_UPPER, MKL_CONJTRANS,
                         ArgDiag::use_unit_diag ? MKL_UNIT : MKL_NONUNIT, m, n, alpha, (const double *)A.data(),
-                        A.stride_0(), (double *)b.data(), b.stride_0(), format, (MKL_INT)vector_type::vector_length);
-=======
-    if (A.stride(0) == 1) {
-      mkl_dtrsm_compact(MKL_COL_MAJOR, MKL_LEFT, MKL_UPPER, MKL_CONJTRANS,
-                        ArgDiag::use_unit_diag ? MKL_UNIT : MKL_NONUNIT, m, n, alpha, (const double *)A.data(),
-                        A.stride(0), (double *)b.data(), b.stride(0), format, (MKL_INT)vector_type::vector_length);
-    } else if (A.stride(1) == 1) {
-      mkl_dtrsm_compact(MKL_ROW_MAJOR, MKL_LEFT, MKL_UPPER, MKL_CONJTRANS,
-                        ArgDiag::use_unit_diag ? MKL_UNIT : MKL_NONUNIT, m, n, alpha, (const double *)A.data(),
-                        A.stride(0), (double *)b.data(), b.stride(0), format, (MKL_INT)vector_type::vector_length);
->>>>>>> 156f70d4
+                        A.stride(0), (double *)b.data(), b.stride(0), format, (MKL_INT)vector_type::vector_length);
     } else {
       r_val = -1;
     }
@@ -663,11 +474,7 @@
     auto info = KokkosBatched::Impl::checkTrsvInput(A, b);
     if (info) return info;
     return KokkosBatched::Impl::SerialTrsvInternalLower<Algo::Trsv::Unblocked>::invoke(
-<<<<<<< HEAD
-        ArgDiag::use_unit_diag, true, A.extent(1), alpha, A.data(), A.stride_1(), A.stride_0(), b.data(), b.stride_0());
-=======
         ArgDiag::use_unit_diag, true, A.extent(1), alpha, A.data(), A.stride(1), A.stride(0), b.data(), b.stride(0));
->>>>>>> 156f70d4
   }
 };
 
@@ -681,11 +488,7 @@
     auto info = KokkosBatched::Impl::checkTrsvInput(A, b);
     if (info) return info;
     return KokkosBatched::Impl::SerialTrsvInternalLower<Algo::Trsv::Blocked>::invoke(
-<<<<<<< HEAD
-        ArgDiag::use_unit_diag, true, A.extent(1), alpha, A.data(), A.stride_1(), A.stride_0(), b.data(), b.stride_0());
-=======
         ArgDiag::use_unit_diag, true, A.extent(1), alpha, A.data(), A.stride(1), A.stride(0), b.data(), b.stride(0));
->>>>>>> 156f70d4
   }
 };
 
