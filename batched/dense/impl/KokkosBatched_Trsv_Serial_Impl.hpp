--- conflicted
+++ resolved
@@ -66,23 +66,15 @@
 }
 }  // namespace Impl
 
-<<<<<<< HEAD
-=======
 //// Lower non-transpose ////
->>>>>>> 80e303f8
 #if defined(KOKKOSBATCHED_IMPL_ENABLE_INTEL_MKL) && defined(KOKKOSBATCHED_IMPL_ENABLE_INTEL_MKL_BATCHED) && \
     defined(__KOKKOSBATCHED_ENABLE_INTEL_MKL_COMPACT_BATCHED__)
 template <typename ArgDiag>
 struct SerialTrsv<Uplo::Lower, Trans::NoTranspose, ArgDiag, Algo::Trsv::CompactMKL> {
   template <typename ScalarType, typename AViewType, typename bViewType>
   KOKKOS_INLINE_FUNCTION static int invoke(const ScalarType alpha, const AViewType &A, const bViewType &b) {
-<<<<<<< HEAD
-    typedef typename bViewType::value_type vector_type;
-    // typedef typename vector_type::value_type value_type;
-=======
-    // Quick return if possible
-    // if (A.extent(1) == 0) return 0;
->>>>>>> 80e303f8
+    // Quick return if possible
+    // if (A.extent(1) == 0) return 0;
 
     auto info = KokkosBatched::Impl::checkTrsvInput(A, b);
     if (info) return info;
@@ -91,17 +83,12 @@
     const int m = b.extent(0), n = 1;
 
     static_assert(is_vector<vector_type>::value, "value type is not vector type");
-<<<<<<< HEAD
-    static_assert(vector_type::vector_length == 4 || vector_type::vector_length == 8,
-                  "AVX, AVX2 and AVX512 is supported");
-=======
 #if defined(KOKKOS_ARCH_AVX512XEON)
     static_assert(vector_type::vector_length == 4 || vector_type::vector_length == 8,
                   "AVX, AVX2 and AVX512 is supported");
 #else
     static_assert(vector_type::vector_length == 4, "AVX and AVX2 is supported");
 #endif
->>>>>>> 80e303f8
     const MKL_COMPACT_PACK format = vector_type::vector_length == 8 ? MKL_COMPACT_AVX512 : MKL_COMPACT_AVX;
 
     // no error check
@@ -126,10 +113,6 @@
 struct SerialTrsv<Uplo::Lower, Trans::NoTranspose, ArgDiag, Algo::Trsv::Unblocked> {
   template <typename ScalarType, typename AViewType, typename bViewType>
   KOKKOS_INLINE_FUNCTION static int invoke(const ScalarType alpha, const AViewType &A, const bViewType &b) {
-<<<<<<< HEAD
-    return SerialTrsvInternalLower<Algo::Trsv::Unblocked>::invoke(ArgDiag::use_unit_diag, A.extent(0), alpha, A.data(),
-                                                                  A.stride_0(), A.stride_1(), b.data(), b.stride_0());
-=======
     // Quick return if possible
     // if (A.extent(1) == 0) return 0;
 
@@ -138,7 +121,6 @@
     return KokkosBatched::Impl::SerialTrsvInternalLower<Algo::Trsv::Unblocked>::invoke(
         ArgDiag::use_unit_diag, false, A.extent(0), alpha, A.data(), A.stride_0(), A.stride_1(), b.data(),
         b.stride_0());
->>>>>>> 80e303f8
   }
 };
 
@@ -146,17 +128,6 @@
 struct SerialTrsv<Uplo::Lower, Trans::NoTranspose, ArgDiag, Algo::Trsv::Blocked> {
   template <typename ScalarType, typename AViewType, typename bViewType>
   KOKKOS_INLINE_FUNCTION static int invoke(const ScalarType alpha, const AViewType &A, const bViewType &b) {
-<<<<<<< HEAD
-    return SerialTrsvInternalLower<Algo::Trsv::Blocked>::invoke(ArgDiag::use_unit_diag, A.extent(0), alpha, A.data(),
-                                                                A.stride_0(), A.stride_1(), b.data(), b.stride_0());
-  }
-};
-
-///
-/// L/T
-///
-
-=======
     // Quick return if possible
     // if (A.extent(1) == 0) return 0;
 
@@ -169,20 +140,14 @@
 };
 
 //// Lower transpose ////
->>>>>>> 80e303f8
 #if defined(KOKKOSBATCHED_IMPL_ENABLE_INTEL_MKL) && defined(KOKKOSBATCHED_IMPL_ENABLE_INTEL_MKL_BATCHED) && \
     defined(__KOKKOSBATCHED_ENABLE_INTEL_MKL_COMPACT_BATCHED__)
 template <typename ArgDiag>
 struct SerialTrsv<Uplo::Lower, Trans::Transpose, ArgDiag, Algo::Trsv::CompactMKL> {
   template <typename ScalarType, typename AViewType, typename bViewType>
   KOKKOS_INLINE_FUNCTION static int invoke(const ScalarType alpha, const AViewType &A, const bViewType &b) {
-<<<<<<< HEAD
-    typedef typename bViewType::value_type vector_type;
-    // typedef typename vector_type::value_type value_type;
-=======
-    // Quick return if possible
-    // if (A.extent(1) == 0) return 0;
->>>>>>> 80e303f8
+    // Quick return if possible
+    // if (A.extent(1) == 0) return 0;
 
     auto info = KokkosBatched::Impl::checkTrsvInput(A, b);
     if (info) return info;
@@ -191,17 +156,12 @@
     const int m = b.extent(0), n = 1;
 
     static_assert(is_vector<vector_type>::value, "value type is not vector type");
-<<<<<<< HEAD
-    static_assert(vector_type::vector_length == 4 || vector_type::vector_length == 8,
-                  "AVX, AVX2 and AVX512 is supported");
-=======
 #if defined(KOKKOS_ARCH_AVX512XEON)
     static_assert(vector_type::vector_length == 4 || vector_type::vector_length == 8,
                   "AVX, AVX2 and AVX512 is supported");
 #else
     static_assert(vector_type::vector_length == 4, "AVX and AVX2 is supported");
 #endif
->>>>>>> 80e303f8
     const MKL_COMPACT_PACK format = vector_type::vector_length == 8 ? MKL_COMPACT_AVX512 : MKL_COMPACT_AVX;
 
     // no error check
@@ -226,10 +186,6 @@
 struct SerialTrsv<Uplo::Lower, Trans::Transpose, ArgDiag, Algo::Trsv::Unblocked> {
   template <typename ScalarType, typename AViewType, typename bViewType>
   KOKKOS_INLINE_FUNCTION static int invoke(const ScalarType alpha, const AViewType &A, const bViewType &b) {
-<<<<<<< HEAD
-    return SerialTrsvInternalUpper<Algo::Trsv::Unblocked>::invoke(ArgDiag::use_unit_diag, A.extent(1), alpha, A.data(),
-                                                                  A.stride_1(), A.stride_0(), b.data(), b.stride_0());
-=======
     // Quick return if possible
     // if (A.extent(1) == 0) return 0;
 
@@ -238,7 +194,6 @@
     return KokkosBatched::Impl::SerialTrsvInternalUpper<Algo::Trsv::Unblocked>::invoke(
         ArgDiag::use_unit_diag, false, A.extent(1), alpha, A.data(), A.stride_1(), A.stride_0(), b.data(),
         b.stride_0());
->>>>>>> 80e303f8
   }
 };
 
@@ -246,10 +201,6 @@
 struct SerialTrsv<Uplo::Lower, Trans::Transpose, ArgDiag, Algo::Trsv::Blocked> {
   template <typename ScalarType, typename AViewType, typename bViewType>
   KOKKOS_INLINE_FUNCTION static int invoke(const ScalarType alpha, const AViewType &A, const bViewType &b) {
-<<<<<<< HEAD
-    return SerialTrsvInternalUpper<Algo::Trsv::Blocked>::invoke(ArgDiag::use_unit_diag, A.extent(1), alpha, A.data(),
-                                                                A.stride_1(), A.stride_0(), b.data(), b.stride_0());
-=======
     // Quick return if possible
     // if (A.extent(1) == 0) return 0;
 
@@ -258,7 +209,6 @@
     return KokkosBatched::Impl::SerialTrsvInternalUpper<Algo::Trsv::Blocked>::invoke(
         ArgDiag::use_unit_diag, false, A.extent(1), alpha, A.data(), A.stride_1(), A.stride_0(), b.data(),
         b.stride_0());
->>>>>>> 80e303f8
   }
 };
 
@@ -333,42 +283,29 @@
   }
 };
 
-<<<<<<< HEAD
-=======
 //// Upper non-transpose ////
->>>>>>> 80e303f8
 #if defined(KOKKOSBATCHED_IMPL_ENABLE_INTEL_MKL) && defined(KOKKOSBATCHED_IMPL_ENABLE_INTEL_MKL_BATCHED) && \
     defined(__KOKKOSBATCHED_ENABLE_INTEL_MKL_COMPACT_BATCHED__)
 template <typename ArgDiag>
 struct SerialTrsv<Uplo::Upper, Trans::NoTranspose, ArgDiag, Algo::Trsv::CompactMKL> {
   template <typename ScalarType, typename AViewType, typename bViewType>
   KOKKOS_INLINE_FUNCTION static int invoke(const ScalarType alpha, const AViewType &A, const bViewType &b) {
-<<<<<<< HEAD
-    typedef typename bViewType::value_type vector_type;
-    // typedef typename vector_type::value_type value_type;
-=======
-    // Quick return if possible
-    // if (A.extent(1) == 0) return 0;
-
-    auto info = KokkosBatched::Impl::checkTrsvInput(A, b);
-    if (info) return info;
->>>>>>> 80e303f8
+    // Quick return if possible
+    // if (A.extent(1) == 0) return 0;
+
+    auto info = KokkosBatched::Impl::checkTrsvInput(A, b);
+    if (info) return info;
 
     using vector_type = typename bViewType::value_type;
     const int m = b.extent(0), n = 1;
 
     static_assert(is_vector<vector_type>::value, "value type is not vector type");
-<<<<<<< HEAD
-    static_assert(vector_type::vector_length == 4 || vector_type::vector_length == 8,
-                  "AVX, AVX2 and AVX512 is supported");
-=======
 #if defined(KOKKOS_ARCH_AVX512XEON)
     static_assert(vector_type::vector_length == 4 || vector_type::vector_length == 8,
                   "AVX, AVX2 and AVX512 is supported");
 #else
     static_assert(vector_type::vector_length == 4, "AVX and AVX2 is supported");
 #endif
->>>>>>> 80e303f8
     const MKL_COMPACT_PACK format = vector_type::vector_length == 8 ? MKL_COMPACT_AVX512 : MKL_COMPACT_AVX;
 
     // no error check
@@ -393,10 +330,6 @@
 struct SerialTrsv<Uplo::Upper, Trans::NoTranspose, ArgDiag, Algo::Trsv::Unblocked> {
   template <typename ScalarType, typename AViewType, typename bViewType>
   KOKKOS_INLINE_FUNCTION static int invoke(const ScalarType alpha, const AViewType &A, const bViewType &b) {
-<<<<<<< HEAD
-    return SerialTrsvInternalUpper<Algo::Trsv::Unblocked>::invoke(ArgDiag::use_unit_diag, A.extent(0), alpha, A.data(),
-                                                                  A.stride_0(), A.stride_1(), b.data(), b.stride_0());
-=======
     // Quick return if possible
     // if (A.extent(1) == 0) return 0;
 
@@ -405,7 +338,6 @@
     return KokkosBatched::Impl::SerialTrsvInternalUpper<Algo::Trsv::Unblocked>::invoke(
         ArgDiag::use_unit_diag, false, A.extent(0), alpha, A.data(), A.stride_0(), A.stride_1(), b.data(),
         b.stride_0());
->>>>>>> 80e303f8
   }
 };
 
@@ -413,17 +345,6 @@
 struct SerialTrsv<Uplo::Upper, Trans::NoTranspose, ArgDiag, Algo::Trsv::Blocked> {
   template <typename ScalarType, typename AViewType, typename bViewType>
   KOKKOS_INLINE_FUNCTION static int invoke(const ScalarType alpha, const AViewType &A, const bViewType &b) {
-<<<<<<< HEAD
-    return SerialTrsvInternalUpper<Algo::Trsv::Blocked>::invoke(ArgDiag::use_unit_diag, A.extent(0), alpha, A.data(),
-                                                                A.stride_0(), A.stride_1(), b.data(), b.stride_0());
-  }
-};
-
-///
-/// U/T
-///
-
-=======
     // Quick return if possible
     // if (A.extent(1) == 0) return 0;
 
@@ -436,39 +357,28 @@
 };
 
 //// Upper transpose ////
->>>>>>> 80e303f8
 #if defined(KOKKOSBATCHED_IMPL_ENABLE_INTEL_MKL) && defined(KOKKOSBATCHED_IMPL_ENABLE_INTEL_MKL_BATCHED) && \
     defined(__KOKKOSBATCHED_ENABLE_INTEL_MKL_COMPACT_BATCHED__)
 template <typename ArgDiag>
 struct SerialTrsv<Uplo::Upper, Trans::Transpose, ArgDiag, Algo::Trsv::CompactMKL> {
   template <typename ScalarType, typename AViewType, typename bViewType>
   KOKKOS_INLINE_FUNCTION static int invoke(const ScalarType alpha, const AViewType &A, const bViewType &b) {
-<<<<<<< HEAD
-    typedef typename bViewType::value_type vector_type;
-    // typedef typename vector_type::value_type value_type;
-=======
-    // Quick return if possible
-    // if (A.extent(1) == 0) return 0;
-
-    auto info = KokkosBatched::Impl::checkTrsvInput(A, b);
-    if (info) return info;
->>>>>>> 80e303f8
+    // Quick return if possible
+    // if (A.extent(1) == 0) return 0;
+
+    auto info = KokkosBatched::Impl::checkTrsvInput(A, b);
+    if (info) return info;
 
     using vector_type = typename bViewType::value_type;
     const int m = b.extent(0), n = 1;
 
     static_assert(is_vector<vector_type>::value, "value type is not vector type");
-<<<<<<< HEAD
-    static_assert(vector_type::vector_length == 4 || vector_type::vector_length == 8,
-                  "AVX, AVX2 and AVX512 is supported");
-=======
 #if defined(KOKKOS_ARCH_AVX512XEON)
     static_assert(vector_type::vector_length == 4 || vector_type::vector_length == 8,
                   "AVX, AVX2 and AVX512 is supported");
 #else
     static_assert(vector_type::vector_length == 4, "AVX and AVX2 is supported");
 #endif
->>>>>>> 80e303f8
     const MKL_COMPACT_PACK format = vector_type::vector_length == 8 ? MKL_COMPACT_AVX512 : MKL_COMPACT_AVX;
 
     // no error check
@@ -493,10 +403,6 @@
 struct SerialTrsv<Uplo::Upper, Trans::Transpose, ArgDiag, Algo::Trsv::Unblocked> {
   template <typename ScalarType, typename AViewType, typename bViewType>
   KOKKOS_INLINE_FUNCTION static int invoke(const ScalarType alpha, const AViewType &A, const bViewType &b) {
-<<<<<<< HEAD
-    return SerialTrsvInternalLower<Algo::Trsv::Unblocked>::invoke(ArgDiag::use_unit_diag, A.extent(1), alpha, A.data(),
-                                                                  A.stride_1(), A.stride_0(), b.data(), b.stride_0());
-=======
     // Quick return if possible
     // if (A.extent(1) == 0) return 0;
 
@@ -505,7 +411,6 @@
     return KokkosBatched::Impl::SerialTrsvInternalLower<Algo::Trsv::Unblocked>::invoke(
         ArgDiag::use_unit_diag, false, A.extent(1), alpha, A.data(), A.stride_1(), A.stride_0(), b.data(),
         b.stride_0());
->>>>>>> 80e303f8
   }
 };
 
@@ -513,10 +418,6 @@
 struct SerialTrsv<Uplo::Upper, Trans::Transpose, ArgDiag, Algo::Trsv::Blocked> {
   template <typename ScalarType, typename AViewType, typename bViewType>
   KOKKOS_INLINE_FUNCTION static int invoke(const ScalarType alpha, const AViewType &A, const bViewType &b) {
-<<<<<<< HEAD
-    return SerialTrsvInternalLower<Algo::Trsv::Blocked>::invoke(ArgDiag::use_unit_diag, A.extent(1), alpha, A.data(),
-                                                                A.stride_1(), A.stride_0(), b.data(), b.stride_0());
-=======
     // Quick return if possible
     // if (A.extent(1) == 0) return 0;
 
@@ -596,7 +497,6 @@
     if (info) return info;
     return KokkosBatched::Impl::SerialTrsvInternalLower<Algo::Trsv::Blocked>::invoke(
         ArgDiag::use_unit_diag, true, A.extent(1), alpha, A.data(), A.stride_1(), A.stride_0(), b.data(), b.stride_0());
->>>>>>> 80e303f8
   }
 };
 
