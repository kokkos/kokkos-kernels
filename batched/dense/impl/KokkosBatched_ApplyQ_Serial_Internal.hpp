//@HEADER
// ************************************************************************
//
//                        Kokkos v. 4.0
//       Copyright (2022) National Technology & Engineering
//               Solutions of Sandia, LLC (NTESS).
//
// Under the terms of Contract DE-NA0003525 with NTESS,
// the U.S. Government retains certain rights in this software.
//
// Part of Kokkos, under the Apache License v2.0 with LLVM Exceptions.
// See https://kokkos.org/LICENSE for license information.
// SPDX-License-Identifier: Apache-2.0 WITH LLVM-exception
//
//@HEADER
#ifndef KOKKOSBATCHED_APPLY_Q_SERIAL_INTERNAL_HPP
#define KOKKOSBATCHED_APPLY_Q_SERIAL_INTERNAL_HPP

/// \author Kyungjoo Kim (kyukim@sandia.gov)

#include "KokkosBatched_Util.hpp"
#include "KokkosBatched_ApplyHouseholder_Serial_Internal.hpp"

namespace KokkosBatched {

///
/// Serial Internal Impl
/// ====================
///
/// this impl follows the flame interface of householder transformation
///

struct SerialApplyQ_LeftForwardInternal {
  template <typename ValueType>
  KOKKOS_INLINE_FUNCTION static int invoke(const int m, const int n, const int k,
                                           /* */ ValueType *A, const int as0, const int as1,
                                           /* */ ValueType *t, const int ts,
                                           /* */ ValueType *B, const int bs0, const int bs1,
                                           /* */ ValueType *w) {
    using value_type = ValueType;

    /// Given a matrix A that includes a series of householder vectors,
    /// it applies a unitary matrix Q to B from left without transpose
    ///   B = Q B = (H0 H1 H2 H3 ... H(k-1)) B
    /// where
    ///   A is m x k (holding H0, H1 ... H(k-1)
    ///   t is k x 1
    ///   B is m x n

    // partitions used for loop iteration
    Partition2x2<value_type> A_part2x2(as0, as1);
    Partition3x3<value_type> A_part3x3(as0, as1);

    Partition2x1<value_type> t_part2x1(ts);
    Partition3x1<value_type> t_part3x1(ts);

    Partition2x1<value_type> B_part2x1(bs0);
    Partition3x1<value_type> B_part3x1(bs0);

    // initial partition of A where ATL has a zero dimension
    A_part2x2.partWithABR(A, m, k, m - k, 0);
    t_part2x1.partWithAB(t, k, 0);
    B_part2x1.partWithAB(B, m, m - k);

    for (int m_A0 = (k - 1); m_A0 >= 0; --m_A0) {
      // part 2x2 into 3x3
      A_part3x3.partWithATL(A_part2x2, 1, 1);
      t_part3x1.partWithAT(t_part2x1, 1);
      value_type *tau = t_part3x1.A1;

      B_part3x1.partWithAT(B_part2x1, 1);
      const int m_A2 = m - m_A0 - 1;
      /// -----------------------------------------------------
      // left apply householder to partitioned B1 and B2
      SerialApplyLeftHouseholderInternal::invoke(m_A2, n, tau, A_part3x3.A21, as0, B_part3x1.A1, bs1, B_part3x1.A2, bs0,
                                                 bs1, w);

      /// -----------------------------------------------------
      A_part2x2.mergeToABR(A_part3x3);
      t_part2x1.mergeToAB(t_part3x1);
      B_part2x1.mergeToAB(B_part3x1);
    }
    return 0;
  }
};

struct SerialApplyQ_LeftBackwardInternal {
  template <typename ValueType>
  KOKKOS_INLINE_FUNCTION static int invoke(const int m, const int n, const int k,
                                           /* */ ValueType *A, const int as0, const int as1,
                                           /* */ ValueType *t, const int ts,
                                           /* */ ValueType *B, const int bs0, const int bs1,
                                           /* */ ValueType *w) {
    using value_type = ValueType;

    /// Given a matrix A that includes a series of householder vectors,
    /// it applies a unitary matrix Q to B from left with transpose
    ///   B = Q^H B = (H(k-1) H(k-2) ... H0) B
    /// where
    ///   A is m x k (holding H0, H1 ... H(k-1)
    ///   t is k x 1
    ///   B is m x n

    // partitions used for loop iteration
    Partition2x2<value_type> A_part2x2(as0, as1);
    Partition3x3<value_type> A_part3x3(as0, as1);

    Partition2x1<value_type> t_part2x1(ts);
    Partition3x1<value_type> t_part3x1(ts);

    Partition2x1<value_type> B_part2x1(bs0);
    Partition3x1<value_type> B_part3x1(bs0);

    // initial partition of A where ATL has a zero dimension
    A_part2x2.partWithATL(A, m, k, 0, 0);
    t_part2x1.partWithAT(t, k, 0);
    B_part2x1.partWithAT(B, m, 0);

    for (int m_A0 = 0; m_A0 < k; ++m_A0) {
      // part 2x2 into 3x3
      A_part3x3.partWithABR(A_part2x2, 1, 1);
      t_part3x1.partWithAB(t_part2x1, 1);
      value_type *tau = t_part3x1.A1;

      B_part3x1.partWithAB(B_part2x1, 1);
      const int m_A2 = m - m_A0 - 1;
      /// -----------------------------------------------------
      // left apply householder to partitioned B1 and B2
      SerialApplyLeftHouseholderInternal::invoke(m_A2, n, tau, A_part3x3.A21, as0, B_part3x1.A1, bs1, B_part3x1.A2, bs0,
                                                 bs1, w);
<<<<<<< HEAD

=======
>>>>>>> 80e303f8
      /// -----------------------------------------------------
      A_part2x2.mergeToATL(A_part3x3);
      t_part2x1.mergeToAT(t_part3x1);
      B_part2x1.mergeToAT(B_part3x1);
    }
    return 0;
  }
};

struct SerialApplyQ_RightForwardInternal {
  template <typename ValueType>
  KOKKOS_INLINE_FUNCTION static int invoke(const int m, const int n, const int k,
                                           /* */ ValueType *A, const int as0, const int as1,
                                           /* */ ValueType *t, const int ts,
                                           /* */ ValueType *B, const int bs0, const int bs1,
                                           /* */ ValueType *w) {
    using value_type = ValueType;

    /// Given a matrix A that includes a series of householder vectors,
    /// it applies a unitary matrix Q to B from left without transpose
    ///   B = B Q = B (H0 H1 H2 H3 ... H(k-1))
    /// where
    ///   A is n x k (holding H0, H1 ... H(k-1)
    ///   t is k x 1
    ///   B is m x n

    // partitions used for loop iteration
    Partition2x2<value_type> A_part2x2(as0, as1);
    Partition3x3<value_type> A_part3x3(as0, as1);

    Partition2x1<value_type> t_part2x1(ts);
    Partition3x1<value_type> t_part3x1(ts);

    Partition1x2<value_type> B_part1x2(bs1);
    Partition1x3<value_type> B_part1x3(bs1);

    // initial partition of A where ATL has a zero dimension
    A_part2x2.partWithATL(A, n, k, 0, 0);
    t_part2x1.partWithAT(t, k, 0);
    B_part1x2.partWithAL(B, n, 0);

    for (int n_A0 = 0; n_A0 < k; ++n_A0) {
      // part 2x2 into 3x3
      A_part3x3.partWithABR(A_part2x2, 1, 1);
      t_part3x1.partWithAB(t_part2x1, 1);
      value_type *tau = t_part3x1.A1;

      B_part1x3.partWithAR(B_part1x2, 1);
      const int n_B2 = n - n_A0 - 1;
      /// -----------------------------------------------------
      // right apply householder to partitioned B1 and B2
      SerialApplyRightHouseholderInternal::invoke(m, n_B2, tau, A_part3x3.A21, as0, B_part1x3.A1, bs0, B_part1x3.A2,
                                                  bs0, bs1, w);
      /// -----------------------------------------------------
      A_part2x2.mergeToATL(A_part3x3);
      t_part2x1.mergeToAT(t_part3x1);
      B_part1x2.mergeToAL(B_part1x3);
    }
    return 0;
  }
};

}  // end namespace KokkosBatched

#endif<|MERGE_RESOLUTION|>--- conflicted
+++ resolved
@@ -128,10 +128,6 @@
       // left apply householder to partitioned B1 and B2
       SerialApplyLeftHouseholderInternal::invoke(m_A2, n, tau, A_part3x3.A21, as0, B_part3x1.A1, bs1, B_part3x1.A2, bs0,
                                                  bs1, w);
-<<<<<<< HEAD
-
-=======
->>>>>>> 80e303f8
       /// -----------------------------------------------------
       A_part2x2.mergeToATL(A_part3x3);
       t_part2x1.mergeToAT(t_part3x1);
