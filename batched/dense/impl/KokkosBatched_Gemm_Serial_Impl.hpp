--- conflicted
+++ resolved
@@ -121,13 +121,24 @@
 template <typename ScalarType, typename AViewType, typename BViewType, typename CViewType>
 KOKKOS_INLINE_FUNCTION int SerialGemm<Trans::NoTranspose, Trans::NoTranspose, Algo::Gemm::Unblocked>::invoke(
     const ScalarType alpha, const AViewType &A, const BViewType &B, const ScalarType beta, const CViewType &C) {
-<<<<<<< HEAD
+  // Quick return if possible
+  const int m = C.extent(0), n = C.extent(1), k = A.extent(1);
+  if (m == 0 || n == 0 || ((alpha == ScalarType(0) || k == 0) && beta == ScalarType(1))) return 0;
+
+  auto info = KokkosBatched::Impl::checkGemmInput<Trans::NoTranspose, Trans::NoTranspose>(A, B, C);
+  if (info) return info;
+
   // C = beta C + alpha A B
   // C (m x n), A(m x k), B(k x n)
-  return SerialGemmInternal<Algo::Gemm::Unblocked>::invoke(C.extent(0), C.extent(1), A.extent(1), alpha, A.data(),
-                                                           A.stride_0(), A.stride_1(), B.data(), B.stride_0(),
-                                                           B.stride_1(), beta, C.data(), C.stride_0(), C.stride_1());
-=======
+  return KokkosBatched::Impl::SerialGemmInternal<Algo::Gemm::Unblocked>::invoke(
+      KokkosBlas::Impl::OpID(), KokkosBlas::Impl::OpID(), C.extent(0), C.extent(1), A.extent(1), alpha, A.data(),
+      A.stride(0), A.stride(1), B.data(), B.stride(0), B.stride(1), beta, C.data(), C.stride(0), C.stride(1));
+}
+
+template <>
+template <typename ScalarType, typename AViewType, typename BViewType, typename CViewType>
+KOKKOS_INLINE_FUNCTION int SerialGemm<Trans::NoTranspose, Trans::NoTranspose, Algo::Gemm::Blocked>::invoke(
+    const ScalarType alpha, const AViewType &A, const BViewType &B, const ScalarType beta, const CViewType &C) {
   // Quick return if possible
   const int m = C.extent(0), n = C.extent(1), k = A.extent(1);
   if (m == 0 || n == 0 || ((alpha == ScalarType(0) || k == 0) && beta == ScalarType(1))) return 0;
@@ -137,36 +148,9 @@
 
   // C = beta C + alpha A B
   // C (m x n), A(m x k), B(k x n)
-  return KokkosBatched::Impl::SerialGemmInternal<Algo::Gemm::Unblocked>::invoke(
+  return KokkosBatched::Impl::SerialGemmInternal<Algo::Gemm::Blocked>::invoke(
       KokkosBlas::Impl::OpID(), KokkosBlas::Impl::OpID(), C.extent(0), C.extent(1), A.extent(1), alpha, A.data(),
       A.stride(0), A.stride(1), B.data(), B.stride(0), B.stride(1), beta, C.data(), C.stride(0), C.stride(1));
->>>>>>> 80e303f8
-}
-
-template <>
-template <typename ScalarType, typename AViewType, typename BViewType, typename CViewType>
-KOKKOS_INLINE_FUNCTION int SerialGemm<Trans::NoTranspose, Trans::NoTranspose, Algo::Gemm::Blocked>::invoke(
-    const ScalarType alpha, const AViewType &A, const BViewType &B, const ScalarType beta, const CViewType &C) {
-<<<<<<< HEAD
-  // C = beta C + alpha A B
-  // C (m x n), A(m x k), B(k x n)
-  return SerialGemmInternal<Algo::Gemm::Blocked>::invoke(C.extent(0), C.extent(1), A.extent(1), alpha, A.data(),
-                                                         A.stride_0(), A.stride_1(), B.data(), B.stride_0(),
-                                                         B.stride_1(), beta, C.data(), C.stride_0(), C.stride_1());
-=======
-  // Quick return if possible
-  const int m = C.extent(0), n = C.extent(1), k = A.extent(1);
-  if (m == 0 || n == 0 || ((alpha == ScalarType(0) || k == 0) && beta == ScalarType(1))) return 0;
-
-  auto info = KokkosBatched::Impl::checkGemmInput<Trans::NoTranspose, Trans::NoTranspose>(A, B, C);
-  if (info) return info;
-
-  // C = beta C + alpha A B
-  // C (m x n), A(m x k), B(k x n)
-  return KokkosBatched::Impl::SerialGemmInternal<Algo::Gemm::Blocked>::invoke(
-      KokkosBlas::Impl::OpID(), KokkosBlas::Impl::OpID(), C.extent(0), C.extent(1), A.extent(1), alpha, A.data(),
-      A.stride(0), A.stride(1), B.data(), B.stride(0), B.stride(1), beta, C.data(), C.stride(0), C.stride(1));
->>>>>>> 80e303f8
 }
 
 ///
@@ -210,13 +194,6 @@
 template <typename ScalarType, typename AViewType, typename BViewType, typename CViewType>
 KOKKOS_INLINE_FUNCTION int SerialGemm<Trans::Transpose, Trans::NoTranspose, Algo::Gemm::Unblocked>::invoke(
     const ScalarType alpha, const AViewType &A, const BViewType &B, const ScalarType beta, const CViewType &C) {
-<<<<<<< HEAD
-  // C = beta C + alpha A B
-  // C (m x n), A(m x k), B(k x n)
-  return SerialGemmInternal<Algo::Gemm::Unblocked>::invoke(C.extent(0), C.extent(1), A.extent(0), alpha, A.data(),
-                                                           A.stride_1(), A.stride_0(), B.data(), B.stride_0(),
-                                                           B.stride_1(), beta, C.data(), C.stride_0(), C.stride_1());
-=======
   // Quick return if possible
   const int m = C.extent(0), n = C.extent(1), k = A.extent(0);
   if (m == 0 || n == 0 || ((alpha == ScalarType(0) || k == 0) && beta == ScalarType(1))) return 0;
@@ -229,20 +206,12 @@
   return KokkosBatched::Impl::SerialGemmInternal<Algo::Gemm::Unblocked>::invoke(
       KokkosBlas::Impl::OpID(), KokkosBlas::Impl::OpID(), C.extent(0), C.extent(1), A.extent(0), alpha, A.data(),
       A.stride(1), A.stride(0), B.data(), B.stride(0), B.stride(1), beta, C.data(), C.stride(0), C.stride(1));
->>>>>>> 80e303f8
 }
 
 template <>
 template <typename ScalarType, typename AViewType, typename BViewType, typename CViewType>
 KOKKOS_INLINE_FUNCTION int SerialGemm<Trans::Transpose, Trans::NoTranspose, Algo::Gemm::Blocked>::invoke(
     const ScalarType alpha, const AViewType &A, const BViewType &B, const ScalarType beta, const CViewType &C) {
-<<<<<<< HEAD
-  // C = beta C + alpha A B
-  // C (m x n), A(m x k), B(k x n)
-  return SerialGemmInternal<Algo::Gemm::Blocked>::invoke(C.extent(0), C.extent(1), A.extent(0), alpha, A.data(),
-                                                         A.stride_1(), A.stride_0(), B.data(), B.stride_0(),
-                                                         B.stride_1(), beta, C.data(), C.stride_0(), C.stride_1());
-=======
   // Quick return if possible
   const int m = C.extent(0), n = C.extent(1), k = A.extent(0);
   if (m == 0 || n == 0 || ((alpha == ScalarType(0) || k == 0) && beta == ScalarType(1))) return 0;
@@ -328,7 +297,6 @@
   return KokkosBatched::Impl::SerialGemmInternal<Algo::Gemm::Blocked>::invoke(
       KokkosBlas::Impl::OpConj(), KokkosBlas::Impl::OpID(), C.extent(0), C.extent(1), A.extent(0), alpha, A.data(),
       A.stride(1), A.stride(0), B.data(), B.stride(0), B.stride(1), beta, C.data(), C.stride(0), C.stride(1));
->>>>>>> 80e303f8
 }
 
 ///
@@ -372,13 +340,6 @@
 template <typename ScalarType, typename AViewType, typename BViewType, typename CViewType>
 KOKKOS_INLINE_FUNCTION int SerialGemm<Trans::NoTranspose, Trans::Transpose, Algo::Gemm::Unblocked>::invoke(
     const ScalarType alpha, const AViewType &A, const BViewType &B, const ScalarType beta, const CViewType &C) {
-<<<<<<< HEAD
-  // C = beta C + alpha A B
-  // C (m x n), A(m x k), B(k x n)
-  return SerialGemmInternal<Algo::Gemm::Unblocked>::invoke(C.extent(0), C.extent(1), A.extent(1), alpha, A.data(),
-                                                           A.stride_0(), A.stride_1(), B.data(), B.stride_1(),
-                                                           B.stride_0(), beta, C.data(), C.stride_0(), C.stride_1());
-=======
   // Quick return if possible
   const int m = C.extent(0), n = C.extent(1), k = A.extent(1);
   if (m == 0 || n == 0 || ((alpha == ScalarType(0) || k == 0) && beta == ScalarType(1))) return 0;
@@ -391,20 +352,12 @@
   return KokkosBatched::Impl::SerialGemmInternal<Algo::Gemm::Unblocked>::invoke(
       KokkosBlas::Impl::OpID(), KokkosBlas::Impl::OpID(), C.extent(0), C.extent(1), A.extent(1), alpha, A.data(),
       A.stride(0), A.stride(1), B.data(), B.stride(1), B.stride(0), beta, C.data(), C.stride(0), C.stride(1));
->>>>>>> 80e303f8
 }
 
 template <>
 template <typename ScalarType, typename AViewType, typename BViewType, typename CViewType>
 KOKKOS_INLINE_FUNCTION int SerialGemm<Trans::NoTranspose, Trans::Transpose, Algo::Gemm::Blocked>::invoke(
     const ScalarType alpha, const AViewType &A, const BViewType &B, const ScalarType beta, const CViewType &C) {
-<<<<<<< HEAD
-  // C = beta C + alpha A B
-  // C (m x n), A(m x k), B(k x n)
-  return SerialGemmInternal<Algo::Gemm::Blocked>::invoke(C.extent(0), C.extent(1), A.extent(1), alpha, A.data(),
-                                                         A.stride_0(), A.stride_1(), B.data(), B.stride_1(),
-                                                         B.stride_0(), beta, C.data(), C.stride_0(), C.stride_1());
-=======
   // Quick return if possible
   const int m = C.extent(0), n = C.extent(1), k = A.extent(1);
   if (m == 0 || n == 0 || ((alpha == ScalarType(0) || k == 0) && beta == ScalarType(1))) return 0;
@@ -417,7 +370,6 @@
   return KokkosBatched::Impl::SerialGemmInternal<Algo::Gemm::Blocked>::invoke(
       KokkosBlas::Impl::OpID(), KokkosBlas::Impl::OpID(), C.extent(0), C.extent(1), A.extent(1), alpha, A.data(),
       A.stride(0), A.stride(1), B.data(), B.stride(1), B.stride(0), beta, C.data(), C.stride(0), C.stride(1));
->>>>>>> 80e303f8
 }
 
 ///
@@ -461,13 +413,6 @@
 template <typename ScalarType, typename AViewType, typename BViewType, typename CViewType>
 KOKKOS_INLINE_FUNCTION int SerialGemm<Trans::Transpose, Trans::Transpose, Algo::Gemm::Unblocked>::invoke(
     const ScalarType alpha, const AViewType &A, const BViewType &B, const ScalarType beta, const CViewType &C) {
-<<<<<<< HEAD
-  // C = beta C + alpha A B
-  // C (m x n), A(m x k), B(k x n)
-  return SerialGemmInternal<Algo::Gemm::Unblocked>::invoke(C.extent(0), C.extent(1), A.extent(0), alpha, A.data(),
-                                                           A.stride_1(), A.stride_0(), B.data(), B.stride_1(),
-                                                           B.stride_0(), beta, C.data(), C.stride_0(), C.stride_1());
-=======
   // Quick return if possible
   const int m = C.extent(0), n = C.extent(1), k = A.extent(0);
   if (m == 0 || n == 0 || ((alpha == ScalarType(0) || k == 0) && beta == ScalarType(1))) return 0;
@@ -480,20 +425,12 @@
   return KokkosBatched::Impl::SerialGemmInternal<Algo::Gemm::Unblocked>::invoke(
       KokkosBlas::Impl::OpID(), KokkosBlas::Impl::OpID(), C.extent(0), C.extent(1), A.extent(0), alpha, A.data(),
       A.stride(1), A.stride(0), B.data(), B.stride(1), B.stride(0), beta, C.data(), C.stride(0), C.stride(1));
->>>>>>> 80e303f8
 }
 
 template <>
 template <typename ScalarType, typename AViewType, typename BViewType, typename CViewType>
 KOKKOS_INLINE_FUNCTION int SerialGemm<Trans::Transpose, Trans::Transpose, Algo::Gemm::Blocked>::invoke(
     const ScalarType alpha, const AViewType &A, const BViewType &B, const ScalarType beta, const CViewType &C) {
-<<<<<<< HEAD
-  // C = beta C + alpha A B
-  // C (m x n), A(m x k), B(k x n)
-  return SerialGemmInternal<Algo::Gemm::Blocked>::invoke(C.extent(0), C.extent(1), A.extent(0), alpha, A.data(),
-                                                         A.stride_1(), A.stride_0(), B.data(), B.stride_1(),
-                                                         B.stride_0(), beta, C.data(), C.stride_0(), C.stride_1());
-=======
   // Quick return if possible
   const int m = C.extent(0), n = C.extent(1), k = A.extent(0);
   if (m == 0 || n == 0 || ((alpha == ScalarType(0) || k == 0) && beta == ScalarType(1))) return 0;
@@ -579,7 +516,6 @@
   return KokkosBatched::Impl::SerialGemmInternal<Algo::Gemm::Blocked>::invoke(
       KokkosBlas::Impl::OpConj(), KokkosBlas::Impl::OpID(), C.extent(0), C.extent(1), A.extent(0), alpha, A.data(),
       A.stride(1), A.stride(0), B.data(), B.stride(1), B.stride(0), beta, C.data(), C.stride(0), C.stride(1));
->>>>>>> 80e303f8
 }
 
 ///
