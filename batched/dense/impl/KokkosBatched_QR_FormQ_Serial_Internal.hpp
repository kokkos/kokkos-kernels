--- conflicted
+++ resolved
@@ -38,11 +38,7 @@
                                            /* */ ValueType* t, const int ts,
                                            /* */ ValueType* Q, const int qs0, const int qs1,
                                            /* */ ValueType* w, const bool is_Q_zero = false) {
-<<<<<<< HEAD
-    typedef ValueType value_type;
-=======
     using value_type = ValueType;
->>>>>>> 80e303f8
 
     /// Given a matrix A that includes QR factorization
     /// it forms a unitary matrix Q
@@ -62,11 +58,7 @@
       SerialSetIdentityInternal::invoke(m, m, Q, qs0, qs1);
     }
 
-<<<<<<< HEAD
-    return SerialApplyQ_LeftNoTransForwardInternal ::invoke(m, m, k, A, as0, as1, t, ts, Q, qs0, qs1, w);
-=======
     return SerialApplyQ_LeftForwardInternal::invoke(m, m, k, A, as0, as1, t, ts, Q, qs0, qs1, w);
->>>>>>> 80e303f8
   }
 };
 
