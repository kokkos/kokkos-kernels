//@HEADER
// ************************************************************************
//
//                        Kokkos v. 4.0
//       Copyright (2022) National Technology & Engineering
//               Solutions of Sandia, LLC (NTESS).
//
// Under the terms of Contract DE-NA0003525 with NTESS,
// the U.S. Government retains certain rights in this software.
//
// Part of Kokkos, under the Apache License v2.0 with LLVM Exceptions.
// See https://kokkos.org/LICENSE for license information.
// SPDX-License-Identifier: Apache-2.0 WITH LLVM-exception
//
//@HEADER
#ifndef KOKKOSBATCHED_QR_WITH_COLUMNPIVOTING_TEAMVECTOR_IMPL_HPP
#define KOKKOSBATCHED_QR_WITH_COLUMNPIVOTING_TEAMVECTOR_IMPL_HPP

/// \author Kyungjoo Kim (kyukim@sandia.gov)

#include "KokkosBatched_Util.hpp"
#include "KokkosBatched_QR_WithColumnPivoting_TeamVector_Internal.hpp"

namespace KokkosBatched {

///
/// TeamVector Impl
/// ===============

template <typename MemberType>
struct TeamVectorQR_WithColumnPivoting<MemberType, Algo::QR::Unblocked> {
  template <typename AViewType, typename tViewType, typename pViewType, typename wViewType>
  KOKKOS_INLINE_FUNCTION static int invoke(const MemberType &member, const AViewType &A, const tViewType &t,
                                           const pViewType &p, const wViewType &w,
                                           /* */ int &matrix_rank) {
<<<<<<< HEAD
    return TeamVectorQR_WithColumnPivotingInternal::invoke(member, A.extent(0), A.extent(1), A.data(), A.stride_0(),
                                                           A.stride_1(), t.data(), t.stride_0(), p.data(), p.stride_0(),
=======
    return TeamVectorQR_WithColumnPivotingInternal::invoke(member, A.extent(0), A.extent(1), A.data(), A.stride(0),
                                                           A.stride(1), t.data(), t.stride(0), p.data(), p.stride(0),
>>>>>>> 156f70d4
                                                           w.data(), matrix_rank);
  }
};

}  // namespace KokkosBatched

#endif<|MERGE_RESOLUTION|>--- conflicted
+++ resolved
@@ -33,13 +33,8 @@
   KOKKOS_INLINE_FUNCTION static int invoke(const MemberType &member, const AViewType &A, const tViewType &t,
                                            const pViewType &p, const wViewType &w,
                                            /* */ int &matrix_rank) {
-<<<<<<< HEAD
-    return TeamVectorQR_WithColumnPivotingInternal::invoke(member, A.extent(0), A.extent(1), A.data(), A.stride_0(),
-                                                           A.stride_1(), t.data(), t.stride_0(), p.data(), p.stride_0(),
-=======
     return TeamVectorQR_WithColumnPivotingInternal::invoke(member, A.extent(0), A.extent(1), A.data(), A.stride(0),
                                                            A.stride(1), t.data(), t.stride(0), p.data(), p.stride(0),
->>>>>>> 156f70d4
                                                            w.data(), matrix_rank);
   }
 };
