//@HEADER
// ************************************************************************
//
//                        Kokkos v. 4.0
//       Copyright (2022) National Technology & Engineering
//               Solutions of Sandia, LLC (NTESS).
//
// Under the terms of Contract DE-NA0003525 with NTESS,
// the U.S. Government retains certain rights in this software.
//
// Part of Kokkos, under the Apache License v2.0 with LLVM Exceptions.
// See https://kokkos.org/LICENSE for license information.
// SPDX-License-Identifier: Apache-2.0 WITH LLVM-exception
//
//@HEADER
#ifndef KOKKOSBATCHED_INNER_GEMM_FIX_C_SERIAL_IMPL_HPP
#define KOKKOSBATCHED_INNER_GEMM_FIX_C_SERIAL_IMPL_HPP

/// \author Kyungjoo Kim (kyukim@sandia.gov)

#include "KokkosBatched_Util.hpp"
#include "KokkosBatched_InnerGemmFixC_Decl.hpp"

namespace KokkosBatched {

///
/// Inner kernel (5x5)
/// ==================

template <>
<<<<<<< HEAD
template <typename ScalarType, typename ValueType>
KOKKOS_INLINE_FUNCTION int InnerGemmFixC<5, 5>::serial_invoke(const ScalarType alpha,
=======
template <typename OpA, typename OpB, typename ScalarType, typename ValueType>
KOKKOS_INLINE_FUNCTION int InnerGemmFixC<5, 5>::serial_invoke(OpA opA, OpB opB, const ScalarType alpha,
>>>>>>> 80e303f8
                                                              const ValueType *KOKKOS_RESTRICT A,
                                                              const ValueType *KOKKOS_RESTRICT B, const int k,
                                                              /**/ ValueType *KOKKOS_RESTRICT C) {
  if (k <= 0) return 0;

  ValueType a_0p, b_p0, c_00 = 0, c_01 = 0, c_02 = 0, c_03 = 0, c_04 = 0, a_1p, b_p1, c_10 = 0, c_11 = 0, c_12 = 0,
                        c_13 = 0, c_14 = 0, a_2p, b_p2, c_20 = 0, c_21 = 0, c_22 = 0, c_23 = 0, c_24 = 0, a_3p, b_p3,
                        c_30 = 0, c_31 = 0, c_32 = 0, c_33 = 0, c_34 = 0, a_4p, b_p4, c_40 = 0, c_41 = 0, c_42 = 0,
                        c_43 = 0, c_44 = 0;

  const int i0 = 0 * _as0, i1 = 1 * _as0, i2 = 2 * _as0, i3 = 3 * _as0, i4 = 4 * _as0, j0 = 0 * _bs1, j1 = 1 * _bs1,
            j2 = 2 * _bs1, j3 = 3 * _bs1, j4 = 4 * _bs1;

#if defined(KOKKOS_ENABLE_PRAGMA_UNROLL)
#pragma unroll
#endif
  for (int p = 0; p < k; ++p) {
    a_0p = opA(A[i0 + p * _as1]);
    b_p0 = opB(B[p * _bs0 + j0]);
    a_1p = opA(A[i1 + p * _as1]);
    b_p1 = opB(B[p * _bs0 + j1]);
    a_2p = opA(A[i2 + p * _as1]);
    b_p2 = opB(B[p * _bs0 + j2]);
    a_3p = opA(A[i3 + p * _as1]);
    b_p3 = opB(B[p * _bs0 + j3]);
    a_4p = opA(A[i4 + p * _as1]);
    b_p4 = opB(B[p * _bs0 + j4]);

    c_00 += a_0p * b_p0;
    c_01 += a_0p * b_p1;
    c_02 += a_0p * b_p2;
    c_03 += a_0p * b_p3;
    c_04 += a_0p * b_p4;
    c_10 += a_1p * b_p0;
    c_11 += a_1p * b_p1;
    c_12 += a_1p * b_p2;
    c_13 += a_1p * b_p3;
    c_14 += a_1p * b_p4;
    c_20 += a_2p * b_p0;
    c_21 += a_2p * b_p1;
    c_22 += a_2p * b_p2;
    c_23 += a_2p * b_p3;
    c_24 += a_2p * b_p4;
    c_30 += a_3p * b_p0;
    c_31 += a_3p * b_p1;
    c_32 += a_3p * b_p2;
    c_33 += a_3p * b_p3;
    c_34 += a_3p * b_p4;
    c_40 += a_4p * b_p0;
    c_41 += a_4p * b_p1;
    c_42 += a_4p * b_p2;
    c_43 += a_4p * b_p3;
    c_44 += a_4p * b_p4;
  }

  C[0 * _cs0 + 0 * _cs1] += alpha * c_00;
  C[0 * _cs0 + 1 * _cs1] += alpha * c_01;
  C[0 * _cs0 + 2 * _cs1] += alpha * c_02;
  C[0 * _cs0 + 3 * _cs1] += alpha * c_03;
  C[0 * _cs0 + 4 * _cs1] += alpha * c_04;
  C[1 * _cs0 + 0 * _cs1] += alpha * c_10;
  C[1 * _cs0 + 1 * _cs1] += alpha * c_11;
  C[1 * _cs0 + 2 * _cs1] += alpha * c_12;
  C[1 * _cs0 + 3 * _cs1] += alpha * c_13;
  C[1 * _cs0 + 4 * _cs1] += alpha * c_14;
  C[2 * _cs0 + 0 * _cs1] += alpha * c_20;
  C[2 * _cs0 + 1 * _cs1] += alpha * c_21;
  C[2 * _cs0 + 2 * _cs1] += alpha * c_22;
  C[2 * _cs0 + 3 * _cs1] += alpha * c_23;
  C[2 * _cs0 + 4 * _cs1] += alpha * c_24;
  C[3 * _cs0 + 0 * _cs1] += alpha * c_30;
  C[3 * _cs0 + 1 * _cs1] += alpha * c_31;
  C[3 * _cs0 + 2 * _cs1] += alpha * c_32;
  C[3 * _cs0 + 3 * _cs1] += alpha * c_33;
  C[3 * _cs0 + 4 * _cs1] += alpha * c_34;
  C[4 * _cs0 + 0 * _cs1] += alpha * c_40;
  C[4 * _cs0 + 1 * _cs1] += alpha * c_41;
  C[4 * _cs0 + 2 * _cs1] += alpha * c_42;
  C[4 * _cs0 + 3 * _cs1] += alpha * c_43;
  C[4 * _cs0 + 4 * _cs1] += alpha * c_44;

  return 0;
}

template <>
<<<<<<< HEAD
template <typename ScalarType, typename ValueType>
KOKKOS_INLINE_FUNCTION int InnerGemmFixC<5, 4>::serial_invoke(const ScalarType alpha,
=======
template <typename OpA, typename OpB, typename ScalarType, typename ValueType>
KOKKOS_INLINE_FUNCTION int InnerGemmFixC<5, 4>::serial_invoke(OpA opA, OpB opB, const ScalarType alpha,
>>>>>>> 80e303f8
                                                              const ValueType *KOKKOS_RESTRICT A,
                                                              const ValueType *KOKKOS_RESTRICT B, const int k,
                                                              /**/ ValueType *KOKKOS_RESTRICT C) {
  if (k <= 0) return 0;

  ValueType a_0p, b_p0, c_00 = 0, c_01 = 0, c_02 = 0, c_03 = 0, a_1p, b_p1, c_10 = 0, c_11 = 0, c_12 = 0, c_13 = 0,
                        a_2p, b_p2, c_20 = 0, c_21 = 0, c_22 = 0, c_23 = 0, a_3p, b_p3, c_30 = 0, c_31 = 0, c_32 = 0,
                        c_33 = 0, a_4p, c_40 = 0, c_41 = 0, c_42 = 0, c_43 = 0;

  const int i0 = 0 * _as0, i1 = 1 * _as0, i2 = 2 * _as0, i3 = 3 * _as0, i4 = 4 * _as0, j0 = 0 * _bs1, j1 = 1 * _bs1,
            j2 = 2 * _bs1, j3 = 3 * _bs1;

#if defined(KOKKOS_ENABLE_PRAGMA_UNROLL)
#pragma unroll
#endif
  for (int p = 0; p < k; ++p) {
    a_0p = opA(A[i0 + p * _as1]);
    b_p0 = opB(B[p * _bs0 + j0]);
    a_1p = opA(A[i1 + p * _as1]);
    b_p1 = opB(B[p * _bs0 + j1]);
    a_2p = opA(A[i2 + p * _as1]);
    b_p2 = opB(B[p * _bs0 + j2]);
    a_3p = opA(A[i3 + p * _as1]);
    b_p3 = opB(B[p * _bs0 + j3]);
    a_4p = opA(A[i4 + p * _as1]);

    c_00 += a_0p * b_p0;
    c_01 += a_0p * b_p1;
    c_02 += a_0p * b_p2;
    c_03 += a_0p * b_p3;
    c_10 += a_1p * b_p0;
    c_11 += a_1p * b_p1;
    c_12 += a_1p * b_p2;
    c_13 += a_1p * b_p3;
    c_20 += a_2p * b_p0;
    c_21 += a_2p * b_p1;
    c_22 += a_2p * b_p2;
    c_23 += a_2p * b_p3;
    c_30 += a_3p * b_p0;
    c_31 += a_3p * b_p1;
    c_32 += a_3p * b_p2;
    c_33 += a_3p * b_p3;
    c_40 += a_4p * b_p0;
    c_41 += a_4p * b_p1;
    c_42 += a_4p * b_p2;
    c_43 += a_4p * b_p3;
  }

  C[0 * _cs0 + 0 * _cs1] += alpha * c_00;
  C[0 * _cs0 + 1 * _cs1] += alpha * c_01;
  C[0 * _cs0 + 2 * _cs1] += alpha * c_02;
  C[0 * _cs0 + 3 * _cs1] += alpha * c_03;
  C[1 * _cs0 + 0 * _cs1] += alpha * c_10;
  C[1 * _cs0 + 1 * _cs1] += alpha * c_11;
  C[1 * _cs0 + 2 * _cs1] += alpha * c_12;
  C[1 * _cs0 + 3 * _cs1] += alpha * c_13;
  C[2 * _cs0 + 0 * _cs1] += alpha * c_20;
  C[2 * _cs0 + 1 * _cs1] += alpha * c_21;
  C[2 * _cs0 + 2 * _cs1] += alpha * c_22;
  C[2 * _cs0 + 3 * _cs1] += alpha * c_23;
  C[3 * _cs0 + 0 * _cs1] += alpha * c_30;
  C[3 * _cs0 + 1 * _cs1] += alpha * c_31;
  C[3 * _cs0 + 2 * _cs1] += alpha * c_32;
  C[3 * _cs0 + 3 * _cs1] += alpha * c_33;
  C[4 * _cs0 + 0 * _cs1] += alpha * c_40;
  C[4 * _cs0 + 1 * _cs1] += alpha * c_41;
  C[4 * _cs0 + 2 * _cs1] += alpha * c_42;
  C[4 * _cs0 + 3 * _cs1] += alpha * c_43;

  return 0;
}

template <>
<<<<<<< HEAD
template <typename ScalarType, typename ValueType>
KOKKOS_INLINE_FUNCTION int InnerGemmFixC<5, 3>::serial_invoke(const ScalarType alpha,
=======
template <typename OpA, typename OpB, typename ScalarType, typename ValueType>
KOKKOS_INLINE_FUNCTION int InnerGemmFixC<5, 3>::serial_invoke(OpA opA, OpB opB, const ScalarType alpha,
>>>>>>> 80e303f8
                                                              const ValueType *KOKKOS_RESTRICT A,
                                                              const ValueType *KOKKOS_RESTRICT B, const int k,
                                                              /**/ ValueType *KOKKOS_RESTRICT C) {
  if (k <= 0) return 0;

  ValueType a_0p, b_p0, c_00 = 0, c_01 = 0, c_02 = 0, a_1p, b_p1, c_10 = 0, c_11 = 0, c_12 = 0, a_2p, b_p2, c_20 = 0,
                        c_21 = 0, c_22 = 0, a_3p, c_30 = 0, c_31 = 0, c_32 = 0, a_4p, c_40 = 0, c_41 = 0, c_42 = 0;

  const int i0 = 0 * _as0, i1 = 1 * _as0, i2 = 2 * _as0, i3 = 3 * _as0, i4 = 4 * _as0, j0 = 0 * _bs1, j1 = 1 * _bs1,
            j2 = 2 * _bs1;

#if defined(KOKKOS_ENABLE_PRAGMA_UNROLL)
#pragma unroll
#endif
  for (int p = 0; p < k; ++p) {
    a_0p = opA(A[i0 + p * _as1]);
    b_p0 = opB(B[p * _bs0 + j0]);
    a_1p = opA(A[i1 + p * _as1]);
    b_p1 = opB(B[p * _bs0 + j1]);
    a_2p = opA(A[i2 + p * _as1]);
    b_p2 = opB(B[p * _bs0 + j2]);
    a_3p = opA(A[i3 + p * _as1]);
    a_4p = opA(A[i4 + p * _as1]);

    c_00 += a_0p * b_p0;
    c_01 += a_0p * b_p1;
    c_02 += a_0p * b_p2;
    c_10 += a_1p * b_p0;
    c_11 += a_1p * b_p1;
    c_12 += a_1p * b_p2;
    c_20 += a_2p * b_p0;
    c_21 += a_2p * b_p1;
    c_22 += a_2p * b_p2;
    c_30 += a_3p * b_p0;
    c_31 += a_3p * b_p1;
    c_32 += a_3p * b_p2;
    c_40 += a_4p * b_p0;
    c_41 += a_4p * b_p1;
    c_42 += a_4p * b_p2;
  }

  C[0 * _cs0 + 0 * _cs1] += alpha * c_00;
  C[0 * _cs0 + 1 * _cs1] += alpha * c_01;
  C[0 * _cs0 + 2 * _cs1] += alpha * c_02;
  C[1 * _cs0 + 0 * _cs1] += alpha * c_10;
  C[1 * _cs0 + 1 * _cs1] += alpha * c_11;
  C[1 * _cs0 + 2 * _cs1] += alpha * c_12;
  C[2 * _cs0 + 0 * _cs1] += alpha * c_20;
  C[2 * _cs0 + 1 * _cs1] += alpha * c_21;
  C[2 * _cs0 + 2 * _cs1] += alpha * c_22;
  C[3 * _cs0 + 0 * _cs1] += alpha * c_30;
  C[3 * _cs0 + 1 * _cs1] += alpha * c_31;
  C[3 * _cs0 + 2 * _cs1] += alpha * c_32;
  C[4 * _cs0 + 0 * _cs1] += alpha * c_40;
  C[4 * _cs0 + 1 * _cs1] += alpha * c_41;
  C[4 * _cs0 + 2 * _cs1] += alpha * c_42;

  return 0;
}

template <>
<<<<<<< HEAD
template <typename ScalarType, typename ValueType>
KOKKOS_INLINE_FUNCTION int InnerGemmFixC<5, 2>::serial_invoke(const ScalarType alpha,
=======
template <typename OpA, typename OpB, typename ScalarType, typename ValueType>
KOKKOS_INLINE_FUNCTION int InnerGemmFixC<5, 2>::serial_invoke(OpA opA, OpB opB, const ScalarType alpha,
>>>>>>> 80e303f8
                                                              const ValueType *KOKKOS_RESTRICT A,
                                                              const ValueType *KOKKOS_RESTRICT B, const int k,
                                                              /**/ ValueType *KOKKOS_RESTRICT C) {
  if (k <= 0) return 0;

  ValueType a_0p, b_p0, c_00 = 0, c_01 = 0, a_1p, b_p1, c_10 = 0, c_11 = 0, a_2p, c_20 = 0, c_21 = 0, a_3p, c_30 = 0,
                        c_31 = 0, a_4p, c_40 = 0, c_41 = 0;

  const int i0 = 0 * _as0, i1 = 1 * _as0, i2 = 2 * _as0, i3 = 3 * _as0, i4 = 4 * _as0, j0 = 0 * _bs1, j1 = 1 * _bs1;

#if defined(KOKKOS_ENABLE_PRAGMA_UNROLL)
#pragma unroll
#endif
  for (int p = 0; p < k; ++p) {
    a_0p = opA(A[i0 + p * _as1]);
    b_p0 = opB(B[p * _bs0 + j0]);
    a_1p = opA(A[i1 + p * _as1]);
    b_p1 = opB(B[p * _bs0 + j1]);
    a_2p = opA(A[i2 + p * _as1]);
    a_3p = opA(A[i3 + p * _as1]);
    a_4p = opA(A[i4 + p * _as1]);

    c_00 += a_0p * b_p0;
    c_01 += a_0p * b_p1;
    c_10 += a_1p * b_p0;
    c_11 += a_1p * b_p1;
    c_20 += a_2p * b_p0;
    c_21 += a_2p * b_p1;
    c_30 += a_3p * b_p0;
    c_31 += a_3p * b_p1;
    c_40 += a_4p * b_p0;
    c_41 += a_4p * b_p1;
  }

  C[0 * _cs0 + 0 * _cs1] += alpha * c_00;
  C[0 * _cs0 + 1 * _cs1] += alpha * c_01;
  C[1 * _cs0 + 0 * _cs1] += alpha * c_10;
  C[1 * _cs0 + 1 * _cs1] += alpha * c_11;
  C[2 * _cs0 + 0 * _cs1] += alpha * c_20;
  C[2 * _cs0 + 1 * _cs1] += alpha * c_21;
  C[3 * _cs0 + 0 * _cs1] += alpha * c_30;
  C[3 * _cs0 + 1 * _cs1] += alpha * c_31;
  C[4 * _cs0 + 0 * _cs1] += alpha * c_40;
  C[4 * _cs0 + 1 * _cs1] += alpha * c_41;

  return 0;
}

template <>
<<<<<<< HEAD
template <typename ScalarType, typename ValueType>
KOKKOS_INLINE_FUNCTION int InnerGemmFixC<5, 1>::serial_invoke(const ScalarType alpha,
=======
template <typename OpA, typename OpB, typename ScalarType, typename ValueType>
KOKKOS_INLINE_FUNCTION int InnerGemmFixC<5, 1>::serial_invoke(OpA opA, OpB opB, const ScalarType alpha,
>>>>>>> 80e303f8
                                                              const ValueType *KOKKOS_RESTRICT A,
                                                              const ValueType *KOKKOS_RESTRICT B, const int k,
                                                              /**/ ValueType *KOKKOS_RESTRICT C) {
  if (k <= 0) return 0;

  ValueType a_0p, b_p0, c_00 = 0, a_1p, c_10 = 0, a_2p, c_20 = 0, a_3p, c_30 = 0, a_4p, c_40 = 0;

  const int i0 = 0 * _as0, i1 = 1 * _as0, i2 = 2 * _as0, i3 = 3 * _as0, i4 = 4 * _as0, j0 = 0 * _bs1;

#if defined(KOKKOS_ENABLE_PRAGMA_UNROLL)
#pragma unroll
#endif
  for (int p = 0; p < k; ++p) {
    a_0p = opA(A[i0 + p * _as1]);
    b_p0 = opB(B[p * _bs0 + j0]);
    a_1p = opA(A[i1 + p * _as1]);
    a_2p = opA(A[i2 + p * _as1]);
    a_3p = opA(A[i3 + p * _as1]);
    a_4p = opA(A[i4 + p * _as1]);

    c_00 += a_0p * b_p0;
    c_10 += a_1p * b_p0;
    c_20 += a_2p * b_p0;
    c_30 += a_3p * b_p0;
    c_40 += a_4p * b_p0;
  }

  C[0 * _cs0 + 0 * _cs1] += alpha * c_00;
  C[1 * _cs0 + 0 * _cs1] += alpha * c_10;
  C[2 * _cs0 + 0 * _cs1] += alpha * c_20;
  C[3 * _cs0 + 0 * _cs1] += alpha * c_30;
  C[4 * _cs0 + 0 * _cs1] += alpha * c_40;

  return 0;
}

template <>
<<<<<<< HEAD
template <typename ScalarType, typename ValueType>
KOKKOS_INLINE_FUNCTION int InnerGemmFixC<4, 5>::serial_invoke(const ScalarType alpha,
=======
template <typename OpA, typename OpB, typename ScalarType, typename ValueType>
KOKKOS_INLINE_FUNCTION int InnerGemmFixC<4, 5>::serial_invoke(OpA opA, OpB opB, const ScalarType alpha,
>>>>>>> 80e303f8
                                                              const ValueType *KOKKOS_RESTRICT A,
                                                              const ValueType *KOKKOS_RESTRICT B, const int k,
                                                              /**/ ValueType *KOKKOS_RESTRICT C) {
  if (k <= 0) return 0;

  ValueType a_0p, b_p0, c_00 = 0, c_01 = 0, c_02 = 0, c_03 = 0, c_04 = 0, a_1p, b_p1, c_10 = 0, c_11 = 0, c_12 = 0,
                        c_13 = 0, c_14 = 0, a_2p, b_p2, c_20 = 0, c_21 = 0, c_22 = 0, c_23 = 0, c_24 = 0, a_3p, b_p3,
                        c_30 = 0, c_31 = 0, c_32 = 0, c_33 = 0, c_34 = 0,
                        /**/ b_p4;

  const int i0 = 0 * _as0, i1 = 1 * _as0, i2 = 2 * _as0, i3 = 3 * _as0, j0 = 0 * _bs1, j1 = 1 * _bs1, j2 = 2 * _bs1,
            j3 = 3 * _bs1, j4 = 4 * _bs1;

#if defined(KOKKOS_ENABLE_PRAGMA_UNROLL)
#pragma unroll
#endif
  for (int p = 0; p < k; ++p) {
<<<<<<< HEAD
    a_0p      = A[i0 + p * _as1];
    b_p0      = B[p * _bs0 + j0];
    a_1p      = A[i1 + p * _as1];
    b_p1      = B[p * _bs0 + j1];
    a_2p      = A[i2 + p * _as1];
    b_p2      = B[p * _bs0 + j2];
    a_3p      = A[i3 + p * _as1];
    b_p3      = B[p * _bs0 + j3];
    /**/ b_p4 = B[p * _bs0 + j4];
=======
    a_0p      = opA(A[i0 + p * _as1]);
    b_p0      = opB(B[p * _bs0 + j0]);
    a_1p      = opA(A[i1 + p * _as1]);
    b_p1      = opB(B[p * _bs0 + j1]);
    a_2p      = opA(A[i2 + p * _as1]);
    b_p2      = opB(B[p * _bs0 + j2]);
    a_3p      = opA(A[i3 + p * _as1]);
    b_p3      = opB(B[p * _bs0 + j3]);
    /**/ b_p4 = opB(B[p * _bs0 + j4]);
>>>>>>> 80e303f8

    c_00 += a_0p * b_p0;
    c_01 += a_0p * b_p1;
    c_02 += a_0p * b_p2;
    c_03 += a_0p * b_p3;
    c_04 += a_0p * b_p4;
    c_10 += a_1p * b_p0;
    c_11 += a_1p * b_p1;
    c_12 += a_1p * b_p2;
    c_13 += a_1p * b_p3;
    c_14 += a_1p * b_p4;
    c_20 += a_2p * b_p0;
    c_21 += a_2p * b_p1;
    c_22 += a_2p * b_p2;
    c_23 += a_2p * b_p3;
    c_24 += a_2p * b_p4;
    c_30 += a_3p * b_p0;
    c_31 += a_3p * b_p1;
    c_32 += a_3p * b_p2;
    c_33 += a_3p * b_p3;
    c_34 += a_3p * b_p4;
  }

  C[0 * _cs0 + 0 * _cs1] += alpha * c_00;
  C[0 * _cs0 + 1 * _cs1] += alpha * c_01;
  C[0 * _cs0 + 2 * _cs1] += alpha * c_02;
  C[0 * _cs0 + 3 * _cs1] += alpha * c_03;
  C[0 * _cs0 + 4 * _cs1] += alpha * c_04;
  C[1 * _cs0 + 0 * _cs1] += alpha * c_10;
  C[1 * _cs0 + 1 * _cs1] += alpha * c_11;
  C[1 * _cs0 + 2 * _cs1] += alpha * c_12;
  C[1 * _cs0 + 3 * _cs1] += alpha * c_13;
  C[1 * _cs0 + 4 * _cs1] += alpha * c_14;
  C[2 * _cs0 + 0 * _cs1] += alpha * c_20;
  C[2 * _cs0 + 1 * _cs1] += alpha * c_21;
  C[2 * _cs0 + 2 * _cs1] += alpha * c_22;
  C[2 * _cs0 + 3 * _cs1] += alpha * c_23;
  C[2 * _cs0 + 4 * _cs1] += alpha * c_24;
  C[3 * _cs0 + 0 * _cs1] += alpha * c_30;
  C[3 * _cs0 + 1 * _cs1] += alpha * c_31;
  C[3 * _cs0 + 2 * _cs1] += alpha * c_32;
  C[3 * _cs0 + 3 * _cs1] += alpha * c_33;
  C[3 * _cs0 + 4 * _cs1] += alpha * c_34;

  return 0;
}

template <>
<<<<<<< HEAD
template <typename ScalarType, typename ValueType>
KOKKOS_INLINE_FUNCTION int InnerGemmFixC<3, 5>::serial_invoke(const ScalarType alpha,
=======
template <typename OpA, typename OpB, typename ScalarType, typename ValueType>
KOKKOS_INLINE_FUNCTION int InnerGemmFixC<3, 5>::serial_invoke(OpA opA, OpB opB, const ScalarType alpha,
>>>>>>> 80e303f8
                                                              const ValueType *KOKKOS_RESTRICT A,
                                                              const ValueType *KOKKOS_RESTRICT B, const int k,
                                                              /**/ ValueType *KOKKOS_RESTRICT C) {
  if (k <= 0) return 0;

  ValueType a_0p, b_p0, c_00 = 0, c_01 = 0, c_02 = 0, c_03 = 0, c_04 = 0, a_1p, b_p1, c_10 = 0, c_11 = 0, c_12 = 0,
                        c_13 = 0, c_14 = 0, a_2p, b_p2, c_20 = 0, c_21 = 0, c_22 = 0, c_23 = 0, c_24 = 0,
                        /**/ b_p3,
                        /**/ b_p4;

  const int i0 = 0 * _as0, i1 = 1 * _as0, i2 = 2 * _as0, j0 = 0 * _bs1, j1 = 1 * _bs1, j2 = 2 * _bs1, j3 = 3 * _bs1,
            j4 = 4 * _bs1;

#if defined(KOKKOS_ENABLE_PRAGMA_UNROLL)
#pragma unroll
#endif
  for (int p = 0; p < k; ++p) {
<<<<<<< HEAD
    a_0p      = A[i0 + p * _as1];
    b_p0      = B[p * _bs0 + j0];
    a_1p      = A[i1 + p * _as1];
    b_p1      = B[p * _bs0 + j1];
    a_2p      = A[i2 + p * _as1];
    b_p2      = B[p * _bs0 + j2];
    /**/ b_p3 = B[p * _bs0 + j3];
    /**/ b_p4 = B[p * _bs0 + j4];
=======
    a_0p      = opA(A[i0 + p * _as1]);
    b_p0      = opB(B[p * _bs0 + j0]);
    a_1p      = opA(A[i1 + p * _as1]);
    b_p1      = opB(B[p * _bs0 + j1]);
    a_2p      = opA(A[i2 + p * _as1]);
    b_p2      = opB(B[p * _bs0 + j2]);
    /**/ b_p3 = opB(B[p * _bs0 + j3]);
    /**/ b_p4 = opB(B[p * _bs0 + j4]);
>>>>>>> 80e303f8

    c_00 += a_0p * b_p0;
    c_01 += a_0p * b_p1;
    c_02 += a_0p * b_p2;
    c_03 += a_0p * b_p3;
    c_04 += a_0p * b_p4;
    c_10 += a_1p * b_p0;
    c_11 += a_1p * b_p1;
    c_12 += a_1p * b_p2;
    c_13 += a_1p * b_p3;
    c_14 += a_1p * b_p4;
    c_20 += a_2p * b_p0;
    c_21 += a_2p * b_p1;
    c_22 += a_2p * b_p2;
    c_23 += a_2p * b_p3;
    c_24 += a_2p * b_p4;
  }

  C[0 * _cs0 + 0 * _cs1] += alpha * c_00;
  C[0 * _cs0 + 1 * _cs1] += alpha * c_01;
  C[0 * _cs0 + 2 * _cs1] += alpha * c_02;
  C[0 * _cs0 + 3 * _cs1] += alpha * c_03;
  C[0 * _cs0 + 4 * _cs1] += alpha * c_04;
  C[1 * _cs0 + 0 * _cs1] += alpha * c_10;
  C[1 * _cs0 + 1 * _cs1] += alpha * c_11;
  C[1 * _cs0 + 2 * _cs1] += alpha * c_12;
  C[1 * _cs0 + 3 * _cs1] += alpha * c_13;
  C[1 * _cs0 + 4 * _cs1] += alpha * c_14;
  C[2 * _cs0 + 0 * _cs1] += alpha * c_20;
  C[2 * _cs0 + 1 * _cs1] += alpha * c_21;
  C[2 * _cs0 + 2 * _cs1] += alpha * c_22;
  C[2 * _cs0 + 3 * _cs1] += alpha * c_23;
  C[2 * _cs0 + 4 * _cs1] += alpha * c_24;

  return 0;
}

template <>
<<<<<<< HEAD
template <typename ScalarType, typename ValueType>
KOKKOS_INLINE_FUNCTION int InnerGemmFixC<2, 5>::serial_invoke(const ScalarType alpha,
=======
template <typename OpA, typename OpB, typename ScalarType, typename ValueType>
KOKKOS_INLINE_FUNCTION int InnerGemmFixC<2, 5>::serial_invoke(OpA opA, OpB opB, const ScalarType alpha,
>>>>>>> 80e303f8
                                                              const ValueType *KOKKOS_RESTRICT A,
                                                              const ValueType *KOKKOS_RESTRICT B, const int k,
                                                              /**/ ValueType *KOKKOS_RESTRICT C) {
  if (k <= 0) return 0;

  ValueType a_0p, b_p0, c_00 = 0, c_01 = 0, c_02 = 0, c_03 = 0, c_04 = 0, a_1p, b_p1, c_10 = 0, c_11 = 0, c_12 = 0,
                        c_13 = 0, c_14 = 0,
                        /**/ b_p2,
                        /**/ b_p3,
                        /**/ b_p4;

  const int i0 = 0 * _as0, i1 = 1 * _as0, j0 = 0 * _bs1, j1 = 1 * _bs1, j2 = 2 * _bs1, j3 = 3 * _bs1, j4 = 4 * _bs1;

#if defined(KOKKOS_ENABLE_PRAGMA_UNROLL)
#pragma unroll
#endif
  for (int p = 0; p < k; ++p) {
<<<<<<< HEAD
    a_0p      = A[i0 + p * _as1];
    b_p0      = B[p * _bs0 + j0];
    a_1p      = A[i1 + p * _as1];
    b_p1      = B[p * _bs0 + j1];
    /**/ b_p2 = B[p * _bs0 + j2];
    /**/ b_p3 = B[p * _bs0 + j3];
    /**/ b_p4 = B[p * _bs0 + j4];
=======
    a_0p      = opA(A[i0 + p * _as1]);
    b_p0      = opB(B[p * _bs0 + j0]);
    a_1p      = opA(A[i1 + p * _as1]);
    b_p1      = opB(B[p * _bs0 + j1]);
    /**/ b_p2 = opB(B[p * _bs0 + j2]);
    /**/ b_p3 = opB(B[p * _bs0 + j3]);
    /**/ b_p4 = opB(B[p * _bs0 + j4]);
>>>>>>> 80e303f8

    c_00 += a_0p * b_p0;
    c_01 += a_0p * b_p1;
    c_02 += a_0p * b_p2;
    c_03 += a_0p * b_p3;
    c_04 += a_0p * b_p4;
    c_10 += a_1p * b_p0;
    c_11 += a_1p * b_p1;
    c_12 += a_1p * b_p2;
    c_13 += a_1p * b_p3;
    c_14 += a_1p * b_p4;
  }

  C[0 * _cs0 + 0 * _cs1] += alpha * c_00;
  C[0 * _cs0 + 1 * _cs1] += alpha * c_01;
  C[0 * _cs0 + 2 * _cs1] += alpha * c_02;
  C[0 * _cs0 + 3 * _cs1] += alpha * c_03;
  C[0 * _cs0 + 4 * _cs1] += alpha * c_04;
  C[1 * _cs0 + 0 * _cs1] += alpha * c_10;
  C[1 * _cs0 + 1 * _cs1] += alpha * c_11;
  C[1 * _cs0 + 2 * _cs1] += alpha * c_12;
  C[1 * _cs0 + 3 * _cs1] += alpha * c_13;
  C[1 * _cs0 + 4 * _cs1] += alpha * c_14;

  return 0;
}

template <>
<<<<<<< HEAD
template <typename ScalarType, typename ValueType>
KOKKOS_INLINE_FUNCTION int InnerGemmFixC<1, 5>::serial_invoke(const ScalarType alpha,
=======
template <typename OpA, typename OpB, typename ScalarType, typename ValueType>
KOKKOS_INLINE_FUNCTION int InnerGemmFixC<1, 5>::serial_invoke(OpA opA, OpB opB, const ScalarType alpha,
>>>>>>> 80e303f8
                                                              const ValueType *KOKKOS_RESTRICT A,
                                                              const ValueType *KOKKOS_RESTRICT B, const int k,
                                                              /**/ ValueType *KOKKOS_RESTRICT C) {
  if (k <= 0) return 0;

  ValueType a_0p, b_p0, c_00 = 0, c_01 = 0, c_02 = 0, c_03 = 0, c_04 = 0,
                        /**/ b_p1,
                        /**/ b_p2,
                        /**/ b_p3,
                        /**/ b_p4;

  const int i0 = 0 * _as0, j0 = 0 * _bs1, j1 = 1 * _bs1, j2 = 2 * _bs1, j3 = 3 * _bs1, j4 = 4 * _bs1;

#if defined(KOKKOS_ENABLE_PRAGMA_UNROLL)
#pragma unroll
#endif
  for (int p = 0; p < k; ++p) {
<<<<<<< HEAD
    a_0p      = A[i0 + p * _as1];
    b_p0      = B[p * _bs0 + j0];
    /**/ b_p1 = B[p * _bs0 + j1];
    /**/ b_p2 = B[p * _bs0 + j2];
    /**/ b_p3 = B[p * _bs0 + j3];
    /**/ b_p4 = B[p * _bs0 + j4];
=======
    a_0p      = opA(A[i0 + p * _as1]);
    b_p0      = opB(B[p * _bs0 + j0]);
    /**/ b_p1 = opB(B[p * _bs0 + j1]);
    /**/ b_p2 = opB(B[p * _bs0 + j2]);
    /**/ b_p3 = opB(B[p * _bs0 + j3]);
    /**/ b_p4 = opB(B[p * _bs0 + j4]);
>>>>>>> 80e303f8

    c_00 += a_0p * b_p0;
    c_01 += a_0p * b_p1;
    c_02 += a_0p * b_p2;
    c_03 += a_0p * b_p3;
    c_04 += a_0p * b_p4;
  }

  C[0 * _cs0 + 0 * _cs1] += alpha * c_00;
  C[0 * _cs0 + 1 * _cs1] += alpha * c_01;
  C[0 * _cs0 + 2 * _cs1] += alpha * c_02;
  C[0 * _cs0 + 3 * _cs1] += alpha * c_03;
  C[0 * _cs0 + 4 * _cs1] += alpha * c_04;

  return 0;
}
///
/// Inner kernel (4x4)
/// ==================

template <>
<<<<<<< HEAD
template <typename ScalarType, typename ValueType>
KOKKOS_INLINE_FUNCTION int InnerGemmFixC<4, 4>::serial_invoke(const ScalarType alpha,
=======
template <typename OpA, typename OpB, typename ScalarType, typename ValueType>
KOKKOS_INLINE_FUNCTION int InnerGemmFixC<4, 4>::serial_invoke(OpA opA, OpB opB, const ScalarType alpha,
>>>>>>> 80e303f8
                                                              const ValueType *KOKKOS_RESTRICT A,
                                                              const ValueType *KOKKOS_RESTRICT B, const int k,
                                                              /**/ ValueType *KOKKOS_RESTRICT C) {
  if (k <= 0) return 0;

  ValueType a_0p, b_p0, c_00 = ValueType(0), c_01 = ValueType(0), c_02 = ValueType(0), c_03 = ValueType(0), a_1p, b_p1,
                        c_10 = ValueType(0), c_11 = ValueType(0), c_12 = ValueType(0), c_13 = ValueType(0), a_2p, b_p2,
                        c_20 = ValueType(0), c_21 = ValueType(0), c_22 = ValueType(0), c_23 = ValueType(0), a_3p, b_p3,
                        c_30 = ValueType(0), c_31 = ValueType(0), c_32 = ValueType(0), c_33 = ValueType(0);

  const int i0 = 0 * _as0, i1 = 1 * _as0, i2 = 2 * _as0, i3 = 3 * _as0, j0 = 0 * _bs1, j1 = 1 * _bs1, j2 = 2 * _bs1,
            j3 = 3 * _bs1;

#if defined(KOKKOS_ENABLE_PRAGMA_UNROLL)
#pragma unroll
#endif
  for (int p = 0; p < k; ++p) {
    a_0p = opA(A[i0 + p * _as1]);
    b_p0 = opB(B[p * _bs0 + j0]);
    a_1p = opA(A[i1 + p * _as1]);
    b_p1 = opB(B[p * _bs0 + j1]);
    a_2p = opA(A[i2 + p * _as1]);
    b_p2 = opB(B[p * _bs0 + j2]);
    a_3p = opA(A[i3 + p * _as1]);
    b_p3 = opB(B[p * _bs0 + j3]);

    c_00 += a_0p * b_p0;
    c_01 += a_0p * b_p1;
    c_02 += a_0p * b_p2;
    c_03 += a_0p * b_p3;
    c_10 += a_1p * b_p0;
    c_11 += a_1p * b_p1;
    c_12 += a_1p * b_p2;
    c_13 += a_1p * b_p3;
    c_20 += a_2p * b_p0;
    c_21 += a_2p * b_p1;
    c_22 += a_2p * b_p2;
    c_23 += a_2p * b_p3;
    c_30 += a_3p * b_p0;
    c_31 += a_3p * b_p1;
    c_32 += a_3p * b_p2;
    c_33 += a_3p * b_p3;
  }

  C[0 * _cs0 + 0 * _cs1] += alpha * c_00;
  C[0 * _cs0 + 1 * _cs1] += alpha * c_01;
  C[0 * _cs0 + 2 * _cs1] += alpha * c_02;
  C[0 * _cs0 + 3 * _cs1] += alpha * c_03;
  C[1 * _cs0 + 0 * _cs1] += alpha * c_10;
  C[1 * _cs0 + 1 * _cs1] += alpha * c_11;
  C[1 * _cs0 + 2 * _cs1] += alpha * c_12;
  C[1 * _cs0 + 3 * _cs1] += alpha * c_13;
  C[2 * _cs0 + 0 * _cs1] += alpha * c_20;
  C[2 * _cs0 + 1 * _cs1] += alpha * c_21;
  C[2 * _cs0 + 2 * _cs1] += alpha * c_22;
  C[2 * _cs0 + 3 * _cs1] += alpha * c_23;
  C[3 * _cs0 + 0 * _cs1] += alpha * c_30;
  C[3 * _cs0 + 1 * _cs1] += alpha * c_31;
  C[3 * _cs0 + 2 * _cs1] += alpha * c_32;
  C[3 * _cs0 + 3 * _cs1] += alpha * c_33;

  return 0;
}

template <>
<<<<<<< HEAD
template <typename ScalarType, typename ValueType>
KOKKOS_INLINE_FUNCTION int InnerGemmFixC<4, 3>::serial_invoke(const ScalarType alpha,
=======
template <typename OpA, typename OpB, typename ScalarType, typename ValueType>
KOKKOS_INLINE_FUNCTION int InnerGemmFixC<4, 3>::serial_invoke(OpA opA, OpB opB, const ScalarType alpha,
>>>>>>> 80e303f8
                                                              const ValueType *KOKKOS_RESTRICT A,
                                                              const ValueType *KOKKOS_RESTRICT B, const int k,
                                                              /**/ ValueType *KOKKOS_RESTRICT C) {
  if (k <= 0) return 0;

  ValueType a_0p, b_p0, c_00 = ValueType(0), c_01 = ValueType(0), c_02 = ValueType(0), a_1p, b_p1, c_10 = ValueType(0),
                        c_11 = ValueType(0), c_12 = ValueType(0), a_2p, b_p2, c_20 = ValueType(0), c_21 = ValueType(0),
                        c_22 = ValueType(0), a_3p, c_30 = ValueType(0), c_31 = ValueType(0), c_32 = ValueType(0);

  const int i0 = 0 * _as0, i1 = 1 * _as0, i2 = 2 * _as0, i3 = 3 * _as0, j0 = 0 * _bs1, j1 = 1 * _bs1, j2 = 2 * _bs1;

#if defined(KOKKOS_ENABLE_PRAGMA_UNROLL)
#pragma unroll
#endif
  for (int p = 0; p < k; ++p) {
    a_0p = opA(A[i0 + p * _as1]);
    b_p0 = opB(B[p * _bs0 + j0]);
    a_1p = opA(A[i1 + p * _as1]);
    b_p1 = opB(B[p * _bs0 + j1]);
    a_2p = opA(A[i2 + p * _as1]);
    b_p2 = opB(B[p * _bs0 + j2]);
    a_3p = opA(A[i3 + p * _as1]);

    c_00 += a_0p * b_p0;
    c_01 += a_0p * b_p1;
    c_02 += a_0p * b_p2;
    c_10 += a_1p * b_p0;
    c_11 += a_1p * b_p1;
    c_12 += a_1p * b_p2;
    c_20 += a_2p * b_p0;
    c_21 += a_2p * b_p1;
    c_22 += a_2p * b_p2;
    c_30 += a_3p * b_p0;
    c_31 += a_3p * b_p1;
    c_32 += a_3p * b_p2;
  }

  C[0 * _cs0 + 0 * _cs1] += alpha * c_00;
  C[0 * _cs0 + 1 * _cs1] += alpha * c_01;
  C[0 * _cs0 + 2 * _cs1] += alpha * c_02;
  C[1 * _cs0 + 0 * _cs1] += alpha * c_10;
  C[1 * _cs0 + 1 * _cs1] += alpha * c_11;
  C[1 * _cs0 + 2 * _cs1] += alpha * c_12;
  C[2 * _cs0 + 0 * _cs1] += alpha * c_20;
  C[2 * _cs0 + 1 * _cs1] += alpha * c_21;
  C[2 * _cs0 + 2 * _cs1] += alpha * c_22;
  C[3 * _cs0 + 0 * _cs1] += alpha * c_30;
  C[3 * _cs0 + 1 * _cs1] += alpha * c_31;
  C[3 * _cs0 + 2 * _cs1] += alpha * c_32;

  return 0;
}

template <>
<<<<<<< HEAD
template <typename ScalarType, typename ValueType>
KOKKOS_INLINE_FUNCTION int InnerGemmFixC<4, 2>::serial_invoke(const ScalarType alpha,
=======
template <typename OpA, typename OpB, typename ScalarType, typename ValueType>
KOKKOS_INLINE_FUNCTION int InnerGemmFixC<4, 2>::serial_invoke(OpA opA, OpB opB, const ScalarType alpha,
>>>>>>> 80e303f8
                                                              const ValueType *KOKKOS_RESTRICT A,
                                                              const ValueType *KOKKOS_RESTRICT B, const int k,
                                                              /**/ ValueType *KOKKOS_RESTRICT C) {
  if (k <= 0) return 0;

  ValueType a_0p, b_p0, c_00 = ValueType(0), c_01 = ValueType(0), a_1p, b_p1, c_10 = ValueType(0), c_11 = ValueType(0),
                        a_2p, c_20 = ValueType(0), c_21 = ValueType(0), a_3p, c_30 = ValueType(0), c_31 = ValueType(0);

  const int i0 = 0 * _as0, i1 = 1 * _as0, i2 = 2 * _as0, i3 = 3 * _as0, j0 = 0 * _bs1, j1 = 1 * _bs1;

#if defined(KOKKOS_ENABLE_PRAGMA_UNROLL)
#pragma unroll
#endif
  for (int p = 0; p < k; ++p) {
    a_0p = opA(A[i0 + p * _as1]);
    b_p0 = opB(B[p * _bs0 + j0]);
    a_1p = opA(A[i1 + p * _as1]);
    b_p1 = opB(B[p * _bs0 + j1]);
    a_2p = opA(A[i2 + p * _as1]);
    a_3p = opA(A[i3 + p * _as1]);

    c_00 += a_0p * b_p0;
    c_01 += a_0p * b_p1;
    c_10 += a_1p * b_p0;
    c_11 += a_1p * b_p1;
    c_20 += a_2p * b_p0;
    c_21 += a_2p * b_p1;
    c_30 += a_3p * b_p0;
    c_31 += a_3p * b_p1;
  }

  C[0 * _cs0 + 0 * _cs1] += alpha * c_00;
  C[0 * _cs0 + 1 * _cs1] += alpha * c_01;
  C[1 * _cs0 + 0 * _cs1] += alpha * c_10;
  C[1 * _cs0 + 1 * _cs1] += alpha * c_11;
  C[2 * _cs0 + 0 * _cs1] += alpha * c_20;
  C[2 * _cs0 + 1 * _cs1] += alpha * c_21;
  C[3 * _cs0 + 0 * _cs1] += alpha * c_30;
  C[3 * _cs0 + 1 * _cs1] += alpha * c_31;

  return 0;
}

template <>
<<<<<<< HEAD
template <typename ScalarType, typename ValueType>
KOKKOS_INLINE_FUNCTION int InnerGemmFixC<4, 1>::serial_invoke(const ScalarType alpha,
=======
template <typename OpA, typename OpB, typename ScalarType, typename ValueType>
KOKKOS_INLINE_FUNCTION int InnerGemmFixC<4, 1>::serial_invoke(OpA opA, OpB opB, const ScalarType alpha,
>>>>>>> 80e303f8
                                                              const ValueType *KOKKOS_RESTRICT A,
                                                              const ValueType *KOKKOS_RESTRICT B, const int k,
                                                              /**/ ValueType *KOKKOS_RESTRICT C) {
  if (k <= 0) return 0;

  ValueType a_0p, b_p0, c_00 = ValueType(0), a_1p, c_10 = ValueType(0), a_2p, c_20 = ValueType(0), a_3p,
                        c_30 = ValueType(0);

  const int i0 = 0 * _as0, i1 = 1 * _as0, i2 = 2 * _as0, i3 = 3 * _as0, j0 = 0 * _bs1;

#if defined(KOKKOS_ENABLE_PRAGMA_UNROLL)
#pragma unroll
#endif
  for (int p = 0; p < k; ++p) {
    a_0p = opA(A[i0 + p * _as1]);
    b_p0 = opB(B[p * _bs0 + j0]);
    a_1p = opA(A[i1 + p * _as1]);
    a_2p = opA(A[i2 + p * _as1]);
    a_3p = opA(A[i3 + p * _as1]);

    c_00 += a_0p * b_p0;
    c_10 += a_1p * b_p0;
    c_20 += a_2p * b_p0;
    c_30 += a_3p * b_p0;
  }

  C[0 * _cs0 + 0 * _cs1] += alpha * c_00;
  C[1 * _cs0 + 0 * _cs1] += alpha * c_10;
  C[2 * _cs0 + 0 * _cs1] += alpha * c_20;
  C[3 * _cs0 + 0 * _cs1] += alpha * c_30;

  return 0;
}

template <>
<<<<<<< HEAD
template <typename ScalarType, typename ValueType>
KOKKOS_INLINE_FUNCTION int InnerGemmFixC<3, 4>::serial_invoke(const ScalarType alpha,
=======
template <typename OpA, typename OpB, typename ScalarType, typename ValueType>
KOKKOS_INLINE_FUNCTION int InnerGemmFixC<3, 4>::serial_invoke(OpA opA, OpB opB, const ScalarType alpha,
>>>>>>> 80e303f8
                                                              const ValueType *KOKKOS_RESTRICT A,
                                                              const ValueType *KOKKOS_RESTRICT B, const int k,
                                                              /**/ ValueType *KOKKOS_RESTRICT C) {
  if (k <= 0) return 0;

  ValueType a_0p, b_p0, c_00 = ValueType(0), c_01 = ValueType(0), c_02 = ValueType(0), c_03 = ValueType(0), a_1p, b_p1,
                        c_10 = ValueType(0), c_11 = ValueType(0), c_12 = ValueType(0), c_13 = ValueType(0), a_2p, b_p2,
                        c_20 = ValueType(0), c_21 = ValueType(0), c_22 = ValueType(0), c_23 = ValueType(0),
                        /**/ b_p3;

  const int i0 = 0 * _as0, i1 = 1 * _as0, i2 = 2 * _as0, j0 = 0 * _bs1, j1 = 1 * _bs1, j2 = 2 * _bs1, j3 = 3 * _bs1;

#if defined(KOKKOS_ENABLE_PRAGMA_UNROLL)
#pragma unroll
#endif
  for (int p = 0; p < k; ++p) {
<<<<<<< HEAD
    a_0p      = A[i0 + p * _as1];
    b_p0      = B[p * _bs0 + j0];
    a_1p      = A[i1 + p * _as1];
    b_p1      = B[p * _bs0 + j1];
    a_2p      = A[i2 + p * _as1];
    b_p2      = B[p * _bs0 + j2];
    /**/ b_p3 = B[p * _bs0 + j3];
=======
    a_0p      = opA(A[i0 + p * _as1]);
    b_p0      = opB(B[p * _bs0 + j0]);
    a_1p      = opA(A[i1 + p * _as1]);
    b_p1      = opB(B[p * _bs0 + j1]);
    a_2p      = opA(A[i2 + p * _as1]);
    b_p2      = opB(B[p * _bs0 + j2]);
    /**/ b_p3 = opB(B[p * _bs0 + j3]);
>>>>>>> 80e303f8

    c_00 += a_0p * b_p0;
    c_01 += a_0p * b_p1;
    c_02 += a_0p * b_p2;
    c_03 += a_0p * b_p3;
    c_10 += a_1p * b_p0;
    c_11 += a_1p * b_p1;
    c_12 += a_1p * b_p2;
    c_13 += a_1p * b_p3;
    c_20 += a_2p * b_p0;
    c_21 += a_2p * b_p1;
    c_22 += a_2p * b_p2;
    c_23 += a_2p * b_p3;
  }

  C[0 * _cs0 + 0 * _cs1] += alpha * c_00;
  C[0 * _cs0 + 1 * _cs1] += alpha * c_01;
  C[0 * _cs0 + 2 * _cs1] += alpha * c_02;
  C[0 * _cs0 + 3 * _cs1] += alpha * c_03;
  C[1 * _cs0 + 0 * _cs1] += alpha * c_10;
  C[1 * _cs0 + 1 * _cs1] += alpha * c_11;
  C[1 * _cs0 + 2 * _cs1] += alpha * c_12;
  C[1 * _cs0 + 3 * _cs1] += alpha * c_13;
  C[2 * _cs0 + 0 * _cs1] += alpha * c_20;
  C[2 * _cs0 + 1 * _cs1] += alpha * c_21;
  C[2 * _cs0 + 2 * _cs1] += alpha * c_22;
  C[2 * _cs0 + 3 * _cs1] += alpha * c_23;

  return 0;
}

template <>
<<<<<<< HEAD
template <typename ScalarType, typename ValueType>
KOKKOS_INLINE_FUNCTION int InnerGemmFixC<2, 4>::serial_invoke(const ScalarType alpha,
=======
template <typename OpA, typename OpB, typename ScalarType, typename ValueType>
KOKKOS_INLINE_FUNCTION int InnerGemmFixC<2, 4>::serial_invoke(OpA opA, OpB opB, const ScalarType alpha,
>>>>>>> 80e303f8
                                                              const ValueType *KOKKOS_RESTRICT A,
                                                              const ValueType *KOKKOS_RESTRICT B, const int k,
                                                              /**/ ValueType *KOKKOS_RESTRICT C) {
  if (k <= 0) return 0;

  ValueType a_0p, b_p0, c_00 = ValueType(0), c_01 = ValueType(0), c_02 = ValueType(0), c_03 = ValueType(0), a_1p, b_p1,
                        c_10 = ValueType(0), c_11 = ValueType(0), c_12 = ValueType(0), c_13 = ValueType(0),
                        /**/ b_p2,
                        /**/ b_p3;

  const int i0 = 0 * _as0, i1 = 1 * _as0, j0 = 0 * _bs1, j1 = 1 * _bs1, j2 = 2 * _bs1, j3 = 3 * _bs1;

#if defined(KOKKOS_ENABLE_PRAGMA_UNROLL)
#pragma unroll
#endif
  for (int p = 0; p < k; ++p) {
<<<<<<< HEAD
    a_0p      = A[i0 + p * _as1];
    b_p0      = B[p * _bs0 + j0];
    a_1p      = A[i1 + p * _as1];
    b_p1      = B[p * _bs0 + j1];
    /**/ b_p2 = B[p * _bs0 + j2];
    /**/ b_p3 = B[p * _bs0 + j3];
=======
    a_0p      = opA(A[i0 + p * _as1]);
    b_p0      = opB(B[p * _bs0 + j0]);
    a_1p      = opA(A[i1 + p * _as1]);
    b_p1      = opB(B[p * _bs0 + j1]);
    /**/ b_p2 = opB(B[p * _bs0 + j2]);
    /**/ b_p3 = opB(B[p * _bs0 + j3]);
>>>>>>> 80e303f8

    c_00 += a_0p * b_p0;
    c_01 += a_0p * b_p1;
    c_02 += a_0p * b_p2;
    c_03 += a_0p * b_p3;
    c_10 += a_1p * b_p0;
    c_11 += a_1p * b_p1;
    c_12 += a_1p * b_p2;
    c_13 += a_1p * b_p3;
  }

  C[0 * _cs0 + 0 * _cs1] += alpha * c_00;
  C[0 * _cs0 + 1 * _cs1] += alpha * c_01;
  C[0 * _cs0 + 2 * _cs1] += alpha * c_02;
  C[0 * _cs0 + 3 * _cs1] += alpha * c_03;
  C[1 * _cs0 + 0 * _cs1] += alpha * c_10;
  C[1 * _cs0 + 1 * _cs1] += alpha * c_11;
  C[1 * _cs0 + 2 * _cs1] += alpha * c_12;
  C[1 * _cs0 + 3 * _cs1] += alpha * c_13;

  return 0;
}

template <>
<<<<<<< HEAD
template <typename ScalarType, typename ValueType>
KOKKOS_INLINE_FUNCTION int InnerGemmFixC<1, 4>::serial_invoke(const ScalarType alpha,
=======
template <typename OpA, typename OpB, typename ScalarType, typename ValueType>
KOKKOS_INLINE_FUNCTION int InnerGemmFixC<1, 4>::serial_invoke(OpA opA, OpB opB, const ScalarType alpha,
>>>>>>> 80e303f8
                                                              const ValueType *KOKKOS_RESTRICT A,
                                                              const ValueType *KOKKOS_RESTRICT B, const int k,
                                                              /**/ ValueType *KOKKOS_RESTRICT C) {
  if (k <= 0) return 0;

  ValueType a_0p, b_p0, c_00 = ValueType(0), c_01 = ValueType(0), c_02 = ValueType(0), c_03 = ValueType(0),
                        /**/ b_p1,
                        /**/ b_p2,
                        /**/ b_p3;

  const int i0 = 0 * _as0, j0 = 0 * _bs1, j1 = 1 * _bs1, j2 = 2 * _bs1, j3 = 3 * _bs1;

#if defined(KOKKOS_ENABLE_PRAGMA_UNROLL)
#pragma unroll
#endif
  for (int p = 0; p < k; ++p) {
<<<<<<< HEAD
    a_0p      = A[i0 + p * _as1];
    b_p0      = B[p * _bs0 + j0];
    /**/ b_p1 = B[p * _bs0 + j1];
    /**/ b_p2 = B[p * _bs0 + j2];
    /**/ b_p3 = B[p * _bs0 + j3];
=======
    a_0p      = opA(A[i0 + p * _as1]);
    b_p0      = opB(B[p * _bs0 + j0]);
    /**/ b_p1 = opB(B[p * _bs0 + j1]);
    /**/ b_p2 = opB(B[p * _bs0 + j2]);
    /**/ b_p3 = opB(B[p * _bs0 + j3]);
>>>>>>> 80e303f8

    c_00 += a_0p * b_p0;
    c_01 += a_0p * b_p1;
    c_02 += a_0p * b_p2;
    c_03 += a_0p * b_p3;
  }

  C[0 * _cs0 + 0 * _cs1] += alpha * c_00;
  C[0 * _cs0 + 1 * _cs1] += alpha * c_01;
  C[0 * _cs0 + 2 * _cs1] += alpha * c_02;
  C[0 * _cs0 + 3 * _cs1] += alpha * c_03;

  return 0;
}

///
/// Inner kernel (3x3)
/// ==================

template <>
<<<<<<< HEAD
template <typename ScalarType, typename ValueType>
KOKKOS_INLINE_FUNCTION int InnerGemmFixC<3, 3>::serial_invoke(const ScalarType alpha,
=======
template <typename OpA, typename OpB, typename ScalarType, typename ValueType>
KOKKOS_INLINE_FUNCTION int InnerGemmFixC<3, 3>::serial_invoke(OpA opA, OpB opB, const ScalarType alpha,
>>>>>>> 80e303f8
                                                              const ValueType *KOKKOS_RESTRICT A,
                                                              const ValueType *KOKKOS_RESTRICT B, const int k,
                                                              /**/ ValueType *KOKKOS_RESTRICT C) {
  if (k <= 0) return 0;

  ValueType a_0p, b_p0, c_00 = ValueType(0), c_01 = ValueType(0), c_02 = ValueType(0), a_1p, b_p1, c_10 = ValueType(0),
                        c_11 = ValueType(0), c_12 = ValueType(0), a_2p, b_p2, c_20 = ValueType(0), c_21 = ValueType(0),
                        c_22 = ValueType(0);

  const int i0 = 0 * _as0, i1 = 1 * _as0, i2 = 2 * _as0, j0 = 0 * _bs1, j1 = 1 * _bs1, j2 = 2 * _bs1;

#if defined(KOKKOS_ENABLE_PRAGMA_UNROLL)
#pragma unroll
#endif
  for (int p = 0; p < k; ++p) {
    a_0p = opA(A[i0 + p * _as1]);
    b_p0 = opB(B[p * _bs0 + j0]);
    a_1p = opA(A[i1 + p * _as1]);
    b_p1 = opB(B[p * _bs0 + j1]);
    a_2p = opA(A[i2 + p * _as1]);
    b_p2 = opB(B[p * _bs0 + j2]);

    c_00 += a_0p * b_p0;
    c_01 += a_0p * b_p1;
    c_02 += a_0p * b_p2;
    c_10 += a_1p * b_p0;
    c_11 += a_1p * b_p1;
    c_12 += a_1p * b_p2;
    c_20 += a_2p * b_p0;
    c_21 += a_2p * b_p1;
    c_22 += a_2p * b_p2;
  }

  C[0 * _cs0 + 0 * _cs1] += alpha * c_00;
  C[0 * _cs0 + 1 * _cs1] += alpha * c_01;
  C[0 * _cs0 + 2 * _cs1] += alpha * c_02;
  C[1 * _cs0 + 0 * _cs1] += alpha * c_10;
  C[1 * _cs0 + 1 * _cs1] += alpha * c_11;
  C[1 * _cs0 + 2 * _cs1] += alpha * c_12;
  C[2 * _cs0 + 0 * _cs1] += alpha * c_20;
  C[2 * _cs0 + 1 * _cs1] += alpha * c_21;
  C[2 * _cs0 + 2 * _cs1] += alpha * c_22;

  return 0;
}

template <>
<<<<<<< HEAD
template <typename ScalarType, typename ValueType>
KOKKOS_INLINE_FUNCTION int InnerGemmFixC<3, 2>::serial_invoke(const ScalarType alpha,
=======
template <typename OpA, typename OpB, typename ScalarType, typename ValueType>
KOKKOS_INLINE_FUNCTION int InnerGemmFixC<3, 2>::serial_invoke(OpA opA, OpB opB, const ScalarType alpha,
>>>>>>> 80e303f8
                                                              const ValueType *KOKKOS_RESTRICT A,
                                                              const ValueType *KOKKOS_RESTRICT B, const int k,
                                                              /**/ ValueType *KOKKOS_RESTRICT C) {
  if (k <= 0) return 0;

  ValueType a_0p, b_p0, c_00 = ValueType(0), c_01 = ValueType(0), a_1p, b_p1, c_10 = ValueType(0), c_11 = ValueType(0),
                        a_2p, c_20 = ValueType(0), c_21 = ValueType(0);

  const int i0 = 0 * _as0, i1 = 1 * _as0, i2 = 2 * _as0, j0 = 0 * _bs1, j1 = 1 * _bs1;

#if defined(KOKKOS_ENABLE_PRAGMA_UNROLL)
#pragma unroll
#endif
  for (int p = 0; p < k; ++p) {
    a_0p = opA(A[i0 + p * _as1]);
    b_p0 = opB(B[p * _bs0 + j0]);
    a_1p = opA(A[i1 + p * _as1]);
    b_p1 = opB(B[p * _bs0 + j1]);
    a_2p = opA(A[i2 + p * _as1]);

    c_00 += a_0p * b_p0;
    c_01 += a_0p * b_p1;
    c_10 += a_1p * b_p0;
    c_11 += a_1p * b_p1;
    c_20 += a_2p * b_p0;
    c_21 += a_2p * b_p1;
  }

  C[0 * _cs0 + 0 * _cs1] += alpha * c_00;
  C[0 * _cs0 + 1 * _cs1] += alpha * c_01;
  C[1 * _cs0 + 0 * _cs1] += alpha * c_10;
  C[1 * _cs0 + 1 * _cs1] += alpha * c_11;
  C[2 * _cs0 + 0 * _cs1] += alpha * c_20;
  C[2 * _cs0 + 1 * _cs1] += alpha * c_21;

  return 0;
}

template <>
<<<<<<< HEAD
template <typename ScalarType, typename ValueType>
KOKKOS_INLINE_FUNCTION int InnerGemmFixC<3, 1>::serial_invoke(const ScalarType alpha,
=======
template <typename OpA, typename OpB, typename ScalarType, typename ValueType>
KOKKOS_INLINE_FUNCTION int InnerGemmFixC<3, 1>::serial_invoke(OpA opA, OpB opB, const ScalarType alpha,
>>>>>>> 80e303f8
                                                              const ValueType *KOKKOS_RESTRICT A,
                                                              const ValueType *KOKKOS_RESTRICT B, const int k,
                                                              /**/ ValueType *KOKKOS_RESTRICT C) {
  if (k <= 0) return 0;

  ValueType a_0p, b_p0, c_00 = ValueType(0), a_1p, c_10 = ValueType(0), a_2p, c_20 = ValueType(0);

  const int i0 = 0 * _as0, i1 = 1 * _as0, i2 = 2 * _as0, j0 = 0 * _bs1;

#if defined(KOKKOS_ENABLE_PRAGMA_UNROLL)
#pragma unroll
#endif
  for (int p = 0; p < k; ++p) {
    a_0p = opA(A[i0 + p * _as1]);
    b_p0 = opB(B[p * _bs0 + j0]);
    a_1p = opA(A[i1 + p * _as1]);
    a_2p = opA(A[i2 + p * _as1]);

    c_00 += a_0p * b_p0;
    c_10 += a_1p * b_p0;
    c_20 += a_2p * b_p0;
  }

  C[0 * _cs0 + 0 * _cs1] += alpha * c_00;
  C[1 * _cs0 + 0 * _cs1] += alpha * c_10;
  C[2 * _cs0 + 0 * _cs1] += alpha * c_20;

  return 0;
}

template <>
<<<<<<< HEAD
template <typename ScalarType, typename ValueType>
KOKKOS_INLINE_FUNCTION int InnerGemmFixC<2, 3>::serial_invoke(const ScalarType alpha,
=======
template <typename OpA, typename OpB, typename ScalarType, typename ValueType>
KOKKOS_INLINE_FUNCTION int InnerGemmFixC<2, 3>::serial_invoke(OpA opA, OpB opB, const ScalarType alpha,
>>>>>>> 80e303f8
                                                              const ValueType *KOKKOS_RESTRICT A,
                                                              const ValueType *KOKKOS_RESTRICT B, const int k,
                                                              /**/ ValueType *KOKKOS_RESTRICT C) {
  if (k <= 0) return 0;

  ValueType a_0p, b_p0, c_00 = ValueType(0), c_01 = ValueType(0), c_02 = ValueType(0), a_1p, b_p1, c_10 = ValueType(0),
                        c_11 = ValueType(0), c_12 = ValueType(0),
                        /**/ b_p2;

  const int i0 = 0 * _as0, i1 = 1 * _as0, j0 = 0 * _bs1, j1 = 1 * _bs1, j2 = 2 * _bs1;

#if defined(KOKKOS_ENABLE_PRAGMA_UNROLL)
#pragma unroll
#endif
  for (int p = 0; p < k; ++p) {
<<<<<<< HEAD
    a_0p      = A[i0 + p * _as1];
    b_p0      = B[p * _bs0 + j0];
    a_1p      = A[i1 + p * _as1];
    b_p1      = B[p * _bs0 + j1];
    /**/ b_p2 = B[p * _bs0 + j2];
=======
    a_0p      = opA(A[i0 + p * _as1]);
    b_p0      = opB(B[p * _bs0 + j0]);
    a_1p      = opA(A[i1 + p * _as1]);
    b_p1      = opB(B[p * _bs0 + j1]);
    /**/ b_p2 = opB(B[p * _bs0 + j2]);
>>>>>>> 80e303f8

    c_00 += a_0p * b_p0;
    c_01 += a_0p * b_p1;
    c_02 += a_0p * b_p2;
    c_10 += a_1p * b_p0;
    c_11 += a_1p * b_p1;
    c_12 += a_1p * b_p2;
  }

  C[0 * _cs0 + 0 * _cs1] += alpha * c_00;
  C[0 * _cs0 + 1 * _cs1] += alpha * c_01;
  C[0 * _cs0 + 2 * _cs1] += alpha * c_02;
  C[1 * _cs0 + 0 * _cs1] += alpha * c_10;
  C[1 * _cs0 + 1 * _cs1] += alpha * c_11;
  C[1 * _cs0 + 2 * _cs1] += alpha * c_12;

  return 0;
}
template <>
<<<<<<< HEAD
template <typename ScalarType, typename ValueType>
KOKKOS_INLINE_FUNCTION int InnerGemmFixC<1, 3>::serial_invoke(const ScalarType alpha,
=======
template <typename OpA, typename OpB, typename ScalarType, typename ValueType>
KOKKOS_INLINE_FUNCTION int InnerGemmFixC<1, 3>::serial_invoke(OpA opA, OpB opB, const ScalarType alpha,
>>>>>>> 80e303f8
                                                              const ValueType *KOKKOS_RESTRICT A,
                                                              const ValueType *KOKKOS_RESTRICT B, const int k,
                                                              /**/ ValueType *KOKKOS_RESTRICT C) {
  if (k <= 0) return 0;

  ValueType a_0p, b_p0, c_00 = ValueType(0), c_01 = ValueType(0), c_02 = ValueType(0),
                        /**/ b_p1,
                        /**/ b_p2;

  const int i0 = 0 * _as0, j0 = 0 * _bs1, j1 = 1 * _bs1, j2 = 2 * _bs1;

#if defined(KOKKOS_ENABLE_PRAGMA_UNROLL)
#pragma unroll
#endif
  for (int p = 0; p < k; ++p) {
<<<<<<< HEAD
    a_0p      = A[i0 + p * _as1];
    b_p0      = B[p * _bs0 + j0];
    /**/ b_p1 = B[p * _bs0 + j1];
    /**/ b_p2 = B[p * _bs0 + j2];
=======
    a_0p      = opA(A[i0 + p * _as1]);
    b_p0      = opB(B[p * _bs0 + j0]);
    /**/ b_p1 = opB(B[p * _bs0 + j1]);
    /**/ b_p2 = opB(B[p * _bs0 + j2]);
>>>>>>> 80e303f8

    c_00 += a_0p * b_p0;
    c_01 += a_0p * b_p1;
    c_02 += a_0p * b_p2;
  }

  C[0 * _cs0 + 0 * _cs1] += alpha * c_00;
  C[0 * _cs0 + 1 * _cs1] += alpha * c_01;
  C[0 * _cs0 + 2 * _cs1] += alpha * c_02;

  return 0;
}

///
/// Inner kernel (2x2)
/// ==================

template <>
<<<<<<< HEAD
template <typename ScalarType, typename ValueType>
KOKKOS_INLINE_FUNCTION int InnerGemmFixC<2, 2>::serial_invoke(const ScalarType alpha,
=======
template <typename OpA, typename OpB, typename ScalarType, typename ValueType>
KOKKOS_INLINE_FUNCTION int InnerGemmFixC<2, 2>::serial_invoke(OpA opA, OpB opB, const ScalarType alpha,
>>>>>>> 80e303f8
                                                              const ValueType *KOKKOS_RESTRICT A,
                                                              const ValueType *KOKKOS_RESTRICT B, const int k,
                                                              /**/ ValueType *KOKKOS_RESTRICT C) {
  if (k <= 0) return 0;

  ValueType a_0p, b_p0, c_00 = ValueType(0), c_01 = ValueType(0), a_1p, b_p1, c_10 = ValueType(0), c_11 = ValueType(0);

  const int i0 = 0 * _as0, i1 = 1 * _as0, j0 = 0 * _bs1, j1 = 1 * _bs1;

#if defined(KOKKOS_ENABLE_PRAGMA_UNROLL)
#pragma unroll
#endif
  for (int p = 0; p < k; ++p) {
    a_0p = opA(A[i0 + p * _as1]);
    b_p0 = opB(B[p * _bs0 + j0]);
    a_1p = opA(A[i1 + p * _as1]);
    b_p1 = opB(B[p * _bs0 + j1]);

    c_00 += a_0p * b_p0;
    c_01 += a_0p * b_p1;
    c_10 += a_1p * b_p0;
    c_11 += a_1p * b_p1;
  }

  C[0 * _cs0 + 0 * _cs1] += alpha * c_00;
  C[0 * _cs0 + 1 * _cs1] += alpha * c_01;
  C[1 * _cs0 + 0 * _cs1] += alpha * c_10;
  C[1 * _cs0 + 1 * _cs1] += alpha * c_11;

  return 0;
}

template <>
<<<<<<< HEAD
template <typename ScalarType, typename ValueType>
KOKKOS_INLINE_FUNCTION int InnerGemmFixC<2, 1>::serial_invoke(const ScalarType alpha,
=======
template <typename OpA, typename OpB, typename ScalarType, typename ValueType>
KOKKOS_INLINE_FUNCTION int InnerGemmFixC<2, 1>::serial_invoke(OpA opA, OpB opB, const ScalarType alpha,
>>>>>>> 80e303f8
                                                              const ValueType *KOKKOS_RESTRICT A,
                                                              const ValueType *KOKKOS_RESTRICT B, const int k,
                                                              /**/ ValueType *KOKKOS_RESTRICT C) {
  if (k <= 0) return 0;

  ValueType a_0p, b_p0, c_00 = ValueType(0), a_1p, c_10 = ValueType(0);

  const int i0 = 0 * _as0, i1 = 1 * _as0, j0 = 0 * _bs1;

#if defined(KOKKOS_ENABLE_PRAGMA_UNROLL)
#pragma unroll
#endif
  for (int p = 0; p < k; ++p) {
    a_0p = opA(A[i0 + p * _as1]);
    b_p0 = opB(B[p * _bs0 + j0]);
    a_1p = opA(A[i1 + p * _as1]);

    c_00 += a_0p * b_p0;
    c_10 += a_1p * b_p0;
  }

  C[0 * _cs0 + 0 * _cs1] += alpha * c_00;
  C[1 * _cs0 + 0 * _cs1] += alpha * c_10;

  return 0;
}

template <>
<<<<<<< HEAD
template <typename ScalarType, typename ValueType>
KOKKOS_INLINE_FUNCTION int InnerGemmFixC<1, 2>::serial_invoke(const ScalarType alpha,
=======
template <typename OpA, typename OpB, typename ScalarType, typename ValueType>
KOKKOS_INLINE_FUNCTION int InnerGemmFixC<1, 2>::serial_invoke(OpA opA, OpB opB, const ScalarType alpha,
>>>>>>> 80e303f8
                                                              const ValueType *KOKKOS_RESTRICT A,
                                                              const ValueType *KOKKOS_RESTRICT B, const int k,
                                                              /**/ ValueType *KOKKOS_RESTRICT C) {
  if (k <= 0) return 0;

  ValueType a_0p, b_p0, c_00 = ValueType(0), c_01 = ValueType(0),
                        /**/ b_p1;
  const int i0 = 0 * _as0, j0 = 0 * _bs1, j1 = 1 * _bs1;

#if defined(KOKKOS_ENABLE_PRAGMA_UNROLL)
#pragma unroll
#endif
  for (int p = 0; p < k; ++p) {
    a_0p       = opA(A[i0 + p * _as1]);
    b_p0       = opB(B[p * _bs0 + j0]);
    /* */ b_p1 = opB(B[p * _bs0 + j1]);
    c_00 += a_0p * b_p0;
    c_01 += a_0p * b_p1;
  }

  C[0 * _cs0 + 0 * _cs1] += alpha * c_00;
  C[0 * _cs0 + 1 * _cs1] += alpha * c_01;

  return 0;
}

///
/// Inner kernel (1x1)
/// ==================

template <>
<<<<<<< HEAD
template <typename ScalarType, typename ValueType>
KOKKOS_INLINE_FUNCTION int InnerGemmFixC<1, 1>::serial_invoke(const ScalarType alpha,
=======
template <typename OpA, typename OpB, typename ScalarType, typename ValueType>
KOKKOS_INLINE_FUNCTION int InnerGemmFixC<1, 1>::serial_invoke(OpA opA, OpB opB, const ScalarType alpha,
>>>>>>> 80e303f8
                                                              const ValueType *KOKKOS_RESTRICT A,
                                                              const ValueType *KOKKOS_RESTRICT B, const int k,
                                                              /**/ ValueType *KOKKOS_RESTRICT C) {
  if (k <= 0) return 0;

  ValueType a_0p, b_p0, c_00 = ValueType(0);

  const int i0 = 0 * _as0, j0 = 0 * _bs1;

#if defined(KOKKOS_ENABLE_PRAGMA_UNROLL)
#pragma unroll
#endif
  for (int p = 0; p < k; ++p) {
    a_0p = opA(A[i0 + p * _as1]);
    b_p0 = opB(B[p * _bs0 + j0]);
    c_00 += a_0p * b_p0;
  }
  C[0 * _cs0 + 0 * _cs1] += alpha * c_00;

  return 0;
}

template <>
<<<<<<< HEAD
template <typename ScalarType, typename ValueType>
KOKKOS_INLINE_FUNCTION int InnerGemmFixC<0, 1>::serial_invoke(const ScalarType alpha,
=======
template <typename OpA, typename OpB, typename ScalarType, typename ValueType>
KOKKOS_INLINE_FUNCTION int InnerGemmFixC<0, 1>::serial_invoke(OpA opA, OpB opB, const ScalarType alpha,
>>>>>>> 80e303f8
                                                              const ValueType *KOKKOS_RESTRICT A,
                                                              const ValueType *KOKKOS_RESTRICT B, const int m,
                                                              const int k,
                                                              /**/ ValueType *KOKKOS_RESTRICT C) {
  if (m <= 0 || k <= 0) return 0;

  switch (m) {
    case 5: {
      InnerGemmFixC<5, 1> inner(_as0, _as1, _bs0, _bs1, _cs0, _cs1);
      inner.serial_invoke(opA, opB, alpha, A, B, k, C);
      break;
    }
    case 4: {
      InnerGemmFixC<4, 1> inner(_as0, _as1, _bs0, _bs1, _cs0, _cs1);
      inner.serial_invoke(opA, opB, alpha, A, B, k, C);
      break;
    }
    case 3: {
      InnerGemmFixC<3, 1> inner(_as0, _as1, _bs0, _bs1, _cs0, _cs1);
      inner.serial_invoke(opA, opB, alpha, A, B, k, C);
      break;
    }
    case 2: {
      InnerGemmFixC<2, 1> inner(_as0, _as1, _bs0, _bs1, _cs0, _cs1);
      inner.serial_invoke(opA, opB, alpha, A, B, k, C);
      break;
    }
    case 1: {
      InnerGemmFixC<1, 1> inner(_as0, _as1, _bs0, _bs1, _cs0, _cs1);
      inner.serial_invoke(opA, opB, alpha, A, B, k, C);
      break;
    }
    default: {
      Kokkos::abort("InnerGemmFixC<0,1>::serial_invoke, assert failure (m<=5)");
      break;
    }
  }
  return 0;
}

template <>
<<<<<<< HEAD
template <typename ScalarType, typename ValueType>
KOKKOS_INLINE_FUNCTION int InnerGemmFixC<5, 5>::serial_invoke(const ScalarType alpha,
=======
template <typename OpA, typename OpB, typename ScalarType, typename ValueType>
KOKKOS_INLINE_FUNCTION int InnerGemmFixC<5, 5>::serial_invoke(OpA opA, OpB opB, const ScalarType alpha,
>>>>>>> 80e303f8
                                                              const ValueType *KOKKOS_RESTRICT A,
                                                              const ValueType *KOKKOS_RESTRICT B, const int m,
                                                              const int n, const int k,
                                                              /**/ ValueType *KOKKOS_RESTRICT C) {
  if (m <= 0 || n <= 0 || k <= 0) return 0;
  if (!(m <= 5 && n <= 5)) Kokkos::abort("InnerGemmFixC<5,5>::serial_invoke, assert failure (m<=5 && n<=5)");

  switch (m * 10 + n) {
    case 55: {
      InnerGemmFixC<5, 5> inner(_as0, _as1, _bs0, _bs1, _cs0, _cs1);
      inner.serial_invoke(opA, opB, alpha, A, B, k, C);
      break;
    }
    case 54: {
      InnerGemmFixC<5, 4> inner(_as0, _as1, _bs0, _bs1, _cs0, _cs1);
      inner.serial_invoke(opA, opB, alpha, A, B, k, C);
      break;
    }
    case 53: {
      InnerGemmFixC<5, 3> inner(_as0, _as1, _bs0, _bs1, _cs0, _cs1);
      inner.serial_invoke(opA, opB, alpha, A, B, k, C);
      break;
    }
    case 52: {
      InnerGemmFixC<5, 2> inner(_as0, _as1, _bs0, _bs1, _cs0, _cs1);
      inner.serial_invoke(opA, opB, alpha, A, B, k, C);
      break;
    }
    case 51: {
      InnerGemmFixC<5, 1> inner(_as0, _as1, _bs0, _bs1, _cs0, _cs1);
      inner.serial_invoke(opA, opB, alpha, A, B, k, C);
      break;
    }
    case 45: {
      InnerGemmFixC<4, 5> inner(_as0, _as1, _bs0, _bs1, _cs0, _cs1);
      inner.serial_invoke(opA, opB, alpha, A, B, k, C);
      break;
    }
    case 35: {
      InnerGemmFixC<3, 5> inner(_as0, _as1, _bs0, _bs1, _cs0, _cs1);
      inner.serial_invoke(opA, opB, alpha, A, B, k, C);
      break;
    }
    case 25: {
      InnerGemmFixC<2, 5> inner(_as0, _as1, _bs0, _bs1, _cs0, _cs1);
      inner.serial_invoke(opA, opB, alpha, A, B, k, C);
      break;
    }
    case 15: {
      InnerGemmFixC<1, 5> inner(_as0, _as1, _bs0, _bs1, _cs0, _cs1);
      inner.serial_invoke(opA, opB, alpha, A, B, k, C);
      break;
    }
    default: {
      InnerGemmFixC<4, 4> inner(_as0, _as1, _bs0, _bs1, _cs0, _cs1);
      inner.serial_invoke(opA, opB, alpha, A, B, m, n, k, C);
      break;
    }
  }
  return 0;
}

template <>
<<<<<<< HEAD
template <typename ScalarType, typename ValueType>
KOKKOS_INLINE_FUNCTION int InnerGemmFixC<4, 4>::serial_invoke(const ScalarType alpha,
=======
template <typename OpA, typename OpB, typename ScalarType, typename ValueType>
KOKKOS_INLINE_FUNCTION int InnerGemmFixC<4, 4>::serial_invoke(OpA opA, OpB opB, const ScalarType alpha,
>>>>>>> 80e303f8
                                                              const ValueType *KOKKOS_RESTRICT A,
                                                              const ValueType *KOKKOS_RESTRICT B, const int m,
                                                              const int n, const int k,
                                                              /**/ ValueType *KOKKOS_RESTRICT C) {
  if (m <= 0 || n <= 0 || k <= 0) return 0;
  if (!(m <= 4 && n <= 4)) Kokkos::abort("InnerGemmFixC<4,4>::serial_invoke, assert failure (m<=4 && n<=4)");

  switch (m * 10 + n) {
    case 44: {
      InnerGemmFixC<4, 4> inner(_as0, _as1, _bs0, _bs1, _cs0, _cs1);
      inner.serial_invoke(opA, opB, alpha, A, B, k, C);
      break;
    }
    case 43: {
      InnerGemmFixC<4, 3> inner(_as0, _as1, _bs0, _bs1, _cs0, _cs1);
      inner.serial_invoke(opA, opB, alpha, A, B, k, C);
      break;
    }
    case 42: {
      InnerGemmFixC<4, 2> inner(_as0, _as1, _bs0, _bs1, _cs0, _cs1);
      inner.serial_invoke(opA, opB, alpha, A, B, k, C);
      break;
    }
    case 41: {
      InnerGemmFixC<4, 1> inner(_as0, _as1, _bs0, _bs1, _cs0, _cs1);
      inner.serial_invoke(opA, opB, alpha, A, B, k, C);
      break;
    }
    case 34: {
      InnerGemmFixC<3, 4> inner(_as0, _as1, _bs0, _bs1, _cs0, _cs1);
      inner.serial_invoke(opA, opB, alpha, A, B, k, C);
      break;
    }
    case 24: {
      InnerGemmFixC<2, 4> inner(_as0, _as1, _bs0, _bs1, _cs0, _cs1);
      inner.serial_invoke(opA, opB, alpha, A, B, k, C);
      break;
    }
    case 14: {
      InnerGemmFixC<1, 4> inner(_as0, _as1, _bs0, _bs1, _cs0, _cs1);
      inner.serial_invoke(opA, opB, alpha, A, B, k, C);
      break;
    }
    default: {
      InnerGemmFixC<3, 3> inner(_as0, _as1, _bs0, _bs1, _cs0, _cs1);
      inner.serial_invoke(opA, opB, alpha, A, B, m, n, k, C);
      break;
    }
  }
  return 0;
}

template <>
<<<<<<< HEAD
template <typename ScalarType, typename ValueType>
KOKKOS_INLINE_FUNCTION int InnerGemmFixC<3, 3>::serial_invoke(const ScalarType alpha,
=======
template <typename OpA, typename OpB, typename ScalarType, typename ValueType>
KOKKOS_INLINE_FUNCTION int InnerGemmFixC<3, 3>::serial_invoke(OpA opA, OpB opB, const ScalarType alpha,
>>>>>>> 80e303f8
                                                              const ValueType *KOKKOS_RESTRICT A,
                                                              const ValueType *KOKKOS_RESTRICT B, const int m,
                                                              const int n, const int k,
                                                              /**/ ValueType *KOKKOS_RESTRICT C) {
  if (m <= 0 || n <= 0 || k <= 0) return 0;
  if (!(m <= 3 && n <= 3)) Kokkos::abort("InnerGemmFixC<3,3>::serial_invoke, assert failure (m<=3 && n<=3)");

  switch (m * 10 + n) {
    case 33: {
      InnerGemmFixC<3, 3> inner(_as0, _as1, _bs0, _bs1, _cs0, _cs1);
      inner.serial_invoke(opA, opB, alpha, A, B, k, C);
      break;
    }
    case 32: {
      InnerGemmFixC<3, 2> inner(_as0, _as1, _bs0, _bs1, _cs0, _cs1);
      inner.serial_invoke(opA, opB, alpha, A, B, k, C);
      break;
    }
    case 31: {
      InnerGemmFixC<3, 1> inner(_as0, _as1, _bs0, _bs1, _cs0, _cs1);
      inner.serial_invoke(opA, opB, alpha, A, B, k, C);
      break;
    }
    case 23: {
      InnerGemmFixC<2, 3> inner(_as0, _as1, _bs0, _bs1, _cs0, _cs1);
      inner.serial_invoke(opA, opB, alpha, A, B, k, C);
      break;
    }
    case 13: {
      InnerGemmFixC<1, 3> inner(_as0, _as1, _bs0, _bs1, _cs0, _cs1);
      inner.serial_invoke(opA, opB, alpha, A, B, k, C);
      break;
    }
    default: {
      InnerGemmFixC<2, 2> inner(_as0, _as1, _bs0, _bs1, _cs0, _cs1);
      inner.serial_invoke(opA, opB, alpha, A, B, m, n, k, C);
      break;
    }
  }
  return 0;
}

template <>
<<<<<<< HEAD
template <typename ScalarType, typename ValueType>
KOKKOS_INLINE_FUNCTION int InnerGemmFixC<2, 2>::serial_invoke(const ScalarType alpha,
=======
template <typename OpA, typename OpB, typename ScalarType, typename ValueType>
KOKKOS_INLINE_FUNCTION int InnerGemmFixC<2, 2>::serial_invoke(OpA opA, OpB opB, const ScalarType alpha,
>>>>>>> 80e303f8
                                                              const ValueType *KOKKOS_RESTRICT A,
                                                              const ValueType *KOKKOS_RESTRICT B, const int m,
                                                              const int n, const int k,
                                                              /**/ ValueType *KOKKOS_RESTRICT C) {
  if (m <= 0 || n <= 0 || k <= 0) return 0;
  if (!(m <= 2 && n <= 2)) Kokkos::abort("InnerGemmFixC<2,2>::serial_invoke, assert failure (m<=2 && n<=2)");

  switch (m * 10 + n) {
    case 22: {
      InnerGemmFixC<2, 2> inner(_as0, _as1, _bs0, _bs1, _cs0, _cs1);
      inner.serial_invoke(opA, opB, alpha, A, B, k, C);
      break;
    }
    case 21: {
      InnerGemmFixC<2, 1> inner(_as0, _as1, _bs0, _bs1, _cs0, _cs1);
      inner.serial_invoke(opA, opB, alpha, A, B, k, C);
      break;
    }
    case 12: {
      InnerGemmFixC<1, 2> inner(_as0, _as1, _bs0, _bs1, _cs0, _cs1);
      inner.serial_invoke(opA, opB, alpha, A, B, k, C);
      break;
    }
    case 11: {
      InnerGemmFixC<1, 1> inner(_as0, _as1, _bs0, _bs1, _cs0, _cs1);
      inner.serial_invoke(opA, opB, alpha, A, B, k, C);
      break;
    }
  }
  return 0;
}

template <>
<<<<<<< HEAD
template <typename ScalarType, typename ValueType>
KOKKOS_INLINE_FUNCTION int InnerGemmFixC<1, 1>::serial_invoke(const ScalarType alpha,
=======
template <typename OpA, typename OpB, typename ScalarType, typename ValueType>
KOKKOS_INLINE_FUNCTION int InnerGemmFixC<1, 1>::serial_invoke(OpA opA, OpB opB, const ScalarType alpha,
>>>>>>> 80e303f8
                                                              const ValueType *KOKKOS_RESTRICT A,
                                                              const ValueType *KOKKOS_RESTRICT B, const int m,
                                                              const int n, const int k,
                                                              /**/ ValueType *KOKKOS_RESTRICT C) {
  if (m <= 0 || n <= 0 || k <= 0) return 0;
  if (!(m <= 1 && n <= 1)) Kokkos::abort("InnerGemmFixC<1,1>::serial_invoke, assert failure (m<=1 && n<=1)");

  return serial_invoke(opA, opB, alpha, A, B, k, C);
  ;
}

}  // namespace KokkosBatched

#endif<|MERGE_RESOLUTION|>--- conflicted
+++ resolved
@@ -28,13 +28,8 @@
 /// ==================
 
 template <>
-<<<<<<< HEAD
-template <typename ScalarType, typename ValueType>
-KOKKOS_INLINE_FUNCTION int InnerGemmFixC<5, 5>::serial_invoke(const ScalarType alpha,
-=======
 template <typename OpA, typename OpB, typename ScalarType, typename ValueType>
 KOKKOS_INLINE_FUNCTION int InnerGemmFixC<5, 5>::serial_invoke(OpA opA, OpB opB, const ScalarType alpha,
->>>>>>> 80e303f8
                                                               const ValueType *KOKKOS_RESTRICT A,
                                                               const ValueType *KOKKOS_RESTRICT B, const int k,
                                                               /**/ ValueType *KOKKOS_RESTRICT C) {
@@ -120,13 +115,8 @@
 }
 
 template <>
-<<<<<<< HEAD
-template <typename ScalarType, typename ValueType>
-KOKKOS_INLINE_FUNCTION int InnerGemmFixC<5, 4>::serial_invoke(const ScalarType alpha,
-=======
 template <typename OpA, typename OpB, typename ScalarType, typename ValueType>
 KOKKOS_INLINE_FUNCTION int InnerGemmFixC<5, 4>::serial_invoke(OpA opA, OpB opB, const ScalarType alpha,
->>>>>>> 80e303f8
                                                               const ValueType *KOKKOS_RESTRICT A,
                                                               const ValueType *KOKKOS_RESTRICT B, const int k,
                                                               /**/ ValueType *KOKKOS_RESTRICT C) {
@@ -200,13 +190,8 @@
 }
 
 template <>
-<<<<<<< HEAD
-template <typename ScalarType, typename ValueType>
-KOKKOS_INLINE_FUNCTION int InnerGemmFixC<5, 3>::serial_invoke(const ScalarType alpha,
-=======
 template <typename OpA, typename OpB, typename ScalarType, typename ValueType>
 KOKKOS_INLINE_FUNCTION int InnerGemmFixC<5, 3>::serial_invoke(OpA opA, OpB opB, const ScalarType alpha,
->>>>>>> 80e303f8
                                                               const ValueType *KOKKOS_RESTRICT A,
                                                               const ValueType *KOKKOS_RESTRICT B, const int k,
                                                               /**/ ValueType *KOKKOS_RESTRICT C) {
@@ -268,13 +253,8 @@
 }
 
 template <>
-<<<<<<< HEAD
-template <typename ScalarType, typename ValueType>
-KOKKOS_INLINE_FUNCTION int InnerGemmFixC<5, 2>::serial_invoke(const ScalarType alpha,
-=======
 template <typename OpA, typename OpB, typename ScalarType, typename ValueType>
 KOKKOS_INLINE_FUNCTION int InnerGemmFixC<5, 2>::serial_invoke(OpA opA, OpB opB, const ScalarType alpha,
->>>>>>> 80e303f8
                                                               const ValueType *KOKKOS_RESTRICT A,
                                                               const ValueType *KOKKOS_RESTRICT B, const int k,
                                                               /**/ ValueType *KOKKOS_RESTRICT C) {
@@ -324,13 +304,8 @@
 }
 
 template <>
-<<<<<<< HEAD
-template <typename ScalarType, typename ValueType>
-KOKKOS_INLINE_FUNCTION int InnerGemmFixC<5, 1>::serial_invoke(const ScalarType alpha,
-=======
 template <typename OpA, typename OpB, typename ScalarType, typename ValueType>
 KOKKOS_INLINE_FUNCTION int InnerGemmFixC<5, 1>::serial_invoke(OpA opA, OpB opB, const ScalarType alpha,
->>>>>>> 80e303f8
                                                               const ValueType *KOKKOS_RESTRICT A,
                                                               const ValueType *KOKKOS_RESTRICT B, const int k,
                                                               /**/ ValueType *KOKKOS_RESTRICT C) {
@@ -368,13 +343,8 @@
 }
 
 template <>
-<<<<<<< HEAD
-template <typename ScalarType, typename ValueType>
-KOKKOS_INLINE_FUNCTION int InnerGemmFixC<4, 5>::serial_invoke(const ScalarType alpha,
-=======
 template <typename OpA, typename OpB, typename ScalarType, typename ValueType>
 KOKKOS_INLINE_FUNCTION int InnerGemmFixC<4, 5>::serial_invoke(OpA opA, OpB opB, const ScalarType alpha,
->>>>>>> 80e303f8
                                                               const ValueType *KOKKOS_RESTRICT A,
                                                               const ValueType *KOKKOS_RESTRICT B, const int k,
                                                               /**/ ValueType *KOKKOS_RESTRICT C) {
@@ -392,17 +362,6 @@
 #pragma unroll
 #endif
   for (int p = 0; p < k; ++p) {
-<<<<<<< HEAD
-    a_0p      = A[i0 + p * _as1];
-    b_p0      = B[p * _bs0 + j0];
-    a_1p      = A[i1 + p * _as1];
-    b_p1      = B[p * _bs0 + j1];
-    a_2p      = A[i2 + p * _as1];
-    b_p2      = B[p * _bs0 + j2];
-    a_3p      = A[i3 + p * _as1];
-    b_p3      = B[p * _bs0 + j3];
-    /**/ b_p4 = B[p * _bs0 + j4];
-=======
     a_0p      = opA(A[i0 + p * _as1]);
     b_p0      = opB(B[p * _bs0 + j0]);
     a_1p      = opA(A[i1 + p * _as1]);
@@ -412,7 +371,6 @@
     a_3p      = opA(A[i3 + p * _as1]);
     b_p3      = opB(B[p * _bs0 + j3]);
     /**/ b_p4 = opB(B[p * _bs0 + j4]);
->>>>>>> 80e303f8
 
     c_00 += a_0p * b_p0;
     c_01 += a_0p * b_p1;
@@ -461,13 +419,8 @@
 }
 
 template <>
-<<<<<<< HEAD
-template <typename ScalarType, typename ValueType>
-KOKKOS_INLINE_FUNCTION int InnerGemmFixC<3, 5>::serial_invoke(const ScalarType alpha,
-=======
 template <typename OpA, typename OpB, typename ScalarType, typename ValueType>
 KOKKOS_INLINE_FUNCTION int InnerGemmFixC<3, 5>::serial_invoke(OpA opA, OpB opB, const ScalarType alpha,
->>>>>>> 80e303f8
                                                               const ValueType *KOKKOS_RESTRICT A,
                                                               const ValueType *KOKKOS_RESTRICT B, const int k,
                                                               /**/ ValueType *KOKKOS_RESTRICT C) {
@@ -485,16 +438,6 @@
 #pragma unroll
 #endif
   for (int p = 0; p < k; ++p) {
-<<<<<<< HEAD
-    a_0p      = A[i0 + p * _as1];
-    b_p0      = B[p * _bs0 + j0];
-    a_1p      = A[i1 + p * _as1];
-    b_p1      = B[p * _bs0 + j1];
-    a_2p      = A[i2 + p * _as1];
-    b_p2      = B[p * _bs0 + j2];
-    /**/ b_p3 = B[p * _bs0 + j3];
-    /**/ b_p4 = B[p * _bs0 + j4];
-=======
     a_0p      = opA(A[i0 + p * _as1]);
     b_p0      = opB(B[p * _bs0 + j0]);
     a_1p      = opA(A[i1 + p * _as1]);
@@ -503,7 +446,6 @@
     b_p2      = opB(B[p * _bs0 + j2]);
     /**/ b_p3 = opB(B[p * _bs0 + j3]);
     /**/ b_p4 = opB(B[p * _bs0 + j4]);
->>>>>>> 80e303f8
 
     c_00 += a_0p * b_p0;
     c_01 += a_0p * b_p1;
@@ -542,13 +484,8 @@
 }
 
 template <>
-<<<<<<< HEAD
-template <typename ScalarType, typename ValueType>
-KOKKOS_INLINE_FUNCTION int InnerGemmFixC<2, 5>::serial_invoke(const ScalarType alpha,
-=======
 template <typename OpA, typename OpB, typename ScalarType, typename ValueType>
 KOKKOS_INLINE_FUNCTION int InnerGemmFixC<2, 5>::serial_invoke(OpA opA, OpB opB, const ScalarType alpha,
->>>>>>> 80e303f8
                                                               const ValueType *KOKKOS_RESTRICT A,
                                                               const ValueType *KOKKOS_RESTRICT B, const int k,
                                                               /**/ ValueType *KOKKOS_RESTRICT C) {
@@ -566,15 +503,6 @@
 #pragma unroll
 #endif
   for (int p = 0; p < k; ++p) {
-<<<<<<< HEAD
-    a_0p      = A[i0 + p * _as1];
-    b_p0      = B[p * _bs0 + j0];
-    a_1p      = A[i1 + p * _as1];
-    b_p1      = B[p * _bs0 + j1];
-    /**/ b_p2 = B[p * _bs0 + j2];
-    /**/ b_p3 = B[p * _bs0 + j3];
-    /**/ b_p4 = B[p * _bs0 + j4];
-=======
     a_0p      = opA(A[i0 + p * _as1]);
     b_p0      = opB(B[p * _bs0 + j0]);
     a_1p      = opA(A[i1 + p * _as1]);
@@ -582,7 +510,6 @@
     /**/ b_p2 = opB(B[p * _bs0 + j2]);
     /**/ b_p3 = opB(B[p * _bs0 + j3]);
     /**/ b_p4 = opB(B[p * _bs0 + j4]);
->>>>>>> 80e303f8
 
     c_00 += a_0p * b_p0;
     c_01 += a_0p * b_p1;
@@ -611,13 +538,8 @@
 }
 
 template <>
-<<<<<<< HEAD
-template <typename ScalarType, typename ValueType>
-KOKKOS_INLINE_FUNCTION int InnerGemmFixC<1, 5>::serial_invoke(const ScalarType alpha,
-=======
 template <typename OpA, typename OpB, typename ScalarType, typename ValueType>
 KOKKOS_INLINE_FUNCTION int InnerGemmFixC<1, 5>::serial_invoke(OpA opA, OpB opB, const ScalarType alpha,
->>>>>>> 80e303f8
                                                               const ValueType *KOKKOS_RESTRICT A,
                                                               const ValueType *KOKKOS_RESTRICT B, const int k,
                                                               /**/ ValueType *KOKKOS_RESTRICT C) {
@@ -635,21 +557,12 @@
 #pragma unroll
 #endif
   for (int p = 0; p < k; ++p) {
-<<<<<<< HEAD
-    a_0p      = A[i0 + p * _as1];
-    b_p0      = B[p * _bs0 + j0];
-    /**/ b_p1 = B[p * _bs0 + j1];
-    /**/ b_p2 = B[p * _bs0 + j2];
-    /**/ b_p3 = B[p * _bs0 + j3];
-    /**/ b_p4 = B[p * _bs0 + j4];
-=======
     a_0p      = opA(A[i0 + p * _as1]);
     b_p0      = opB(B[p * _bs0 + j0]);
     /**/ b_p1 = opB(B[p * _bs0 + j1]);
     /**/ b_p2 = opB(B[p * _bs0 + j2]);
     /**/ b_p3 = opB(B[p * _bs0 + j3]);
     /**/ b_p4 = opB(B[p * _bs0 + j4]);
->>>>>>> 80e303f8
 
     c_00 += a_0p * b_p0;
     c_01 += a_0p * b_p1;
@@ -671,13 +584,8 @@
 /// ==================
 
 template <>
-<<<<<<< HEAD
-template <typename ScalarType, typename ValueType>
-KOKKOS_INLINE_FUNCTION int InnerGemmFixC<4, 4>::serial_invoke(const ScalarType alpha,
-=======
 template <typename OpA, typename OpB, typename ScalarType, typename ValueType>
 KOKKOS_INLINE_FUNCTION int InnerGemmFixC<4, 4>::serial_invoke(OpA opA, OpB opB, const ScalarType alpha,
->>>>>>> 80e303f8
                                                               const ValueType *KOKKOS_RESTRICT A,
                                                               const ValueType *KOKKOS_RESTRICT B, const int k,
                                                               /**/ ValueType *KOKKOS_RESTRICT C) {
@@ -743,13 +651,8 @@
 }
 
 template <>
-<<<<<<< HEAD
-template <typename ScalarType, typename ValueType>
-KOKKOS_INLINE_FUNCTION int InnerGemmFixC<4, 3>::serial_invoke(const ScalarType alpha,
-=======
 template <typename OpA, typename OpB, typename ScalarType, typename ValueType>
 KOKKOS_INLINE_FUNCTION int InnerGemmFixC<4, 3>::serial_invoke(OpA opA, OpB opB, const ScalarType alpha,
->>>>>>> 80e303f8
                                                               const ValueType *KOKKOS_RESTRICT A,
                                                               const ValueType *KOKKOS_RESTRICT B, const int k,
                                                               /**/ ValueType *KOKKOS_RESTRICT C) {
@@ -804,13 +707,8 @@
 }
 
 template <>
-<<<<<<< HEAD
-template <typename ScalarType, typename ValueType>
-KOKKOS_INLINE_FUNCTION int InnerGemmFixC<4, 2>::serial_invoke(const ScalarType alpha,
-=======
 template <typename OpA, typename OpB, typename ScalarType, typename ValueType>
 KOKKOS_INLINE_FUNCTION int InnerGemmFixC<4, 2>::serial_invoke(OpA opA, OpB opB, const ScalarType alpha,
->>>>>>> 80e303f8
                                                               const ValueType *KOKKOS_RESTRICT A,
                                                               const ValueType *KOKKOS_RESTRICT B, const int k,
                                                               /**/ ValueType *KOKKOS_RESTRICT C) {
@@ -855,13 +753,8 @@
 }
 
 template <>
-<<<<<<< HEAD
-template <typename ScalarType, typename ValueType>
-KOKKOS_INLINE_FUNCTION int InnerGemmFixC<4, 1>::serial_invoke(const ScalarType alpha,
-=======
 template <typename OpA, typename OpB, typename ScalarType, typename ValueType>
 KOKKOS_INLINE_FUNCTION int InnerGemmFixC<4, 1>::serial_invoke(OpA opA, OpB opB, const ScalarType alpha,
->>>>>>> 80e303f8
                                                               const ValueType *KOKKOS_RESTRICT A,
                                                               const ValueType *KOKKOS_RESTRICT B, const int k,
                                                               /**/ ValueType *KOKKOS_RESTRICT C) {
@@ -897,13 +790,8 @@
 }
 
 template <>
-<<<<<<< HEAD
-template <typename ScalarType, typename ValueType>
-KOKKOS_INLINE_FUNCTION int InnerGemmFixC<3, 4>::serial_invoke(const ScalarType alpha,
-=======
 template <typename OpA, typename OpB, typename ScalarType, typename ValueType>
 KOKKOS_INLINE_FUNCTION int InnerGemmFixC<3, 4>::serial_invoke(OpA opA, OpB opB, const ScalarType alpha,
->>>>>>> 80e303f8
                                                               const ValueType *KOKKOS_RESTRICT A,
                                                               const ValueType *KOKKOS_RESTRICT B, const int k,
                                                               /**/ ValueType *KOKKOS_RESTRICT C) {
@@ -920,15 +808,6 @@
 #pragma unroll
 #endif
   for (int p = 0; p < k; ++p) {
-<<<<<<< HEAD
-    a_0p      = A[i0 + p * _as1];
-    b_p0      = B[p * _bs0 + j0];
-    a_1p      = A[i1 + p * _as1];
-    b_p1      = B[p * _bs0 + j1];
-    a_2p      = A[i2 + p * _as1];
-    b_p2      = B[p * _bs0 + j2];
-    /**/ b_p3 = B[p * _bs0 + j3];
-=======
     a_0p      = opA(A[i0 + p * _as1]);
     b_p0      = opB(B[p * _bs0 + j0]);
     a_1p      = opA(A[i1 + p * _as1]);
@@ -936,7 +815,6 @@
     a_2p      = opA(A[i2 + p * _as1]);
     b_p2      = opB(B[p * _bs0 + j2]);
     /**/ b_p3 = opB(B[p * _bs0 + j3]);
->>>>>>> 80e303f8
 
     c_00 += a_0p * b_p0;
     c_01 += a_0p * b_p1;
@@ -969,13 +847,8 @@
 }
 
 template <>
-<<<<<<< HEAD
-template <typename ScalarType, typename ValueType>
-KOKKOS_INLINE_FUNCTION int InnerGemmFixC<2, 4>::serial_invoke(const ScalarType alpha,
-=======
 template <typename OpA, typename OpB, typename ScalarType, typename ValueType>
 KOKKOS_INLINE_FUNCTION int InnerGemmFixC<2, 4>::serial_invoke(OpA opA, OpB opB, const ScalarType alpha,
->>>>>>> 80e303f8
                                                               const ValueType *KOKKOS_RESTRICT A,
                                                               const ValueType *KOKKOS_RESTRICT B, const int k,
                                                               /**/ ValueType *KOKKOS_RESTRICT C) {
@@ -992,21 +865,12 @@
 #pragma unroll
 #endif
   for (int p = 0; p < k; ++p) {
-<<<<<<< HEAD
-    a_0p      = A[i0 + p * _as1];
-    b_p0      = B[p * _bs0 + j0];
-    a_1p      = A[i1 + p * _as1];
-    b_p1      = B[p * _bs0 + j1];
-    /**/ b_p2 = B[p * _bs0 + j2];
-    /**/ b_p3 = B[p * _bs0 + j3];
-=======
     a_0p      = opA(A[i0 + p * _as1]);
     b_p0      = opB(B[p * _bs0 + j0]);
     a_1p      = opA(A[i1 + p * _as1]);
     b_p1      = opB(B[p * _bs0 + j1]);
     /**/ b_p2 = opB(B[p * _bs0 + j2]);
     /**/ b_p3 = opB(B[p * _bs0 + j3]);
->>>>>>> 80e303f8
 
     c_00 += a_0p * b_p0;
     c_01 += a_0p * b_p1;
@@ -1031,13 +895,8 @@
 }
 
 template <>
-<<<<<<< HEAD
-template <typename ScalarType, typename ValueType>
-KOKKOS_INLINE_FUNCTION int InnerGemmFixC<1, 4>::serial_invoke(const ScalarType alpha,
-=======
 template <typename OpA, typename OpB, typename ScalarType, typename ValueType>
 KOKKOS_INLINE_FUNCTION int InnerGemmFixC<1, 4>::serial_invoke(OpA opA, OpB opB, const ScalarType alpha,
->>>>>>> 80e303f8
                                                               const ValueType *KOKKOS_RESTRICT A,
                                                               const ValueType *KOKKOS_RESTRICT B, const int k,
                                                               /**/ ValueType *KOKKOS_RESTRICT C) {
@@ -1054,19 +913,11 @@
 #pragma unroll
 #endif
   for (int p = 0; p < k; ++p) {
-<<<<<<< HEAD
-    a_0p      = A[i0 + p * _as1];
-    b_p0      = B[p * _bs0 + j0];
-    /**/ b_p1 = B[p * _bs0 + j1];
-    /**/ b_p2 = B[p * _bs0 + j2];
-    /**/ b_p3 = B[p * _bs0 + j3];
-=======
     a_0p      = opA(A[i0 + p * _as1]);
     b_p0      = opB(B[p * _bs0 + j0]);
     /**/ b_p1 = opB(B[p * _bs0 + j1]);
     /**/ b_p2 = opB(B[p * _bs0 + j2]);
     /**/ b_p3 = opB(B[p * _bs0 + j3]);
->>>>>>> 80e303f8
 
     c_00 += a_0p * b_p0;
     c_01 += a_0p * b_p1;
@@ -1087,13 +938,8 @@
 /// ==================
 
 template <>
-<<<<<<< HEAD
-template <typename ScalarType, typename ValueType>
-KOKKOS_INLINE_FUNCTION int InnerGemmFixC<3, 3>::serial_invoke(const ScalarType alpha,
-=======
 template <typename OpA, typename OpB, typename ScalarType, typename ValueType>
 KOKKOS_INLINE_FUNCTION int InnerGemmFixC<3, 3>::serial_invoke(OpA opA, OpB opB, const ScalarType alpha,
->>>>>>> 80e303f8
                                                               const ValueType *KOKKOS_RESTRICT A,
                                                               const ValueType *KOKKOS_RESTRICT B, const int k,
                                                               /**/ ValueType *KOKKOS_RESTRICT C) {
@@ -1141,13 +987,8 @@
 }
 
 template <>
-<<<<<<< HEAD
-template <typename ScalarType, typename ValueType>
-KOKKOS_INLINE_FUNCTION int InnerGemmFixC<3, 2>::serial_invoke(const ScalarType alpha,
-=======
 template <typename OpA, typename OpB, typename ScalarType, typename ValueType>
 KOKKOS_INLINE_FUNCTION int InnerGemmFixC<3, 2>::serial_invoke(OpA opA, OpB opB, const ScalarType alpha,
->>>>>>> 80e303f8
                                                               const ValueType *KOKKOS_RESTRICT A,
                                                               const ValueType *KOKKOS_RESTRICT B, const int k,
                                                               /**/ ValueType *KOKKOS_RESTRICT C) {
@@ -1187,13 +1028,8 @@
 }
 
 template <>
-<<<<<<< HEAD
-template <typename ScalarType, typename ValueType>
-KOKKOS_INLINE_FUNCTION int InnerGemmFixC<3, 1>::serial_invoke(const ScalarType alpha,
-=======
 template <typename OpA, typename OpB, typename ScalarType, typename ValueType>
 KOKKOS_INLINE_FUNCTION int InnerGemmFixC<3, 1>::serial_invoke(OpA opA, OpB opB, const ScalarType alpha,
->>>>>>> 80e303f8
                                                               const ValueType *KOKKOS_RESTRICT A,
                                                               const ValueType *KOKKOS_RESTRICT B, const int k,
                                                               /**/ ValueType *KOKKOS_RESTRICT C) {
@@ -1225,13 +1061,8 @@
 }
 
 template <>
-<<<<<<< HEAD
-template <typename ScalarType, typename ValueType>
-KOKKOS_INLINE_FUNCTION int InnerGemmFixC<2, 3>::serial_invoke(const ScalarType alpha,
-=======
 template <typename OpA, typename OpB, typename ScalarType, typename ValueType>
 KOKKOS_INLINE_FUNCTION int InnerGemmFixC<2, 3>::serial_invoke(OpA opA, OpB opB, const ScalarType alpha,
->>>>>>> 80e303f8
                                                               const ValueType *KOKKOS_RESTRICT A,
                                                               const ValueType *KOKKOS_RESTRICT B, const int k,
                                                               /**/ ValueType *KOKKOS_RESTRICT C) {
@@ -1247,19 +1078,11 @@
 #pragma unroll
 #endif
   for (int p = 0; p < k; ++p) {
-<<<<<<< HEAD
-    a_0p      = A[i0 + p * _as1];
-    b_p0      = B[p * _bs0 + j0];
-    a_1p      = A[i1 + p * _as1];
-    b_p1      = B[p * _bs0 + j1];
-    /**/ b_p2 = B[p * _bs0 + j2];
-=======
     a_0p      = opA(A[i0 + p * _as1]);
     b_p0      = opB(B[p * _bs0 + j0]);
     a_1p      = opA(A[i1 + p * _as1]);
     b_p1      = opB(B[p * _bs0 + j1]);
     /**/ b_p2 = opB(B[p * _bs0 + j2]);
->>>>>>> 80e303f8
 
     c_00 += a_0p * b_p0;
     c_01 += a_0p * b_p1;
@@ -1279,13 +1102,8 @@
   return 0;
 }
 template <>
-<<<<<<< HEAD
-template <typename ScalarType, typename ValueType>
-KOKKOS_INLINE_FUNCTION int InnerGemmFixC<1, 3>::serial_invoke(const ScalarType alpha,
-=======
 template <typename OpA, typename OpB, typename ScalarType, typename ValueType>
 KOKKOS_INLINE_FUNCTION int InnerGemmFixC<1, 3>::serial_invoke(OpA opA, OpB opB, const ScalarType alpha,
->>>>>>> 80e303f8
                                                               const ValueType *KOKKOS_RESTRICT A,
                                                               const ValueType *KOKKOS_RESTRICT B, const int k,
                                                               /**/ ValueType *KOKKOS_RESTRICT C) {
@@ -1301,17 +1119,10 @@
 #pragma unroll
 #endif
   for (int p = 0; p < k; ++p) {
-<<<<<<< HEAD
-    a_0p      = A[i0 + p * _as1];
-    b_p0      = B[p * _bs0 + j0];
-    /**/ b_p1 = B[p * _bs0 + j1];
-    /**/ b_p2 = B[p * _bs0 + j2];
-=======
     a_0p      = opA(A[i0 + p * _as1]);
     b_p0      = opB(B[p * _bs0 + j0]);
     /**/ b_p1 = opB(B[p * _bs0 + j1]);
     /**/ b_p2 = opB(B[p * _bs0 + j2]);
->>>>>>> 80e303f8
 
     c_00 += a_0p * b_p0;
     c_01 += a_0p * b_p1;
@@ -1330,13 +1141,8 @@
 /// ==================
 
 template <>
-<<<<<<< HEAD
-template <typename ScalarType, typename ValueType>
-KOKKOS_INLINE_FUNCTION int InnerGemmFixC<2, 2>::serial_invoke(const ScalarType alpha,
-=======
 template <typename OpA, typename OpB, typename ScalarType, typename ValueType>
 KOKKOS_INLINE_FUNCTION int InnerGemmFixC<2, 2>::serial_invoke(OpA opA, OpB opB, const ScalarType alpha,
->>>>>>> 80e303f8
                                                               const ValueType *KOKKOS_RESTRICT A,
                                                               const ValueType *KOKKOS_RESTRICT B, const int k,
                                                               /**/ ValueType *KOKKOS_RESTRICT C) {
@@ -1370,13 +1176,8 @@
 }
 
 template <>
-<<<<<<< HEAD
-template <typename ScalarType, typename ValueType>
-KOKKOS_INLINE_FUNCTION int InnerGemmFixC<2, 1>::serial_invoke(const ScalarType alpha,
-=======
 template <typename OpA, typename OpB, typename ScalarType, typename ValueType>
 KOKKOS_INLINE_FUNCTION int InnerGemmFixC<2, 1>::serial_invoke(OpA opA, OpB opB, const ScalarType alpha,
->>>>>>> 80e303f8
                                                               const ValueType *KOKKOS_RESTRICT A,
                                                               const ValueType *KOKKOS_RESTRICT B, const int k,
                                                               /**/ ValueType *KOKKOS_RESTRICT C) {
@@ -1405,13 +1206,8 @@
 }
 
 template <>
-<<<<<<< HEAD
-template <typename ScalarType, typename ValueType>
-KOKKOS_INLINE_FUNCTION int InnerGemmFixC<1, 2>::serial_invoke(const ScalarType alpha,
-=======
 template <typename OpA, typename OpB, typename ScalarType, typename ValueType>
 KOKKOS_INLINE_FUNCTION int InnerGemmFixC<1, 2>::serial_invoke(OpA opA, OpB opB, const ScalarType alpha,
->>>>>>> 80e303f8
                                                               const ValueType *KOKKOS_RESTRICT A,
                                                               const ValueType *KOKKOS_RESTRICT B, const int k,
                                                               /**/ ValueType *KOKKOS_RESTRICT C) {
@@ -1443,13 +1239,8 @@
 /// ==================
 
 template <>
-<<<<<<< HEAD
-template <typename ScalarType, typename ValueType>
-KOKKOS_INLINE_FUNCTION int InnerGemmFixC<1, 1>::serial_invoke(const ScalarType alpha,
-=======
 template <typename OpA, typename OpB, typename ScalarType, typename ValueType>
 KOKKOS_INLINE_FUNCTION int InnerGemmFixC<1, 1>::serial_invoke(OpA opA, OpB opB, const ScalarType alpha,
->>>>>>> 80e303f8
                                                               const ValueType *KOKKOS_RESTRICT A,
                                                               const ValueType *KOKKOS_RESTRICT B, const int k,
                                                               /**/ ValueType *KOKKOS_RESTRICT C) {
@@ -1473,13 +1264,8 @@
 }
 
 template <>
-<<<<<<< HEAD
-template <typename ScalarType, typename ValueType>
-KOKKOS_INLINE_FUNCTION int InnerGemmFixC<0, 1>::serial_invoke(const ScalarType alpha,
-=======
 template <typename OpA, typename OpB, typename ScalarType, typename ValueType>
 KOKKOS_INLINE_FUNCTION int InnerGemmFixC<0, 1>::serial_invoke(OpA opA, OpB opB, const ScalarType alpha,
->>>>>>> 80e303f8
                                                               const ValueType *KOKKOS_RESTRICT A,
                                                               const ValueType *KOKKOS_RESTRICT B, const int m,
                                                               const int k,
@@ -1521,13 +1307,8 @@
 }
 
 template <>
-<<<<<<< HEAD
-template <typename ScalarType, typename ValueType>
-KOKKOS_INLINE_FUNCTION int InnerGemmFixC<5, 5>::serial_invoke(const ScalarType alpha,
-=======
 template <typename OpA, typename OpB, typename ScalarType, typename ValueType>
 KOKKOS_INLINE_FUNCTION int InnerGemmFixC<5, 5>::serial_invoke(OpA opA, OpB opB, const ScalarType alpha,
->>>>>>> 80e303f8
                                                               const ValueType *KOKKOS_RESTRICT A,
                                                               const ValueType *KOKKOS_RESTRICT B, const int m,
                                                               const int n, const int k,
@@ -1591,13 +1372,8 @@
 }
 
 template <>
-<<<<<<< HEAD
-template <typename ScalarType, typename ValueType>
-KOKKOS_INLINE_FUNCTION int InnerGemmFixC<4, 4>::serial_invoke(const ScalarType alpha,
-=======
 template <typename OpA, typename OpB, typename ScalarType, typename ValueType>
 KOKKOS_INLINE_FUNCTION int InnerGemmFixC<4, 4>::serial_invoke(OpA opA, OpB opB, const ScalarType alpha,
->>>>>>> 80e303f8
                                                               const ValueType *KOKKOS_RESTRICT A,
                                                               const ValueType *KOKKOS_RESTRICT B, const int m,
                                                               const int n, const int k,
@@ -1651,13 +1427,8 @@
 }
 
 template <>
-<<<<<<< HEAD
-template <typename ScalarType, typename ValueType>
-KOKKOS_INLINE_FUNCTION int InnerGemmFixC<3, 3>::serial_invoke(const ScalarType alpha,
-=======
 template <typename OpA, typename OpB, typename ScalarType, typename ValueType>
 KOKKOS_INLINE_FUNCTION int InnerGemmFixC<3, 3>::serial_invoke(OpA opA, OpB opB, const ScalarType alpha,
->>>>>>> 80e303f8
                                                               const ValueType *KOKKOS_RESTRICT A,
                                                               const ValueType *KOKKOS_RESTRICT B, const int m,
                                                               const int n, const int k,
@@ -1701,13 +1472,8 @@
 }
 
 template <>
-<<<<<<< HEAD
-template <typename ScalarType, typename ValueType>
-KOKKOS_INLINE_FUNCTION int InnerGemmFixC<2, 2>::serial_invoke(const ScalarType alpha,
-=======
 template <typename OpA, typename OpB, typename ScalarType, typename ValueType>
 KOKKOS_INLINE_FUNCTION int InnerGemmFixC<2, 2>::serial_invoke(OpA opA, OpB opB, const ScalarType alpha,
->>>>>>> 80e303f8
                                                               const ValueType *KOKKOS_RESTRICT A,
                                                               const ValueType *KOKKOS_RESTRICT B, const int m,
                                                               const int n, const int k,
@@ -1741,13 +1507,8 @@
 }
 
 template <>
-<<<<<<< HEAD
-template <typename ScalarType, typename ValueType>
-KOKKOS_INLINE_FUNCTION int InnerGemmFixC<1, 1>::serial_invoke(const ScalarType alpha,
-=======
 template <typename OpA, typename OpB, typename ScalarType, typename ValueType>
 KOKKOS_INLINE_FUNCTION int InnerGemmFixC<1, 1>::serial_invoke(OpA opA, OpB opB, const ScalarType alpha,
->>>>>>> 80e303f8
                                                               const ValueType *KOKKOS_RESTRICT A,
                                                               const ValueType *KOKKOS_RESTRICT B, const int m,
                                                               const int n, const int k,
