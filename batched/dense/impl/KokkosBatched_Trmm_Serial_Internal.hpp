//@HEADER
// ************************************************************************
//
//                        Kokkos v. 4.0
//       Copyright (2022) National Technology & Engineering
//               Solutions of Sandia, LLC (NTESS).
//
// Under the terms of Contract DE-NA0003525 with NTESS,
// the U.S. Government retains certain rights in this software.
//
// Part of Kokkos, under the Apache License v2.0 with LLVM Exceptions.
// See https://kokkos.org/LICENSE for license information.
// SPDX-License-Identifier: Apache-2.0 WITH LLVM-exception
//
//@HEADER

#ifndef KOKKOSBATCHED_TRMM_SERIAL_INTERNAL_HPP
#define KOKKOSBATCHED_TRMM_SERIAL_INTERNAL_HPP

#include "KokkosBatched_Util.hpp"

#include "KokkosBlas1_set_impl.hpp"
#include "KokkosBlas1_serial_scal_impl.hpp"

namespace KokkosBatched {

template <typename AlgoType>
struct SerialTrmmInternalLeftLower {
  template <typename ScalarType, typename ValueType>
  KOKKOS_INLINE_FUNCTION static int invoke(const bool use_unit_diag, const bool do_conj, const int am, const int an,
                                           const int bm, const int bn, const ScalarType alpha,
                                           const ValueType *KOKKOS_RESTRICT A, const int as0, const int as1,
                                           /**/ ValueType *KOKKOS_RESTRICT B, const int bs0, const int bs1);
};

template <typename AlgoType>
struct SerialTrmmInternalLeftUpper {
  template <typename ScalarType, typename ValueType>
  KOKKOS_INLINE_FUNCTION static int invoke(const bool use_unit_diag, const bool do_conj, const int am, const int an,
                                           const int bm, const int bn, const ScalarType alpha,
                                           const ValueType *KOKKOS_RESTRICT A, const int as0, const int as1,
                                           /**/ ValueType *KOKKOS_RESTRICT B, const int bs0, const int bs1);
};

template <typename AlgoType>
struct SerialTrmmInternalRightLower {
  template <typename ScalarType, typename ValueType>
  KOKKOS_INLINE_FUNCTION static int invoke(const bool use_unit_diag, const bool do_conj, const int am, const int an,
                                           const int bm, const int bn, const ScalarType alpha,
                                           const ValueType *KOKKOS_RESTRICT A, const int as0, const int as1,
                                           /**/ ValueType *KOKKOS_RESTRICT B, const int bs0, const int bs1);
};

template <typename AlgoType>
struct SerialTrmmInternalRightUpper {
  template <typename ScalarType, typename ValueType>
  KOKKOS_INLINE_FUNCTION static int invoke(const bool use_unit_diag, const bool do_conj, const int am, const int an,
                                           const int bm, const int bn, const ScalarType alpha,
                                           const ValueType *KOKKOS_RESTRICT A, const int as0, const int as1,
                                           /**/ ValueType *KOKKOS_RESTRICT B, const int bs0, const int bs1);
};

// ech-note: use_unit_diag intentionally ignored for now. Compiler can optimize
// it out. Assuming that branching logic (especially on GPU) to handle
// use_unit_diag will use more cycles than simply doing 1.0*B[idx] for the copy
// if use_unit_diag.
template <>
template <typename ScalarType, typename ValueType>
KOKKOS_INLINE_FUNCTION int SerialTrmmInternalLeftLower<Algo::Trmm::Unblocked>::invoke(
    const bool /*use_unit_diag*/, const bool do_conj, const int am, const int an, const int bm, const int bn,
    const ScalarType alpha, const ValueType *KOKKOS_RESTRICT A, const int as0, const int as1,
    /**/ ValueType *KOKKOS_RESTRICT B, const int bs0, const int bs1) {
  const ScalarType one(1.0), zero(0.0);
  typedef Kokkos::ArithTraits<ValueType> AT;
  int left_m  = am;
  int right_n = bn;
  // echo-TODO: See about coniditionally setting conjOp at compile time.
  // auto conjOp = noop;
  // if (do_conj) {
  //  conjOp = AT::conj;
  //}
  // printf("SerialTrmmInternalLeftLower\n");

<<<<<<< HEAD
  auto dotLowerLeftConj = [&](const ValueType *KOKKOS_RESTRICT __A, const int __as0, const int __as1,
                              const int __left_row, ValueType *KOKKOS_RESTRICT __B, const int __bs0, const int __bs1,
                              const int __right_col) {
    auto B_elems   = __left_row;
=======
  auto dotLowerLeftConj = [&](const ValueType *KOKKOS_RESTRICT _a, const int _as0, const int _as1, const int left_row,
                              ValueType *KOKKOS_RESTRICT _b, const int _bs0, const int _bs1, const int right_col) {
    auto B_elems   = left_row;
>>>>>>> 156f70d4
    ScalarType sum = 0;
#if defined(KOKKOS_ENABLE_PRAGMA_UNROLL)
#pragma unroll
#endif
    for (int i = 0; i <= B_elems; i++) {
<<<<<<< HEAD
      // sum += A[left_row, i] * B[i, right_col]
      sum += AT::conj(__A[__left_row * __as0 + i * __as1]) * __B[i * __bs0 + __bs1 * __right_col];
=======
      // sum += _a[left_row, i] * B[i, right_col]
      sum += AT::conj(_a[left_row * _as0 + i * _as1]) * _b[i * _bs0 + _bs1 * right_col];
>>>>>>> 156f70d4
    }
    return sum;
  };

<<<<<<< HEAD
  auto dotLowerLeft = [&](const ValueType *KOKKOS_RESTRICT __A, const int __as0, const int __as1, const int __left_row,
                          ValueType *KOKKOS_RESTRICT __B, const int __bs0, const int __bs1, const int __right_col) {
    auto B_elems   = __left_row;
=======
  auto dotLowerLeft = [&](const ValueType *KOKKOS_RESTRICT _a, const int _as0, const int _as1, const int left_row,
                          ValueType *KOKKOS_RESTRICT _b, const int _bs0, const int _bs1, const int right_col) {
    auto B_elems   = left_row;
>>>>>>> 156f70d4
    ScalarType sum = 0;
#if defined(KOKKOS_ENABLE_PRAGMA_UNROLL)
#pragma unroll
#endif
    for (int i = 0; i <= B_elems; i++) {
<<<<<<< HEAD
      // sum += A[left_row, i] * B[i, right_col]
      sum += __A[__left_row * __as0 + i * __as1] * __B[i * __bs0 + __bs1 * __right_col];
=======
      // sum += _a[left_row, i] * _b[i, right_col]
      sum += _a[left_row * _as0 + i * _as1] * _b[i * _bs0 + _bs1 * right_col];
>>>>>>> 156f70d4
    }
    return sum;
  };

  if (bm <= 0 || bn <= 0 || am <= 0 || an <= 0) return 0;

  if (alpha == zero)
    KokkosBlas::Impl::SerialSetInternal::invoke(bm, bn, zero, B, bs0, bs1);
  else {
    if (alpha != one) KokkosBlas::Impl::SerialScaleInternal::invoke(bm, bn, alpha, B, bs0, bs1);

#if defined(KOKKOS_ENABLE_PRAGMA_UNROLL)
#pragma unroll
#endif
    for (int m = left_m - 1; m >= 0; m--) {
#if defined(KOKKOS_ENABLE_PRAGMA_UNROLL)
#pragma unroll
#endif
      for (int n = 0; n < right_n; n++) {
        if (do_conj) {
          B[m * bs0 + n * bs1] = dotLowerLeftConj(A, as0, as1, m, B, bs0, bs1, n);
        } else {
          B[m * bs0 + n * bs1] = dotLowerLeft(A, as0, as1, m, B, bs0, bs1, n);
        }
      }
    }
  }
  return 0;
}

// ech-note: use_unit_diag intentionally ignored for now. Compiler can optimize
// it out. Assuming that branching logic (especially on GPU) to handle
// use_unit_diag will use more cycles than simply doing 1.0*B[idx] for the copy
// if use_unit_diag.
template <>
template <typename ScalarType, typename ValueType>
KOKKOS_INLINE_FUNCTION int SerialTrmmInternalRightLower<Algo::Trmm::Unblocked>::invoke(
    const bool /*use_unit_diag*/, const bool do_conj, const int am, const int an, const int bm, const int bn,
    const ScalarType alpha, const ValueType *KOKKOS_RESTRICT A, const int as0, const int as1,
    /**/ ValueType *KOKKOS_RESTRICT B, const int bs0, const int bs1) {
  const ScalarType one(1.0), zero(0.0);
  typedef Kokkos::ArithTraits<ValueType> AT;
  int left_m  = bm;
  int right_n = an;
  // echo-TODO: See about coniditionally setting conjOp at compile time.
  // auto conjOp = noop;
  // if (do_conj) {
  //  conjOp = AT::conj;
  //}

  // Lower triangular matrix is on RHS with the base facing down.
  // Everytime we compute a new output row of B, we must shift over to the
  // right by one in A's column to ensure we skip the 0's.
<<<<<<< HEAD
  auto dotLowerRightConj = [&](const ValueType *KOKKOS_RESTRICT __A, const int __as0, const int __as1, const int __am,
                               const int __left_row, ValueType *KOKKOS_RESTRICT __B, const int __bs0, const int __bs1,
                               const int __right_col) {
    auto B_elems   = __am - 1;
=======
  auto dotLowerRightConj = [&](const ValueType *KOKKOS_RESTRICT _a, const int _as0, const int _as1, const int _am,
                               const int left_row, ValueType *KOKKOS_RESTRICT _b, const int _bs0, const int _bs1,
                               const int right_col) {
    auto B_elems   = _am - 1;
>>>>>>> 156f70d4
    ScalarType sum = 0;
#if defined(KOKKOS_ENABLE_PRAGMA_UNROLL)
#pragma unroll
#endif
    for (int i = right_col; i <= B_elems; i++) {
      // sum += B[left_row, i] * A[i, right_col]
<<<<<<< HEAD
      sum += __B[__bs0 * __left_row + i * __bs1] * AT::conj(__A[i * __as0 + __right_col * __as1]);
=======
      sum += _b[_bs0 * left_row + i * _bs1] * AT::conj(_a[i * _as0 + right_col * _as1]);
>>>>>>> 156f70d4
    }
    return sum;
  };

<<<<<<< HEAD
  auto dotLowerRight = [&](const ValueType *KOKKOS_RESTRICT __A, const int __as0, const int __as1, const int __am,
                           const int __left_row, ValueType *KOKKOS_RESTRICT __B, const int __bs0, const int __bs1,
                           const int __right_col) {
    auto B_elems   = __am - 1;
=======
  auto dotLowerRight = [&](const ValueType *KOKKOS_RESTRICT _a, const int _as0, const int _as1, const int _am,
                           const int left_row, ValueType *KOKKOS_RESTRICT _b, const int _bs0, const int _bs1,
                           const int right_col) {
    auto B_elems   = _am - 1;
>>>>>>> 156f70d4
    ScalarType sum = 0;
#if defined(KOKKOS_ENABLE_PRAGMA_UNROLL)
#pragma unroll
#endif
    for (int i = right_col; i <= B_elems; i++) {
      // sum += B[left_row, i] * A[i, right_col]
<<<<<<< HEAD
      sum += __B[__bs0 * __left_row + i * __bs1] * __A[i * __as0 + __right_col * __as1];
=======
      sum += _b[_bs0 * left_row + i * _bs1] * _a[i * _as0 + right_col * _as1];
>>>>>>> 156f70d4
    }
    return sum;
  };

  if (bm <= 0 || bn <= 0 || am <= 0 || an <= 0) return 0;

  if (alpha == zero)
    KokkosBlas::Impl::SerialSetInternal::invoke(bm, bn, zero, B, bs0, bs1);
  else {
    if (alpha != one) KokkosBlas::Impl::SerialScaleInternal::invoke(bm, bn, alpha, B, bs0, bs1);

#if defined(KOKKOS_ENABLE_PRAGMA_UNROLL)
#pragma unroll
#endif
    for (int m = 0; m < left_m; m++) {
#if defined(KOKKOS_ENABLE_PRAGMA_UNROLL)
#pragma unroll
#endif
      for (int n = 0; n < right_n; n++) {
        if (do_conj) {
          B[m * bs0 + n * bs1] = dotLowerRightConj(A, as0, as1, am, m, B, bs0, bs1, n);
        } else {
          B[m * bs0 + n * bs1] = dotLowerRight(A, as0, as1, am, m, B, bs0, bs1, n);
        }
      }
    }
  }
  return 0;
}

template <>
template <typename ScalarType, typename ValueType>
KOKKOS_INLINE_FUNCTION int SerialTrmmInternalLeftUpper<Algo::Trmm::Unblocked>::invoke(
    const bool /*use_unit_diag*/, const bool do_conj, const int am, const int an, const int bm, const int bn,
    const ScalarType alpha, const ValueType *KOKKOS_RESTRICT A, const int as0, const int as1,
    /**/ ValueType *KOKKOS_RESTRICT B, const int bs0, const int bs1) {
  const ScalarType one(1.0), zero(0.0);
  typedef Kokkos::ArithTraits<ValueType> AT;
  int left_m  = am;
  int right_n = bn;
  // echo-TODO: See about coniditionally setting conjOp at compile time.
  // auto conjOp = noop;
  // if (do_conj) {
  //  conjOp = AT::conj;
  //}

<<<<<<< HEAD
  auto dotUpperLeftConj = [&](const ValueType *KOKKOS_RESTRICT __A, const int __as0, const int __as1, const int __an,
                              const int __left_row, ValueType *KOKKOS_RESTRICT __B, const int __bs0, const int __bs1,
                              const int __right_col) {
    auto B_elems   = __an - __left_row - 1;
=======
  auto dotUpperLeftConj = [&](const ValueType *KOKKOS_RESTRICT _a, const int _as0, const int _as1, const int _an,
                              const int left_row, ValueType *KOKKOS_RESTRICT _b, const int _bs0, const int _bs1,
                              const int right_col) {
    auto B_elems   = _an - left_row - 1;
>>>>>>> 156f70d4
    ScalarType sum = 0;
#if defined(KOKKOS_ENABLE_PRAGMA_UNROLL)
#pragma unroll
#endif
    for (int i = 0; i <= B_elems; i++) {
      // sum += A[left_row, i+left_row] * B[i+left_row, right_col]
      sum += AT::conj(_a[left_row * _as0 + (i + left_row) * _as1]) * _b[(i + left_row) * _bs0 + _bs1 * right_col];
    }
    return sum;
  };

<<<<<<< HEAD
  auto dotUpperLeft = [&](const ValueType *KOKKOS_RESTRICT __A, const int __as0, const int __as1, const int __an,
                          const int __left_row, ValueType *KOKKOS_RESTRICT __B, const int __bs0, const int __bs1,
                          const int __right_col) {
    auto B_elems   = __an - __left_row - 1;
=======
  auto dotUpperLeft = [&](const ValueType *KOKKOS_RESTRICT _a, const int _as0, const int _as1, const int _an,
                          const int left_row, ValueType *KOKKOS_RESTRICT _b, const int _bs0, const int _bs1,
                          const int right_col) {
    auto B_elems   = _an - left_row - 1;
>>>>>>> 156f70d4
    ScalarType sum = 0;
#if defined(KOKKOS_ENABLE_PRAGMA_UNROLL)
#pragma unroll
#endif
    for (int i = 0; i <= B_elems; i++) {
      // sum += A[left_row, i+left_row] * B[i+left_row, right_col]
<<<<<<< HEAD
      sum += __A[__left_row * __as0 + (i + __left_row) * __as1] * __B[(i + __left_row) * __bs0 + __bs1 * __right_col];
=======
      sum += _a[left_row * _as0 + (i + left_row) * _as1] * _b[(i + left_row) * _bs0 + _bs1 * right_col];
>>>>>>> 156f70d4
    }
    return sum;
  };

  if (bm <= 0 || bn <= 0 || am <= 0 || an <= 0) return 0;

  if (alpha == zero)
    KokkosBlas::Impl::SerialSetInternal::invoke(bm, bn, zero, B, bs0, bs1);
  else {
    if (alpha != one) KokkosBlas::Impl::SerialScaleInternal::invoke(bm, bn, alpha, B, bs0, bs1);

#if defined(KOKKOS_ENABLE_PRAGMA_UNROLL)
#pragma unroll
#endif
    for (int m = 0; m < left_m; ++m) {
#if defined(KOKKOS_ENABLE_PRAGMA_UNROLL)
#pragma unroll
#endif
      for (int n = 0; n < right_n; ++n) {
        if (do_conj) {
          B[m * bs0 + n * bs1] = dotUpperLeftConj(A, as0, as1, an, m, B, bs0, bs1, n);
        } else {
          B[m * bs0 + n * bs1] = dotUpperLeft(A, as0, as1, an, m, B, bs0, bs1, n);
        }
      }
    }
  }
  return 0;
}

template <>
template <typename ScalarType, typename ValueType>
KOKKOS_INLINE_FUNCTION int SerialTrmmInternalRightUpper<Algo::Trmm::Unblocked>::invoke(
    const bool /*use_unit_diag*/, const bool do_conj, const int am, const int an, const int bm, const int bn,
    const ScalarType alpha, const ValueType *KOKKOS_RESTRICT A, const int as0, const int as1,
    /**/ ValueType *KOKKOS_RESTRICT B, const int bs0, const int bs1) {
  const ScalarType one(1.0), zero(0.0);
  typedef Kokkos::ArithTraits<ValueType> AT;
  int left_m  = bm;
  int right_n = an;
  // echo-TODO: See about coniditionally setting conjOp at compile time.
  // auto conjOp = noop;
  // if (do_conj) {
  //  conjOp = AT::conj;
  //}

<<<<<<< HEAD
  auto dotUpperRightConj = [&](const ValueType *KOKKOS_RESTRICT __A, const int __as0, const int __as1,
                               const int __left_row, ValueType *KOKKOS_RESTRICT __B, const int __bs0, const int __bs1,
                               const int __right_col) {
    auto B_elems   = __right_col;
=======
  auto dotUpperRightConj = [&](const ValueType *KOKKOS_RESTRICT _a, const int _as0, const int _as1, const int left_row,
                               ValueType *KOKKOS_RESTRICT _b, const int _bs0, const int _bs1, const int right_col) {
    auto B_elems   = right_col;
>>>>>>> 156f70d4
    ScalarType sum = 0;
#if defined(KOKKOS_ENABLE_PRAGMA_UNROLL)
#pragma unroll
#endif
    for (int i = 0; i <= B_elems; i++) {
      // sum += B[left_row, i] * A[i, right_col]
<<<<<<< HEAD
      sum += __B[__left_row * __bs0 + i * __bs1] * AT::conj(__A[i * __as0 + __right_col * __as1]);
=======
      sum += _b[left_row * _bs0 + i * _bs1] * AT::conj(_a[i * _as0 + right_col * _as1]);
>>>>>>> 156f70d4
    }
    return sum;
  };

<<<<<<< HEAD
  auto dotUpperRight = [&](const ValueType *KOKKOS_RESTRICT __A, const int __as0, const int __as1, const int __left_row,
                           ValueType *KOKKOS_RESTRICT __B, const int __bs0, const int __bs1, const int __right_col) {
    auto B_elems   = __right_col;
=======
  auto dotUpperRight = [&](const ValueType *KOKKOS_RESTRICT _a, const int _as0, const int _as1, const int left_row,
                           ValueType *KOKKOS_RESTRICT _b, const int _bs0, const int _bs1, const int right_col) {
    auto B_elems   = right_col;
>>>>>>> 156f70d4
    ScalarType sum = 0;
#if defined(KOKKOS_ENABLE_PRAGMA_UNROLL)
#pragma unroll
#endif
    for (int i = 0; i <= B_elems; i++) {
      // sum += B[left_row, i] * A[i, right_col]
<<<<<<< HEAD
      sum += __B[__left_row * __bs0 + i * __bs1] * __A[i * __as0 + __right_col * __as1];
=======
      sum += _b[left_row * _bs0 + i * _bs1] * _a[i * _as0 + right_col * _as1];
>>>>>>> 156f70d4
    }
    return sum;
  };

  if (bm <= 0 || bn <= 0 || am <= 0 || an <= 0) return 0;

  if (alpha == zero)
    KokkosBlas::Impl::SerialSetInternal::invoke(bm, bn, zero, B, bs0, bs1);
  else {
    if (alpha != one) KokkosBlas::Impl::SerialScaleInternal::invoke(bm, bn, alpha, B, bs0, bs1);

#if defined(KOKKOS_ENABLE_PRAGMA_UNROLL)
#pragma unroll
#endif
    for (int m = 0; m < left_m; ++m) {
#if defined(KOKKOS_ENABLE_PRAGMA_UNROLL)
#pragma unroll
#endif
      for (int n = right_n - 1; n >= 0; --n) {
        if (do_conj) {
          B[m * bs0 + n * bs1] = dotUpperRightConj(A, as0, as1, m, B, bs0, bs1, n);
        } else {
          B[m * bs0 + n * bs1] = dotUpperRight(A, as0, as1, m, B, bs0, bs1, n);
        }
      }
    }
  }
  return 0;
}
}  // namespace KokkosBatched
#endif  // KOKKOSBATCHED_TRMM_SERIAL_INTERNAL_HPP<|MERGE_RESOLUTION|>--- conflicted
+++ resolved
@@ -81,53 +81,30 @@
   //}
   // printf("SerialTrmmInternalLeftLower\n");
 
-<<<<<<< HEAD
-  auto dotLowerLeftConj = [&](const ValueType *KOKKOS_RESTRICT __A, const int __as0, const int __as1,
-                              const int __left_row, ValueType *KOKKOS_RESTRICT __B, const int __bs0, const int __bs1,
-                              const int __right_col) {
-    auto B_elems   = __left_row;
-=======
   auto dotLowerLeftConj = [&](const ValueType *KOKKOS_RESTRICT _a, const int _as0, const int _as1, const int left_row,
                               ValueType *KOKKOS_RESTRICT _b, const int _bs0, const int _bs1, const int right_col) {
     auto B_elems   = left_row;
->>>>>>> 156f70d4
-    ScalarType sum = 0;
-#if defined(KOKKOS_ENABLE_PRAGMA_UNROLL)
-#pragma unroll
-#endif
-    for (int i = 0; i <= B_elems; i++) {
-<<<<<<< HEAD
-      // sum += A[left_row, i] * B[i, right_col]
-      sum += AT::conj(__A[__left_row * __as0 + i * __as1]) * __B[i * __bs0 + __bs1 * __right_col];
-=======
+    ScalarType sum = 0;
+#if defined(KOKKOS_ENABLE_PRAGMA_UNROLL)
+#pragma unroll
+#endif
+    for (int i = 0; i <= B_elems; i++) {
       // sum += _a[left_row, i] * B[i, right_col]
       sum += AT::conj(_a[left_row * _as0 + i * _as1]) * _b[i * _bs0 + _bs1 * right_col];
->>>>>>> 156f70d4
-    }
-    return sum;
-  };
-
-<<<<<<< HEAD
-  auto dotLowerLeft = [&](const ValueType *KOKKOS_RESTRICT __A, const int __as0, const int __as1, const int __left_row,
-                          ValueType *KOKKOS_RESTRICT __B, const int __bs0, const int __bs1, const int __right_col) {
-    auto B_elems   = __left_row;
-=======
+    }
+    return sum;
+  };
+
   auto dotLowerLeft = [&](const ValueType *KOKKOS_RESTRICT _a, const int _as0, const int _as1, const int left_row,
                           ValueType *KOKKOS_RESTRICT _b, const int _bs0, const int _bs1, const int right_col) {
     auto B_elems   = left_row;
->>>>>>> 156f70d4
-    ScalarType sum = 0;
-#if defined(KOKKOS_ENABLE_PRAGMA_UNROLL)
-#pragma unroll
-#endif
-    for (int i = 0; i <= B_elems; i++) {
-<<<<<<< HEAD
-      // sum += A[left_row, i] * B[i, right_col]
-      sum += __A[__left_row * __as0 + i * __as1] * __B[i * __bs0 + __bs1 * __right_col];
-=======
+    ScalarType sum = 0;
+#if defined(KOKKOS_ENABLE_PRAGMA_UNROLL)
+#pragma unroll
+#endif
+    for (int i = 0; i <= B_elems; i++) {
       // sum += _a[left_row, i] * _b[i, right_col]
       sum += _a[left_row * _as0 + i * _as1] * _b[i * _bs0 + _bs1 * right_col];
->>>>>>> 156f70d4
     }
     return sum;
   };
@@ -181,54 +158,32 @@
   // Lower triangular matrix is on RHS with the base facing down.
   // Everytime we compute a new output row of B, we must shift over to the
   // right by one in A's column to ensure we skip the 0's.
-<<<<<<< HEAD
-  auto dotLowerRightConj = [&](const ValueType *KOKKOS_RESTRICT __A, const int __as0, const int __as1, const int __am,
-                               const int __left_row, ValueType *KOKKOS_RESTRICT __B, const int __bs0, const int __bs1,
-                               const int __right_col) {
-    auto B_elems   = __am - 1;
-=======
   auto dotLowerRightConj = [&](const ValueType *KOKKOS_RESTRICT _a, const int _as0, const int _as1, const int _am,
                                const int left_row, ValueType *KOKKOS_RESTRICT _b, const int _bs0, const int _bs1,
                                const int right_col) {
     auto B_elems   = _am - 1;
->>>>>>> 156f70d4
     ScalarType sum = 0;
 #if defined(KOKKOS_ENABLE_PRAGMA_UNROLL)
 #pragma unroll
 #endif
     for (int i = right_col; i <= B_elems; i++) {
       // sum += B[left_row, i] * A[i, right_col]
-<<<<<<< HEAD
-      sum += __B[__bs0 * __left_row + i * __bs1] * AT::conj(__A[i * __as0 + __right_col * __as1]);
-=======
       sum += _b[_bs0 * left_row + i * _bs1] * AT::conj(_a[i * _as0 + right_col * _as1]);
->>>>>>> 156f70d4
-    }
-    return sum;
-  };
-
-<<<<<<< HEAD
-  auto dotLowerRight = [&](const ValueType *KOKKOS_RESTRICT __A, const int __as0, const int __as1, const int __am,
-                           const int __left_row, ValueType *KOKKOS_RESTRICT __B, const int __bs0, const int __bs1,
-                           const int __right_col) {
-    auto B_elems   = __am - 1;
-=======
+    }
+    return sum;
+  };
+
   auto dotLowerRight = [&](const ValueType *KOKKOS_RESTRICT _a, const int _as0, const int _as1, const int _am,
                            const int left_row, ValueType *KOKKOS_RESTRICT _b, const int _bs0, const int _bs1,
                            const int right_col) {
     auto B_elems   = _am - 1;
->>>>>>> 156f70d4
     ScalarType sum = 0;
 #if defined(KOKKOS_ENABLE_PRAGMA_UNROLL)
 #pragma unroll
 #endif
     for (int i = right_col; i <= B_elems; i++) {
       // sum += B[left_row, i] * A[i, right_col]
-<<<<<<< HEAD
-      sum += __B[__bs0 * __left_row + i * __bs1] * __A[i * __as0 + __right_col * __as1];
-=======
       sum += _b[_bs0 * left_row + i * _bs1] * _a[i * _as0 + right_col * _as1];
->>>>>>> 156f70d4
     }
     return sum;
   };
@@ -275,17 +230,10 @@
   //  conjOp = AT::conj;
   //}
 
-<<<<<<< HEAD
-  auto dotUpperLeftConj = [&](const ValueType *KOKKOS_RESTRICT __A, const int __as0, const int __as1, const int __an,
-                              const int __left_row, ValueType *KOKKOS_RESTRICT __B, const int __bs0, const int __bs1,
-                              const int __right_col) {
-    auto B_elems   = __an - __left_row - 1;
-=======
   auto dotUpperLeftConj = [&](const ValueType *KOKKOS_RESTRICT _a, const int _as0, const int _as1, const int _an,
                               const int left_row, ValueType *KOKKOS_RESTRICT _b, const int _bs0, const int _bs1,
                               const int right_col) {
     auto B_elems   = _an - left_row - 1;
->>>>>>> 156f70d4
     ScalarType sum = 0;
 #if defined(KOKKOS_ENABLE_PRAGMA_UNROLL)
 #pragma unroll
@@ -297,28 +245,17 @@
     return sum;
   };
 
-<<<<<<< HEAD
-  auto dotUpperLeft = [&](const ValueType *KOKKOS_RESTRICT __A, const int __as0, const int __as1, const int __an,
-                          const int __left_row, ValueType *KOKKOS_RESTRICT __B, const int __bs0, const int __bs1,
-                          const int __right_col) {
-    auto B_elems   = __an - __left_row - 1;
-=======
   auto dotUpperLeft = [&](const ValueType *KOKKOS_RESTRICT _a, const int _as0, const int _as1, const int _an,
                           const int left_row, ValueType *KOKKOS_RESTRICT _b, const int _bs0, const int _bs1,
                           const int right_col) {
     auto B_elems   = _an - left_row - 1;
->>>>>>> 156f70d4
     ScalarType sum = 0;
 #if defined(KOKKOS_ENABLE_PRAGMA_UNROLL)
 #pragma unroll
 #endif
     for (int i = 0; i <= B_elems; i++) {
       // sum += A[left_row, i+left_row] * B[i+left_row, right_col]
-<<<<<<< HEAD
-      sum += __A[__left_row * __as0 + (i + __left_row) * __as1] * __B[(i + __left_row) * __bs0 + __bs1 * __right_col];
-=======
       sum += _a[left_row * _as0 + (i + left_row) * _as1] * _b[(i + left_row) * _bs0 + _bs1 * right_col];
->>>>>>> 156f70d4
     }
     return sum;
   };
@@ -365,51 +302,30 @@
   //  conjOp = AT::conj;
   //}
 
-<<<<<<< HEAD
-  auto dotUpperRightConj = [&](const ValueType *KOKKOS_RESTRICT __A, const int __as0, const int __as1,
-                               const int __left_row, ValueType *KOKKOS_RESTRICT __B, const int __bs0, const int __bs1,
-                               const int __right_col) {
-    auto B_elems   = __right_col;
-=======
   auto dotUpperRightConj = [&](const ValueType *KOKKOS_RESTRICT _a, const int _as0, const int _as1, const int left_row,
                                ValueType *KOKKOS_RESTRICT _b, const int _bs0, const int _bs1, const int right_col) {
     auto B_elems   = right_col;
->>>>>>> 156f70d4
     ScalarType sum = 0;
 #if defined(KOKKOS_ENABLE_PRAGMA_UNROLL)
 #pragma unroll
 #endif
     for (int i = 0; i <= B_elems; i++) {
       // sum += B[left_row, i] * A[i, right_col]
-<<<<<<< HEAD
-      sum += __B[__left_row * __bs0 + i * __bs1] * AT::conj(__A[i * __as0 + __right_col * __as1]);
-=======
       sum += _b[left_row * _bs0 + i * _bs1] * AT::conj(_a[i * _as0 + right_col * _as1]);
->>>>>>> 156f70d4
-    }
-    return sum;
-  };
-
-<<<<<<< HEAD
-  auto dotUpperRight = [&](const ValueType *KOKKOS_RESTRICT __A, const int __as0, const int __as1, const int __left_row,
-                           ValueType *KOKKOS_RESTRICT __B, const int __bs0, const int __bs1, const int __right_col) {
-    auto B_elems   = __right_col;
-=======
+    }
+    return sum;
+  };
+
   auto dotUpperRight = [&](const ValueType *KOKKOS_RESTRICT _a, const int _as0, const int _as1, const int left_row,
                            ValueType *KOKKOS_RESTRICT _b, const int _bs0, const int _bs1, const int right_col) {
     auto B_elems   = right_col;
->>>>>>> 156f70d4
     ScalarType sum = 0;
 #if defined(KOKKOS_ENABLE_PRAGMA_UNROLL)
 #pragma unroll
 #endif
     for (int i = 0; i <= B_elems; i++) {
       // sum += B[left_row, i] * A[i, right_col]
-<<<<<<< HEAD
-      sum += __B[__left_row * __bs0 + i * __bs1] * __A[i * __as0 + __right_col * __as1];
-=======
       sum += _b[left_row * _bs0 + i * _bs1] * _a[i * _as0 + right_col * _as1];
->>>>>>> 156f70d4
     }
     return sum;
   };
