//@HEADER
// ************************************************************************
//
//                        Kokkos v. 4.0
//       Copyright (2022) National Technology & Engineering
//               Solutions of Sandia, LLC (NTESS).
//
// Under the terms of Contract DE-NA0003525 with NTESS,
// the U.S. Government retains certain rights in this software.
//
// Part of Kokkos, under the Apache License v2.0 with LLVM Exceptions.
// See https://kokkos.org/LICENSE for license information.
// SPDX-License-Identifier: Apache-2.0 WITH LLVM-exception
//
//@HEADER
#ifndef KOKKOSBATCHED_APPLY_Q_SERIAL_IMPL_HPP
#define KOKKOSBATCHED_APPLY_Q_SERIAL_IMPL_HPP

/// \author Kyungjoo Kim (kyukim@sandia.gov)

#include "KokkosBatched_Util.hpp"
#include "KokkosBatched_ApplyQ_Serial_Internal.hpp"

namespace KokkosBatched {

///
/// Serial Impl
/// ===========

template <>
template <typename AViewType, typename tViewType, typename BViewType, typename wViewType>
KOKKOS_INLINE_FUNCTION int SerialApplyQ<Side::Left, Trans::NoTranspose, Algo::ApplyQ::Unblocked>::invoke(
    const AViewType &A, const tViewType &t, const BViewType &B, const wViewType &w) {
<<<<<<< HEAD
=======
  static_assert(Kokkos::is_view_v<AViewType>, "KokkosBatched::SerialApplyQ::invoke: AViewType must be a Kokkos::View");
  static_assert(AViewType::rank() == 2, "KokkosBatched::SerialApplyQ::invoke: AViewType must have rank 2");

  static_assert(Kokkos::is_view_v<tViewType>, "KokkosBatched::SerialApplyQ::invoke: tViewType must be a Kokkos::View");
  static_assert(tViewType::rank() == 1, "KokkosBatched::SerialApplyQ::invoke: tViewType must have rank 1");

  static_assert(Kokkos::is_view_v<BViewType>, "KokkosBatched::SerialApplyQ::invoke: BViewType must be a Kokkos::View");
  static_assert(BViewType::rank() == 2, "KokkosBatched::SerialApplyQ::invoke: BViewType must have rank 2");

  static_assert(Kokkos::is_view_v<wViewType>, "KokkosBatched::SerialApplyQ::invoke: wViewType must be a Kokkos::View");
  static_assert(wViewType::rank() == 1, "KokkosBatched::SerialApplyQ::invoke: wViewType must have rank 1");

#if (KOKKOSKERNELS_DEBUG_LEVEL > 0)
  if (!w.span_is_contiguous()) {
    Kokkos::printf("KokkosBatched::SerialApplyQ::invoke: w must have a contiguous span.");
    return 1;
  }
  if (A.extent_int(1) != t.extent_int(0)) {
    Kokkos::printf("KokkosBatched::SerialApplyQ::invoke: A.extent(1) is different from t.extent(0).");
    return 1;
  }
#endif

>>>>>>> 80e303f8
  return SerialApplyQ_LeftForwardInternal::invoke(B.extent(0), B.extent(1), A.extent(1), A.data(), A.stride_0(),
                                                  A.stride_1(), t.data(), t.stride_0(), B.data(), B.stride_0(),
                                                  B.stride_1(), w.data());
}

template <>
template <typename AViewType, typename tViewType, typename BViewType, typename wViewType>
KOKKOS_INLINE_FUNCTION int SerialApplyQ<Side::Left, Trans::Transpose, Algo::ApplyQ::Unblocked>::invoke(
    const AViewType &A, const tViewType &t, const BViewType &B, const wViewType &w) {
<<<<<<< HEAD
=======
  static_assert(Kokkos::is_view_v<AViewType>, "KokkosBatched::SerialApplyQ::invoke: AViewType must be a Kokkos::View");
  static_assert(AViewType::rank() == 2, "KokkosBatched::SerialApplyQ::invoke: AViewType must have rank 2");

  static_assert(Kokkos::is_view_v<tViewType>, "KokkosBatched::SerialApplyQ::invoke: tViewType must be a Kokkos::View");
  static_assert(tViewType::rank() == 1, "KokkosBatched::SerialApplyQ::invoke: tViewType must have rank 1");

  static_assert(Kokkos::is_view_v<BViewType>, "KokkosBatched::SerialApplyQ::invoke: BViewType must be a Kokkos::View");
  static_assert(BViewType::rank() == 2, "KokkosBatched::SerialApplyQ::invoke: BViewType must have rank 2");

  static_assert(Kokkos::is_view_v<wViewType>, "KokkosBatched::SerialApplyQ::invoke: wViewType must be a Kokkos::View");
  static_assert(wViewType::rank() == 1, "KokkosBatched::SerialApplyQ::invoke: wViewType must have rank 1");

#if (KOKKOSKERNELS_DEBUG_LEVEL > 0)
  if (!w.span_is_contiguous()) {
    Kokkos::printf("KokkosBatched::SerialApplyQ::invoke: w must have a contiguous span.");
    return 1;
  }
  if (A.extent_int(1) != t.extent_int(0)) {
    Kokkos::printf("KokkosBatched::SerialApplyQ::invoke: A.extent(1) is different from t.extent(0).");
    return 1;
  }
#endif

>>>>>>> 80e303f8
  return SerialApplyQ_LeftBackwardInternal::invoke(B.extent(0), B.extent(1), A.extent(1), A.data(), A.stride_0(),
                                                   A.stride_1(), t.data(), t.stride_0(), B.data(), B.stride_0(),
                                                   B.stride_1(), w.data());
}

template <>
template <typename AViewType, typename tViewType, typename BViewType, typename wViewType>
KOKKOS_INLINE_FUNCTION int SerialApplyQ<Side::Right, Trans::NoTranspose, Algo::ApplyQ::Unblocked>::invoke(
    const AViewType &A, const tViewType &t, const BViewType &B, const wViewType &w) {
<<<<<<< HEAD
=======
  static_assert(Kokkos::is_view_v<AViewType>, "KokkosBatched::SerialApplyQ::invoke: AViewType must be a Kokkos::View");
  static_assert(AViewType::rank() == 2, "KokkosBatched::SerialApplyQ::invoke: AViewType must have rank 2");

  static_assert(Kokkos::is_view_v<tViewType>, "KokkosBatched::SerialApplyQ::invoke: tViewType must be a Kokkos::View");
  static_assert(tViewType::rank() == 1, "KokkosBatched::SerialApplyQ::invoke: tViewType must have rank 1");

  static_assert(Kokkos::is_view_v<BViewType>, "KokkosBatched::SerialApplyQ::invoke: BViewType must be a Kokkos::View");
  static_assert(BViewType::rank() == 2, "KokkosBatched::SerialApplyQ::invoke: BViewType must have rank 2");

  static_assert(Kokkos::is_view_v<wViewType>, "KokkosBatched::SerialApplyQ::invoke: wViewType must be a Kokkos::View");
  static_assert(wViewType::rank() == 1, "KokkosBatched::SerialApplyQ::invoke: wViewType must have rank 1");

#if (KOKKOSKERNELS_DEBUG_LEVEL > 0)
  if (!w.span_is_contiguous()) {
    Kokkos::printf("KokkosBatched::SerialApplyQ::invoke: w must have a contiguous span.");
    return 1;
  }
  if (A.extent_int(1) != t.extent_int(0)) {
    Kokkos::printf("KokkosBatched::SerialApplyQ::invoke: A.extent(1) is different from t.extent(0).");
    return 1;
  }
#endif

>>>>>>> 80e303f8
  return SerialApplyQ_RightForwardInternal::invoke(B.extent(0), B.extent(1), A.extent(1), A.data(), A.stride_0(),
                                                   A.stride_1(), t.data(), t.stride_0(), B.data(), B.stride_0(),
                                                   B.stride_1(), w.data());
}

}  // namespace KokkosBatched

#endif<|MERGE_RESOLUTION|>--- conflicted
+++ resolved
@@ -31,8 +31,6 @@
 template <typename AViewType, typename tViewType, typename BViewType, typename wViewType>
 KOKKOS_INLINE_FUNCTION int SerialApplyQ<Side::Left, Trans::NoTranspose, Algo::ApplyQ::Unblocked>::invoke(
     const AViewType &A, const tViewType &t, const BViewType &B, const wViewType &w) {
-<<<<<<< HEAD
-=======
   static_assert(Kokkos::is_view_v<AViewType>, "KokkosBatched::SerialApplyQ::invoke: AViewType must be a Kokkos::View");
   static_assert(AViewType::rank() == 2, "KokkosBatched::SerialApplyQ::invoke: AViewType must have rank 2");
 
@@ -56,7 +54,6 @@
   }
 #endif
 
->>>>>>> 80e303f8
   return SerialApplyQ_LeftForwardInternal::invoke(B.extent(0), B.extent(1), A.extent(1), A.data(), A.stride_0(),
                                                   A.stride_1(), t.data(), t.stride_0(), B.data(), B.stride_0(),
                                                   B.stride_1(), w.data());
@@ -66,8 +63,6 @@
 template <typename AViewType, typename tViewType, typename BViewType, typename wViewType>
 KOKKOS_INLINE_FUNCTION int SerialApplyQ<Side::Left, Trans::Transpose, Algo::ApplyQ::Unblocked>::invoke(
     const AViewType &A, const tViewType &t, const BViewType &B, const wViewType &w) {
-<<<<<<< HEAD
-=======
   static_assert(Kokkos::is_view_v<AViewType>, "KokkosBatched::SerialApplyQ::invoke: AViewType must be a Kokkos::View");
   static_assert(AViewType::rank() == 2, "KokkosBatched::SerialApplyQ::invoke: AViewType must have rank 2");
 
@@ -91,7 +86,6 @@
   }
 #endif
 
->>>>>>> 80e303f8
   return SerialApplyQ_LeftBackwardInternal::invoke(B.extent(0), B.extent(1), A.extent(1), A.data(), A.stride_0(),
                                                    A.stride_1(), t.data(), t.stride_0(), B.data(), B.stride_0(),
                                                    B.stride_1(), w.data());
@@ -101,8 +95,6 @@
 template <typename AViewType, typename tViewType, typename BViewType, typename wViewType>
 KOKKOS_INLINE_FUNCTION int SerialApplyQ<Side::Right, Trans::NoTranspose, Algo::ApplyQ::Unblocked>::invoke(
     const AViewType &A, const tViewType &t, const BViewType &B, const wViewType &w) {
-<<<<<<< HEAD
-=======
   static_assert(Kokkos::is_view_v<AViewType>, "KokkosBatched::SerialApplyQ::invoke: AViewType must be a Kokkos::View");
   static_assert(AViewType::rank() == 2, "KokkosBatched::SerialApplyQ::invoke: AViewType must have rank 2");
 
@@ -126,7 +118,6 @@
   }
 #endif
 
->>>>>>> 80e303f8
   return SerialApplyQ_RightForwardInternal::invoke(B.extent(0), B.extent(1), A.extent(1), A.data(), A.stride_0(),
                                                    A.stride_1(), t.data(), t.stride_0(), B.data(), B.stride_0(),
                                                    B.stride_1(), w.data());
