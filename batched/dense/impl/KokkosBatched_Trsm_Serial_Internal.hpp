//@HEADER
// ************************************************************************
//
//                        Kokkos v. 4.0
//       Copyright (2022) National Technology & Engineering
//               Solutions of Sandia, LLC (NTESS).
//
// Under the terms of Contract DE-NA0003525 with NTESS,
// the U.S. Government retains certain rights in this software.
//
// Part of Kokkos, under the Apache License v2.0 with LLVM Exceptions.
// See https://kokkos.org/LICENSE for license information.
// SPDX-License-Identifier: Apache-2.0 WITH LLVM-exception
//
//@HEADER
#ifndef KOKKOSBATCHED_TRSM_SERIAL_INTERNAL_HPP
#define KOKKOSBATCHED_TRSM_SERIAL_INTERNAL_HPP

/// \author Kyungjoo Kim (kyukim@sandia.gov)
/// \author Yuuichi Asahi (yuuichi.asahi@cea.fr)

#include "KokkosBatched_Util.hpp"

#include "KokkosBlas1_set_impl.hpp"
#include "KokkosBlas1_serial_scal_impl.hpp"
#include "KokkosBatched_InnerGemmFixA_Serial_Impl.hpp"
#include "KokkosBatched_InnerTrsm_Serial_Impl.hpp"

namespace KokkosBatched {
namespace Impl {

///
/// Serial Internal Impl
/// ====================

template <typename AlgoType>
struct SerialTrsmInternalLeftLower {
  template <typename ScalarType, typename ValueType>
<<<<<<< HEAD
  KOKKOS_INLINE_FUNCTION static int invoke(const bool use_unit_diag, const int m, const int n, const ScalarType alpha,
                                           const ValueType *KOKKOS_RESTRICT A, const int as0, const int as1,
=======
  KOKKOS_INLINE_FUNCTION static int invoke(const bool use_unit_diag, const bool do_conj, const int m, const int n,
                                           const ScalarType alpha, const ValueType *KOKKOS_RESTRICT A, const int as0,
                                           const int as1,
>>>>>>> 80e303f8
                                           /**/ ValueType *KOKKOS_RESTRICT B, const int bs0, const int bs1);
};

template <>
template <typename ScalarType, typename ValueType>
KOKKOS_INLINE_FUNCTION int SerialTrsmInternalLeftLower<Algo::Trsm::Unblocked>::invoke(
<<<<<<< HEAD
    const bool use_unit_diag, const int m, const int n, const ScalarType alpha, const ValueType *KOKKOS_RESTRICT A,
    const int as0, const int as1,
=======
    const bool use_unit_diag, const bool do_conj, const int m, const int n, const ScalarType alpha,
    const ValueType *KOKKOS_RESTRICT A, const int as0, const int as1,
>>>>>>> 80e303f8
    /**/ ValueType *KOKKOS_RESTRICT B, const int bs0, const int bs1) {
  const ScalarType one(1.0), zero(0.0);

  if (alpha == zero)
    KokkosBlas::Impl::SerialSetInternal::invoke(m, n, zero, B, bs0, bs1);
  else {
    if (alpha != one) KokkosBlas::Impl::SerialScaleInternal::invoke(m, n, alpha, B, bs0, bs1);
<<<<<<< HEAD
    if (m <= 0 || n <= 0) return 0;
=======
>>>>>>> 80e303f8

    for (int p = 0; p < m; ++p) {
      const int iend = m - p - 1, jend = n;

<<<<<<< HEAD
      const ValueType *KOKKOS_RESTRICT a21 = iend ? A + (p + 1) * as0 + p * as1 : NULL;

      ValueType *KOKKOS_RESTRICT b1t = B + p * bs0, *KOKKOS_RESTRICT B2 = iend ? B + (p + 1) * bs0 : NULL;
=======
      const ValueType *KOKKOS_RESTRICT a21 = iend ? A + (p + 1) * as0 + p * as1 : nullptr;

      ValueType *KOKKOS_RESTRICT b1t = B + p * bs0, *KOKKOS_RESTRICT B2 = iend ? B + (p + 1) * bs0 : nullptr;
>>>>>>> 80e303f8

      if (!use_unit_diag) {
        const ValueType alpha11 =
            (do_conj ? Kokkos::ArithTraits<ValueType>::conj(A[p * as0 + p * as1]) : A[p * as0 + p * as1]);

#if defined(KOKKOS_ENABLE_PRAGMA_UNROLL)
#pragma unroll
#endif
        for (int j = 0; j < jend; ++j) b1t[j * bs1] = b1t[j * bs1] / alpha11;
      }

      for (int i = 0; i < iend; ++i)

#if defined(KOKKOS_ENABLE_PRAGMA_UNROLL)
#pragma unroll
#endif
<<<<<<< HEAD
        for (int j = 0; j < jend; ++j) B2[i * bs0 + j * bs1] -= a21[i * as0] * b1t[j * bs1];
=======
        for (int j = 0; j < jend; ++j)
          B2[i * bs0 + j * bs1] -= (do_conj ? Kokkos::ArithTraits<ValueType>::conj(a21[i * as0]) * b1t[j * bs1]
                                            : a21[i * as0] * b1t[j * bs1]);
>>>>>>> 80e303f8
    }
  }

  return 0;
}

template <>
template <typename ScalarType, typename ValueType>
KOKKOS_INLINE_FUNCTION int SerialTrsmInternalLeftLower<Algo::Trsm::Blocked>::invoke(
<<<<<<< HEAD
    const bool use_unit_diag, const int m, const int n, const ScalarType alpha, const ValueType *KOKKOS_RESTRICT A,
    const int as0, const int as1,
=======
    const bool use_unit_diag, const bool /*do_conj*/, const int m, const int n, const ScalarType alpha,
    const ValueType *KOKKOS_RESTRICT A, const int as0, const int as1,
>>>>>>> 80e303f8
    /**/ ValueType *KOKKOS_RESTRICT B, const int bs0, const int bs1) {
  constexpr int mbAlgo = Algo::Trsm::Blocked::mb();

  const ScalarType one(1.0), zero(0.0), minus_one(-1.0);

  if (alpha == zero)
    KokkosBlas::Impl::SerialSetInternal::invoke(m, n, zero, B, bs0, bs1);
  else {
    if (alpha != one) KokkosBlas::Impl::SerialScaleInternal::invoke(m, n, alpha, B, bs0, bs1);
<<<<<<< HEAD
    if (m <= 0 || n <= 0) return 0;
=======
>>>>>>> 80e303f8

    InnerTrsmLeftLowerUnitDiag<mbAlgo> trsm_u(as0, as1, bs0, bs1);
    InnerTrsmLeftLowerNonUnitDiag<mbAlgo> trsm_n(as0, as1, bs0, bs1);

    InnerGemmFixA<mbAlgo, mbAlgo> gemm(as0, as1, bs0, bs1, bs0, bs1);
    auto trsm = [&](const int ib, const int jb, const ValueType *KOKKOS_RESTRICT AA,
                    /**/ ValueType *KOKKOS_RESTRICT BB) {
      const int mb = mbAlgo;
      for (int p = 0; p < ib; p += mb) {
        const int pb = (p + mb) > ib ? (ib - p) : mb;

        // trsm update
        const ValueType *KOKKOS_RESTRICT Ap = AA + p * as0 + p * as1;
        /**/ ValueType *KOKKOS_RESTRICT Bp  = BB + p * bs0;

        if (use_unit_diag)
          trsm_u.serial_invoke(Ap, pb, jb, Bp);
        else
          trsm_n.serial_invoke(Ap, pb, jb, Bp);

        // gemm update
        for (int i = p + mb; i < ib; i += mb) {
          const int mm = (i + mb) > ib ? (ib - i) : mb;
          gemm.serial_invoke(minus_one, AA + i * as0 + p * as1, BB + p * bs0, mm, jb, pb, BB + i * bs0);
        }
      }
    };

    const bool is_small = true;  //(m*n <= 64*64);
    if (is_small) {
      trsm(m, n, A, B);
    } else {
      // // some cache blocking may need (not priority yet);
      // trsm(m, n, A, B);
    }
  }
  return 0;
}

template <typename AlgoType>
struct SerialTrsmInternalLeftUpper {
  template <typename ScalarType, typename ValueType>
<<<<<<< HEAD
  KOKKOS_INLINE_FUNCTION static int invoke(const bool use_unit_diag, const int m, const int n, const ScalarType alpha,
                                           const ValueType *KOKKOS_RESTRICT A, const int as0, const int as1,
=======
  KOKKOS_INLINE_FUNCTION static int invoke(const bool use_unit_diag, const bool do_conj, const int m, const int n,
                                           const ScalarType alpha, const ValueType *KOKKOS_RESTRICT A, const int as0,
                                           const int as1,
>>>>>>> 80e303f8
                                           /**/ ValueType *KOKKOS_RESTRICT B, const int bs0, const int bs1);
};

template <>
template <typename ScalarType, typename ValueType>
KOKKOS_INLINE_FUNCTION int SerialTrsmInternalLeftUpper<Algo::Trsm::Unblocked>::invoke(
<<<<<<< HEAD
    const bool use_unit_diag, const int m, const int n, const ScalarType alpha, const ValueType *KOKKOS_RESTRICT A,
    const int as0, const int as1,
=======
    const bool use_unit_diag, const bool do_conj, const int m, const int n, const ScalarType alpha,
    const ValueType *KOKKOS_RESTRICT A, const int as0, const int as1,
>>>>>>> 80e303f8
    /**/ ValueType *KOKKOS_RESTRICT B, const int bs0, const int bs1) {
  const ScalarType one(1.0), zero(0.0);

  if (alpha == zero)
    KokkosBlas::Impl::SerialSetInternal::invoke(m, n, zero, B, bs0, bs1);
  else {
    if (alpha != one) KokkosBlas::Impl::SerialScaleInternal::invoke(m, n, alpha, B, bs0, bs1);
<<<<<<< HEAD
    if (m <= 0 || n <= 0) return 0;
=======
>>>>>>> 80e303f8

    ValueType *KOKKOS_RESTRICT B0 = B;
    for (int p = (m - 1); p >= 0; --p) {
      const int iend = p, jend = n;

      const ValueType *KOKKOS_RESTRICT a01 = A + p * as1;
      ValueType *KOKKOS_RESTRICT b1t       = B + p * bs0;

      if (!use_unit_diag) {
        const ValueType alpha11 =
            (do_conj ? Kokkos::ArithTraits<ValueType>::conj(A[p * as0 + p * as1]) : A[p * as0 + p * as1]);

#if defined(KOKKOS_ENABLE_PRAGMA_UNROLL)
#pragma unroll
#endif
        for (int j = 0; j < n; ++j) b1t[j * bs1] = b1t[j * bs1] / alpha11;
      }

      if (p > 0) {  // Note: A workaround to produce correct results for
                    // complex<double> with Intel-18.2.199
        for (int i = 0; i < iend; ++i)

#if defined(KOKKOS_ENABLE_PRAGMA_UNROLL)
#pragma unroll
#endif
<<<<<<< HEAD
          for (int j = 0; j < jend; ++j) B0[i * bs0 + j * bs1] -= a01[i * as0] * b1t[j * bs1];
=======
          for (int j = 0; j < jend; ++j)
            B0[i * bs0 + j * bs1] -= (do_conj ? Kokkos::ArithTraits<ValueType>::conj(a01[i * as0]) * b1t[j * bs1]
                                              : a01[i * as0] * b1t[j * bs1]);
>>>>>>> 80e303f8
      }
    }
  }
  return 0;
}

template <>
template <typename ScalarType, typename ValueType>
KOKKOS_INLINE_FUNCTION int SerialTrsmInternalLeftUpper<Algo::Trsm::Blocked>::invoke(
<<<<<<< HEAD
    const bool use_unit_diag, const int m, const int n, const ScalarType alpha, const ValueType *KOKKOS_RESTRICT A,
    const int as0, const int as1,
=======
    const bool use_unit_diag, const bool /*do_conj*/, const int m, const int n, const ScalarType alpha,
    const ValueType *KOKKOS_RESTRICT A, const int as0, const int as1,
>>>>>>> 80e303f8
    /**/ ValueType *KOKKOS_RESTRICT B, const int bs0, const int bs1) {
  const ScalarType one(1.0), zero(0.0), minus_one(-1.0);

  constexpr int mbAlgo = Algo::Trsm::Blocked::mb();

  if (alpha == zero)
    KokkosBlas::Impl::SerialSetInternal::invoke(m, n, zero, B, bs0, bs1);
  else {
    if (alpha != one) KokkosBlas::Impl::SerialScaleInternal::invoke(m, n, alpha, B, bs0, bs1);
<<<<<<< HEAD
    if (m <= 0 || n <= 0) return 0;
=======
>>>>>>> 80e303f8

    InnerTrsmLeftUpperUnitDiag<mbAlgo> trsm_u(as0, as1, bs0, bs1);
    InnerTrsmLeftUpperNonUnitDiag<mbAlgo> trsm_n(as0, as1, bs0, bs1);

    InnerGemmFixA<mbAlgo, mbAlgo> gemm(as0, as1, bs0, bs1, bs0, bs1);

    auto trsm = [&](const int ib, const int jb, const ValueType *KOKKOS_RESTRICT AA,
                    /**/ ValueType *KOKKOS_RESTRICT BB) {
      const int mb = mbAlgo;
      for (int pp = 0; pp < ib; pp += mb) {
        const int ptmp = ib - pp - mb, p = ptmp < 0 ? 0 : ptmp, pb = mb + (ptmp < 0) * ptmp;

        // trsm update
        const ValueType *KOKKOS_RESTRICT Ap = AA + p * as0 + p * as1;
        /**/ ValueType *KOKKOS_RESTRICT Bp  = BB + p * bs0;

        if (use_unit_diag)
          trsm_u.serial_invoke(Ap, pb, jb, Bp);
        else
          trsm_n.serial_invoke(Ap, pb, jb, Bp);

        // gemm update
        for (int i = 0; i < p; i += mb) {
          gemm.serial_invoke(minus_one, AA + i * as0 + p * as1, Bp, (i + mb) > p ? (p - i) : mb, jb, pb, BB + i * bs0);
        }
      }
    };

    const bool is_small = (m * n <= 64 * 64);
    if (is_small) {
      trsm(m, n, A, B);
    } else {
      // // some cache blocking may need (not priority yet);
      // trsm(m, n, A, B);
    }
  }
  return 0;
}

}  // namespace Impl
}  // namespace KokkosBatched

#endif<|MERGE_RESOLUTION|>--- conflicted
+++ resolved
@@ -36,27 +36,17 @@
 template <typename AlgoType>
 struct SerialTrsmInternalLeftLower {
   template <typename ScalarType, typename ValueType>
-<<<<<<< HEAD
-  KOKKOS_INLINE_FUNCTION static int invoke(const bool use_unit_diag, const int m, const int n, const ScalarType alpha,
-                                           const ValueType *KOKKOS_RESTRICT A, const int as0, const int as1,
-=======
   KOKKOS_INLINE_FUNCTION static int invoke(const bool use_unit_diag, const bool do_conj, const int m, const int n,
                                            const ScalarType alpha, const ValueType *KOKKOS_RESTRICT A, const int as0,
                                            const int as1,
->>>>>>> 80e303f8
                                            /**/ ValueType *KOKKOS_RESTRICT B, const int bs0, const int bs1);
 };
 
 template <>
 template <typename ScalarType, typename ValueType>
 KOKKOS_INLINE_FUNCTION int SerialTrsmInternalLeftLower<Algo::Trsm::Unblocked>::invoke(
-<<<<<<< HEAD
-    const bool use_unit_diag, const int m, const int n, const ScalarType alpha, const ValueType *KOKKOS_RESTRICT A,
-    const int as0, const int as1,
-=======
     const bool use_unit_diag, const bool do_conj, const int m, const int n, const ScalarType alpha,
     const ValueType *KOKKOS_RESTRICT A, const int as0, const int as1,
->>>>>>> 80e303f8
     /**/ ValueType *KOKKOS_RESTRICT B, const int bs0, const int bs1) {
   const ScalarType one(1.0), zero(0.0);
 
@@ -64,23 +54,13 @@
     KokkosBlas::Impl::SerialSetInternal::invoke(m, n, zero, B, bs0, bs1);
   else {
     if (alpha != one) KokkosBlas::Impl::SerialScaleInternal::invoke(m, n, alpha, B, bs0, bs1);
-<<<<<<< HEAD
-    if (m <= 0 || n <= 0) return 0;
-=======
->>>>>>> 80e303f8
 
     for (int p = 0; p < m; ++p) {
       const int iend = m - p - 1, jend = n;
 
-<<<<<<< HEAD
-      const ValueType *KOKKOS_RESTRICT a21 = iend ? A + (p + 1) * as0 + p * as1 : NULL;
-
-      ValueType *KOKKOS_RESTRICT b1t = B + p * bs0, *KOKKOS_RESTRICT B2 = iend ? B + (p + 1) * bs0 : NULL;
-=======
       const ValueType *KOKKOS_RESTRICT a21 = iend ? A + (p + 1) * as0 + p * as1 : nullptr;
 
       ValueType *KOKKOS_RESTRICT b1t = B + p * bs0, *KOKKOS_RESTRICT B2 = iend ? B + (p + 1) * bs0 : nullptr;
->>>>>>> 80e303f8
 
       if (!use_unit_diag) {
         const ValueType alpha11 =
@@ -97,13 +77,9 @@
 #if defined(KOKKOS_ENABLE_PRAGMA_UNROLL)
 #pragma unroll
 #endif
-<<<<<<< HEAD
-        for (int j = 0; j < jend; ++j) B2[i * bs0 + j * bs1] -= a21[i * as0] * b1t[j * bs1];
-=======
         for (int j = 0; j < jend; ++j)
           B2[i * bs0 + j * bs1] -= (do_conj ? Kokkos::ArithTraits<ValueType>::conj(a21[i * as0]) * b1t[j * bs1]
                                             : a21[i * as0] * b1t[j * bs1]);
->>>>>>> 80e303f8
     }
   }
 
@@ -113,13 +89,8 @@
 template <>
 template <typename ScalarType, typename ValueType>
 KOKKOS_INLINE_FUNCTION int SerialTrsmInternalLeftLower<Algo::Trsm::Blocked>::invoke(
-<<<<<<< HEAD
-    const bool use_unit_diag, const int m, const int n, const ScalarType alpha, const ValueType *KOKKOS_RESTRICT A,
-    const int as0, const int as1,
-=======
     const bool use_unit_diag, const bool /*do_conj*/, const int m, const int n, const ScalarType alpha,
     const ValueType *KOKKOS_RESTRICT A, const int as0, const int as1,
->>>>>>> 80e303f8
     /**/ ValueType *KOKKOS_RESTRICT B, const int bs0, const int bs1) {
   constexpr int mbAlgo = Algo::Trsm::Blocked::mb();
 
@@ -129,10 +100,6 @@
     KokkosBlas::Impl::SerialSetInternal::invoke(m, n, zero, B, bs0, bs1);
   else {
     if (alpha != one) KokkosBlas::Impl::SerialScaleInternal::invoke(m, n, alpha, B, bs0, bs1);
-<<<<<<< HEAD
-    if (m <= 0 || n <= 0) return 0;
-=======
->>>>>>> 80e303f8
 
     InnerTrsmLeftLowerUnitDiag<mbAlgo> trsm_u(as0, as1, bs0, bs1);
     InnerTrsmLeftLowerNonUnitDiag<mbAlgo> trsm_n(as0, as1, bs0, bs1);
@@ -175,27 +142,17 @@
 template <typename AlgoType>
 struct SerialTrsmInternalLeftUpper {
   template <typename ScalarType, typename ValueType>
-<<<<<<< HEAD
-  KOKKOS_INLINE_FUNCTION static int invoke(const bool use_unit_diag, const int m, const int n, const ScalarType alpha,
-                                           const ValueType *KOKKOS_RESTRICT A, const int as0, const int as1,
-=======
   KOKKOS_INLINE_FUNCTION static int invoke(const bool use_unit_diag, const bool do_conj, const int m, const int n,
                                            const ScalarType alpha, const ValueType *KOKKOS_RESTRICT A, const int as0,
                                            const int as1,
->>>>>>> 80e303f8
                                            /**/ ValueType *KOKKOS_RESTRICT B, const int bs0, const int bs1);
 };
 
 template <>
 template <typename ScalarType, typename ValueType>
 KOKKOS_INLINE_FUNCTION int SerialTrsmInternalLeftUpper<Algo::Trsm::Unblocked>::invoke(
-<<<<<<< HEAD
-    const bool use_unit_diag, const int m, const int n, const ScalarType alpha, const ValueType *KOKKOS_RESTRICT A,
-    const int as0, const int as1,
-=======
     const bool use_unit_diag, const bool do_conj, const int m, const int n, const ScalarType alpha,
     const ValueType *KOKKOS_RESTRICT A, const int as0, const int as1,
->>>>>>> 80e303f8
     /**/ ValueType *KOKKOS_RESTRICT B, const int bs0, const int bs1) {
   const ScalarType one(1.0), zero(0.0);
 
@@ -203,10 +160,6 @@
     KokkosBlas::Impl::SerialSetInternal::invoke(m, n, zero, B, bs0, bs1);
   else {
     if (alpha != one) KokkosBlas::Impl::SerialScaleInternal::invoke(m, n, alpha, B, bs0, bs1);
-<<<<<<< HEAD
-    if (m <= 0 || n <= 0) return 0;
-=======
->>>>>>> 80e303f8
 
     ValueType *KOKKOS_RESTRICT B0 = B;
     for (int p = (m - 1); p >= 0; --p) {
@@ -232,13 +185,9 @@
 #if defined(KOKKOS_ENABLE_PRAGMA_UNROLL)
 #pragma unroll
 #endif
-<<<<<<< HEAD
-          for (int j = 0; j < jend; ++j) B0[i * bs0 + j * bs1] -= a01[i * as0] * b1t[j * bs1];
-=======
           for (int j = 0; j < jend; ++j)
             B0[i * bs0 + j * bs1] -= (do_conj ? Kokkos::ArithTraits<ValueType>::conj(a01[i * as0]) * b1t[j * bs1]
                                               : a01[i * as0] * b1t[j * bs1]);
->>>>>>> 80e303f8
       }
     }
   }
@@ -248,13 +197,8 @@
 template <>
 template <typename ScalarType, typename ValueType>
 KOKKOS_INLINE_FUNCTION int SerialTrsmInternalLeftUpper<Algo::Trsm::Blocked>::invoke(
-<<<<<<< HEAD
-    const bool use_unit_diag, const int m, const int n, const ScalarType alpha, const ValueType *KOKKOS_RESTRICT A,
-    const int as0, const int as1,
-=======
     const bool use_unit_diag, const bool /*do_conj*/, const int m, const int n, const ScalarType alpha,
     const ValueType *KOKKOS_RESTRICT A, const int as0, const int as1,
->>>>>>> 80e303f8
     /**/ ValueType *KOKKOS_RESTRICT B, const int bs0, const int bs1) {
   const ScalarType one(1.0), zero(0.0), minus_one(-1.0);
 
@@ -264,10 +208,6 @@
     KokkosBlas::Impl::SerialSetInternal::invoke(m, n, zero, B, bs0, bs1);
   else {
     if (alpha != one) KokkosBlas::Impl::SerialScaleInternal::invoke(m, n, alpha, B, bs0, bs1);
-<<<<<<< HEAD
-    if (m <= 0 || n <= 0) return 0;
-=======
->>>>>>> 80e303f8
 
     InnerTrsmLeftUpperUnitDiag<mbAlgo> trsm_u(as0, as1, bs0, bs1);
     InnerTrsmLeftUpperNonUnitDiag<mbAlgo> trsm_n(as0, as1, bs0, bs1);
