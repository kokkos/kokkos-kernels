--- conflicted
+++ resolved
@@ -109,13 +109,8 @@
 #endif
 
   return SerialHadamardProductInternal::template invoke<typename XViewType::non_const_value_type>(
-<<<<<<< HEAD
-      X.extent(0), X.extent(1), X.data(), X.stride_0(), X.stride_1(), Y.data(), Y.stride_0(), Y.stride_1(), V.data(),
-      V.stride_0(), V.stride_1());
-=======
       X.extent(0), X.extent(1), X.data(), X.stride(0), X.stride(1), Y.data(), Y.stride(0), Y.stride(1), V.data(),
       V.stride(0), V.stride(1));
->>>>>>> 156f70d4
 }
 
 ///
@@ -155,13 +150,8 @@
 
   return TeamHadamardProductInternal::template invoke<MemberType, typename XViewType::non_const_value_type,
                                                       typename XViewType::array_layout>(
-<<<<<<< HEAD
-      member, X.extent(0), X.extent(1), X.data(), X.stride_0(), X.stride_1(), Y.data(), Y.stride_0(), Y.stride_1(),
-      V.data(), V.stride_0(), V.stride_1());
-=======
       member, X.extent(0), X.extent(1), X.data(), X.stride(0), X.stride(1), Y.data(), Y.stride(0), Y.stride(1),
       V.data(), V.stride(0), V.stride(1));
->>>>>>> 156f70d4
 }
 
 ///
@@ -201,13 +191,8 @@
 
   return TeamVectorHadamardProductInternal::invoke<MemberType, typename XViewType::non_const_value_type,
                                                    typename XViewType::array_layout>(
-<<<<<<< HEAD
-      member, X.extent(0), X.extent(1), X.data(), X.stride_0(), X.stride_1(), Y.data(), Y.stride_0(), Y.stride_1(),
-      V.data(), V.stride_0(), V.stride_1());
-=======
       member, X.extent(0), X.extent(1), X.data(), X.stride(0), X.stride(1), Y.data(), Y.stride(0), Y.stride(1),
       V.data(), V.stride(0), V.stride(1));
->>>>>>> 156f70d4
 }
 
 }  // namespace KokkosBatched
