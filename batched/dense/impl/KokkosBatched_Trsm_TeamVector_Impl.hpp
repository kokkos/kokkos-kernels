//@HEADER
// ************************************************************************
//
//                        Kokkos v. 4.0
//       Copyright (2022) National Technology & Engineering
//               Solutions of Sandia, LLC (NTESS).
//
// Under the terms of Contract DE-NA0003525 with NTESS,
// the U.S. Government retains certain rights in this software.
//
// Part of Kokkos, under the Apache License v2.0 with LLVM Exceptions.
// See https://kokkos.org/LICENSE for license information.
// SPDX-License-Identifier: Apache-2.0 WITH LLVM-exception
//
//@HEADER
#ifndef KOKKOSBATCHED_TRSM_TEAMVECTOR_IMPL_HPP
#define KOKKOSBATCHED_TRSM_TEAMVECTOR_IMPL_HPP

/// \author Kyungjoo Kim (kyukim@sandia.gov)

#include "KokkosBatched_Util.hpp"
#include "KokkosBatched_Trsm_TeamVector_Internal.hpp"

namespace KokkosBatched {

///
/// Team Impl
/// =========

///
/// L/L/NT
///
/// B := inv(tril(A)) (alpha*B)
/// A(m x m), B(m x n)

template <typename MemberType, typename ArgDiag>
struct TeamVectorTrsm<MemberType, Side::Left, Uplo::Lower, Trans::NoTranspose, ArgDiag, Algo::Trsm::Unblocked> {
  template <typename ScalarType, typename AViewType, typename BViewType>
  KOKKOS_INLINE_FUNCTION static int invoke(const MemberType &member, const ScalarType alpha, const AViewType &A,
                                           const BViewType &B) {
    static_assert(AViewType::rank() == 2);
    constexpr size_t B_rank = BViewType::rank();
    static_assert(B_rank == 1 || B_rank == 2);

    // Quick return if possible
    if (B.size() == 0) return 0;

    size_t B_extent_1 = B_rank == 1 ? 1 : B.extent(1);
    size_t B_stride_1 = B_rank == 1 ? 1 : B.stride(1);

    return TeamVectorTrsmInternalLeftLower<Algo::Trsm::Unblocked>::invoke(
<<<<<<< HEAD
        member, ArgDiag::use_unit_diag, B.extent(0), B.extent(1), alpha, A.data(), A.stride_0(), A.stride_1(), B.data(),
        B.stride_0(), B.stride_1());
=======
        member, ArgDiag::use_unit_diag, B.extent(0), B_extent_1, alpha, A.data(), A.stride(0), A.stride(1), B.data(),
        B.stride(0), B_stride_1);
>>>>>>> 156f70d4
  }
};

///
/// R/U/NT
///
/// B := (alpha*B) inv(triu(A))
/// A(n x n), B(m x n)

template <typename MemberType, typename ArgDiag>
struct TeamVectorTrsm<MemberType, Side::Right, Uplo::Upper, Trans::NoTranspose, ArgDiag, Algo::Trsm::Unblocked> {
  template <typename ScalarType, typename AViewType, typename BViewType>
  KOKKOS_INLINE_FUNCTION static int invoke(const MemberType &member, const ScalarType alpha, const AViewType &A,
                                           const BViewType &B) {
    static_assert(AViewType::rank() == 2);
    constexpr size_t B_rank = BViewType::rank();
    static_assert(B_rank == 1 || B_rank == 2);

    // Quick return if possible
    if (B.size() == 0) return 0;

    size_t B_extent_1 = B_rank == 1 ? 1 : B.extent(1);
    size_t B_stride_1 = B_rank == 1 ? 1 : B.stride(1);

    return TeamVectorTrsmInternalLeftLower<Algo::Trsm::Unblocked>::invoke(
<<<<<<< HEAD
        member, ArgDiag::use_unit_diag, B.extent(1), B.extent(0), alpha, A.data(), A.stride_1(), A.stride_0(), B.data(),
        B.stride_1(), B.stride_0());
=======
        member, ArgDiag::use_unit_diag, B_extent_1, B.extent(0), alpha, A.data(), A.stride(1), A.stride(0), B.data(),
        B_stride_1, B.stride(0));
>>>>>>> 156f70d4
  }
};

///
/// L/U/NT
///
/// B := inv(triu(A)) (alpha*B)
/// A(m x m), B(m x n)

template <typename MemberType, typename ArgDiag>
struct TeamVectorTrsm<MemberType, Side::Left, Uplo::Upper, Trans::NoTranspose, ArgDiag, Algo::Trsm::Unblocked> {
  template <typename ScalarType, typename AViewType, typename BViewType>
  KOKKOS_INLINE_FUNCTION static int invoke(const MemberType &member, const ScalarType alpha, const AViewType &A,
                                           const BViewType &B) {
    static_assert(AViewType::rank() == 2);
    constexpr size_t B_rank = BViewType::rank();
    static_assert(B_rank == 1 || B_rank == 2);

    // Quick return if possible
    if (B.size() == 0) return 0;

    size_t B_extent_1 = B_rank == 1 ? 1 : B.extent(1);
    size_t B_stride_1 = B_rank == 1 ? 1 : B.stride(1);

    return TeamVectorTrsmInternalLeftUpper<Algo::Trsm::Unblocked>::invoke(
<<<<<<< HEAD
        member, ArgDiag::use_unit_diag, B.extent(0), B.extent(1), alpha, A.data(), A.stride_0(), A.stride_1(), B.data(),
        B.stride_0(), B.stride_1());
=======
        member, ArgDiag::use_unit_diag, B.extent(0), B_extent_1, alpha, A.data(), A.stride(0), A.stride(1), B.data(),
        B.stride(0), B_stride_1);
>>>>>>> 156f70d4
  }
};

///
/// L/L/T
///
/// B := inv(tril(AT)) (alpha*B)
/// A(m x m), B(m x n)

template <typename MemberType, typename ArgDiag>
struct TeamVectorTrsm<MemberType, Side::Left, Uplo::Lower, Trans::Transpose, ArgDiag, Algo::Trsm::Unblocked> {
  template <typename ScalarType, typename AViewType, typename BViewType>
  KOKKOS_INLINE_FUNCTION static int invoke(const MemberType &member, const ScalarType alpha, const AViewType &A,
                                           const BViewType &B) {
    static_assert(AViewType::rank() == 2);
    constexpr size_t B_rank = BViewType::rank();
    static_assert(B_rank == 1 || B_rank == 2);

    // Quick return if possible
    if (B.size() == 0) return 0;

    size_t B_extent_1 = B_rank == 1 ? 1 : B.extent(1);
    size_t B_stride_1 = B_rank == 1 ? 1 : B.stride(1);

    return TeamVectorTrsmInternalLeftUpper<Algo::Trsm::Unblocked>::invoke(
<<<<<<< HEAD
        member, ArgDiag::use_unit_diag, B.extent(0), B.extent(1), alpha, A.data(), A.stride_1(), A.stride_0(), B.data(),
        B.stride_0(), B.stride_1());
=======
        member, ArgDiag::use_unit_diag, B.extent(0), B_extent_1, alpha, A.data(), A.stride(1), A.stride(0), B.data(),
        B.stride(0), B_stride_1);
>>>>>>> 156f70d4
  }
};

///
/// L/U/T
///
/// B := inv(triu(AT)) (alpha*B)
/// A(m x m), B(m x n)

template <typename MemberType, typename ArgDiag>
struct TeamVectorTrsm<MemberType, Side::Left, Uplo::Upper, Trans::Transpose, ArgDiag, Algo::Trsm::Unblocked> {
  template <typename ScalarType, typename AViewType, typename BViewType>
  KOKKOS_INLINE_FUNCTION static int invoke(const MemberType &member, const ScalarType alpha, const AViewType &A,
                                           const BViewType &B) {
    static_assert(AViewType::rank() == 2);
    constexpr size_t B_rank = BViewType::rank();
    static_assert(B_rank == 1 || B_rank == 2);

    // Quick return if possible
    if (B.size() == 0) return 0;

    size_t B_extent_1 = B_rank == 1 ? 1 : B.extent(1);
    size_t B_stride_1 = B_rank == 1 ? 1 : B.stride(1);

    return TeamVectorTrsmInternalLeftLower<Algo::Trsm::Unblocked>::invoke(
<<<<<<< HEAD
        member, ArgDiag::use_unit_diag, B.extent(0), B.extent(1), alpha, A.data(), A.stride_1(), A.stride_0(), B.data(),
        B.stride_0(), B.stride_1());
=======
        member, ArgDiag::use_unit_diag, B.extent(0), B_extent_1, alpha, A.data(), A.stride(1), A.stride(0), B.data(),
        B.stride(0), B_stride_1);
>>>>>>> 156f70d4
  }
};

}  // namespace KokkosBatched

#endif<|MERGE_RESOLUTION|>--- conflicted
+++ resolved
@@ -49,13 +49,8 @@
     size_t B_stride_1 = B_rank == 1 ? 1 : B.stride(1);
 
     return TeamVectorTrsmInternalLeftLower<Algo::Trsm::Unblocked>::invoke(
-<<<<<<< HEAD
-        member, ArgDiag::use_unit_diag, B.extent(0), B.extent(1), alpha, A.data(), A.stride_0(), A.stride_1(), B.data(),
-        B.stride_0(), B.stride_1());
-=======
         member, ArgDiag::use_unit_diag, B.extent(0), B_extent_1, alpha, A.data(), A.stride(0), A.stride(1), B.data(),
         B.stride(0), B_stride_1);
->>>>>>> 156f70d4
   }
 };
 
@@ -81,13 +76,8 @@
     size_t B_stride_1 = B_rank == 1 ? 1 : B.stride(1);
 
     return TeamVectorTrsmInternalLeftLower<Algo::Trsm::Unblocked>::invoke(
-<<<<<<< HEAD
-        member, ArgDiag::use_unit_diag, B.extent(1), B.extent(0), alpha, A.data(), A.stride_1(), A.stride_0(), B.data(),
-        B.stride_1(), B.stride_0());
-=======
         member, ArgDiag::use_unit_diag, B_extent_1, B.extent(0), alpha, A.data(), A.stride(1), A.stride(0), B.data(),
         B_stride_1, B.stride(0));
->>>>>>> 156f70d4
   }
 };
 
@@ -113,13 +103,8 @@
     size_t B_stride_1 = B_rank == 1 ? 1 : B.stride(1);
 
     return TeamVectorTrsmInternalLeftUpper<Algo::Trsm::Unblocked>::invoke(
-<<<<<<< HEAD
-        member, ArgDiag::use_unit_diag, B.extent(0), B.extent(1), alpha, A.data(), A.stride_0(), A.stride_1(), B.data(),
-        B.stride_0(), B.stride_1());
-=======
         member, ArgDiag::use_unit_diag, B.extent(0), B_extent_1, alpha, A.data(), A.stride(0), A.stride(1), B.data(),
         B.stride(0), B_stride_1);
->>>>>>> 156f70d4
   }
 };
 
@@ -145,13 +130,8 @@
     size_t B_stride_1 = B_rank == 1 ? 1 : B.stride(1);
 
     return TeamVectorTrsmInternalLeftUpper<Algo::Trsm::Unblocked>::invoke(
-<<<<<<< HEAD
-        member, ArgDiag::use_unit_diag, B.extent(0), B.extent(1), alpha, A.data(), A.stride_1(), A.stride_0(), B.data(),
-        B.stride_0(), B.stride_1());
-=======
         member, ArgDiag::use_unit_diag, B.extent(0), B_extent_1, alpha, A.data(), A.stride(1), A.stride(0), B.data(),
         B.stride(0), B_stride_1);
->>>>>>> 156f70d4
   }
 };
 
@@ -177,13 +157,8 @@
     size_t B_stride_1 = B_rank == 1 ? 1 : B.stride(1);
 
     return TeamVectorTrsmInternalLeftLower<Algo::Trsm::Unblocked>::invoke(
-<<<<<<< HEAD
-        member, ArgDiag::use_unit_diag, B.extent(0), B.extent(1), alpha, A.data(), A.stride_1(), A.stride_0(), B.data(),
-        B.stride_0(), B.stride_1());
-=======
         member, ArgDiag::use_unit_diag, B.extent(0), B_extent_1, alpha, A.data(), A.stride(1), A.stride(0), B.data(),
         B.stride(0), B_stride_1);
->>>>>>> 156f70d4
   }
 };
 
