--- conflicted
+++ resolved
@@ -32,11 +32,6 @@
   template <typename AViewType, typename tViewType, typename BViewType, typename wViewType>
   KOKKOS_INLINE_FUNCTION static int invoke(const MemberType &member, const AViewType &A, const tViewType &t,
                                            const BViewType &B, const wViewType &w) {
-<<<<<<< HEAD
-    return TeamVectorApplyQ_LeftForwardInternal::invoke(member, B.extent(0), B.extent(1), A.extent(1), A.data(),
-                                                        A.stride_0(), A.stride_1(), t.data(), t.stride_0(), B.data(),
-                                                        B.stride_0(), B.stride_1(), w.data());
-=======
     static_assert(AViewType::rank() == 2);
     constexpr size_t B_rank = BViewType::rank();
     static_assert(B_rank == 1 || B_rank == 2);
@@ -50,7 +45,6 @@
     return TeamVectorApplyQ_LeftForwardInternal::invoke(member, B.extent(0), B_extent_1, A.extent(1), A.data(),
                                                         A.stride(0), A.stride(1), t.data(), t.stride(0), B.data(),
                                                         B.stride(0), B_stride_1, w.data());
->>>>>>> 156f70d4
   }
 };
 
@@ -59,11 +53,6 @@
   template <typename AViewType, typename tViewType, typename BViewType, typename wViewType>
   KOKKOS_INLINE_FUNCTION static int invoke(const MemberType &member, const AViewType &A, const tViewType &t,
                                            const BViewType &B, const wViewType &w) {
-<<<<<<< HEAD
-    return TeamVectorApplyQ_LeftBackwardInternal::invoke(member, B.extent(0), B.extent(1), A.extent(1), A.data(),
-                                                         A.stride_0(), A.stride_1(), t.data(), t.stride_0(), B.data(),
-                                                         B.stride_0(), B.stride_1(), w.data());
-=======
     static_assert(AViewType::rank() == 2);
     constexpr size_t B_rank = BViewType::rank();
     static_assert(B_rank == 1 || B_rank == 2);
@@ -77,7 +66,6 @@
     return TeamVectorApplyQ_LeftBackwardInternal::invoke(member, B.extent(0), B_extent_1, A.extent(1), A.data(),
                                                          A.stride(0), A.stride(1), t.data(), t.stride(0), B.data(),
                                                          B.stride(0), B_stride_1, w.data());
->>>>>>> 156f70d4
   }
 };
 
@@ -86,11 +74,6 @@
   template <typename AViewType, typename tViewType, typename BViewType, typename wViewType>
   KOKKOS_INLINE_FUNCTION static int invoke(const MemberType &member, const AViewType &A, const tViewType &t,
                                            const BViewType &B, const wViewType &w) {
-<<<<<<< HEAD
-    return TeamVectorApplyQ_RightForwardInternal::invoke(member, B.extent(0), B.extent(1), A.extent(1), A.data(),
-                                                         A.stride_0(), A.stride_1(), t.data(), t.stride_0(), B.data(),
-                                                         B.stride_0(), B.stride_1(), w.data());
-=======
     static_assert(AViewType::rank() == 2);
     constexpr size_t B_rank = BViewType::rank();
     static_assert(B_rank == 1 || B_rank == 2);
@@ -104,7 +87,6 @@
     return TeamVectorApplyQ_RightForwardInternal::invoke(member, B.extent(0), B_extent_1, A.extent(1), A.data(),
                                                          A.stride(0), A.stride(1), t.data(), t.stride(0), B.data(),
                                                          B.stride(0), B_stride_1, w.data());
->>>>>>> 156f70d4
   }
 };
 
