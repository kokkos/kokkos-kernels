--- conflicted
+++ resolved
@@ -128,13 +128,8 @@
     return 0;
   }
 
-<<<<<<< HEAD
-  BatchedSerialGemm(ScalarType _alpha, AViewType _A, BViewType _B, ScalarType _beta, CViewType _C)
-      : A(_A), B(_B), C(_C), alpha(_alpha), beta(_beta) {}
-=======
   BatchedSerialGemm(ScalarType _alpha, AViewType A, BViewType B, ScalarType _beta, CViewType C)
       : A_(A), B_(B), C_(C), alpha(_alpha), beta(_beta) {}
->>>>>>> 156f70d4
 
   KOKKOS_INLINE_FUNCTION
   void operator()(const ResultsPerThread::Rank0 &, const int &i) const {
@@ -149,25 +144,15 @@
 
     // Due to taking 1-rank subviews out, we must handle transpose here.
     // Use overloads of subview_wrapper to handle transpose at compile time.
-<<<<<<< HEAD
-    auto svA_row = subview_wrapper(A, batch_idx, row_idx, Kokkos::ALL(), batch_layout_tag, transA_tag);
-    auto svB_col = subview_wrapper(B, batch_idx, Kokkos::ALL(), col_idx, batch_layout_tag, transB_tag);
-    auto svC_ele = subview_wrapper(C, batch_idx, row_idx, col_idx, batch_layout_tag);
-=======
     auto svA_row = subview_wrapper(A_, batch_idx, row_idx, Kokkos::ALL(), batch_layout_tag, transA_tag);
     auto svB_col = subview_wrapper(B_, batch_idx, Kokkos::ALL(), col_idx, batch_layout_tag, transB_tag);
     auto svC_ele = subview_wrapper(C_, batch_idx, row_idx, col_idx, batch_layout_tag);
->>>>>>> 156f70d4
 
     // Kokkos::subview(scalar, ALL) or Kokkos::subview(ALL, scalar) always
     // returns a column vector. Since the subviews above handle the
     // matrix transpositions, here we must perform the GEMM on:
     // row_vec x col_vec, which is svA_row' x svB_col to compute the element
     // of C.
-<<<<<<< HEAD
-    KokkosBatched::SerialGemm<Trans::Transpose, Trans::NoTranspose, ArgMode>::invoke(alpha, svA_row, svB_col, beta,
-                                                                                     svC_ele);
-=======
     // KokkosBatched::SerialGemm<Trans::Transpose, Trans::NoTranspose, ArgMode>::invoke(alpha, svA_row, svB_col, beta,
     //                                                                                    svC_ele);
     using ValueType             = typename CViewType::value_type;
@@ -184,20 +169,13 @@
       svA_row_x_svB_col += ats::conj(svA_row(j)) * svB_col(j);
     }
     svC_ele() = beta * svC_ele() + alpha * svA_row_x_svB_col;
->>>>>>> 156f70d4
   }
 
   KOKKOS_INLINE_FUNCTION
   void operator()(const ResultsPerThread::Rank2 &, const int &i) const {
-<<<<<<< HEAD
-    auto svA = subview_wrapper(A, i, Kokkos::ALL(), Kokkos::ALL(), batch_layout_tag);
-    auto svB = subview_wrapper(B, i, Kokkos::ALL(), Kokkos::ALL(), batch_layout_tag);
-    auto svC = subview_wrapper(C, i, Kokkos::ALL(), Kokkos::ALL(), batch_layout_tag);
-=======
     auto svA = subview_wrapper(A_, i, Kokkos::ALL(), Kokkos::ALL(), batch_layout_tag);
     auto svB = subview_wrapper(B_, i, Kokkos::ALL(), Kokkos::ALL(), batch_layout_tag);
     auto svC = subview_wrapper(C_, i, Kokkos::ALL(), Kokkos::ALL(), batch_layout_tag);
->>>>>>> 156f70d4
 
     KokkosBatched::SerialGemm<ArgTransA, ArgTransB, ArgMode>::invoke(alpha, svA, svB, beta, svC);
   }
