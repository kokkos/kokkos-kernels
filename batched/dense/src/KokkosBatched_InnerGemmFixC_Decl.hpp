//@HEADER
// ************************************************************************
//
//                        Kokkos v. 4.0
//       Copyright (2022) National Technology & Engineering
//               Solutions of Sandia, LLC (NTESS).
//
// Under the terms of Contract DE-NA0003525 with NTESS,
// the U.S. Government retains certain rights in this software.
//
// Part of Kokkos, under the Apache License v2.0 with LLVM Exceptions.
// See https://kokkos.org/LICENSE for license information.
// SPDX-License-Identifier: Apache-2.0 WITH LLVM-exception
//
//@HEADER
#ifndef KOKKOSBATCHED_INNER_GEMM_FIX_C_DECL_HPP
#define KOKKOSBATCHED_INNER_GEMM_FIX_C_DECL_HPP

/// \author Kyungjoo Kim (kyukim@sandia.gov)

namespace KokkosBatched {

template <int mb = 0, int nb = 0>
struct InnerGemmFixC {
  const int _as0, _as1, _bs0, _bs1, _cs0, _cs1;

  KOKKOS_INLINE_FUNCTION
  InnerGemmFixC(const int as0, const int as1, const int bs0, const int bs1, const int cs0, const int cs1)
      : _as0(as0), _as1(as1), _bs0(bs0), _bs1(bs1), _cs0(cs0), _cs1(cs1) {}

  // serial rank update
<<<<<<< HEAD
  template <typename ScalarType, typename ValueType>
  KOKKOS_INLINE_FUNCTION int serial_invoke(const ScalarType alpha, const ValueType *KOKKOS_RESTRICT A,
=======
  template <typename OpA, typename OpB, typename ScalarType, typename ValueType>
  KOKKOS_INLINE_FUNCTION int serial_invoke(OpA opA, OpB opB, const ScalarType alpha, const ValueType *KOKKOS_RESTRICT A,
>>>>>>> 80e303f8
                                           const ValueType *KOKKOS_RESTRICT B, const int k,
                                           /**/ ValueType *KOKKOS_RESTRICT C);

  // serial rank update for remainder
<<<<<<< HEAD
  template <typename ScalarType, typename ValueType>
  KOKKOS_INLINE_FUNCTION int serial_invoke(const ScalarType alpha, const ValueType *KOKKOS_RESTRICT A,
=======
  template <typename OpA, typename OpB, typename ScalarType, typename ValueType>
  KOKKOS_INLINE_FUNCTION int serial_invoke(OpA opA, OpB opB, const ScalarType alpha, const ValueType *KOKKOS_RESTRICT A,
>>>>>>> 80e303f8
                                           const ValueType *KOKKOS_RESTRICT B, const int m, const int k,
                                           /**/ ValueType *KOKKOS_RESTRICT C);

  // serial rank update for remainder
<<<<<<< HEAD
  template <typename ScalarType, typename ValueType>
  KOKKOS_INLINE_FUNCTION int serial_invoke(const ScalarType alpha, const ValueType *KOKKOS_RESTRICT A,
=======
  template <typename OpA, typename OpB, typename ScalarType, typename ValueType>
  KOKKOS_INLINE_FUNCTION int serial_invoke(OpA opA, OpB opB, const ScalarType alpha, const ValueType *KOKKOS_RESTRICT A,
>>>>>>> 80e303f8
                                           const ValueType *KOKKOS_RESTRICT B, const int m, const int n, const int k,
                                           /**/ ValueType *KOKKOS_RESTRICT C);

  template <typename MemberType, typename ScalarType, typename ValueType>
  KOKKOS_INLINE_FUNCTION int team_invoke(const MemberType &member, const ScalarType alpha,
                                         const ValueType *KOKKOS_RESTRICT A, const ValueType *KOKKOS_RESTRICT B,
                                         const int k,
                                         /**/ ValueType *KOKKOS_RESTRICT C);

  // team rank update for remainder
  template <typename MemberType, typename ScalarType, typename ValueType>
  KOKKOS_INLINE_FUNCTION int team_invoke(const MemberType &member, const ScalarType alpha,
                                         const ValueType *KOKKOS_RESTRICT A, const ValueType *KOKKOS_RESTRICT B,
                                         const int m, const int n, const int k,
                                         /**/ ValueType *KOKKOS_RESTRICT C);
};
}  // namespace KokkosBatched

#endif<|MERGE_RESOLUTION|>--- conflicted
+++ resolved
@@ -29,35 +29,20 @@
       : _as0(as0), _as1(as1), _bs0(bs0), _bs1(bs1), _cs0(cs0), _cs1(cs1) {}
 
   // serial rank update
-<<<<<<< HEAD
-  template <typename ScalarType, typename ValueType>
-  KOKKOS_INLINE_FUNCTION int serial_invoke(const ScalarType alpha, const ValueType *KOKKOS_RESTRICT A,
-=======
   template <typename OpA, typename OpB, typename ScalarType, typename ValueType>
   KOKKOS_INLINE_FUNCTION int serial_invoke(OpA opA, OpB opB, const ScalarType alpha, const ValueType *KOKKOS_RESTRICT A,
->>>>>>> 80e303f8
                                            const ValueType *KOKKOS_RESTRICT B, const int k,
                                            /**/ ValueType *KOKKOS_RESTRICT C);
 
   // serial rank update for remainder
-<<<<<<< HEAD
-  template <typename ScalarType, typename ValueType>
-  KOKKOS_INLINE_FUNCTION int serial_invoke(const ScalarType alpha, const ValueType *KOKKOS_RESTRICT A,
-=======
   template <typename OpA, typename OpB, typename ScalarType, typename ValueType>
   KOKKOS_INLINE_FUNCTION int serial_invoke(OpA opA, OpB opB, const ScalarType alpha, const ValueType *KOKKOS_RESTRICT A,
->>>>>>> 80e303f8
                                            const ValueType *KOKKOS_RESTRICT B, const int m, const int k,
                                            /**/ ValueType *KOKKOS_RESTRICT C);
 
   // serial rank update for remainder
-<<<<<<< HEAD
-  template <typename ScalarType, typename ValueType>
-  KOKKOS_INLINE_FUNCTION int serial_invoke(const ScalarType alpha, const ValueType *KOKKOS_RESTRICT A,
-=======
   template <typename OpA, typename OpB, typename ScalarType, typename ValueType>
   KOKKOS_INLINE_FUNCTION int serial_invoke(OpA opA, OpB opB, const ScalarType alpha, const ValueType *KOKKOS_RESTRICT A,
->>>>>>> 80e303f8
                                            const ValueType *KOKKOS_RESTRICT B, const int m, const int n, const int k,
                                            /**/ ValueType *KOKKOS_RESTRICT C);
 
