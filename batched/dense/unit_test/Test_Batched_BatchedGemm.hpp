//@HEADER
// ************************************************************************
//
//                        Kokkos v. 4.0
//       Copyright (2022) National Technology & Engineering
//               Solutions of Sandia, LLC (NTESS).
//
// Under the terms of Contract DE-NA0003525 with NTESS,
// the U.S. Government retains certain rights in this software.
//
// Part of Kokkos, under the Apache License v2.0 with LLVM Exceptions.
// See https://kokkos.org/LICENSE for license information.
// SPDX-License-Identifier: Apache-2.0 WITH LLVM-exception
//
//@HEADER
#include "gtest/gtest.h"
#include "Kokkos_Core.hpp"
#include "Kokkos_Random.hpp"

#include "KokkosBatched_HostLevel_Gemm.hpp"
#include "KokkosBatched_HostLevel_Gemm_DblBuf_Impl.hpp"

#include "KokkosKernels_TestUtils.hpp"

using namespace KokkosBatched;

namespace Test {
template <typename DeviceType, typename ViewType, typename ScalarType, typename ParamTagType>
void impl_test_batched_gemm_with_handle(BatchedGemmHandle* batchedGemmHandle, const int N, const int matAdim1,
                                        const int matAdim2, const int matBdim1, const int matBdim2, const int matCdim1,
                                        const int matCdim2, ScalarType alpha, ScalarType beta) {
  using execution_space = typename DeviceType::execution_space;
  using transA          = typename ParamTagType::transA;
  using transB          = typename ParamTagType::transB;
  using batchLayout     = typename ParamTagType::batchLayout;
  using ats             = Kokkos::ArithTraits<ScalarType>;

  int ret        = 0;
  auto algo_type = batchedGemmHandle->get_kernel_algo_type();
  ViewType a_expected, a_actual, b_expected, b_actual, c_expected, c_actual;
  std::string fmsg;
  std::string fmsg_rhs = "algo_type:" + batchedGemmHandle->get_kernel_algo_type_str() + ", ";
  fmsg_rhs += ("N:" + std::to_string(N) + ", ");
  fmsg_rhs += ("A:" + std::to_string(matAdim1) + "x" + std::to_string(matAdim2) + ", ");
  fmsg_rhs += ("B:" + std::to_string(matBdim1) + "x" + std::to_string(matBdim2) + ", ");
  fmsg_rhs += ("C:" + std::to_string(matCdim1) + "x" + std::to_string(matCdim2) + "\n");

  if (std::is_same<batchLayout, BatchLayout::Left>::value) {
    a_expected = ViewType("a_expected", N, matAdim1, matAdim2);
    a_actual   = ViewType("a_actual", N, matAdim1, matAdim2);
    b_expected = ViewType("b_expected", N, matBdim1, matBdim2);
    b_actual   = ViewType("b_actual", N, matBdim1, matBdim2);
    c_expected = ViewType("c_expected", N, matCdim1, matCdim2);
    c_actual   = ViewType("c_actual", N, matCdim1, matCdim2);
  } else if (std::is_same<batchLayout, BatchLayout::Right>::value) {
    a_expected = ViewType("a_expected", matAdim1, matAdim2, N);
    a_actual   = ViewType("a_actual", matAdim1, matAdim2, N);
    b_expected = ViewType("b_expected", matBdim1, matBdim2, N);
    b_actual   = ViewType("b_actual", matBdim1, matBdim2, N);
    c_expected = ViewType("c_expected", matCdim1, matCdim2, N);
    c_actual   = ViewType("c_actual", matCdim1, matCdim2, N);
  }

  Kokkos::Random_XorShift64_Pool<execution_space> random(13718);

  Kokkos::fill_random(a_expected, random, ScalarType(1.0));
  Kokkos::fill_random(b_expected, random, ScalarType(1.0));
  Kokkos::fill_random(c_expected, random, ScalarType(1.0));

  Kokkos::fence();

  Kokkos::deep_copy(a_actual, a_expected);
  Kokkos::deep_copy(b_actual, b_expected);
  Kokkos::deep_copy(c_actual, c_expected);

  // Check for expected BatchedDblBufGemm runtime errors
  if (algo_type == GemmKokkosBatchedAlgos::KK_DBLBUF) {
    // Check for DblBuf runtime errors related to team_size
    try {
      fmsg = kk_failure_str(__FILE__, __FUNCTION__, __LINE__);
      Impl::BatchedDblBufGemm<transA, transB, batchLayout, BatchedGemmHandle, ScalarType, decltype(a_actual),
                              decltype(b_actual), decltype(c_actual), BoundsCheck::Yes, AlphaTag::No, 65536, 1, 65536>(
          batchedGemmHandle, alpha, a_actual, b_actual, beta, c_actual)
          .invoke();
      FAIL() << (fmsg + fmsg_rhs);
    } catch (const std::runtime_error& error) {
      ;
    }

    // Check for DblBuf runtime errors related to vector_len
    try {
      fmsg = kk_failure_str(__FILE__, __FUNCTION__, __LINE__);
      Impl::BatchedDblBufGemm<transA, transB, batchLayout, BatchedGemmHandle, ScalarType, decltype(a_actual),
                              decltype(b_actual), decltype(c_actual), BoundsCheck::No, AlphaTag::No, 65536, 65536 * 2,
                              65536>(batchedGemmHandle, alpha, a_actual, b_actual, beta, c_actual)
          .invoke();
      FAIL() << (fmsg + fmsg_rhs);
    } catch (const std::runtime_error& error) {
      ;
    }
  }

  // Check for expected BatchedGemm runtime errors
  try {
#if defined(KOKKOSKERNELS_ENABLE_TPL_ARMPL)
    if (algo_type == BaseTplAlgos::ARMPL && N % 2 == 0) {
      auto ninter = batchedGemmHandle->get_tpl_params();
      // Set ninter parameter for underlying armpl_dgemm_interleave_batch call
      *ninter = N / 2;
    }
#endif

    fmsg = kk_failure_str(__FILE__, __FUNCTION__, __LINE__);
    ret  = BatchedGemm<transA, transB, batchLayout>(batchedGemmHandle, alpha, a_actual, b_actual, beta,
                                                   c_actual);  // Compute c_actual
  } catch (const std::runtime_error& error) {
    std::string error_msg = error.what();
    if (algo_type == BaseHeuristicAlgos::SQUARE && matCdim1 != matCdim2) {
      ;
    } else if (algo_type == BaseTplAlgos::ARMPL) {
#if defined(KOKKOSKERNELS_ENABLE_TPL_ARMPL) && ARMPL_BUILD >= 1058
      auto ninter = batchedGemmHandle->get_tpl_params()[0];
      // No runtime errors expected since layout is valid, double is a supported
      // type, and ninter != 0
      if (std::is_same<typename ViewType::value_type, double>::value && ninter != 0) {
        FAIL() << (error_msg + fmsg + fmsg_rhs);
      }
#else
      ;  // We expect a runtime error if the ARMPL TPL is not enabled
#endif
    } else {
      FAIL() << (error_msg + fmsg + fmsg_rhs);
    }
    return;
  }
  ASSERT_EQ(ret, 0) << (fmsg + fmsg_rhs);

  Functor_BatchedVanillaGEMM<ViewType, ViewType, ViewType, execution_space> vgemm;
  vgemm.A_t                 = std::is_same<transA, Trans::Transpose>::value;
  vgemm.B_t                 = std::is_same<transB, Trans::Transpose>::value;
  vgemm.batch_size_last_dim = std::is_same<batchLayout, BatchLayout::Right>::value;
  vgemm.A_c = vgemm.B_c = false;
  vgemm.A               = a_expected;
  vgemm.B               = b_expected;
  vgemm.C               = c_expected;
  vgemm.alpha           = alpha;
  vgemm.beta            = beta;
  vgemm.run();  // Compute c_expected

  Kokkos::fence();

  typename ViewType::HostMirror c_expected_host = Kokkos::create_mirror_view(c_expected);
  typename ViewType::HostMirror c_actual_host   = Kokkos::create_mirror_view(c_actual);

  // Copy to host
  Kokkos::deep_copy(c_expected_host, c_expected);
  Kokkos::deep_copy(c_actual_host, c_actual);

  Kokkos::fence();

  // check c_expected = c_actual ; this eps is about 2^-9
  // Set mag_type to host_value_type, we may not have half precision on host
  using mag_type = float;
  mag_type sum(1), diff(0);

  auto eps = static_cast<mag_type>(ats::epsilon());

  eps *= std::is_same<ScalarType, Kokkos::Experimental::half_t>::value ||
                 std::is_same<ScalarType, Kokkos::Experimental::bhalf_t>::value
             ? 4
             : 1e3;

  for (int k = 0; k < N; ++k) {
    for (int i = 0; i < matCdim1; ++i) {
      for (int j = 0; j < matCdim2; ++j) {
        if (std::is_same<batchLayout, BatchLayout::Right>::value) {
          sum += ats::abs(c_expected_host(i, j, k));
          diff += ats::abs(c_expected_host(i, j, k) - c_actual_host(i, j, k));
        } else {
          sum += ats::abs(c_expected_host(k, i, j));
          diff += ats::abs(c_expected_host(k, i, j) - c_actual_host(k, i, j));
        }
      }
    }
  }

  EXPECT_NEAR_KK(diff / sum, 0, eps, fmsg + fmsg_rhs);
}

template <typename DeviceType, typename ViewType, typename ScalarType, typename ParamTagType>
void impl_test_batched_gemm(const int N, const int matAdim1, const int matAdim2, const int matBdim1, const int matBdim2,
                            const int matCdim1, const int matCdim2) {
  {
    BatchedGemmHandle batchedGemmHandle;

    ASSERT_EQ(batchedGemmHandle.get_kernel_algo_type(), BaseHeuristicAlgos::SQUARE);
    ASSERT_EQ(batchedGemmHandle.teamSz, 0);
    ASSERT_EQ(batchedGemmHandle.vecLen, 0);

#if defined(KOKKOSKERNELS_ENABLE_TPL_CUBLAS)
    cublasHandle_t cublas_handle;
    BatchedGemmHandle batchedGemmHandleCublas(cublas_handle, GemmTplAlgos::CUBLAS, 0, 0);
    ASSERT_EQ(&cublas_handle, batchedGemmHandleCublas.get_tpl_params());
    ASSERT_EQ(batchedGemmHandleCublas.get_kernel_algo_type(), (int)GemmTplAlgos::CUBLAS);
    ASSERT_EQ(batchedGemmHandleCublas.teamSz, 0);
    ASSERT_EQ(batchedGemmHandleCublas.vecLen, 0);
#endif

    // FIXME temporary workaround to run this magma test only if cublas is not
    // enabled the design of the BatchedGemmHandle currently does not allow
    // simultanous testing in this way. See issue #2177
<<<<<<< HEAD
#if defined(KOKKOSKERNELS_ENABLE_TPL_MAGMA) && \
    !defined(KOKKOSKERNELS_ENABLE_TPL_CUBLAS)
=======
#if defined(KOKKOSKERNELS_ENABLE_TPL_MAGMA) && !defined(KOKKOSKERNELS_ENABLE_TPL_CUBLAS)
>>>>>>> 8e442f59
    magma_queue_t magma_queue;
    BatchedGemmHandle batchedGemmHandleMagma(magma_queue, GemmTplAlgos::MAGMA, 0, 0);
    ASSERT_EQ(&magma_queue, batchedGemmHandleMagma.get_tpl_params());
    ASSERT_EQ(batchedGemmHandleMagma.get_kernel_algo_type(), (int)GemmTplAlgos::MAGMA);
    ASSERT_EQ(batchedGemmHandleMagma.teamSz, 0);
    ASSERT_EQ(batchedGemmHandleMagma.vecLen, 0);
#endif
  }

  for (int algo_type = BaseHeuristicAlgos::SQUARE; algo_type < GemmKokkosBatchedAlgos::N; ++algo_type) {
    {
      try {
        BatchedGemmHandle batchedGemmHandle(algo_type);

        ASSERT_EQ(batchedGemmHandle.get_kernel_algo_type(), algo_type);

        if (algo_type == BaseTplAlgos::ARMPL || algo_type == BaseKokkosBatchedAlgos::KK_SERIAL ||
            algo_type == GemmKokkosBatchedAlgos::KK_SERIAL_RANK0 || algo_type == GemmKokkosBatchedAlgos::KK_DBLBUF) {
          impl_test_batched_gemm_with_handle<DeviceType, ViewType, ScalarType, ParamTagType>(
              &batchedGemmHandle, N, matAdim1, matAdim2, matBdim1, matBdim2, matCdim1, matCdim2, 1.5, 3.0);
        } else if (algo_type == BaseHeuristicAlgos::SQUARE) {
          // Invoke 4 times to ensure we cover all paths for alpha and beta
          impl_test_batched_gemm_with_handle<DeviceType, ViewType, ScalarType, ParamTagType>(
              &batchedGemmHandle, N, matAdim1, matAdim2, matBdim1, matBdim2, matCdim1, matCdim2, 0.0, 0.0);
          impl_test_batched_gemm_with_handle<DeviceType, ViewType, ScalarType, ParamTagType>(
              &batchedGemmHandle, N, matAdim1, matAdim2, matBdim1, matBdim2, matCdim1, matCdim2, 1.0, 0.0);
          impl_test_batched_gemm_with_handle<DeviceType, ViewType, ScalarType, ParamTagType>(
              &batchedGemmHandle, N, matAdim1, matAdim2, matBdim1, matBdim2, matCdim1, matCdim2, 0.0, 1.0);
          impl_test_batched_gemm_with_handle<DeviceType, ViewType, ScalarType, ParamTagType>(
              &batchedGemmHandle, N, matAdim1, matAdim2, matBdim1, matBdim2, matCdim1, matCdim2, 1.5, 3.0);
        } else {
          try {
            // Allocate these views to invoke BatchedGemm with an unsupported
            // algo type
            ViewType a_actual("a_actual", N, matAdim1, matAdim2);
            ViewType b_actual("b_actual", N, matBdim1, matBdim2);
            ViewType c_actual("c_actual", N, matCdim1, matCdim2);
            using ta         = typename ParamTagType::transA;
            using tb         = typename ParamTagType::transB;
            using bl         = typename ParamTagType::batchLayout;
            ScalarType alpha = 0.34;
            ScalarType beta  = 0.43;
            BatchedGemm<ta, tb, bl>(&batchedGemmHandle, alpha, a_actual, b_actual, beta, c_actual);
            std::string fmsg = kk_failure_str(__FILE__, __FUNCTION__, __LINE__);
            FAIL() << fmsg;
          } catch (const std::runtime_error& error) {
            ;
          }
        }
      } catch (const std::runtime_error& error) {
#if !defined(KOKKOSKERNELS_ENABLE_TPL_ARMPL) || (ARMPL_BUILD < 1058)
        if (algo_type == BaseTplAlgos::ARMPL) {
          ;
        } else {
          std::string fmsg = kk_failure_str(__FILE__, __FUNCTION__, __LINE__);
          FAIL() << fmsg;
        }
#endif  // KOKKOSKERNELS_ENABLE_TPL_ARMPL
      }
    }
  }
}
}  // namespace Test

template <typename ViewType, typename DeviceType, typename ValueType, typename ScalarType, typename ParamTagType>
void test_batched_gemm_with_layout(int N) {
  // Square cases
  {
    int i = 0;
    Test::impl_test_batched_gemm<DeviceType, ViewType, ScalarType, ParamTagType>(N, i, i, i, i, i, i);

    i = 10;
    Test::impl_test_batched_gemm<DeviceType, ViewType, ScalarType, ParamTagType>(N, i, i, i, i, i, i);

    i = 25;
    Test::impl_test_batched_gemm<DeviceType, ViewType, ScalarType, ParamTagType>(N, i, i, i, i, i, i);

    i = 32;
    Test::impl_test_batched_gemm<DeviceType, ViewType, ScalarType, ParamTagType>(N, i, i, i, i, i, i);
  }

  // Non-square cases
  for (int i = 1; i < 5; ++i) {
    int dimM = 1 * i;
    int dimN = 2 * i;
    int dimK = 3 * i;
    if ((std::is_same<typename ParamTagType::transA, KokkosBatched::Trans::NoTranspose>::value) &&
        (std::is_same<typename ParamTagType::transB, KokkosBatched::Trans::NoTranspose>::value)) {
      Test::impl_test_batched_gemm<DeviceType, ViewType, ScalarType, ParamTagType>(N, dimM, dimK, dimK, dimN, dimM,
                                                                                   dimN);
    }
    if ((std::is_same<typename ParamTagType::transA, KokkosBatched::Trans::NoTranspose>::value) &&
        (std::is_same<typename ParamTagType::transB, KokkosBatched::Trans::Transpose>::value)) {
      Test::impl_test_batched_gemm<DeviceType, ViewType, ScalarType, ParamTagType>(N, dimM, dimK, dimN, dimK, dimM,
                                                                                   dimN);
    }
    if ((std::is_same<typename ParamTagType::transA, KokkosBatched::Trans::Transpose>::value) &&
        (std::is_same<typename ParamTagType::transB, KokkosBatched::Trans::NoTranspose>::value)) {
      Test::impl_test_batched_gemm<DeviceType, ViewType, ScalarType, ParamTagType>(N, dimK, dimM, dimK, dimN, dimM,
                                                                                   dimN);
    }
    if ((std::is_same<typename ParamTagType::transA, KokkosBatched::Trans::Transpose>::value) &&
        (std::is_same<typename ParamTagType::transB, KokkosBatched::Trans::Transpose>::value)) {
      Test::impl_test_batched_gemm<DeviceType, ViewType, ScalarType, ParamTagType>(N, dimK, dimM, dimN, dimK, dimM,
                                                                                   dimN);
    }
  }
}

template <typename DeviceType, typename ValueType, typename ScalarType, typename ParamTagType>
int test_batched_gemm() {
#if defined(KOKKOSKERNELS_INST_LAYOUTLEFT) || \
    (!defined(KOKKOSKERNELS_ETI_ONLY) && !defined(KOKKOSKERNELS_IMPL_CHECK_ETI_CALLS))
  if constexpr (std::is_same_v<typename ParamTagType::batchLayout, typename BatchLayout::Right>) {
    using param_tag_type =
        ::Test::SharedParamTag<typename ParamTagType::transA, typename ParamTagType::transB, BatchLayout::Right>;
    typedef Kokkos::View<ValueType***, Kokkos::LayoutLeft, DeviceType> llVt;
    test_batched_gemm_with_layout<llVt, DeviceType, ValueType, ScalarType, param_tag_type>(0);
    test_batched_gemm_with_layout<llVt, DeviceType, ValueType, ScalarType, param_tag_type>(1);
    test_batched_gemm_with_layout<llVt, DeviceType, ValueType, ScalarType, param_tag_type>(4);
    test_batched_gemm_with_layout<llVt, DeviceType, ValueType, ScalarType, param_tag_type>(8);
    test_batched_gemm_with_layout<llVt, DeviceType, ValueType, ScalarType, param_tag_type>(16);
  } else {
    std::cerr << "TEST SKIPPED since BatchLayout is not Right." << std::endl;
  }
#else
  std::cerr << "TEST SKIPPED since LayoutLeft is not ETI'd." << std::endl;
#endif  // KOKKOSKERNELS_INST_LAYOUTLEFT

#if defined(KOKKOSKERNELS_INST_LAYOUTRIGHT) || \
    (!defined(KOKKOSKERNELS_ETI_ONLY) && !defined(KOKKOSKERNELS_IMPL_CHECK_ETI_CALLS))
  if constexpr (std::is_same_v<typename ParamTagType::batchLayout, typename BatchLayout::Left>) {
    using param_tag_type =
        ::Test::SharedParamTag<typename ParamTagType::transA, typename ParamTagType::transB, BatchLayout::Left>;
    typedef Kokkos::View<ValueType***, Kokkos::LayoutRight, DeviceType> lrVt;
    test_batched_gemm_with_layout<lrVt, DeviceType, ValueType, ScalarType, param_tag_type>(0);
    test_batched_gemm_with_layout<lrVt, DeviceType, ValueType, ScalarType, param_tag_type>(1);
    test_batched_gemm_with_layout<lrVt, DeviceType, ValueType, ScalarType, param_tag_type>(4);
    test_batched_gemm_with_layout<lrVt, DeviceType, ValueType, ScalarType, param_tag_type>(8);
    test_batched_gemm_with_layout<lrVt, DeviceType, ValueType, ScalarType, param_tag_type>(16);
  } else {
    std::cerr << "TEST SKIPPED since BatchLayout is not Left." << std::endl;
  }
#else
  std::cerr << "TEST SKIPPED since LayoutRight is not ETI'd." << std::endl;
#endif  // KOKKOSKERNELS_INST_LAYOUTRIGHT
  return 0;
}<|MERGE_RESOLUTION|>--- conflicted
+++ resolved
@@ -209,12 +209,7 @@
     // FIXME temporary workaround to run this magma test only if cublas is not
     // enabled the design of the BatchedGemmHandle currently does not allow
     // simultanous testing in this way. See issue #2177
-<<<<<<< HEAD
-#if defined(KOKKOSKERNELS_ENABLE_TPL_MAGMA) && \
-    !defined(KOKKOSKERNELS_ENABLE_TPL_CUBLAS)
-=======
 #if defined(KOKKOSKERNELS_ENABLE_TPL_MAGMA) && !defined(KOKKOSKERNELS_ENABLE_TPL_CUBLAS)
->>>>>>> 8e442f59
     magma_queue_t magma_queue;
     BatchedGemmHandle batchedGemmHandleMagma(magma_queue, GemmTplAlgos::MAGMA, 0, 0);
     ASSERT_EQ(&magma_queue, batchedGemmHandleMagma.get_tpl_params());
