--- conflicted
+++ resolved
@@ -105,43 +105,6 @@
   }
 }
 
-<<<<<<< HEAD
-template <typename Matrix>
-Matrix createRandomMatrix(int m, int n, int deficiency, double maxval = 1.0) {
-  using Scalar = typename Matrix::non_const_value_type;
-  Matrix mat("A", m, n);
-  auto mhost = Kokkos::create_mirror_view(mat);
-  // Fill mat with random values first
-  if (maxval != 0.0) {
-    Kokkos::Random_XorShift64_Pool<Kokkos::DefaultHostExecutionSpace> rand_pool(13718);
-    Scalar minrand, maxrand;
-    Test::getRandomBounds<Scalar>(maxval, minrand, maxrand);
-    Kokkos::fill_random(mhost, rand_pool, minrand, maxrand);
-  }
-  // Apply the rank deficiency.
-  // If m < n, make some rows a multiple of the first row.
-  // Otherwise, make some columns a multiple of the first column.
-  if (m < n) {
-    for (int i = 0; i < deficiency; i++) {
-      // make row i + 1 a multiple of row 0
-      for (int j = 0; j < n; j++) {
-        mhost(i + 1, j) = (double)(i + 2) * mhost(0, j);
-      }
-    }
-  } else {
-    for (int i = 0; i < deficiency; i++) {
-      // make col i + 1 a multiple of col 0
-      for (int j = 0; j < m; j++) {
-        mhost(j, i + 1) = (double)(i + 2) * mhost(j, 0);
-      }
-    }
-  }
-  Kokkos::deep_copy(mat, mhost);
-  return mat;
-}
-
-=======
->>>>>>> 5b116ec9
 template <typename Matrix, typename Vector>
 struct SerialSVDFunctor_Full {
   SerialSVDFunctor_Full(const Matrix& A_, const Matrix& U_, const Matrix& Vt_, const Vector& sigma_,
@@ -304,11 +267,7 @@
   Matrix BVt("UBVt", n, n);
   Test::vanillaGEMM(1.0, B, Vt, 0.0, BVt);
   // Run the routine (just on host)
-<<<<<<< HEAD
-  KokkosBatched::SerialSVDInternal::svdZeroLastColumn<Scalar>(B.data(), n, B.stride(0), B.stride(1), Vt.data(),
-=======
   KokkosBatched::SerialSVDInternal::svdZeroLastColumn<Scalar>(B.data(), n, B.stride(0), B.stride(1), n, Vt.data(),
->>>>>>> 5b116ec9
                                                               Vt.stride(0), Vt.stride(1));
   // Check that B is still bidiagonal (to a tight tolerance, but not exactly
   // zero)
@@ -341,11 +300,7 @@
   using KAT    = Kokkos::ArithTraits<Scalar>;
   int m        = n + 2;  // Make U somewhat bigger to make sure the Givens transforms
                          // are applied correctly
-<<<<<<< HEAD
-  Matrix B = createRandomMatrix<Matrix>(m, n, 0, 1.0);
-=======
   Matrix B = randomMatrixWithRank<Matrix>(m, n);
->>>>>>> 5b116ec9
   // Zero out entries to make B bidiagonal
   for (int i = 0; i < m; i++) {
     for (int j = 0; j < n; j++) {
