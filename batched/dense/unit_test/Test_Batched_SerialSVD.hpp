//@HEADER
// ************************************************************************
//
//                        Kokkos v. 4.0
//       Copyright (2022) National Technology & Engineering
//               Solutions of Sandia, LLC (NTESS).
//
// Under the terms of Contract DE-NA0003525 with NTESS,
// the U.S. Government retains certain rights in this software.
//
// Part of Kokkos, under the Apache License v2.0 with LLVM Exceptions.
// See https://kokkos.org/LICENSE for license information.
// SPDX-License-Identifier: Apache-2.0 WITH LLVM-exception
//
//@HEADER
/// \author Brian Kelley (bmkelle@sandia.gov)

#include "KokkosBatched_SVD_Decl.hpp"             //For testing overall kernel
#include "KokkosBatched_SVD_Serial_Internal.hpp"  //For unit testing individual components
#include "KokkosBatched_SetIdentity_Decl.hpp"
#include "KokkosKernels_TestMatrixUtils.hpp"
#include "KokkosKernels_TestVanilla.hpp"

namespace Test {
template <typename Scalar>
Scalar svdEpsilon() {
  throw std::runtime_error("Unsupported scalar type");
}

template <>
double svdEpsilon() {
  return 1e-13;
}

template <>
float svdEpsilon() {
  return 2e-6f;
}
}  // namespace Test

// NOTE: simpleDot and simpleNorm2 currently support only real scalars (OK since
// SVD does as well)
template <typename V1, typename V2>
typename V1::non_const_value_type simpleDot(const V1& v1, const V2& v2) {
  using Scalar = typename V1::non_const_value_type;
  Scalar d;
  Kokkos::parallel_reduce(
      Kokkos::RangePolicy<typename V1::execution_space>(0, v1.extent(0)),
      KOKKOS_LAMBDA(int i, Scalar& ld) { ld += v1(i) * v2(i); }, d);
  return d;
}
template <typename V>
typename V::non_const_value_type simpleNorm2(const V& v) {
  return Kokkos::sqrt(simpleDot(v, v));
}

// Check that all columns of X are unit length and pairwise orthogonal
template <typename Mat>
void verifyOrthogonal(const Mat& X) {
  using Scalar = typename Mat::non_const_value_type;
  int k        = X.extent(1);
  for (int i = 0; i < k; i++) {
    auto col1  = Kokkos::subview(X, Kokkos::ALL(), i);
    double len = simpleNorm2(col1);
    Test::EXPECT_NEAR_KK(len, 1.0, Test::svdEpsilon<Scalar>());
    for (int j = 0; j < i; j++) {
      auto col2 = Kokkos::subview(X, Kokkos::ALL(), j);
      double d  = Kokkos::ArithTraits<Scalar>::abs(simpleDot(col1, col2));
      Test::EXPECT_NEAR_KK(d, 0.0, Test::svdEpsilon<Scalar>());
    }
  }
}

template <typename AView, typename UView, typename VtView, typename SigmaView>
void verifySVD(const AView& A, const UView& U, const VtView& Vt, const SigmaView& sigma) {
  using Scalar = typename AView::non_const_value_type;
  using KAT    = Kokkos::ArithTraits<Scalar>;
  // Check that U/V columns are unit length and orthogonal, and that U *
  // diag(sigma) * V^T == A
  int m       = A.extent(0);
  int n       = A.extent(1);
  int maxrank = std::min(m, n);
  verifyOrthogonal(U);
  // NOTE: V^T being square and orthonormal implies that V is, so we don't have
  // to transpose it here.
  verifyOrthogonal(Vt);
  Kokkos::View<Scalar**, typename AView::device_type> usvt("USV^T", m, n);
  for (int i = 0; i < maxrank; i++) {
    auto Ucol  = Kokkos::subview(U, Kokkos::ALL(), Kokkos::make_pair<int>(i, i + 1));
    auto Vtrow = Kokkos::subview(Vt, Kokkos::make_pair<int>(i, i + 1), Kokkos::ALL());
    Test::vanillaGEMM(sigma(i), Ucol, Vtrow, 1.0, usvt);
  }
  for (int i = 0; i < m; i++) {
    for (int j = 0; j < n; j++) {
      Test::EXPECT_NEAR_KK(usvt(i, j), A(i, j), Test::svdEpsilon<Scalar>());
    }
  }
  // Make sure all singular values are positive
  for (int i = 0; i < maxrank; i++) {
    EXPECT_GE(sigma(i), KAT::zero());
  }
  // Make sure singular values are in descending order
  for (int i = 0; i < maxrank - 1; i++) {
    EXPECT_GE(sigma(i), sigma(i + 1));
  }
}

template <typename Matrix, typename Vector>
struct SerialSVDFunctor_Full {
  SerialSVDFunctor_Full(const Matrix& A_, const Matrix& U_, const Matrix& Vt_, const Vector& sigma_,
                        const Vector& work_)
      : A(A_), U(U_), Vt(Vt_), sigma(sigma_), work(work_) {}

  // NOTE: this functor is only meant to be launched with a single element range
  // policy
  KOKKOS_INLINE_FUNCTION void operator()(int) const {
    KokkosBatched::SerialSVD::invoke(KokkosBatched::SVD_USV_Tag(), A, U, sigma, Vt, work);
  }

  Matrix A;
  Matrix U;
  Matrix Vt;
  Vector sigma;
  Vector work;
};

template <typename Matrix, typename Vector>
struct SerialSVDFunctor_SingularValuesOnly {
  SerialSVDFunctor_SingularValuesOnly(const Matrix& A_, const Vector& sigma_, const Vector& work_)
      : A(A_), sigma(sigma_), work(work_) {}

  // NOTE: this functor is only meant to be launched with a single element range
  // policy
  KOKKOS_INLINE_FUNCTION void operator()(int) const {
    KokkosBatched::SerialSVD::invoke(KokkosBatched::SVD_S_Tag(), A, sigma, work);
  }

  Matrix A;
  Vector sigma;
  Vector work;
};

template <typename Matrix>
Matrix randomMatrixWithRank(int m, int n, int rank) {
  Matrix A("A", m, n);
  if (rank == Kokkos::min(m, n)) {
    // A is full-rank so as a shortcut, fill it with random values directly.
    Kokkos::Random_XorShift64_Pool<typename Matrix::device_type> rand_pool(13318);
    Kokkos::fill_random(A, rand_pool, -1.0, 1.0);
  } else {
    // A is rank-deficient, so compute it as a product of two random matrices
    using MatrixHost = typename Matrix::HostMirror;
    auto Ahost       = Kokkos::create_mirror_view(A);
    Kokkos::Random_XorShift64_Pool<Kokkos::DefaultHostExecutionSpace> rand_pool(13318);
    MatrixHost U("U", m, rank);
    MatrixHost Vt("Vt", rank, n);
    Kokkos::fill_random(U, rand_pool, -1.0, 1.0);
    Kokkos::fill_random(Vt, rand_pool, -1.0, 1.0);
    Test::vanillaGEMM(1.0, U, Vt, 0.0, Ahost);
    Kokkos::deep_copy(A, Ahost);
  }
  return A;
}

template <typename Matrix>
Matrix randomMatrixWithRank(int m, int n) {
  return randomMatrixWithRank<Matrix>(m, n, Kokkos::min(m, n));
}

template <typename Scalar, typename Layout, typename Device>
void testSerialSVD(int m, int n, int rank) {
  using Matrix    = Kokkos::View<Scalar**, Layout, Device>;
  using Vector    = Kokkos::View<Scalar*, Device>;
  using ExecSpace = typename Device::execution_space;
  Matrix A        = randomMatrixWithRank<Matrix>(m, n, rank);
  // Fill U, Vt, sigma with nonzeros as well to make sure they are properly
  // overwritten
  Matrix U("U", m, m);
  Matrix Vt("Vt", n, n);
  int maxrank = std::min(m, n);
  Vector sigma("sigma", maxrank);
  Vector work("work", std::max(m, n));
  // Fill these views with an arbitrary value, to make sure SVD
  // doesn't rely on them being zero initialized.
  Kokkos::deep_copy(U, -5.0);
  Kokkos::deep_copy(Vt, -5.0);
  Kokkos::deep_copy(sigma, -5.0);
  Kokkos::deep_copy(work, -5.0);
  // Make a copy of A (before SVD) for verification, since the original will be
  // overwritten
  typename Matrix::HostMirror Acopy("Acopy", m, n);
  Kokkos::deep_copy(Acopy, A);
  // Run the SVD
  Kokkos::parallel_for(Kokkos::RangePolicy<ExecSpace>(0, 1),
                       SerialSVDFunctor_Full<Matrix, Vector>(A, U, Vt, sigma, work));
  // Get the results back
  auto Uhost     = Kokkos::create_mirror_view_and_copy(Kokkos::HostSpace(), U);
  auto Vthost    = Kokkos::create_mirror_view_and_copy(Kokkos::HostSpace(), Vt);
  auto sigmaHost = Kokkos::create_mirror_view_and_copy(Kokkos::HostSpace(), sigma);
  // Verify the SVD is correct
  verifySVD(Acopy, Uhost, Vthost, sigmaHost);
}

template <typename Scalar, typename Layout, typename Device>
void testSerialSVD(int m, int n) {
  testSerialSVD<Scalar, Layout, Device>(m, n, Kokkos::min(m, n));
}

template <typename Scalar, typename Layout, typename Device>
void testSerialSVDSingularValuesOnly(int m, int n) {
  using Matrix    = Kokkos::View<Scalar**, Layout, Device>;
  using Vector    = Kokkos::View<Scalar*, Device>;
  using ExecSpace = typename Device::execution_space;
  Matrix A        = randomMatrixWithRank<Matrix>(m, n);
  // Fill U, Vt, sigma with nonzeros as well to make sure they are properly
  // overwritten
  Matrix U("U", m, m);
  Matrix Vt("Vt", n, n);
  int maxrank = std::min(m, n);
  Vector sigma1("sigma", maxrank);
  Vector sigma2("sigma", maxrank);
  Vector work("work", std::max(m, n));
  Kokkos::deep_copy(U, -5.0);
  Kokkos::deep_copy(Vt, -5.0);
  Kokkos::deep_copy(sigma1, -5.0);
  Kokkos::deep_copy(sigma2, -7.0);
  Kokkos::deep_copy(work, -5.0);
  // Make a copy of A (before SVD) for verification, since the original will be
  // overwritten
  typename Matrix::HostMirror Acopy("Acopy", m, n);
  Kokkos::deep_copy(Acopy, A);
  // Run the SVD (full mode)
  Kokkos::parallel_for(Kokkos::RangePolicy<ExecSpace>(0, 1),
                       SerialSVDFunctor_Full<Matrix, Vector>(A, U, Vt, sigma1, work));
  Kokkos::deep_copy(A, Acopy);
  // Run the same SVD (singular values only mode)
  Kokkos::parallel_for(Kokkos::RangePolicy<ExecSpace>(0, 1),
                       SerialSVDFunctor_SingularValuesOnly<Matrix, Vector>(A, sigma2, work));
  auto sigma1Host = Kokkos::create_mirror_view_and_copy(Kokkos::HostSpace(), sigma1);
  auto sigma2Host = Kokkos::create_mirror_view_and_copy(Kokkos::HostSpace(), sigma2);
  // Make sure they match
  for (int i = 0; i < maxrank; i++) {
    Test::EXPECT_NEAR_KK(sigma1Host(i), sigma2Host(i), Test::svdEpsilon<Scalar>());
  }
}

// Test the bidiagonal n*n SVD step where the last diagonal entry is 0
template <typename Scalar, typename Layout>
void testSerialSVDZeroLastRow(int n) {
  // Generate a bidiagonal matrix
  using Matrix = Kokkos::View<Scalar**, Layout, Kokkos::HostSpace>;
  using KAT    = Kokkos::ArithTraits<Scalar>;
  Matrix B     = randomMatrixWithRank<Matrix>(n, n);
  // Zero out entries to make B bidiagonal
  for (int i = 0; i < n; i++) {
    for (int j = 0; j < n; j++) {
      if (i != j && i + 1 != j) {
        B(i, j) = KAT::zero();
      }
    }
  }
  // Also zero out the final diagonal to test this routine
  B(n - 1, n - 1) = KAT::zero();
  Matrix Vt("Vt", n, n);
  KokkosBatched::SerialSetIdentity::invoke<Matrix>(Vt);
  // Compute the initial product to make sure it's maintained by the routine
  Matrix BVt("UBVt", n, n);
  Test::vanillaGEMM(1.0, B, Vt, 0.0, BVt);
  // Run the routine (just on host)
  KokkosBatched::SerialSVDInternal::svdZeroLastColumn<Scalar>(B.data(), n, B.stride(0), B.stride(1), n, Vt.data(),
                                                              Vt.stride(0), Vt.stride(1));
  // Check that B is still bidiagonal (to a tight tolerance, but not exactly
  // zero)
  for (int i = 0; i < n; i++) {
    for (int j = 0; j < n; j++) {
      if (i != j && i + 1 != j) {
        Test::EXPECT_NEAR_KK(B(i, j), KAT::zero(), Test::svdEpsilon<Scalar>());
      }
    }
  }
  // Check that the last superdiagonal is now zero
  Test::EXPECT_NEAR_KK(B(n - 2, n - 1), KAT::zero(), Test::svdEpsilon<Scalar>());
  // Check that the product is still maintained
  Matrix BVt2("UBVt", n, n);
  Test::vanillaGEMM(1.0, B, Vt, 0.0, BVt2);
  for (int i = 0; i < n; i++) {
    for (int j = 0; j < n; j++) {
      Test::EXPECT_NEAR_KK(BVt(i, j), BVt2(i, j), Test::svdEpsilon<Scalar>());
    }
  }
  // Check that Vt is still orthogonal
  verifyOrthogonal(Vt);
}

// Test bidiagonal n*n SVD step where some diagonal i (not the last) is 0.
template <typename Scalar, typename Layout>
void testSerialSVDZeroDiagonal(int n, int row) {
  // Generate a bidiagonal matrix
  using Matrix = Kokkos::View<Scalar**, Layout, Kokkos::HostSpace>;
  using KAT    = Kokkos::ArithTraits<Scalar>;
  int m        = n + 2;  // Make U somewhat bigger to make sure the Givens transforms
                         // are applied correctly
  Matrix B = randomMatrixWithRank<Matrix>(m, n);
  // Zero out entries to make B bidiagonal
  for (int i = 0; i < m; i++) {
    for (int j = 0; j < n; j++) {
      if (i != j && i + 1 != j) {
        B(i, j) = KAT::zero();
      }
    }
  }
  // Also zero out a diagonal to test this routine
  B(row, row) = KAT::zero();
  Matrix U("U", m, m);
  KokkosBatched::SerialSetIdentity::invoke<Matrix>(U);
  // Compute the initial product to make sure it's maintained by the routine
  Matrix UB("UB", m, n);
  Test::vanillaGEMM(1.0, U, B, 0.0, UB);
  // Run the routine (just on host)
  KokkosBatched::SerialSVDInternal::svdZeroRow<Scalar>(row, B.data(), n, B.stride(0), B.stride(1), U.data(), m,
                                                       U.stride(0), U.stride(1));
  // Check that B is still bidiagonal (to a tight tolerance, but not exactly
  // zero)
  for (int i = 0; i < m; i++) {
    for (int j = 0; j < n; j++) {
      if (i != j && i + 1 != j) {
        Test::EXPECT_NEAR_KK(B(i, j), KAT::zero(), Test::svdEpsilon<Scalar>());
      }
    }
  }
  // Check that row's diagonal is now zero
  Test::EXPECT_NEAR_KK(B(row, row), KAT::zero(), Test::svdEpsilon<Scalar>());
  // Check that the product is still maintained
  Matrix UB2("UB", m, n);
  Test::vanillaGEMM(1.0, U, B, 0.0, UB2);
  for (int i = 0; i < m; i++) {
    for (int j = 0; j < n; j++) {
      Test::EXPECT_NEAR_KK(UB(i, j), UB2(i, j), Test::svdEpsilon<Scalar>());
    }
  }
  // Check that U is still orthogonal
  verifyOrthogonal(U);
}

template <typename Scalar, typename Layout, typename Device>
void testSVD() {
  testSerialSVD<Scalar, Layout, Device>(0, 0);
  testSerialSVD<Scalar, Layout, Device>(1, 0);
  testSerialSVD<Scalar, Layout, Device>(0, 1);
  testSerialSVD<Scalar, Layout, Device>(2, 2);
  testSerialSVD<Scalar, Layout, Device>(2, 2, 1);
  testSerialSVD<Scalar, Layout, Device>(10, 8);
  testSerialSVD<Scalar, Layout, Device>(8, 10);
  testSerialSVD<Scalar, Layout, Device>(10, 1);
  testSerialSVD<Scalar, Layout, Device>(1, 10, 0);
  testSerialSVD<Scalar, Layout, Device>(10, 8, 3);
  testSerialSVD<Scalar, Layout, Device>(8, 10, 4);
  testSerialSVD<Scalar, Layout, Device>(8, 10, 7);
  // Test some important internal routines which are not called often
  testSerialSVDZeroLastRow<Scalar, Layout>(10);
  testSerialSVDZeroDiagonal<Scalar, Layout>(10, 3);
  // Test the mode that just computes singular values
  testSerialSVDSingularValuesOnly<Scalar, Layout, Device>(10, 8);
}

template <typename ViewT>
KOKKOS_INLINE_FUNCTION constexpr auto Determinant(ViewT F)
    -> std::enable_if_t<Kokkos::is_view<ViewT>::value && ViewT::rank == 2, double> {
  return (F(0, 0) * F(1, 1) * F(2, 2) + F(0, 1) * F(1, 2) * F(2, 0) + F(0, 2) * F(1, 0) * F(2, 1) -
          (F(0, 2) * F(1, 1) * F(2, 0) + F(0, 1) * F(1, 0) * F(2, 2) + F(0, 0) * F(1, 2) * F(2, 1)));
}

template <typename ExeSpace, typename ViewT>
void GenerateTestData(ViewT data) {
  using memory_space = typename ExeSpace::memory_space;
  // finite difference should return dPK2dU. So, we can analyze two cases.
  Kokkos::Random_XorShift64_Pool<memory_space> random(13718);
  Kokkos::fill_random(data, random, 1.0);
  Kokkos::parallel_for(
      Kokkos::RangePolicy<ExeSpace>(0, data.extent(0)), KOKKOS_LAMBDA(int i) {
        auto data_i = Kokkos::subview(data, i, Kokkos::ALL(), Kokkos::ALL());
        while (Determinant(data_i) < 0.5) {
          data_i(0, 0) += 1.0;
          data_i(1, 1) += 1.0;
          data_i(2, 2) += 1.0;
        }
      });
}

template <typename Scalar, typename Layout, typename Device, int N = 3>
void testIssue1786() {
  using execution_space   = typename Device::execution_space;
  using memory_space      = typename Device::memory_space;
  constexpr int num_tests = 4;
  Kokkos::View<Scalar* [3][3], Layout, memory_space> matrices("data", num_tests);
  GenerateTestData<execution_space>(matrices);
  Kokkos::View<Scalar* [N][N], Layout, memory_space> Us("Us", matrices.extent(0));
  Kokkos::View<Scalar* [N], Layout, memory_space> Ss("Ss", matrices.extent(0));
  Kokkos::View<Scalar* [N][N], Layout, memory_space> Vts("Vts", matrices.extent(0));
  // Make sure the 2nd dimension of works is contiguous
  Kokkos::View<Scalar* [N], Kokkos::LayoutRight, memory_space> works("works", matrices.extent(0));
  Kokkos::View<Scalar* [N][N], Layout, memory_space> matrices_copy("matrices_copy", matrices.extent(0));
  // make a copy of the input data to avoid overwriting it
  Kokkos::deep_copy(matrices_copy, matrices);
  auto policy = Kokkos::RangePolicy<execution_space>(0, matrices.extent(0));
  Kokkos::parallel_for(
      "polar decomposition", policy, KOKKOS_LAMBDA(int i) {
        auto matrix_copy = Kokkos::subview(matrices_copy, i, Kokkos::ALL(), Kokkos::ALL());
        auto U           = Kokkos::subview(Us, i, Kokkos::ALL(), Kokkos::ALL());
        auto S           = Kokkos::subview(Ss, i, Kokkos::ALL());
        auto Vt          = Kokkos::subview(Vts, i, Kokkos::ALL(), Kokkos::ALL());
        auto work        = Kokkos::subview(works, i, Kokkos::ALL());
        KokkosBatched::SerialSVD::invoke(KokkosBatched::SVD_USV_Tag{}, matrix_copy, U, S, Vt, work);
      });

  auto Us_h       = Kokkos::create_mirror_view_and_copy(Kokkos::HostSpace{}, Us);
  auto Ss_h       = Kokkos::create_mirror_view_and_copy(Kokkos::HostSpace{}, Ss);
  auto Vts_h      = Kokkos::create_mirror_view_and_copy(Kokkos::HostSpace{}, Vts);
  auto matrices_h = Kokkos::create_mirror_view_and_copy(Kokkos::HostSpace{}, matrices);
  for (int i = 0; i < num_tests; i++) {
    auto A  = Kokkos::subview(matrices_h, i, Kokkos::ALL(), Kokkos::ALL());
    auto U  = Kokkos::subview(Us_h, i, Kokkos::ALL(), Kokkos::ALL());
    auto S  = Kokkos::subview(Ss_h, i, Kokkos::ALL());
    auto Vt = Kokkos::subview(Vts_h, i, Kokkos::ALL(), Kokkos::ALL());
    verifySVD(A, U, Vt, S);
  }
}

// Generate specific test cases
template <typename Scalar, typename Layout, typename Device>
Kokkos::View<Scalar**, Layout, Device> getTestCase(int testCase) {
  using MatrixHost = Kokkos::View<Scalar**, Layout, Kokkos::HostSpace>;
  MatrixHost Ahost;
  int m, n;
  switch (testCase) {
    case 0:
      // Issue #2344 case 1
      m           = 3;
      n           = 3;
      Ahost       = MatrixHost("A0", m, n);
      Ahost(1, 0) = 3.58442287931538747e-02;
      Ahost(1, 1) = 3.81743062695684907e-02;
      Ahost(2, 2) = -5.55555555555555733e-02;
      break;
    case 1:
      // Test a matrix that is strictly lower triangular (so the diagonal
      // is zero)
      m     = 8;
      n     = 8;
      Ahost = MatrixHost("A1", m, n);
      for (int i = 0; i < m; i++) {
        for (int j = 0; j < i; j++) {
          Ahost(i, j) = 1;
        }
      }
      break;
    case 2:
      // Test a matrix that's already diagonal, except for one superdiagonal in the middle
      m     = 10;
      n     = 5;
      Ahost = MatrixHost("A2", m, n);
      for (int i = 0; i < n; i++) Ahost(i, i) = 1.0;
      Ahost(2, 3) = 2.2;
      break;
    case 3:
      // Test a matrix that is already bidiagonal, and has a zero diagonal in the middle
      m     = 10;
      n     = 7;
      Ahost = MatrixHost("A3", m, n);
      for (int i = 0; i < n; i++) Ahost(i, i) = 1.0;
      for (int i = 0; i < n - 1; i++) Ahost(i, i + 1) = 0.7;
      Ahost(4, 4) = 0;
      break;
    case 4: {
      // Issue #2344 case 2
      m           = 3;
      n           = 4;
      Ahost       = MatrixHost("A4", m, n);
      Ahost(0, 0) = -2.0305040121856084e-02;
      Ahost(1, 0) = 0.0000000000000000e+00;
      Ahost(2, 0) = 0.0000000000000000e+00;
      Ahost(0, 1) = -0.0000000000000000e+00;
      Ahost(1, 1) = -0.0000000000000000e+00;
      Ahost(2, 1) = 1.9506119814028472e-02;
      Ahost(0, 2) = -2.0305040121856091e-02;
      Ahost(1, 2) = 0.0000000000000000e+00;
      Ahost(2, 2) = 0.0000000000000000e+00;
      Ahost(0, 3) = -0.0000000000000000e+00;
      Ahost(1, 3) = -0.0000000000000000e+00;
      Ahost(2, 3) = 1.9506119814028472e-02;
      break;
    }
    case 5: {
      // Test with all-zero matrix
      m     = 17;
      n     = 19;
      Ahost = MatrixHost("A5", m, n);
      break;
    }
    default: throw std::runtime_error("Test case out of bounds.");
  }
  Kokkos::View<Scalar**, Layout, Device> A(Ahost.label(), m, n);
  Kokkos::deep_copy(A, Ahost);
  return A;
}

template <typename Scalar, typename Layout, typename Device>
void testSpecialCases() {
  using Matrix    = Kokkos::View<Scalar**, Layout, Device>;
  using Vector    = Kokkos::View<Scalar*, Device>;
  using ExecSpace = typename Device::execution_space;
  for (int i = 0; i < 6; i++) {
    Matrix A = getTestCase<Scalar, Layout, Device>(i);
    int m    = A.extent(0);
    int n    = A.extent(1);
    Matrix U("U", m, m);
    Matrix Vt("Vt", n, n);
    int maxrank = std::min(m, n);
    Vector sigma("sigma", maxrank);
    Vector work("work", std::max(m, n));
    Kokkos::deep_copy(U, -5.0);
    Kokkos::deep_copy(Vt, -5.0);
    Kokkos::deep_copy(sigma, -5.0);
    Kokkos::deep_copy(work, -5.0);
    // Make a copy of A (before SVD) for verification, since the original will be
    // overwritten
    typename Matrix::HostMirror Acopy("Acopy", m, n);
    Kokkos::deep_copy(Acopy, A);
    // Run the SVD
    Kokkos::parallel_for(Kokkos::RangePolicy<ExecSpace>(0, 1),
                         SerialSVDFunctor_Full<Matrix, Vector>(A, U, Vt, sigma, work));
    // Get the results back
    auto Uhost     = Kokkos::create_mirror_view_and_copy(Kokkos::HostSpace(), U);
    auto Vthost    = Kokkos::create_mirror_view_and_copy(Kokkos::HostSpace(), Vt);
    auto sigmaHost = Kokkos::create_mirror_view_and_copy(Kokkos::HostSpace(), sigma);

    // Verify the SVD is correct
    verifySVD(Acopy, Uhost, Vthost, sigmaHost);
  }
}

<<<<<<< HEAD
=======
template <class Matrix, class Vector>
struct testSymEigen2x2 {
  using Scalar = typename Matrix::non_const_value_type;

  Matrix A;
  Vector evs;
  Scalar e1, e2;

  testSymEigen2x2(Matrix A_, Vector evs_) : A(A_), evs(evs_) {}

  KOKKOS_INLINE_FUNCTION void operator()(int) const {
    KokkosBatched::SerialSVDInternal::symEigen2x2(A(0, 0), A(1, 0), A(1, 1), evs(0), evs(1));
  }
};

template <typename Scalar, typename Layout, typename Device>
void testTwoByTwoInternal() {
  using Matrix    = Kokkos::View<Scalar**, Layout, Device>;
  using Vector    = Kokkos::View<Scalar*, Device>;
  using ExecSpace = typename Device::execution_space;

  // Test 2x2 with numerical instability
  int n = 2;
  Matrix A("A", n, n);
  Vector evs("eigen values", n);
  typename Matrix::HostMirror Ahost = Kokkos::create_mirror_view(A);
  Ahost(0, 0)                       = 0.00062500000000000012;
  Ahost(0, 1)                       = 6.7220534694101152e-19;
  Ahost(1, 0)                       = Ahost(0, 1);
  Ahost(1, 1)                       = 0.00062499999999999763;
  Kokkos::deep_copy(A, Ahost);

  testSymEigen2x2<Matrix, Vector> tester(A, evs);
  Kokkos::parallel_for(Kokkos::RangePolicy<ExecSpace>(0, 1), tester);
  typename Vector::HostMirror evs_host = Kokkos::create_mirror_view(evs);
  Kokkos::deep_copy(evs_host, evs);
  Test::EXPECT_NEAR_KK(evs_host(0), 0.000625, Test::svdEpsilon<Scalar>());
  Test::EXPECT_NEAR_KK(evs_host(1), 0.000625, Test::svdEpsilon<Scalar>());
}

>>>>>>> 80e303f8
#if defined(KOKKOSKERNELS_INST_DOUBLE)
TEST_F(TestCategory, batched_scalar_serial_svd_double) {
  // Test general SVD on a few different input sizes (full rank randomized)
  testSVD<double, Kokkos::LayoutLeft, TestDevice>();
  testSVD<double, Kokkos::LayoutRight, TestDevice>();
  testIssue1786<double, Kokkos::LayoutLeft, TestDevice>();
  testIssue1786<double, Kokkos::LayoutRight, TestDevice>();
  testSpecialCases<double, Kokkos::LayoutLeft, TestDevice>();
  testSpecialCases<double, Kokkos::LayoutRight, TestDevice>();
<<<<<<< HEAD
=======
  testTwoByTwoInternal<double, Kokkos::LayoutLeft, TestDevice>();
  testTwoByTwoInternal<double, Kokkos::LayoutRight, TestDevice>();
>>>>>>> 80e303f8
}
#endif

#if defined(KOKKOSKERNELS_INST_FLOAT)
TEST_F(TestCategory, batched_scalar_serial_svd_float) {
  // Test general SVD on a few different input sizes (full rank randomized)
  testSVD<float, Kokkos::LayoutLeft, TestDevice>();
  testSVD<float, Kokkos::LayoutRight, TestDevice>();
  testIssue1786<float, Kokkos::LayoutLeft, TestDevice>();
  testIssue1786<float, Kokkos::LayoutRight, TestDevice>();
  testSpecialCases<float, Kokkos::LayoutLeft, TestDevice>();
  testSpecialCases<float, Kokkos::LayoutRight, TestDevice>();
<<<<<<< HEAD
=======
  testTwoByTwoInternal<float, Kokkos::LayoutLeft, TestDevice>();
  testTwoByTwoInternal<float, Kokkos::LayoutRight, TestDevice>();
>>>>>>> 80e303f8
}
#endif<|MERGE_RESOLUTION|>--- conflicted
+++ resolved
@@ -539,8 +539,6 @@
   }
 }
 
-<<<<<<< HEAD
-=======
 template <class Matrix, class Vector>
 struct testSymEigen2x2 {
   using Scalar = typename Matrix::non_const_value_type;
@@ -581,7 +579,6 @@
   Test::EXPECT_NEAR_KK(evs_host(1), 0.000625, Test::svdEpsilon<Scalar>());
 }
 
->>>>>>> 80e303f8
 #if defined(KOKKOSKERNELS_INST_DOUBLE)
 TEST_F(TestCategory, batched_scalar_serial_svd_double) {
   // Test general SVD on a few different input sizes (full rank randomized)
@@ -591,11 +588,8 @@
   testIssue1786<double, Kokkos::LayoutRight, TestDevice>();
   testSpecialCases<double, Kokkos::LayoutLeft, TestDevice>();
   testSpecialCases<double, Kokkos::LayoutRight, TestDevice>();
-<<<<<<< HEAD
-=======
   testTwoByTwoInternal<double, Kokkos::LayoutLeft, TestDevice>();
   testTwoByTwoInternal<double, Kokkos::LayoutRight, TestDevice>();
->>>>>>> 80e303f8
 }
 #endif
 
@@ -608,10 +602,7 @@
   testIssue1786<float, Kokkos::LayoutRight, TestDevice>();
   testSpecialCases<float, Kokkos::LayoutLeft, TestDevice>();
   testSpecialCases<float, Kokkos::LayoutRight, TestDevice>();
-<<<<<<< HEAD
-=======
   testTwoByTwoInternal<float, Kokkos::LayoutLeft, TestDevice>();
   testTwoByTwoInternal<float, Kokkos::LayoutRight, TestDevice>();
->>>>>>> 80e303f8
 }
 #endif