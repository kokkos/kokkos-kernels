--- conflicted
+++ resolved
@@ -47,11 +47,7 @@
 
   KOKKOS_INLINE_FUNCTION
   Functor_TestBatchedSerialTrsm(const ScalarType alpha, const ViewType &a, const ViewType &b)
-<<<<<<< HEAD
-      : _a(a), _b(b), _alpha(alpha) {}
-=======
       : m_a(a), m_b(b), m_alpha(alpha) {}
->>>>>>> 80e303f8
 
   KOKKOS_INLINE_FUNCTION
   void operator()(const ParamTagType &, const int k) const {
@@ -59,11 +55,7 @@
     auto bb = Kokkos::subview(m_b, k, Kokkos::ALL(), Kokkos::ALL());
 
     SerialTrsm<typename ParamTagType::side, typename ParamTagType::uplo, typename ParamTagType::trans,
-<<<<<<< HEAD
-               typename ParamTagType::diag, AlgoTagType>::invoke(_alpha, aa, bb);
-=======
                typename ParamTagType::diag, AlgoTagType>::invoke(m_alpha, aa, bb);
->>>>>>> 80e303f8
   }
 
   inline void run() {
@@ -78,12 +70,6 @@
   }
 };
 
-<<<<<<< HEAD
-template <typename DeviceType, typename ViewType, typename ScalarType, typename ParamTagType, typename AlgoTagType>
-void impl_test_batched_trsm(const int N, const int BlkSize, const int NumCols) {
-  typedef typename ViewType::value_type value_type;
-  typedef Kokkos::ArithTraits<value_type> ats;
-=======
 template <typename DeviceType, typename ScalarType, typename AViewType, typename BViewType, typename CViewType,
           typename ArgTransA, typename ArgTransB>
 struct Functor_BatchedSerialGemm {
@@ -122,40 +108,26 @@
 void impl_test_batched_trsm_blocking(const int N, const int BlkSize, const int NumCols) {
   using ats      = Kokkos::ArithTraits<ValueType>;
   using ViewType = Kokkos::View<ValueType ***, LayoutType, DeviceType>;
->>>>>>> 80e303f8
 
   /// randomized input testing views
   ScalarType alpha(1.0);
 
-<<<<<<< HEAD
-  const bool is_side_right = std::is_same<typename ParamTagType::side, Side::Right>::value;
-=======
   const bool is_side_right = std::is_same_v<typename ParamTagType::side, Side::Right>;
->>>>>>> 80e303f8
   const int b_nrows        = is_side_right ? NumCols : BlkSize;
   const int b_ncols        = is_side_right ? BlkSize : NumCols;
   ViewType a0("a0", N, BlkSize, BlkSize), a1("a1", N, BlkSize, BlkSize), b0("b0", N, b_nrows, b_ncols),
       b1("b1", N, b_nrows, b_ncols);
 
   Kokkos::Random_XorShift64_Pool<typename DeviceType::execution_space> random(13718);
-<<<<<<< HEAD
-  Kokkos::fill_random(a0, random, value_type(1.0));
-  Kokkos::fill_random(b0, random, value_type(1.0));
-=======
   Kokkos::fill_random(a0, random, ValueType(1.0));
   Kokkos::fill_random(b0, random, ValueType(1.0));
->>>>>>> 80e303f8
 
   Kokkos::fence();
 
   Kokkos::deep_copy(a1, a0);
   Kokkos::deep_copy(b1, b0);
 
-<<<<<<< HEAD
-  Functor_TestBatchedSerialTrsm<DeviceType, ViewType, ScalarType, ParamTagType, Algo::Trsm::Unblocked>(alpha, a0, b0)
-=======
   Functor_TestBatchedSerialTrsm<DeviceType, ViewType, ScalarType, ParamTagType, Algo::Trsm::Blocked>(alpha, a0, b0)
->>>>>>> 80e303f8
       .run();
   Functor_TestBatchedSerialTrsm<DeviceType, ViewType, ScalarType, ParamTagType, AlgoTagType>(alpha, a1, b1).run();
 
@@ -533,14 +505,6 @@
 int test_batched_trsm() {
 #if defined(KOKKOSKERNELS_INST_LAYOUTLEFT)
   {
-<<<<<<< HEAD
-    typedef Kokkos::View<ValueType ***, Kokkos::LayoutLeft, DeviceType> ViewType;
-    Test::Trsm::impl_test_batched_trsm<DeviceType, ViewType, ScalarType, ParamTagType, AlgoTagType>(0, 10, 4);
-    for (int i = 0; i < 10; ++i) {
-      // printf("Testing: LayoutLeft,  Blksize %d\n", i);
-      Test::Trsm::impl_test_batched_trsm<DeviceType, ViewType, ScalarType, ParamTagType, AlgoTagType>(1024, i, 4);
-      Test::Trsm::impl_test_batched_trsm<DeviceType, ViewType, ScalarType, ParamTagType, AlgoTagType>(1024, i, 1);
-=======
     using LayoutType = Kokkos::LayoutLeft;
     Test::Trsm::impl_test_batched_trsm_analytical<DeviceType, ScalarType, ValueType, LayoutType, ParamTagType,
                                                   AlgoTagType>(1);
@@ -569,20 +533,11 @@
         Test::Trsm::impl_test_batched_trsm_blocking<DeviceType, ScalarType, ValueType, LayoutType, ParamTagType,
                                                     AlgoTagType>(1024, i, 1);
       }
->>>>>>> 80e303f8
     }
   }
 #endif
 #if defined(KOKKOSKERNELS_INST_LAYOUTRIGHT)
   {
-<<<<<<< HEAD
-    typedef Kokkos::View<ValueType ***, Kokkos::LayoutRight, DeviceType> ViewType;
-    Test::Trsm::impl_test_batched_trsm<DeviceType, ViewType, ScalarType, ParamTagType, AlgoTagType>(0, 10, 4);
-    for (int i = 0; i < 10; ++i) {
-      // printf("Testing: LayoutRight, Blksize %d\n", i);
-      Test::Trsm::impl_test_batched_trsm<DeviceType, ViewType, ScalarType, ParamTagType, AlgoTagType>(1024, i, 4);
-      Test::Trsm::impl_test_batched_trsm<DeviceType, ViewType, ScalarType, ParamTagType, AlgoTagType>(1024, i, 1);
-=======
     using LayoutType = Kokkos::LayoutRight;
     Test::Trsm::impl_test_batched_trsm_analytical<DeviceType, ScalarType, ValueType, LayoutType, ParamTagType,
                                                   AlgoTagType>(1);
@@ -611,7 +566,6 @@
         Test::Trsm::impl_test_batched_trsm_blocking<DeviceType, ScalarType, ValueType, LayoutType, ParamTagType,
                                                     AlgoTagType>(1024, i, 1);
       }
->>>>>>> 80e303f8
     }
   }
 #endif
