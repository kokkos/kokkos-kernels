--- conflicted
+++ resolved
@@ -146,22 +146,13 @@
 }
 
 /// \brief Creates a positive definite symmetric (PDS) matrix.
-<<<<<<< HEAD
-/// Takes a full random matrix and converts it to a full pds matrix.
-=======
 /// Takes a dense random matrix and converts it to a dense pds matrix.
->>>>>>> 80e303f8
-///
-/// \tparam InViewType: Input type for the matrix, needs to be a 3D view
-/// \tparam OutViewType: Output type for the matrix, needs to be a 3D view
-///
-<<<<<<< HEAD
-/// \param in [in]: Input batched banded matrix, a rank 3 view
-/// \param out [out]: Output batched full matrix, a rank 3 view
-=======
+///
+/// \tparam InViewType: Input type for the matrix, needs to be a 3D view
+/// \tparam OutViewType: Output type for the matrix, needs to be a 3D view
+///
 /// \param in [in]: Input batched dense matrix, a rank 3 view
 /// \param out [out]: Output batched dense matrix, a rank 3 view
->>>>>>> 80e303f8
 ///
 template <typename InViewType, typename OutViewType>
 void random_to_pds(InViewType& in, OutViewType& out) {
@@ -207,24 +198,15 @@
 }
 
 /// \brief Creates a banded positive definite symmetric (PDS) matrix.
-<<<<<<< HEAD
-/// Takes a full diagonal dominant matrix and converts it to a banded pds matrix either
-/// in banded or full storage.
-=======
 /// Takes a dense diagonal dominant matrix and converts it to a banded pds matrix either
 /// in banded or conventional storage.
->>>>>>> 80e303f8
 ///
 /// \tparam InViewType: Input type for the matrix, needs to be a 3D view
 /// \tparam OutViewType: Output type for the matrix, needs to be a 3D view
 /// \tparam UploType: Type indicating whether the matrix is upper or lower triangular
 ///
 /// \param in [in]: Input batched banded matrix, a rank 3 view
-<<<<<<< HEAD
-/// \param out [out]: Output batched full matrix, a rank 3 view
-=======
 /// \param out [out]: Output batched dense matrix, a rank 3 view
->>>>>>> 80e303f8
 /// \param k [in]: Number of sub/super-diagonals for lower/upper triangular (default is 1)
 /// \param band_storage [in]: Boolean flag indicating whether the output should be in banded storage format (default is
 /// true)
@@ -286,33 +268,20 @@
   Kokkos::deep_copy(out, h_out);
 }
 
-<<<<<<< HEAD
-/// \brief Converts a banded matrix to a full matrix.
-/// Takes a banded matrix in banded storage and converts it to a full matrix.
-=======
 /// \brief Converts a tridiagonal matrix from band storage to conventional storage.
 /// Takes a upper/lower triangular banded matrix in banded storage
 /// and converts it to a conventional storage
->>>>>>> 80e303f8
 ///
 /// \tparam InViewType: Input type for the matrix, needs to be a 3D view
 /// \tparam OutViewType: Output type for the matrix, needs to be a 3D view
 /// \tparam UploType: Type indicating whether the matrix is upper or lower triangular
 ///
 /// \param in [in]: Input batched banded matrix, a rank 3 view
-<<<<<<< HEAD
-/// \param out [out]: Output batched full matrix, a rank 3 view
-/// \param k [in]: Number of sub/super-diagonals for lower/upper triangular (default is 1)
-///
-template <typename InViewType, typename OutViewType, typename UploType>
-void banded_to_full(InViewType& in, OutViewType& out, int k = 1) {
-=======
 /// \param out [out]: Output batched dense matrix, a rank 3 view
 /// \param k [in]: Number of sub/super-diagonals for lower/upper triangular (default is 1)
 ///
 template <typename InViewType, typename OutViewType, typename UploType>
 void banded_to_dense(InViewType& in, OutViewType& out, int k = 1) {
->>>>>>> 80e303f8
   auto h_in   = Kokkos::create_mirror_view(in);
   auto h_out  = Kokkos::create_mirror_view(out);
   const int N = in.extent(0), BlkSize = in.extent(2);
@@ -341,8 +310,6 @@
   Kokkos::deep_copy(out, h_out);
 }
 
-<<<<<<< HEAD
-=======
 /// \brief Converts a matrix from band storage to conventional storage.
 /// Takes a banded matrix in banded storage and converts it to a conventional storage.
 ///
@@ -456,7 +423,6 @@
   Kokkos::deep_copy(out, h_out);
 }
 
->>>>>>> 80e303f8
 }  // namespace KokkosBatched
 
 #endif  // TEST_BATCHED_DENSE_HELPER_HPP