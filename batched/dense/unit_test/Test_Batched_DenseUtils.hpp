--- conflicted
+++ resolved
@@ -145,8 +145,6 @@
   Kokkos::deep_copy(out, h_out);
 }
 
-<<<<<<< HEAD
-=======
 /// \brief Creates a positive definite symmetric (PDS) matrix.
 /// Takes a full random matrix and converts it to a full pds matrix.
 ///
@@ -311,7 +309,6 @@
   Kokkos::deep_copy(out, h_out);
 }
 
->>>>>>> 5b116ec9
 }  // namespace KokkosBatched
 
 #endif  // TEST_BATCHED_DENSE_HELPER_HPP