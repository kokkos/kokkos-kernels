//@HEADER
// ************************************************************************
//
//                        Kokkos v. 4.0
//       Copyright (2022) National Technology & Engineering
//               Solutions of Sandia, LLC (NTESS).
//
// Under the terms of Contract DE-NA0003525 with NTESS,
// the U.S. Government retains certain rights in this software.
//
// Part of Kokkos, under the Apache License v2.0 with LLVM Exceptions.
// See https://kokkos.org/LICENSE for license information.
// SPDX-License-Identifier: Apache-2.0 WITH LLVM-exception
//
//@HEADER
/// \author Kyungjoo Kim (kyukim@sandia.gov)
/// \author Yuuichi Asahi (yuuichi.asahi@cea.fr)

#include "gtest/gtest.h"
#include "Kokkos_Core.hpp"
#include "Kokkos_Random.hpp"
<<<<<<< HEAD

// #include "KokkosBatched_Vector.hpp"

=======
>>>>>>> 80e303f8
#include "KokkosBatched_Gemm_Decl.hpp"
#include "KokkosBatched_Gemm_Serial_Impl.hpp"

#include "KokkosKernels_TestUtils.hpp"
#include "KokkosKernels_TestVanilla.hpp"
<<<<<<< HEAD

using namespace KokkosBatched;
=======
>>>>>>> 80e303f8

namespace Test {
namespace Gemm {

template <typename TA, typename TB>
struct ParamTag {
  using transA = TA;
  using transB = TB;
};

template <typename DeviceType, typename ViewType, typename ScalarType, typename ParamTagType, typename AlgoTagType>
struct Functor_TestBatchedSerialGemm {
  using execution_space = typename DeviceType::execution_space;
  ViewType m_a, m_b, m_c;
  ScalarType m_alpha, m_beta;

  KOKKOS_INLINE_FUNCTION
  Functor_TestBatchedSerialGemm(const ScalarType alpha, const ViewType &a, const ViewType &b, const ScalarType beta,
                                const ViewType &c)
      : m_a(a), m_b(b), m_c(c), m_alpha(alpha), m_beta(beta) {}

  KOKKOS_INLINE_FUNCTION
<<<<<<< HEAD
  void operator()(const ParamTagType &, const int k) const {
    auto aa = Kokkos::subview(_a, k, Kokkos::ALL(), Kokkos::ALL());
    auto bb = Kokkos::subview(_b, k, Kokkos::ALL(), Kokkos::ALL());
    auto cc = Kokkos::subview(_c, k, Kokkos::ALL(), Kokkos::ALL());

    SerialGemm<typename ParamTagType::transA, typename ParamTagType::transB, AlgoTagType>::invoke(_alpha, aa, bb, _beta,
                                                                                                  cc);
=======
  void operator()(const ParamTagType &, const int k, int &info) const {
    auto aa = Kokkos::subview(m_a, k, Kokkos::ALL(), Kokkos::ALL());
    auto bb = Kokkos::subview(m_b, k, Kokkos::ALL(), Kokkos::ALL());
    auto cc = Kokkos::subview(m_c, k, Kokkos::ALL(), Kokkos::ALL());

    info +=
        KokkosBatched::SerialGemm<typename ParamTagType::transA, typename ParamTagType::transB, AlgoTagType>::invoke(
            m_alpha, aa, bb, m_beta, cc);
>>>>>>> 80e303f8
  }

  inline int run() {
    using value_type = typename ViewType::non_const_value_type;
    std::string name_region("KokkosBatched::Test::SerialGemm");
    const std::string name_value_type = Test::value_type_name<value_type>();
    std::string name                  = name_region + name_value_type;
    int info_sum                      = 0;
    Kokkos::Profiling::pushRegion(name.c_str());
    Kokkos::RangePolicy<execution_space, ParamTagType> policy(0, m_c.extent(0));
    Kokkos::parallel_reduce(name.c_str(), policy, *this, info_sum);
    Kokkos::Profiling::popRegion();
    return info_sum;
  }
};

<<<<<<< HEAD
template <typename DeviceType, typename ViewType, typename ScalarType, typename ParamTagType, typename AlgoTagType>
=======
/// \brief Implementation details of batched gemm test
/// \param N [in] Batch size of matrices
/// \param matAdim1 [in] Number of rows of matrix A
/// \param matAdim2 [in] Number of columns of matrix A
/// \param matBdim1 [in] Number of rows of matrix B
/// \param matBdim2 [in] Number of columns of matrix B
/// \param matCdim1 [in] Number of rows of matrix C
/// \param matCdim2 [in] Number of columns of matrix C
template <typename DeviceType, typename ValueType, typename ScalarType, typename LayoutType, typename ParamTagType,
          typename AlgoTagType>
>>>>>>> 80e303f8
void impl_test_batched_gemm(const int N, const int matAdim1, const int matAdim2, const int matBdim1, const int matBdim2,
                            const int matCdim1, const int matCdim2) {
  using execution_space = typename DeviceType::execution_space;
  using transA          = typename ParamTagType::transA;
  using transB          = typename ParamTagType::transB;
  using ats             = Kokkos::ArithTraits<ValueType>;
  using ViewType        = Kokkos::View<ValueType ***, LayoutType, DeviceType>;

  /// randomized input testing views
  ScalarType alpha = ScalarType(1.5);
  ScalarType beta  = ScalarType(3.0);

<<<<<<< HEAD
  ViewType a_expected("a_expected", N, matAdim1, matAdim2), a_actual("a_actual", N, matAdim1, matAdim2),
      b_expected("b_expected", N, matBdim1, matBdim2), b_actual("b_actual", N, matBdim1, matBdim2),
      c_expected("c_expected", N, matCdim1, matCdim2), c_actual("c_actual", N, matCdim1, matCdim2);

  Kokkos::Random_XorShift64_Pool<execution_space> random(13718);

  Kokkos::fill_random(a_expected, random, value_type(1.0));
  Kokkos::fill_random(b_expected, random, value_type(1.0));
  Kokkos::fill_random(c_expected, random, value_type(1.0));

  Kokkos::fence();

  Kokkos::deep_copy(a_actual, a_expected);
  Kokkos::deep_copy(b_actual, b_expected);
  Kokkos::deep_copy(c_actual, c_expected);

  Functor_BatchedVanillaGEMM<ViewType, ViewType, ViewType, execution_space> vgemm;
  vgemm.A_t = std::is_same<transA, Trans::Transpose>::value;
  vgemm.B_t = std::is_same<transB, Trans::Transpose>::value;
  vgemm.A_c = vgemm.B_c = false;
  vgemm.A               = a_expected;
  vgemm.B               = b_expected;
  vgemm.C               = c_expected;
  vgemm.alpha           = alpha;
  vgemm.beta            = beta;
  vgemm.run();  // Compute c_expected
  Functor_TestBatchedSerialGemm<DeviceType, ViewType, ScalarType, ParamTagType, AlgoTagType>(alpha, a_actual, b_actual,
                                                                                             beta, c_actual)
      .run();

  typename ViewType::HostMirror c_expected_host = Kokkos::create_mirror_view(c_expected);
  typename ViewType::HostMirror c_actual_host   = Kokkos::create_mirror_view(c_actual);

  // Copy to host for comparison
  Kokkos::deep_copy(c_expected_host, c_expected);
  Kokkos::deep_copy(c_actual_host, c_actual);

  Kokkos::fence();

  // check c_expected = c_actual
  // std::conditional<, float,
=======
  ViewType A("A", N, matAdim1, matAdim2), B("B", N, matBdim1, matBdim2), C("C", N, matCdim1, matCdim2),
      C_ref("C_ref", N, matCdim1, matCdim2);

  Kokkos::Random_XorShift64_Pool<execution_space> rand_pool(13718);

  ScalarType randStart, randEnd;
  KokkosKernels::Impl::getRandomBounds(1.0, randStart, randEnd);
  Kokkos::fill_random(A, rand_pool, randStart, randEnd);
  Kokkos::fill_random(B, rand_pool, randStart, randEnd);
  Kokkos::fill_random(C, rand_pool, randStart, randEnd);

  Kokkos::deep_copy(C_ref, C);

  Functor_BatchedVanillaGEMM<ViewType, ViewType, ViewType, execution_space> vgemm;
  vgemm.A_t   = !std::is_same_v<transA, KokkosBatched::Trans::NoTranspose>;
  vgemm.B_t   = !std::is_same_v<transB, KokkosBatched::Trans::NoTranspose>;
  vgemm.A_c   = std::is_same_v<transA, KokkosBatched::Trans::ConjTranspose>;
  vgemm.B_c   = std::is_same_v<transB, KokkosBatched::Trans::ConjTranspose>;
  vgemm.A     = A;
  vgemm.B     = B;
  vgemm.C     = C_ref;
  vgemm.alpha = alpha;
  vgemm.beta  = beta;
  vgemm.run();  // Compute C_ref

  // Compute using gemm API
  auto info =
      Functor_TestBatchedSerialGemm<DeviceType, ViewType, ScalarType, ParamTagType, AlgoTagType>(alpha, A, B, beta, C)
          .run();
  EXPECT_EQ(info, 0);

  auto h_C     = Kokkos::create_mirror_view_and_copy(Kokkos::HostSpace(), C);
  auto h_C_ref = Kokkos::create_mirror_view_and_copy(Kokkos::HostSpace(), C_ref);

  // check C = C_ref
>>>>>>> 80e303f8
  using mag_type = typename ats::mag_type;
  mag_type sum(1), diff(0);

  mag_type eps = ats::epsilon();
  eps *= std::is_same_v<ValueType, Kokkos::Experimental::half_t> ||
                 std::is_same_v<ValueType, Kokkos::Experimental::bhalf_t>
             ? 4
             : 1e3;

  for (int k = 0; k < N; ++k)
    for (int i = 0; i < matCdim1; ++i)
      for (int j = 0; j < matCdim2; ++j) {
        sum += ats::abs(h_C_ref(k, i, j));
        diff += ats::abs(h_C_ref(k, i, j) - h_C(k, i, j));
      }
  EXPECT_NEAR_KK(diff / sum, 0, eps);
}
}  // namespace Gemm
}  // namespace Test

template <typename DeviceType, typename ValueType, typename ScalarType, typename ParamTagType, typename AlgoTagType>
int test_batched_gemm() {
#if defined(KOKKOSKERNELS_INST_LAYOUTLEFT)
  {
<<<<<<< HEAD
    typedef Kokkos::View<ValueType ***, Kokkos::LayoutLeft, DeviceType> ViewType;
    Test::Gemm::impl_test_batched_gemm<DeviceType, ViewType, ScalarType, ParamTagType, AlgoTagType>(0, 10, 10, 10, 10,
                                                                                                    10, 10);
    for (int i = 0; i < 10; ++i) {
      // printf("Testing: LayoutLeft,  Blksize %d\n", i);
      Test::Gemm::impl_test_batched_gemm<DeviceType, ViewType, ScalarType, ParamTagType, AlgoTagType>(1024, i, i, i, i,
                                                                                                      i, i);
=======
    using LayoutType = Kokkos::LayoutLeft;
    Test::Gemm::impl_test_batched_gemm<DeviceType, ValueType, ScalarType, LayoutType, ParamTagType, AlgoTagType>(
        0, 10, 10, 10, 10, 10, 10);
    for (int i = 0; i < 10; ++i) {
      Test::Gemm::impl_test_batched_gemm<DeviceType, ValueType, ScalarType, LayoutType, ParamTagType, AlgoTagType>(
          1024, i, i, i, i, i, i);
>>>>>>> 80e303f8
    }
    for (int i = 0; i < 10; ++i) {
      int dimM = i;
      int dimN = 2 * i;
      int dimK = 3 * i;
<<<<<<< HEAD
      if ((std::is_same<typename ParamTagType::transA, KokkosBatched::Trans::NoTranspose>::value) &&
          (std::is_same<typename ParamTagType::transB, KokkosBatched::Trans::NoTranspose>::value)) {
        Test::Gemm::impl_test_batched_gemm<DeviceType, ViewType, ScalarType, ParamTagType, AlgoTagType>(
            1024, dimM, dimK, dimK, dimN, dimM, dimN);
      }
      if ((std::is_same<typename ParamTagType::transA, KokkosBatched::Trans::NoTranspose>::value) &&
          (std::is_same<typename ParamTagType::transB, KokkosBatched::Trans::Transpose>::value)) {
        Test::Gemm::impl_test_batched_gemm<DeviceType, ViewType, ScalarType, ParamTagType, AlgoTagType>(
            1024, dimM, dimK, dimN, dimK, dimM, dimN);
      }
      if ((std::is_same<typename ParamTagType::transA, KokkosBatched::Trans::Transpose>::value) &&
          (std::is_same<typename ParamTagType::transB, KokkosBatched::Trans::NoTranspose>::value)) {
        Test::Gemm::impl_test_batched_gemm<DeviceType, ViewType, ScalarType, ParamTagType, AlgoTagType>(
            1024, dimK, dimM, dimK, dimN, dimM, dimN);
      }
      if ((std::is_same<typename ParamTagType::transA, KokkosBatched::Trans::Transpose>::value) &&
          (std::is_same<typename ParamTagType::transB, KokkosBatched::Trans::Transpose>::value)) {
        Test::Gemm::impl_test_batched_gemm<DeviceType, ViewType, ScalarType, ParamTagType, AlgoTagType>(
=======
      if ((std::is_same_v<typename ParamTagType::transA, KokkosBatched::Trans::NoTranspose>)&&(
              std::is_same_v<typename ParamTagType::transB, KokkosBatched::Trans::NoTranspose>)) {
        Test::Gemm::impl_test_batched_gemm<DeviceType, ValueType, ScalarType, LayoutType, ParamTagType, AlgoTagType>(
            1024, dimM, dimK, dimK, dimN, dimM, dimN);
      }
      if ((std::is_same_v<typename ParamTagType::transA, KokkosBatched::Trans::NoTranspose>)&&(
              !std::is_same_v<typename ParamTagType::transB, KokkosBatched::Trans::NoTranspose>)) {
        Test::Gemm::impl_test_batched_gemm<DeviceType, ValueType, ScalarType, LayoutType, ParamTagType, AlgoTagType>(
            1024, dimM, dimK, dimN, dimK, dimM, dimN);
      }
      if ((!std::is_same_v<typename ParamTagType::transA, KokkosBatched::Trans::NoTranspose>)&&(
              std::is_same_v<typename ParamTagType::transB, KokkosBatched::Trans::NoTranspose>)) {
        Test::Gemm::impl_test_batched_gemm<DeviceType, ValueType, ScalarType, LayoutType, ParamTagType, AlgoTagType>(
            1024, dimK, dimM, dimK, dimN, dimM, dimN);
      }
      if ((!std::is_same_v<typename ParamTagType::transA, KokkosBatched::Trans::NoTranspose>)&&(
              !std::is_same_v<typename ParamTagType::transB, KokkosBatched::Trans::NoTranspose>)) {
        Test::Gemm::impl_test_batched_gemm<DeviceType, ValueType, ScalarType, LayoutType, ParamTagType, AlgoTagType>(
>>>>>>> 80e303f8
            1024, dimK, dimM, dimN, dimK, dimM, dimN);
      }
    }
  }
#endif
#if defined(KOKKOSKERNELS_INST_LAYOUTRIGHT)
  {
<<<<<<< HEAD
    typedef Kokkos::View<ValueType ***, Kokkos::LayoutRight, DeviceType> ViewType;
    Test::Gemm::impl_test_batched_gemm<DeviceType, ViewType, ScalarType, ParamTagType, AlgoTagType>(0, 10, 10, 10, 10,
                                                                                                    10, 10);
    for (int i = 0; i < 10; ++i) {
      // printf("Testing: LayoutRight, Blksize %d\n", i);
      Test::Gemm::impl_test_batched_gemm<DeviceType, ViewType, ScalarType, ParamTagType, AlgoTagType>(1024, i, i, i, i,
                                                                                                      i, i);
=======
    using LayoutType = Kokkos::LayoutRight;
    Test::Gemm::impl_test_batched_gemm<DeviceType, ValueType, ScalarType, LayoutType, ParamTagType, AlgoTagType>(
        0, 10, 10, 10, 10, 10, 10);
    for (int i = 0; i < 10; ++i) {
      Test::Gemm::impl_test_batched_gemm<DeviceType, ValueType, ScalarType, LayoutType, ParamTagType, AlgoTagType>(
          1024, i, i, i, i, i, i);
>>>>>>> 80e303f8
    }
    for (int i = 0; i < 10; ++i) {
      int dimM = i;
      int dimN = 2 * i;
      int dimK = 3 * i;
<<<<<<< HEAD
      if ((std::is_same<typename ParamTagType::transA, KokkosBatched::Trans::NoTranspose>::value) &&
          (std::is_same<typename ParamTagType::transB, KokkosBatched::Trans::NoTranspose>::value)) {
        Test::Gemm::impl_test_batched_gemm<DeviceType, ViewType, ScalarType, ParamTagType, AlgoTagType>(
            1024, dimM, dimK, dimK, dimN, dimM, dimN);
      }
      if ((std::is_same<typename ParamTagType::transA, KokkosBatched::Trans::NoTranspose>::value) &&
          (std::is_same<typename ParamTagType::transB, KokkosBatched::Trans::Transpose>::value)) {
        Test::Gemm::impl_test_batched_gemm<DeviceType, ViewType, ScalarType, ParamTagType, AlgoTagType>(
            1024, dimM, dimK, dimN, dimK, dimM, dimN);
      }
      if ((std::is_same<typename ParamTagType::transA, KokkosBatched::Trans::Transpose>::value) &&
          (std::is_same<typename ParamTagType::transB, KokkosBatched::Trans::NoTranspose>::value)) {
        Test::Gemm::impl_test_batched_gemm<DeviceType, ViewType, ScalarType, ParamTagType, AlgoTagType>(
            1024, dimK, dimM, dimK, dimN, dimM, dimN);
      }
      if ((std::is_same<typename ParamTagType::transA, KokkosBatched::Trans::Transpose>::value) &&
          (std::is_same<typename ParamTagType::transB, KokkosBatched::Trans::Transpose>::value)) {
        Test::Gemm::impl_test_batched_gemm<DeviceType, ViewType, ScalarType, ParamTagType, AlgoTagType>(
=======
      if ((std::is_same_v<typename ParamTagType::transA, KokkosBatched::Trans::NoTranspose>)&&(
              std::is_same_v<typename ParamTagType::transB, KokkosBatched::Trans::NoTranspose>)) {
        Test::Gemm::impl_test_batched_gemm<DeviceType, ValueType, ScalarType, LayoutType, ParamTagType, AlgoTagType>(
            1024, dimM, dimK, dimK, dimN, dimM, dimN);
      }
      if ((std::is_same_v<typename ParamTagType::transA, KokkosBatched::Trans::NoTranspose>)&&(
              !std::is_same_v<typename ParamTagType::transB, KokkosBatched::Trans::NoTranspose>)) {
        Test::Gemm::impl_test_batched_gemm<DeviceType, ValueType, ScalarType, LayoutType, ParamTagType, AlgoTagType>(
            1024, dimM, dimK, dimN, dimK, dimM, dimN);
      }
      if ((!std::is_same_v<typename ParamTagType::transA, KokkosBatched::Trans::NoTranspose>)&&(
              std::is_same_v<typename ParamTagType::transB, KokkosBatched::Trans::NoTranspose>)) {
        Test::Gemm::impl_test_batched_gemm<DeviceType, ValueType, ScalarType, LayoutType, ParamTagType, AlgoTagType>(
            1024, dimK, dimM, dimK, dimN, dimM, dimN);
      }
      if ((!std::is_same_v<typename ParamTagType::transA, KokkosBatched::Trans::NoTranspose>)&&(
              !std::is_same_v<typename ParamTagType::transB, KokkosBatched::Trans::NoTranspose>)) {
        Test::Gemm::impl_test_batched_gemm<DeviceType, ValueType, ScalarType, LayoutType, ParamTagType, AlgoTagType>(
>>>>>>> 80e303f8
            1024, dimK, dimM, dimN, dimK, dimM, dimN);
      }
    }
  }
#endif

  return 0;
}<|MERGE_RESOLUTION|>--- conflicted
+++ resolved
@@ -19,22 +19,11 @@
 #include "gtest/gtest.h"
 #include "Kokkos_Core.hpp"
 #include "Kokkos_Random.hpp"
-<<<<<<< HEAD
-
-// #include "KokkosBatched_Vector.hpp"
-
-=======
->>>>>>> 80e303f8
 #include "KokkosBatched_Gemm_Decl.hpp"
 #include "KokkosBatched_Gemm_Serial_Impl.hpp"
 
 #include "KokkosKernels_TestUtils.hpp"
 #include "KokkosKernels_TestVanilla.hpp"
-<<<<<<< HEAD
-
-using namespace KokkosBatched;
-=======
->>>>>>> 80e303f8
 
 namespace Test {
 namespace Gemm {
@@ -57,15 +46,6 @@
       : m_a(a), m_b(b), m_c(c), m_alpha(alpha), m_beta(beta) {}
 
   KOKKOS_INLINE_FUNCTION
-<<<<<<< HEAD
-  void operator()(const ParamTagType &, const int k) const {
-    auto aa = Kokkos::subview(_a, k, Kokkos::ALL(), Kokkos::ALL());
-    auto bb = Kokkos::subview(_b, k, Kokkos::ALL(), Kokkos::ALL());
-    auto cc = Kokkos::subview(_c, k, Kokkos::ALL(), Kokkos::ALL());
-
-    SerialGemm<typename ParamTagType::transA, typename ParamTagType::transB, AlgoTagType>::invoke(_alpha, aa, bb, _beta,
-                                                                                                  cc);
-=======
   void operator()(const ParamTagType &, const int k, int &info) const {
     auto aa = Kokkos::subview(m_a, k, Kokkos::ALL(), Kokkos::ALL());
     auto bb = Kokkos::subview(m_b, k, Kokkos::ALL(), Kokkos::ALL());
@@ -74,7 +54,6 @@
     info +=
         KokkosBatched::SerialGemm<typename ParamTagType::transA, typename ParamTagType::transB, AlgoTagType>::invoke(
             m_alpha, aa, bb, m_beta, cc);
->>>>>>> 80e303f8
   }
 
   inline int run() {
@@ -91,9 +70,6 @@
   }
 };
 
-<<<<<<< HEAD
-template <typename DeviceType, typename ViewType, typename ScalarType, typename ParamTagType, typename AlgoTagType>
-=======
 /// \brief Implementation details of batched gemm test
 /// \param N [in] Batch size of matrices
 /// \param matAdim1 [in] Number of rows of matrix A
@@ -104,7 +80,6 @@
 /// \param matCdim2 [in] Number of columns of matrix C
 template <typename DeviceType, typename ValueType, typename ScalarType, typename LayoutType, typename ParamTagType,
           typename AlgoTagType>
->>>>>>> 80e303f8
 void impl_test_batched_gemm(const int N, const int matAdim1, const int matAdim2, const int matBdim1, const int matBdim2,
                             const int matCdim1, const int matCdim2) {
   using execution_space = typename DeviceType::execution_space;
@@ -117,49 +92,6 @@
   ScalarType alpha = ScalarType(1.5);
   ScalarType beta  = ScalarType(3.0);
 
-<<<<<<< HEAD
-  ViewType a_expected("a_expected", N, matAdim1, matAdim2), a_actual("a_actual", N, matAdim1, matAdim2),
-      b_expected("b_expected", N, matBdim1, matBdim2), b_actual("b_actual", N, matBdim1, matBdim2),
-      c_expected("c_expected", N, matCdim1, matCdim2), c_actual("c_actual", N, matCdim1, matCdim2);
-
-  Kokkos::Random_XorShift64_Pool<execution_space> random(13718);
-
-  Kokkos::fill_random(a_expected, random, value_type(1.0));
-  Kokkos::fill_random(b_expected, random, value_type(1.0));
-  Kokkos::fill_random(c_expected, random, value_type(1.0));
-
-  Kokkos::fence();
-
-  Kokkos::deep_copy(a_actual, a_expected);
-  Kokkos::deep_copy(b_actual, b_expected);
-  Kokkos::deep_copy(c_actual, c_expected);
-
-  Functor_BatchedVanillaGEMM<ViewType, ViewType, ViewType, execution_space> vgemm;
-  vgemm.A_t = std::is_same<transA, Trans::Transpose>::value;
-  vgemm.B_t = std::is_same<transB, Trans::Transpose>::value;
-  vgemm.A_c = vgemm.B_c = false;
-  vgemm.A               = a_expected;
-  vgemm.B               = b_expected;
-  vgemm.C               = c_expected;
-  vgemm.alpha           = alpha;
-  vgemm.beta            = beta;
-  vgemm.run();  // Compute c_expected
-  Functor_TestBatchedSerialGemm<DeviceType, ViewType, ScalarType, ParamTagType, AlgoTagType>(alpha, a_actual, b_actual,
-                                                                                             beta, c_actual)
-      .run();
-
-  typename ViewType::HostMirror c_expected_host = Kokkos::create_mirror_view(c_expected);
-  typename ViewType::HostMirror c_actual_host   = Kokkos::create_mirror_view(c_actual);
-
-  // Copy to host for comparison
-  Kokkos::deep_copy(c_expected_host, c_expected);
-  Kokkos::deep_copy(c_actual_host, c_actual);
-
-  Kokkos::fence();
-
-  // check c_expected = c_actual
-  // std::conditional<, float,
-=======
   ViewType A("A", N, matAdim1, matAdim2), B("B", N, matBdim1, matBdim2), C("C", N, matCdim1, matCdim2),
       C_ref("C_ref", N, matCdim1, matCdim2);
 
@@ -195,7 +127,6 @@
   auto h_C_ref = Kokkos::create_mirror_view_and_copy(Kokkos::HostSpace(), C_ref);
 
   // check C = C_ref
->>>>>>> 80e303f8
   using mag_type = typename ats::mag_type;
   mag_type sum(1), diff(0);
 
@@ -220,66 +151,35 @@
 int test_batched_gemm() {
 #if defined(KOKKOSKERNELS_INST_LAYOUTLEFT)
   {
-<<<<<<< HEAD
-    typedef Kokkos::View<ValueType ***, Kokkos::LayoutLeft, DeviceType> ViewType;
-    Test::Gemm::impl_test_batched_gemm<DeviceType, ViewType, ScalarType, ParamTagType, AlgoTagType>(0, 10, 10, 10, 10,
-                                                                                                    10, 10);
-    for (int i = 0; i < 10; ++i) {
-      // printf("Testing: LayoutLeft,  Blksize %d\n", i);
-      Test::Gemm::impl_test_batched_gemm<DeviceType, ViewType, ScalarType, ParamTagType, AlgoTagType>(1024, i, i, i, i,
-                                                                                                      i, i);
-=======
     using LayoutType = Kokkos::LayoutLeft;
     Test::Gemm::impl_test_batched_gemm<DeviceType, ValueType, ScalarType, LayoutType, ParamTagType, AlgoTagType>(
         0, 10, 10, 10, 10, 10, 10);
     for (int i = 0; i < 10; ++i) {
       Test::Gemm::impl_test_batched_gemm<DeviceType, ValueType, ScalarType, LayoutType, ParamTagType, AlgoTagType>(
           1024, i, i, i, i, i, i);
->>>>>>> 80e303f8
     }
     for (int i = 0; i < 10; ++i) {
       int dimM = i;
       int dimN = 2 * i;
       int dimK = 3 * i;
-<<<<<<< HEAD
-      if ((std::is_same<typename ParamTagType::transA, KokkosBatched::Trans::NoTranspose>::value) &&
-          (std::is_same<typename ParamTagType::transB, KokkosBatched::Trans::NoTranspose>::value)) {
-        Test::Gemm::impl_test_batched_gemm<DeviceType, ViewType, ScalarType, ParamTagType, AlgoTagType>(
+      if ((std::is_same_v<typename ParamTagType::transA, KokkosBatched::Trans::NoTranspose>)&&(
+              std::is_same_v<typename ParamTagType::transB, KokkosBatched::Trans::NoTranspose>)) {
+        Test::Gemm::impl_test_batched_gemm<DeviceType, ValueType, ScalarType, LayoutType, ParamTagType, AlgoTagType>(
             1024, dimM, dimK, dimK, dimN, dimM, dimN);
       }
-      if ((std::is_same<typename ParamTagType::transA, KokkosBatched::Trans::NoTranspose>::value) &&
-          (std::is_same<typename ParamTagType::transB, KokkosBatched::Trans::Transpose>::value)) {
-        Test::Gemm::impl_test_batched_gemm<DeviceType, ViewType, ScalarType, ParamTagType, AlgoTagType>(
+      if ((std::is_same_v<typename ParamTagType::transA, KokkosBatched::Trans::NoTranspose>)&&(
+              !std::is_same_v<typename ParamTagType::transB, KokkosBatched::Trans::NoTranspose>)) {
+        Test::Gemm::impl_test_batched_gemm<DeviceType, ValueType, ScalarType, LayoutType, ParamTagType, AlgoTagType>(
             1024, dimM, dimK, dimN, dimK, dimM, dimN);
       }
-      if ((std::is_same<typename ParamTagType::transA, KokkosBatched::Trans::Transpose>::value) &&
-          (std::is_same<typename ParamTagType::transB, KokkosBatched::Trans::NoTranspose>::value)) {
-        Test::Gemm::impl_test_batched_gemm<DeviceType, ViewType, ScalarType, ParamTagType, AlgoTagType>(
+      if ((!std::is_same_v<typename ParamTagType::transA, KokkosBatched::Trans::NoTranspose>)&&(
+              std::is_same_v<typename ParamTagType::transB, KokkosBatched::Trans::NoTranspose>)) {
+        Test::Gemm::impl_test_batched_gemm<DeviceType, ValueType, ScalarType, LayoutType, ParamTagType, AlgoTagType>(
             1024, dimK, dimM, dimK, dimN, dimM, dimN);
       }
-      if ((std::is_same<typename ParamTagType::transA, KokkosBatched::Trans::Transpose>::value) &&
-          (std::is_same<typename ParamTagType::transB, KokkosBatched::Trans::Transpose>::value)) {
-        Test::Gemm::impl_test_batched_gemm<DeviceType, ViewType, ScalarType, ParamTagType, AlgoTagType>(
-=======
-      if ((std::is_same_v<typename ParamTagType::transA, KokkosBatched::Trans::NoTranspose>)&&(
-              std::is_same_v<typename ParamTagType::transB, KokkosBatched::Trans::NoTranspose>)) {
-        Test::Gemm::impl_test_batched_gemm<DeviceType, ValueType, ScalarType, LayoutType, ParamTagType, AlgoTagType>(
-            1024, dimM, dimK, dimK, dimN, dimM, dimN);
-      }
-      if ((std::is_same_v<typename ParamTagType::transA, KokkosBatched::Trans::NoTranspose>)&&(
-              !std::is_same_v<typename ParamTagType::transB, KokkosBatched::Trans::NoTranspose>)) {
-        Test::Gemm::impl_test_batched_gemm<DeviceType, ValueType, ScalarType, LayoutType, ParamTagType, AlgoTagType>(
-            1024, dimM, dimK, dimN, dimK, dimM, dimN);
-      }
-      if ((!std::is_same_v<typename ParamTagType::transA, KokkosBatched::Trans::NoTranspose>)&&(
-              std::is_same_v<typename ParamTagType::transB, KokkosBatched::Trans::NoTranspose>)) {
-        Test::Gemm::impl_test_batched_gemm<DeviceType, ValueType, ScalarType, LayoutType, ParamTagType, AlgoTagType>(
-            1024, dimK, dimM, dimK, dimN, dimM, dimN);
-      }
-      if ((!std::is_same_v<typename ParamTagType::transA, KokkosBatched::Trans::NoTranspose>)&&(
-              !std::is_same_v<typename ParamTagType::transB, KokkosBatched::Trans::NoTranspose>)) {
-        Test::Gemm::impl_test_batched_gemm<DeviceType, ValueType, ScalarType, LayoutType, ParamTagType, AlgoTagType>(
->>>>>>> 80e303f8
+      if ((!std::is_same_v<typename ParamTagType::transA, KokkosBatched::Trans::NoTranspose>)&&(
+              !std::is_same_v<typename ParamTagType::transB, KokkosBatched::Trans::NoTranspose>)) {
+        Test::Gemm::impl_test_batched_gemm<DeviceType, ValueType, ScalarType, LayoutType, ParamTagType, AlgoTagType>(
             1024, dimK, dimM, dimN, dimK, dimM, dimN);
       }
     }
@@ -287,66 +187,35 @@
 #endif
 #if defined(KOKKOSKERNELS_INST_LAYOUTRIGHT)
   {
-<<<<<<< HEAD
-    typedef Kokkos::View<ValueType ***, Kokkos::LayoutRight, DeviceType> ViewType;
-    Test::Gemm::impl_test_batched_gemm<DeviceType, ViewType, ScalarType, ParamTagType, AlgoTagType>(0, 10, 10, 10, 10,
-                                                                                                    10, 10);
-    for (int i = 0; i < 10; ++i) {
-      // printf("Testing: LayoutRight, Blksize %d\n", i);
-      Test::Gemm::impl_test_batched_gemm<DeviceType, ViewType, ScalarType, ParamTagType, AlgoTagType>(1024, i, i, i, i,
-                                                                                                      i, i);
-=======
     using LayoutType = Kokkos::LayoutRight;
     Test::Gemm::impl_test_batched_gemm<DeviceType, ValueType, ScalarType, LayoutType, ParamTagType, AlgoTagType>(
         0, 10, 10, 10, 10, 10, 10);
     for (int i = 0; i < 10; ++i) {
       Test::Gemm::impl_test_batched_gemm<DeviceType, ValueType, ScalarType, LayoutType, ParamTagType, AlgoTagType>(
           1024, i, i, i, i, i, i);
->>>>>>> 80e303f8
     }
     for (int i = 0; i < 10; ++i) {
       int dimM = i;
       int dimN = 2 * i;
       int dimK = 3 * i;
-<<<<<<< HEAD
-      if ((std::is_same<typename ParamTagType::transA, KokkosBatched::Trans::NoTranspose>::value) &&
-          (std::is_same<typename ParamTagType::transB, KokkosBatched::Trans::NoTranspose>::value)) {
-        Test::Gemm::impl_test_batched_gemm<DeviceType, ViewType, ScalarType, ParamTagType, AlgoTagType>(
+      if ((std::is_same_v<typename ParamTagType::transA, KokkosBatched::Trans::NoTranspose>)&&(
+              std::is_same_v<typename ParamTagType::transB, KokkosBatched::Trans::NoTranspose>)) {
+        Test::Gemm::impl_test_batched_gemm<DeviceType, ValueType, ScalarType, LayoutType, ParamTagType, AlgoTagType>(
             1024, dimM, dimK, dimK, dimN, dimM, dimN);
       }
-      if ((std::is_same<typename ParamTagType::transA, KokkosBatched::Trans::NoTranspose>::value) &&
-          (std::is_same<typename ParamTagType::transB, KokkosBatched::Trans::Transpose>::value)) {
-        Test::Gemm::impl_test_batched_gemm<DeviceType, ViewType, ScalarType, ParamTagType, AlgoTagType>(
+      if ((std::is_same_v<typename ParamTagType::transA, KokkosBatched::Trans::NoTranspose>)&&(
+              !std::is_same_v<typename ParamTagType::transB, KokkosBatched::Trans::NoTranspose>)) {
+        Test::Gemm::impl_test_batched_gemm<DeviceType, ValueType, ScalarType, LayoutType, ParamTagType, AlgoTagType>(
             1024, dimM, dimK, dimN, dimK, dimM, dimN);
       }
-      if ((std::is_same<typename ParamTagType::transA, KokkosBatched::Trans::Transpose>::value) &&
-          (std::is_same<typename ParamTagType::transB, KokkosBatched::Trans::NoTranspose>::value)) {
-        Test::Gemm::impl_test_batched_gemm<DeviceType, ViewType, ScalarType, ParamTagType, AlgoTagType>(
+      if ((!std::is_same_v<typename ParamTagType::transA, KokkosBatched::Trans::NoTranspose>)&&(
+              std::is_same_v<typename ParamTagType::transB, KokkosBatched::Trans::NoTranspose>)) {
+        Test::Gemm::impl_test_batched_gemm<DeviceType, ValueType, ScalarType, LayoutType, ParamTagType, AlgoTagType>(
             1024, dimK, dimM, dimK, dimN, dimM, dimN);
       }
-      if ((std::is_same<typename ParamTagType::transA, KokkosBatched::Trans::Transpose>::value) &&
-          (std::is_same<typename ParamTagType::transB, KokkosBatched::Trans::Transpose>::value)) {
-        Test::Gemm::impl_test_batched_gemm<DeviceType, ViewType, ScalarType, ParamTagType, AlgoTagType>(
-=======
-      if ((std::is_same_v<typename ParamTagType::transA, KokkosBatched::Trans::NoTranspose>)&&(
-              std::is_same_v<typename ParamTagType::transB, KokkosBatched::Trans::NoTranspose>)) {
-        Test::Gemm::impl_test_batched_gemm<DeviceType, ValueType, ScalarType, LayoutType, ParamTagType, AlgoTagType>(
-            1024, dimM, dimK, dimK, dimN, dimM, dimN);
-      }
-      if ((std::is_same_v<typename ParamTagType::transA, KokkosBatched::Trans::NoTranspose>)&&(
-              !std::is_same_v<typename ParamTagType::transB, KokkosBatched::Trans::NoTranspose>)) {
-        Test::Gemm::impl_test_batched_gemm<DeviceType, ValueType, ScalarType, LayoutType, ParamTagType, AlgoTagType>(
-            1024, dimM, dimK, dimN, dimK, dimM, dimN);
-      }
-      if ((!std::is_same_v<typename ParamTagType::transA, KokkosBatched::Trans::NoTranspose>)&&(
-              std::is_same_v<typename ParamTagType::transB, KokkosBatched::Trans::NoTranspose>)) {
-        Test::Gemm::impl_test_batched_gemm<DeviceType, ValueType, ScalarType, LayoutType, ParamTagType, AlgoTagType>(
-            1024, dimK, dimM, dimK, dimN, dimM, dimN);
-      }
-      if ((!std::is_same_v<typename ParamTagType::transA, KokkosBatched::Trans::NoTranspose>)&&(
-              !std::is_same_v<typename ParamTagType::transB, KokkosBatched::Trans::NoTranspose>)) {
-        Test::Gemm::impl_test_batched_gemm<DeviceType, ValueType, ScalarType, LayoutType, ParamTagType, AlgoTagType>(
->>>>>>> 80e303f8
+      if ((!std::is_same_v<typename ParamTagType::transA, KokkosBatched::Trans::NoTranspose>)&&(
+              !std::is_same_v<typename ParamTagType::transB, KokkosBatched::Trans::NoTranspose>)) {
+        Test::Gemm::impl_test_batched_gemm<DeviceType, ValueType, ScalarType, LayoutType, ParamTagType, AlgoTagType>(
             1024, dimK, dimM, dimN, dimK, dimM, dimN);
       }
     }
