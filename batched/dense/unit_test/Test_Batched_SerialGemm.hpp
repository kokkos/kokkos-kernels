//@HEADER
// ************************************************************************
//
//                        Kokkos v. 4.0
//       Copyright (2022) National Technology & Engineering
//               Solutions of Sandia, LLC (NTESS).
//
// Under the terms of Contract DE-NA0003525 with NTESS,
// the U.S. Government retains certain rights in this software.
//
// Part of Kokkos, under the Apache License v2.0 with LLVM Exceptions.
// See https://kokkos.org/LICENSE for license information.
// SPDX-License-Identifier: Apache-2.0 WITH LLVM-exception
//
//@HEADER
/// \author Kyungjoo Kim (kyukim@sandia.gov)
/// \author Yuuichi Asahi (yuuichi.asahi@cea.fr)

#include "gtest/gtest.h"
#include "Kokkos_Core.hpp"
#include "Kokkos_Random.hpp"
#include "KokkosBatched_Gemm_Decl.hpp"
#include "KokkosBatched_Gemm_Serial_Impl.hpp"

#include "KokkosKernels_TestUtils.hpp"
#include "KokkosKernels_TestVanilla.hpp"

namespace Test {
namespace Gemm {

template <typename TA, typename TB>
struct ParamTag {
  using transA = TA;
  using transB = TB;
};

template <typename DeviceType, typename ViewType, typename ScalarType, typename ParamTagType, typename AlgoTagType>
struct Functor_TestBatchedSerialGemm {
  using execution_space = typename DeviceType::execution_space;
  ViewType m_a, m_b, m_c;
  ScalarType m_alpha, m_beta;

  KOKKOS_INLINE_FUNCTION
  Functor_TestBatchedSerialGemm(const ScalarType alpha, const ViewType &a, const ViewType &b, const ScalarType beta,
                                const ViewType &c)
      : m_a(a), m_b(b), m_c(c), m_alpha(alpha), m_beta(beta) {}

  KOKKOS_INLINE_FUNCTION
  void operator()(const ParamTagType &, const int k, int &info) const {
    auto aa = Kokkos::subview(m_a, k, Kokkos::ALL(), Kokkos::ALL());
    auto bb = Kokkos::subview(m_b, k, Kokkos::ALL(), Kokkos::ALL());
    auto cc = Kokkos::subview(m_c, k, Kokkos::ALL(), Kokkos::ALL());

    info +=
        KokkosBatched::SerialGemm<typename ParamTagType::transA, typename ParamTagType::transB, AlgoTagType>::invoke(
            m_alpha, aa, bb, m_beta, cc);
  }

  inline int run() {
    using value_type = typename ViewType::non_const_value_type;
    std::string name_region("KokkosBatched::Test::SerialGemm");
    const std::string name_value_type = Test::value_type_name<value_type>();
    std::string name                  = name_region + name_value_type;
    int info_sum                      = 0;
    Kokkos::Profiling::pushRegion(name.c_str());
    Kokkos::RangePolicy<execution_space, ParamTagType> policy(0, m_c.extent(0));
    Kokkos::parallel_reduce(name.c_str(), policy, *this, info_sum);
    Kokkos::Profiling::popRegion();
    return info_sum;
  }
};

/// \brief Implementation details of batched gemm test
/// \param N [in] Batch size of matrices
/// \param matAdim1 [in] Number of rows of matrix A
/// \param matAdim2 [in] Number of columns of matrix A
/// \param matBdim1 [in] Number of rows of matrix B
/// \param matBdim2 [in] Number of columns of matrix B
/// \param matCdim1 [in] Number of rows of matrix C
/// \param matCdim2 [in] Number of columns of matrix C
template <typename DeviceType, typename ValueType, typename ScalarType, typename LayoutType, typename ParamTagType,
          typename AlgoTagType>
void impl_test_batched_gemm(const int N, const int matAdim1, const int matAdim2, const int matBdim1, const int matBdim2,
                            const int matCdim1, const int matCdim2) {
  using execution_space = typename DeviceType::execution_space;
  using transA          = typename ParamTagType::transA;
  using transB          = typename ParamTagType::transB;
  using ats             = Kokkos::ArithTraits<ValueType>;
  using ViewType        = Kokkos::View<ValueType ***, LayoutType, DeviceType>;

  /// randomized input testing views
  ScalarType alpha = ScalarType(1.5);
  ScalarType beta  = ScalarType(3.0);

  ViewType A("A", N, matAdim1, matAdim2), B("B", N, matBdim1, matBdim2), C("C", N, matCdim1, matCdim2),
      C_ref("C_ref", N, matCdim1, matCdim2);

  Kokkos::Random_XorShift64_Pool<execution_space> rand_pool(13718);

  ScalarType randStart, randEnd;
  KokkosKernels::Impl::getRandomBounds(1.0, randStart, randEnd);
  Kokkos::fill_random(A, rand_pool, randStart, randEnd);
  Kokkos::fill_random(B, rand_pool, randStart, randEnd);
  Kokkos::fill_random(C, rand_pool, randStart, randEnd);

  Kokkos::deep_copy(C_ref, C);

  Functor_BatchedVanillaGEMM<ViewType, ViewType, ViewType, execution_space> vgemm;
  vgemm.A_t   = !std::is_same_v<transA, KokkosBatched::Trans::NoTranspose>;
  vgemm.B_t   = !std::is_same_v<transB, KokkosBatched::Trans::NoTranspose>;
  vgemm.A_c   = std::is_same_v<transA, KokkosBatched::Trans::ConjTranspose>;
  vgemm.B_c   = std::is_same_v<transB, KokkosBatched::Trans::ConjTranspose>;
<<<<<<< HEAD
  vgemm.A     = A;
  vgemm.B     = B;
  vgemm.C     = C_ref;
=======
  vgemm.A_    = A;
  vgemm.B_    = B;
  vgemm.C_    = C_ref;
>>>>>>> 156f70d4
  vgemm.alpha = alpha;
  vgemm.beta  = beta;
  vgemm.run();  // Compute C_ref

  // Compute using gemm API
  auto info =
      Functor_TestBatchedSerialGemm<DeviceType, ViewType, ScalarType, ParamTagType, AlgoTagType>(alpha, A, B, beta, C)
          .run();
  EXPECT_EQ(info, 0);

  auto h_C     = Kokkos::create_mirror_view_and_copy(Kokkos::HostSpace(), C);
  auto h_C_ref = Kokkos::create_mirror_view_and_copy(Kokkos::HostSpace(), C_ref);

  // check C = C_ref
  using mag_type = typename ats::mag_type;
  mag_type sum(1), diff(0);

  mag_type eps = ats::epsilon();
  eps *= std::is_same_v<ValueType, Kokkos::Experimental::half_t> ||
                 std::is_same_v<ValueType, Kokkos::Experimental::bhalf_t>
             ? 4
             : 1e3;

  for (int k = 0; k < N; ++k)
    for (int i = 0; i < matCdim1; ++i)
      for (int j = 0; j < matCdim2; ++j) {
        sum += ats::abs(h_C_ref(k, i, j));
        diff += ats::abs(h_C_ref(k, i, j) - h_C(k, i, j));
      }
  EXPECT_NEAR_KK(diff / sum, 0, eps);
}
}  // namespace Gemm
}  // namespace Test

template <typename DeviceType, typename ValueType, typename ScalarType, typename ParamTagType, typename AlgoTagType>
int test_batched_gemm() {
#if defined(KOKKOSKERNELS_INST_LAYOUTLEFT)
  {
    using LayoutType = Kokkos::LayoutLeft;
    Test::Gemm::impl_test_batched_gemm<DeviceType, ValueType, ScalarType, LayoutType, ParamTagType, AlgoTagType>(
        0, 10, 10, 10, 10, 10, 10);
    for (int i = 0; i < 10; ++i) {
      Test::Gemm::impl_test_batched_gemm<DeviceType, ValueType, ScalarType, LayoutType, ParamTagType, AlgoTagType>(
          1024, i, i, i, i, i, i);
    }
    for (int i = 0; i < 10; ++i) {
      int dimM = i;
      int dimN = 2 * i;
      int dimK = 3 * i;
      if ((std::is_same_v<typename ParamTagType::transA, KokkosBatched::Trans::NoTranspose>)&&(
              std::is_same_v<typename ParamTagType::transB, KokkosBatched::Trans::NoTranspose>)) {
        Test::Gemm::impl_test_batched_gemm<DeviceType, ValueType, ScalarType, LayoutType, ParamTagType, AlgoTagType>(
            1024, dimM, dimK, dimK, dimN, dimM, dimN);
      }
      if ((std::is_same_v<typename ParamTagType::transA, KokkosBatched::Trans::NoTranspose>)&&(
              !std::is_same_v<typename ParamTagType::transB, KokkosBatched::Trans::NoTranspose>)) {
        Test::Gemm::impl_test_batched_gemm<DeviceType, ValueType, ScalarType, LayoutType, ParamTagType, AlgoTagType>(
            1024, dimM, dimK, dimN, dimK, dimM, dimN);
      }
      if ((!std::is_same_v<typename ParamTagType::transA, KokkosBatched::Trans::NoTranspose>)&&(
              std::is_same_v<typename ParamTagType::transB, KokkosBatched::Trans::NoTranspose>)) {
        Test::Gemm::impl_test_batched_gemm<DeviceType, ValueType, ScalarType, LayoutType, ParamTagType, AlgoTagType>(
            1024, dimK, dimM, dimK, dimN, dimM, dimN);
      }
      if ((!std::is_same_v<typename ParamTagType::transA, KokkosBatched::Trans::NoTranspose>)&&(
              !std::is_same_v<typename ParamTagType::transB, KokkosBatched::Trans::NoTranspose>)) {
        Test::Gemm::impl_test_batched_gemm<DeviceType, ValueType, ScalarType, LayoutType, ParamTagType, AlgoTagType>(
            1024, dimK, dimM, dimN, dimK, dimM, dimN);
      }
    }
  }
#endif
#if defined(KOKKOSKERNELS_INST_LAYOUTRIGHT)
  {
    using LayoutType = Kokkos::LayoutRight;
    Test::Gemm::impl_test_batched_gemm<DeviceType, ValueType, ScalarType, LayoutType, ParamTagType, AlgoTagType>(
        0, 10, 10, 10, 10, 10, 10);
    for (int i = 0; i < 10; ++i) {
      Test::Gemm::impl_test_batched_gemm<DeviceType, ValueType, ScalarType, LayoutType, ParamTagType, AlgoTagType>(
          1024, i, i, i, i, i, i);
    }
    for (int i = 0; i < 10; ++i) {
      int dimM = i;
      int dimN = 2 * i;
      int dimK = 3 * i;
      if ((std::is_same_v<typename ParamTagType::transA, KokkosBatched::Trans::NoTranspose>)&&(
              std::is_same_v<typename ParamTagType::transB, KokkosBatched::Trans::NoTranspose>)) {
        Test::Gemm::impl_test_batched_gemm<DeviceType, ValueType, ScalarType, LayoutType, ParamTagType, AlgoTagType>(
            1024, dimM, dimK, dimK, dimN, dimM, dimN);
      }
      if ((std::is_same_v<typename ParamTagType::transA, KokkosBatched::Trans::NoTranspose>)&&(
              !std::is_same_v<typename ParamTagType::transB, KokkosBatched::Trans::NoTranspose>)) {
        Test::Gemm::impl_test_batched_gemm<DeviceType, ValueType, ScalarType, LayoutType, ParamTagType, AlgoTagType>(
            1024, dimM, dimK, dimN, dimK, dimM, dimN);
      }
      if ((!std::is_same_v<typename ParamTagType::transA, KokkosBatched::Trans::NoTranspose>)&&(
              std::is_same_v<typename ParamTagType::transB, KokkosBatched::Trans::NoTranspose>)) {
        Test::Gemm::impl_test_batched_gemm<DeviceType, ValueType, ScalarType, LayoutType, ParamTagType, AlgoTagType>(
            1024, dimK, dimM, dimK, dimN, dimM, dimN);
      }
      if ((!std::is_same_v<typename ParamTagType::transA, KokkosBatched::Trans::NoTranspose>)&&(
              !std::is_same_v<typename ParamTagType::transB, KokkosBatched::Trans::NoTranspose>)) {
        Test::Gemm::impl_test_batched_gemm<DeviceType, ValueType, ScalarType, LayoutType, ParamTagType, AlgoTagType>(
            1024, dimK, dimM, dimN, dimK, dimM, dimN);
      }
    }
  }
#endif

  return 0;
}<|MERGE_RESOLUTION|>--- conflicted
+++ resolved
@@ -110,15 +110,9 @@
   vgemm.B_t   = !std::is_same_v<transB, KokkosBatched::Trans::NoTranspose>;
   vgemm.A_c   = std::is_same_v<transA, KokkosBatched::Trans::ConjTranspose>;
   vgemm.B_c   = std::is_same_v<transB, KokkosBatched::Trans::ConjTranspose>;
-<<<<<<< HEAD
-  vgemm.A     = A;
-  vgemm.B     = B;
-  vgemm.C     = C_ref;
-=======
   vgemm.A_    = A;
   vgemm.B_    = B;
   vgemm.C_    = C_ref;
->>>>>>> 156f70d4
   vgemm.alpha = alpha;
   vgemm.beta  = beta;
   vgemm.run();  // Compute C_ref
