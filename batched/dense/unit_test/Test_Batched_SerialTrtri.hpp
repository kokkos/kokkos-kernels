--- conflicted
+++ resolved
@@ -264,10 +264,6 @@
     vgemm.A = Kokkos::subview(A, i, Kokkos::ALL(), Kokkos::ALL());
     vgemm.B = Kokkos::subview(A_original, i, Kokkos::ALL(), Kokkos::ALL());
     vgemm.C = Kokkos::subview(A_I, i, Kokkos::ALL(), Kokkos::ALL());
-<<<<<<< HEAD
-    ;
-=======
->>>>>>> 156f70d4
     Kokkos::parallel_for("KokkosBlas::Test::VanillaGEMM", Kokkos::TeamPolicy<execution_space>(K, Kokkos::AUTO, 16),
                          vgemm);
   }
