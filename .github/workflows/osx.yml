--- conflicted
+++ resolved
@@ -50,26 +50,15 @@
 
     steps:
       - name: checkout_kokkos_kernels
-<<<<<<< HEAD
-        uses: actions/checkout@v4
-=======
         uses: actions/checkout@692973e3d937129bcbf40652eb9f2f61becf3332 # v4.1.7
->>>>>>> 8e442f59
         with:
           path: kokkos-kernels
 
       - name: checkout_kokkos
-<<<<<<< HEAD
-        uses: actions/checkout@v4
-        with:
-          repository: kokkos/kokkos
-          ref: 4.3.00
-=======
         uses: actions/checkout@692973e3d937129bcbf40652eb9f2f61becf3332 # v4.1.7
         with:
           repository: kokkos/kokkos
           ref: 4.3.01
->>>>>>> 8e442f59
           path: kokkos
 
       - name: configure_kokkos
