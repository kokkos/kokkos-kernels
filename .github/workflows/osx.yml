name: github-OSX

on:
  pull_request:
    paths-ignore:
    - '**/*.rst'
    - '**/*.md'
    - '**/requirements.txt'
    - '**/*.py'
    - 'docs/**'
    types: [ opened, reopened, synchronize ]

permissions:
  contents: none

# Cancels any in progress 'workflow' associated with this PR
concurrency:
  group: ${{ github.workflow }}-${{ github.ref }}
  cancel-in-progress: true

env:
<<<<<<< HEAD
  kokkos_version: 4.4.01
=======
  kokkos_version: 4.5.01
>>>>>>> 80e303f8

jobs:
  check-pr-labels:
    runs-on: [ubuntu-latest]
    steps:
      - uses: docker://agilepathway/pull-request-label-checker@sha256:ee57b0e1aedab22063ce6467a6e6358e254a9204693ca20d8a16b2d891db8d5f  # v1.6.32
        with:
          none_of: 'AT: WIP'
          repo_token: ${{ secrets.GITHUB_TOKEN }}
  osxci:
    needs: check-pr-labels
    # TODO: allow re-run via retest label if: ${{ github.event.label.name == 'AT: RETEST' }}
    name: osx-ci
    runs-on: [macos-latest]

    strategy:
      matrix:
        include:
          - backend: "SERIAL"
            cmake_build_type: "RelWithDebInfo"
            debug_bounds_check: "ON"
          - backend: "THREADS"
            cmake_build_type: "RelWithDebInfo"
            debug_bounds_check: "ON"
          - backend: "SERIAL"
            cmake_build_type: "Debug"
            debug_bounds_check: "OFF"
          - backend: "SERIAL"
            cmake_build_type: "Release"
            debug_bounds_check: "ON"

    steps:
      - name: checkout_kokkos_kernels
        uses: actions/checkout@11bd71901bbe5b1630ceea73d27597364c9af683 # v4.2.2
        with:
          path: kokkos-kernels

      - name: checkout_kokkos
        uses: actions/checkout@11bd71901bbe5b1630ceea73d27597364c9af683 # v4.2.2
        with:
          repository: kokkos/kokkos
          ref: ${{ env.kokkos_version }}
          path: kokkos

      - name: configure_kokkos
        run: |
          mkdir -p kokkos/{build,install}
          cd kokkos/build
          cmake \
          -DKokkos_ENABLE_${{ matrix.backend }}=ON \
          -DCMAKE_CXX_FLAGS="-Werror" \
          -DCMAKE_CXX_STANDARD=17 \
          -DKokkos_ENABLE_COMPILER_WARNINGS=ON \
          -DKokkos_ENABLE_DEBUG_BOUNDS_CHECK:BOOL=${{ matrix.debug_bounds_check }} \
          -DKokkos_ENABLE_DEPRECATED_CODE_3=OFF \
          -DKokkos_ENABLE_TESTS=OFF \
          -DKokkos_ENABLE_DEPRECATED_CODE_4=OFF \
          -DCMAKE_BUILD_TYPE=${{ matrix.cmake_build_type }} \
          -DCMAKE_INSTALL_PREFIX=$PWD/../install \
          ..

      - name: build_and_install_kokkos
        working-directory: kokkos/build
        run: make -j2 install

      - name: configure_kokkos_kernels
        run: |
          mkdir -p kokkos-kernels/{build,install}
          cd kokkos-kernels/build
          cmake \
          -DKokkos_DIR=$PWD/../../kokkos/install/lib/cmake/Kokkos \
          -DCMAKE_BUILD_TYPE=${{ matrix.cmake_build_type }} \
          -DCMAKE_CXX_FLAGS="-Wall -Wshadow -pedantic -Werror -Wsign-compare -Wtype-limits -Wignored-qualifiers -Wempty-body -Wuninitialized" \
          -DCMAKE_INSTALL_PREFIX=$PWD/../install \
          -DKokkosKernels_ENABLE_TESTS=ON \
          -DKokkosKernels_ENABLE_EXAMPLES:BOOL=ON \
          -DKokkosKernels_INST_COMPLEX_DOUBLE=ON \
          -DKokkosKernels_INST_DOUBLE=ON \
          -DKokkosKernels_INST_COMPLEX_FLOAT=ON \
          -DKokkosKernels_INST_FLOAT=ON \
          -DKokkosKernels_INST_LAYOUTLEFT:BOOL=ON \
          -DKokkosKernels_INST_LAYOUTRIGHT:BOOL=ON \
          -DKokkosKernels_INST_OFFSET_INT=ON \
          -DKokkosKernels_INST_OFFSET_SIZE_T=ON \
          -DKokkosKernels_ENABLE_TPL_CUSPARSE=OFF \
          -DKokkosKernels_ENABLE_TPL_CUBLAS=OFF \
          ..

      - name: build_kokkos_kernels
        working-directory: kokkos-kernels/build
        run: make -j2

      - name: test
        working-directory: kokkos-kernels/build
        run: ctest -j2 --output-on-failure --timeout 7200<|MERGE_RESOLUTION|>--- conflicted
+++ resolved
@@ -19,11 +19,7 @@
   cancel-in-progress: true
 
 env:
-<<<<<<< HEAD
-  kokkos_version: 4.4.01
-=======
   kokkos_version: 4.5.01
->>>>>>> 80e303f8
 
 jobs:
   check-pr-labels:
