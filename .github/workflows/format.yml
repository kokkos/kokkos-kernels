name: github-FORMAT

on:
  pull_request:
    branches:
      - master
      - develop

permissions:
  contents: none

jobs:
  clang-format-check:
    runs-on: ubuntu-24.04
    steps:
<<<<<<< HEAD
      - uses: actions/checkout@692973e3d937129bcbf40652eb9f2f61becf3332 # v4.1.7
=======
      - uses: actions/checkout@11bd71901bbe5b1630ceea73d27597364c9af683 # v4.2.2
>>>>>>> 5b116ec9

      - name: Install Dependencies
        run: sudo apt install clang-format-16

      - name: check
        run: |
          # Fetch from the default remote (origin)
          git fetch &> /dev/null

          # For every file changed, apply clang-format
          for file in $(git diff --name-only origin/$GITHUB_BASE_REF | egrep '.*\.cpp$|.*\.hpp$|.*\.h$'); do
            if [ -e $file ]; then
              clang-format-16 -i -style=file $file
              git add $file
            fi
          done

          # If any diffs exist, print the patch and error out
          if [[ ! -z $(git status -s -uno . -- ':!.github') ]]; then
            echo "The following files require formatting changes:"
            git status -s -uno . -- ':!.github'

            echo "==== Begin Format Patch ===="
            # --cached means show staged changes (git add above)
            git --no-pager diff --patch --cached
            echo "==== End Format Patch ===="

            echo "To automate formatting, see:"
            echo "    https://kokkos-kernels.readthedocs.io/en/latest/developer/style.html#id1"

            exit 1
          fi<|MERGE_RESOLUTION|>--- conflicted
+++ resolved
@@ -13,11 +13,7 @@
   clang-format-check:
     runs-on: ubuntu-24.04
     steps:
-<<<<<<< HEAD
-      - uses: actions/checkout@692973e3d937129bcbf40652eb9f2f61becf3332 # v4.1.7
-=======
       - uses: actions/checkout@11bd71901bbe5b1630ceea73d27597364c9af683 # v4.2.2
->>>>>>> 5b116ec9
 
       - name: Install Dependencies
         run: sudo apt install clang-format-16
