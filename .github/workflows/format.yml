name: github-FORMAT

on:
  pull_request:
    branches:
      - master
      - develop

permissions:
  contents: none

jobs:
  clang-format-check:
    runs-on: ubuntu-24.04
    steps:
<<<<<<< HEAD
      - uses: actions/checkout@v4
=======
      - uses: actions/checkout@692973e3d937129bcbf40652eb9f2f61becf3332 # v4.1.7
>>>>>>> 8e442f59

      - name: Install Dependencies
        run: sudo apt install clang-format-16

      - name: check
        run: |
          # Fetch from the default remote (origin)
          git fetch &> /dev/null

          # For every file changed, apply clang-format
          for file in $(git diff --name-only origin/$GITHUB_BASE_REF | egrep '.*\.cpp$|.*\.hpp$|.*\.h$'); do
            if [ -e $file ]; then
              clang-format-16 -i -style=file $file
              git add $file
            fi
          done

          # If any diffs exist, print the patch and error out
          if [[ ! -z $(git status -s -uno . -- ':!.github') ]]; then
            echo "The following files require formatting changes:"
            git status -s -uno . -- ':!.github'

            echo "==== Begin Format Patch ===="
            # --cached means show staged changes (git add above)
            git --no-pager diff --patch --cached
            echo "==== End Format Patch ===="

            echo "To automate formatting, see:"
            echo "    https://kokkos-kernels.readthedocs.io/en/latest/developer/style.html#id1"

            exit 1
          fi<|MERGE_RESOLUTION|>--- conflicted
+++ resolved
@@ -13,11 +13,7 @@
   clang-format-check:
     runs-on: ubuntu-24.04
     steps:
-<<<<<<< HEAD
-      - uses: actions/checkout@v4
-=======
       - uses: actions/checkout@692973e3d937129bcbf40652eb9f2f61becf3332 # v4.1.7
->>>>>>> 8e442f59
 
       - name: Install Dependencies
         run: sudo apt install clang-format-16
