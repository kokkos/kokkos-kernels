--- conflicted
+++ resolved
@@ -685,20 +685,6 @@
 /// \brief Randomly shuffle the entries in each row (col) of a Crs (Ccs) or Bsr
 /// matrix.
 template <typename Rowptrs, typename Entries, typename Values>
-<<<<<<< HEAD
-void shuffleMatrixEntries(Rowptrs rowptrs, Entries entries, Values values,
-                          const size_t block_size = 1) {
-  using size_type    = typename Rowptrs::non_const_value_type;
-  using ordinal_type = typename Entries::value_type;
-  auto rowptrsHost =
-      Kokkos::create_mirror_view_and_copy(Kokkos::HostSpace(), rowptrs);
-  auto entriesHost =
-      Kokkos::create_mirror_view_and_copy(Kokkos::HostSpace(), entries);
-  auto valuesHost =
-      Kokkos::create_mirror_view_and_copy(Kokkos::HostSpace(), values);
-  ordinal_type numRows =
-      rowptrsHost.extent(0) ? (rowptrsHost.extent(0) - 1) : 0;
-=======
 void shuffleMatrixEntries(Rowptrs rowptrs, Entries entries, Values values, const size_t block_size = 1) {
   using size_type          = typename Rowptrs::non_const_value_type;
   using ordinal_type       = typename Entries::value_type;
@@ -706,7 +692,6 @@
   auto entriesHost         = Kokkos::create_mirror_view_and_copy(Kokkos::HostSpace(), entries);
   auto valuesHost          = Kokkos::create_mirror_view_and_copy(Kokkos::HostSpace(), values);
   ordinal_type numRows     = rowptrsHost.extent(0) ? (rowptrsHost.extent(0) - 1) : 0;
->>>>>>> 8e442f59
   const size_t block_items = block_size * block_size;
   for (ordinal_type i = 0; i < numRows; i++) {
     size_type rowBegin = rowptrsHost(i);
@@ -715,12 +700,7 @@
       ordinal_type swapRange = rowEnd - j;
       size_type swapOffset   = j + (rand() % swapRange);
       std::swap(entriesHost(j), entriesHost(swapOffset));
-<<<<<<< HEAD
-      std::swap_ranges(valuesHost.data() + j * block_items,
-                       valuesHost.data() + (j + 1) * block_items,
-=======
       std::swap_ranges(valuesHost.data() + j * block_items, valuesHost.data() + (j + 1) * block_items,
->>>>>>> 8e442f59
                        valuesHost.data() + swapOffset * block_items);
     }
   }
