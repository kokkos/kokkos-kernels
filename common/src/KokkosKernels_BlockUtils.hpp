--- conflicted
+++ resolved
@@ -52,22 +52,13 @@
 // Note: block is assumed to be row-major, dense matrix (no extra padding)
 // Note: set clear=true to set C = 0 before increment
 template <typename size_type, typename value_type,
-<<<<<<< HEAD
-          typename DGEMM = KokkosBatched::SerialGemmInternal<KokkosBatched::Algo::Gemm::Unblocked>>
-=======
           typename DGEMM = KokkosBatched::Impl::SerialGemmInternal<KokkosBatched::Algo::Gemm::Unblocked>>
->>>>>>> 80e303f8
 KOKKOS_INLINE_FUNCTION void kk_block_dgemm(const size_type block_dim, value_type *dst, const value_type *valA,
                                            const value_type *valB, const bool clear = false) {
   const auto ZERO = static_cast<value_type>(0);
   const auto ONE  = static_cast<value_type>(1);
-<<<<<<< HEAD
-  DGEMM::invoke(block_dim, block_dim, block_dim, ONE, valA, block_dim, 1, valB, block_dim, 1, clear ? ZERO : ONE, dst,
-                block_dim, 1);
-=======
   DGEMM::invoke(KokkosBlas::Impl::OpID(), KokkosBlas::Impl::OpID(), block_dim, block_dim, block_dim, ONE, valA,
                 block_dim, 1, valB, block_dim, 1, clear ? ZERO : ONE, dst, block_dim, 1);
->>>>>>> 80e303f8
 }
 
 // dgemm: C = A * B
