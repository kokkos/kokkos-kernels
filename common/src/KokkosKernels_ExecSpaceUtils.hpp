//@HEADER
// ************************************************************************
//
//                        Kokkos v. 4.0
//       Copyright (2022) National Technology & Engineering
//               Solutions of Sandia, LLC (NTESS).
//
// Under the terms of Contract DE-NA0003525 with NTESS,
// the U.S. Government retains certain rights in this software.
//
// Part of Kokkos, under the Apache License v2.0 with LLVM Exceptions.
// See https://kokkos.org/LICENSE for license information.
// SPDX-License-Identifier: Apache-2.0 WITH LLVM-exception
//
//@HEADER

#ifndef _KOKKOSKERNELSUTILSEXECSPACEUTILS_HPP
#define _KOKKOSKERNELSUTILSEXECSPACEUTILS_HPP

#include "Kokkos_Core.hpp"
#include "KokkosKernels_Error.hpp"

#if defined(KOKKOS_ENABLE_SYCL) && defined(KOKKOS_ARCH_INTEL_GPU)
#include <level_zero/zes_api.h>
#include <sycl/ext/oneapi/backend/level_zero.hpp>
#endif

namespace KokkosKernels {

namespace Impl {

enum ExecSpaceType {
  Exec_SERIAL,
  Exec_OMP,
  Exec_THREADS,
  Exec_CUDA,
  Exec_HIP,
  Exec_SYCL
};

template <typename ExecutionSpace>
KOKKOS_FORCEINLINE_FUNCTION ExecSpaceType kk_get_exec_space_type() {
  ExecSpaceType exec_space = Exec_SERIAL;
#if defined(KOKKOS_ENABLE_SERIAL)
  if (std::is_same<Kokkos::Serial, ExecutionSpace>::value) {
    exec_space = Exec_SERIAL;
  }
#endif

#if defined(KOKKOS_ENABLE_THREADS)
  if (std::is_same<Kokkos::Threads, ExecutionSpace>::value) {
    exec_space = Exec_THREADS;
  }
#endif

#if defined(KOKKOS_ENABLE_OPENMP)
  if (std::is_same<Kokkos::OpenMP, ExecutionSpace>::value) {
    exec_space = Exec_OMP;
  }
#endif

#if defined(KOKKOS_ENABLE_CUDA)
  if (std::is_same<Kokkos::Cuda, ExecutionSpace>::value) {
    exec_space = Exec_CUDA;
  }
#endif

#if defined(KOKKOS_ENABLE_HIP)
  if (std::is_same<Kokkos::HIP, ExecutionSpace>::value) {
    exec_space = Exec_HIP;
  }
#endif

#if defined(KOKKOS_ENABLE_SYCL)
  if (std::is_same<Kokkos::Experimental::SYCL, ExecutionSpace>::value) {
    exec_space = Exec_SYCL;
  }
#endif

  return exec_space;
}

////////////////////////////////////////////////////////////////////////////////
// GPU Exec Space Utils
////////////////////////////////////////////////////////////////////////////////

template <typename ExecutionSpace>
constexpr KOKKOS_INLINE_FUNCTION bool kk_is_gpu_exec_space() {
  return false;
}

#ifdef KOKKOS_ENABLE_CUDA
template <>
constexpr KOKKOS_INLINE_FUNCTION bool kk_is_gpu_exec_space<Kokkos::Cuda>() {
  return true;
}
#endif

#ifdef KOKKOS_ENABLE_HIP
template <>
constexpr KOKKOS_INLINE_FUNCTION bool kk_is_gpu_exec_space<Kokkos::HIP>() {
  return true;
}
#endif

#ifdef KOKKOS_ENABLE_SYCL
template <>
constexpr KOKKOS_INLINE_FUNCTION bool
kk_is_gpu_exec_space<Kokkos::Experimental::SYCL>() {
  return true;
}
#endif

////////////////////////////////////////////////////////////////////////////////
// x86_64 Memory Space Utils
////////////////////////////////////////////////////////////////////////////////

template <typename ExecutionSpace>
constexpr KOKKOS_INLINE_FUNCTION bool kk_is_x86_64_mem_space() {
  return false;
}

#if __x86_64__
template <>
constexpr KOKKOS_INLINE_FUNCTION bool
kk_is_x86_64_mem_space<Kokkos::HostSpace>() {
  return true;
}
#endif  // x86_64 architectures

////////////////////////////////////////////////////////////////////////////////
// A64FX Memory Space Utils
////////////////////////////////////////////////////////////////////////////////

template <typename ExecutionSpace>
constexpr KOKKOS_INLINE_FUNCTION bool kk_is_a64fx_mem_space() {
  return false;
}

#if defined(__ARM_ARCH_ISA_A64)
template <>
constexpr KOKKOS_INLINE_FUNCTION bool
kk_is_a64fx_mem_space<Kokkos::HostSpace>() {
  return true;
}
#endif  // a64fx architectures

// Host function to determine free and total device memory.
// Will throw if execution space doesn't support this.
template <typename MemorySpace>
inline void kk_get_free_total_memory(size_t& /* free_mem */,
                                     size_t& /* total_mem */) {
  std::ostringstream oss;
  oss << "Error: memory space " << MemorySpace::name()
      << " does not support querying free/total memory.";
  throw std::runtime_error(oss.str());
}

// Host function to determine free and total device memory.
// Will throw if execution space doesn't support this.
template <typename MemorySpace>
inline void kk_get_free_total_memory(size_t& /* free_mem */,
                                     size_t& /* total_mem */,
                                     int /* n_streams */) {
  std::ostringstream oss;
  oss << "Error: memory space " << MemorySpace::name()
      << " does not support querying free/total memory.";
  throw std::runtime_error(oss.str());
}

#ifdef KOKKOS_ENABLE_CUDA
template <>
inline void kk_get_free_total_memory<Kokkos::CudaSpace>(size_t& free_mem,
                                                        size_t& total_mem,
                                                        int n_streams) {
  cudaMemGetInfo(&free_mem, &total_mem);
  free_mem /= n_streams;
  total_mem /= n_streams;
}
template <>
inline void kk_get_free_total_memory<Kokkos::CudaSpace>(size_t& free_mem,
                                                        size_t& total_mem) {
  kk_get_free_total_memory<Kokkos::CudaSpace>(free_mem, total_mem, 1);
}
template <>
inline void kk_get_free_total_memory<Kokkos::CudaUVMSpace>(size_t& free_mem,
                                                           size_t& total_mem,
                                                           int n_streams) {
  kk_get_free_total_memory<Kokkos::CudaSpace>(free_mem, total_mem, n_streams);
}
template <>
inline void kk_get_free_total_memory<Kokkos::CudaUVMSpace>(size_t& free_mem,
                                                           size_t& total_mem) {
  kk_get_free_total_memory<Kokkos::CudaUVMSpace>(free_mem, total_mem, 1);
}
template <>
inline void kk_get_free_total_memory<Kokkos::CudaHostPinnedSpace>(
    size_t& free_mem, size_t& total_mem, int n_streams) {
  kk_get_free_total_memory<Kokkos::CudaSpace>(free_mem, total_mem, n_streams);
}
template <>
inline void kk_get_free_total_memory<Kokkos::CudaHostPinnedSpace>(
    size_t& free_mem, size_t& total_mem) {
  kk_get_free_total_memory<Kokkos::CudaHostPinnedSpace>(free_mem, total_mem, 1);
}
#endif

#ifdef KOKKOS_ENABLE_HIP
template <>
inline void kk_get_free_total_memory<Kokkos::HIPSpace>(size_t& free_mem,
                                                       size_t& total_mem,
                                                       int n_streams) {
  KOKKOSKERNELS_IMPL_HIP_SAFE_CALL(hipMemGetInfo(&free_mem, &total_mem));
  free_mem /= n_streams;
  total_mem /= n_streams;
}
template <>
<<<<<<< HEAD
inline void kk_get_free_total_memory<Kokkos::HIPSpace>(size_t& free_mem,
                                                       size_t& total_mem) {
  kk_get_free_total_memory<Kokkos::HIPSpace>(free_mem, total_mem, 1);
=======
inline void kk_get_free_total_memory<Kokkos::HIPManagedSpace>(size_t& free_mem,
                                                              size_t& total_mem,
                                                              int n_streams) {
  kk_get_free_total_memory<Kokkos::HIPSpace>(free_mem, total_mem, n_streams);
}
template <>
inline void kk_get_free_total_memory<Kokkos::HIPSpace>(size_t& free_mem,
                                                       size_t& total_mem) {
  kk_get_free_total_memory<Kokkos::HIPSpace>(free_mem, total_mem, 1);
}
template <>
inline void kk_get_free_total_memory<Kokkos::HIPManagedSpace>(
    size_t& free_mem, size_t& total_mem) {
  kk_get_free_total_memory<Kokkos::HIPSpace>(free_mem, total_mem, 1);
>>>>>>> 295a0839
}
#endif

// FIXME_SYCL Use compiler extension instead of low level interface when
// available. Also, we assume to query memory associated with the default queue.
#if defined(KOKKOS_ENABLE_SYCL) && defined(KOKKOS_ARCH_INTEL_GPU)
template <>
inline void kk_get_free_total_memory<Kokkos::Experimental::SYCLDeviceUSMSpace>(
    size_t& free_mem, size_t& total_mem, int n_streams) {
  sycl::queue queue;
  sycl::device device = queue.get_device();
  auto level_zero_handle =
      sycl::get_native<sycl::backend::ext_oneapi_level_zero>(device);

  uint32_t n_memory_modules = 0;
  zesDeviceEnumMemoryModules(level_zero_handle, &n_memory_modules, nullptr);

  if (n_memory_modules == 0) {
    throw std::runtime_error(
        "Error: No memory modules for the SYCL backend found. Make sure that "
        "ZES_ENABLE_SYSMAN=1 is set at run time!");
  }

  total_mem = 0;
  free_mem  = 0;
  std::vector<zes_mem_handle_t> mem_handles(n_memory_modules);
  zesDeviceEnumMemoryModules(level_zero_handle, &n_memory_modules,
                             mem_handles.data());

  for (auto& mem_handle : mem_handles) {
    zes_mem_properties_t memory_properties{ZES_STRUCTURE_TYPE_MEM_PROPERTIES};
    zesMemoryGetProperties(mem_handle, &memory_properties);
    // Only report HBM which zeMemAllocDevice allocates from.
    if (memory_properties.type != ZES_MEM_TYPE_HBM) continue;

    zes_mem_state_t memory_states{ZES_STRUCTURE_TYPE_MEM_STATE};
    zesMemoryGetState(mem_handle, &memory_states);
    total_mem += memory_states.size;
    free_mem += memory_states.free;
  }
  free_mem /= n_streams;
  total_mem /= n_streams;
}

template <>
inline void kk_get_free_total_memory<Kokkos::Experimental::SYCLDeviceUSMSpace>(
    size_t& free_mem, size_t& total_mem) {
  kk_get_free_total_memory<Kokkos::Experimental::SYCLDeviceUSMSpace>(
      free_mem, total_mem, 1);
}

template <>
inline void kk_get_free_total_memory<Kokkos::Experimental::SYCLHostUSMSpace>(
    size_t& free_mem, size_t& total_mem, int n_streams) {
  kk_get_free_total_memory<Kokkos::Experimental::SYCLDeviceUSMSpace>(
      free_mem, total_mem, n_streams);
}

template <>
inline void kk_get_free_total_memory<Kokkos::Experimental::SYCLHostUSMSpace>(
    size_t& free_mem, size_t& total_mem) {
  kk_get_free_total_memory<Kokkos::Experimental::SYCLHostUSMSpace>(
      free_mem, total_mem, 1);
}

template <>
inline void kk_get_free_total_memory<Kokkos::Experimental::SYCLSharedUSMSpace>(
    size_t& free_mem, size_t& total_mem, int n_streams) {
  kk_get_free_total_memory<Kokkos::Experimental::SYCLDeviceUSMSpace>(
      free_mem, total_mem, n_streams);
}

template <>
inline void kk_get_free_total_memory<Kokkos::Experimental::SYCLSharedUSMSpace>(
    size_t& free_mem, size_t& total_mem) {
  kk_get_free_total_memory<Kokkos::Experimental::SYCLSharedUSMSpace>(
      free_mem, total_mem, 1);
}
#endif

template <typename ExecSpace>
inline int kk_get_max_vector_size() {
  return Kokkos::TeamPolicy<ExecSpace>::vector_length_max();
}

#ifdef KOKKOS_ENABLE_SYCL
template <>
inline int kk_get_max_vector_size<Kokkos::Experimental::SYCL>() {
  // FIXME SYCL: hardcoding to 8 is a workaround that seems to work for all
  // kernels. Wait for max subgroup size query to be fixed in SYCL and/or
  // Kokkos. Then TeamPolicy::vector_length_max() can be used for all
  // backends.
  return 8;
}
#endif

inline int kk_get_suggested_vector_size(const size_t nr, const size_t nnz,
                                        const ExecSpaceType exec_space) {
  int suggested_vector_size_ = 1;
  int max_vector_size        = 1;
  switch (exec_space) {
    case Exec_CUDA: max_vector_size = 32; break;
    case Exec_HIP: max_vector_size = 64; break;
    case Exec_SYCL:
      // FIXME SYCL: same as above - 8 is a workaround
      max_vector_size = 8;
      break;
    default:;
  }
  switch (exec_space) {
    default: break;
    case Exec_SERIAL:
    case Exec_OMP:
    case Exec_THREADS: break;
    case Exec_CUDA:
    case Exec_HIP:
    case Exec_SYCL:
      if (nr > 0) suggested_vector_size_ = nnz / double(nr) + 0.5;
      if (suggested_vector_size_ < 3) {
        suggested_vector_size_ = 2;
      } else if (suggested_vector_size_ <= 6) {
        suggested_vector_size_ = 4;
      } else if (suggested_vector_size_ <= 12) {
        suggested_vector_size_ = 8;
      } else if (suggested_vector_size_ <= 24) {
        suggested_vector_size_ = 16;
      } else if (suggested_vector_size_ <= 48) {
        suggested_vector_size_ = 32;
      } else {
        suggested_vector_size_ = 64;
      }
      if (suggested_vector_size_ > max_vector_size)
        suggested_vector_size_ = max_vector_size;
      break;
  }
  return suggested_vector_size_;
}

inline int kk_get_suggested_team_size(const int vector_size,
                                      const ExecSpaceType exec_space) {
  if (exec_space == Exec_CUDA || exec_space == Exec_HIP ||
      exec_space == Exec_SYCL) {
    // TODO: where this is used, tune the target value for
    // threads per block (but 256 is probably OK for CUDA and HIP)
    return 256 / vector_size;
  } else {
    return 1;
  }
}

// Taken from kokkos perf_test:
// https://github.com/kokkos/kokkos/blob/3e51447871eaec53ac4adc94d4d5376b7345b360/core/perf_test/PerfTest_ExecSpacePartitioning.cpp#L7-L36
namespace Experimental {

template <class ExecSpace>
struct SpaceInstance {
  static ExecSpace create() { return ExecSpace(); }
  static void destroy(ExecSpace&) {}
  static bool overlap() { return false; }
};

#ifdef KOKKOS_ENABLE_CUDA
template <>
struct SpaceInstance<Kokkos::Cuda> {
  static Kokkos::Cuda create() {
    cudaStream_t stream;
    cudaStreamCreate(&stream);
    return Kokkos::Cuda(stream);
  }
  static void destroy(Kokkos::Cuda& space) {
    cudaStream_t stream = space.cuda_stream();
    cudaStreamDestroy(stream);
  }
  static bool overlap() {
    bool value          = true;
    auto local_rank_str = std::getenv("CUDA_LAUNCH_BLOCKING");
    if (local_rank_str) {
      value = (std::atoi(local_rank_str) == 0);
    }
    return value;
  }
};
#endif

#ifdef KOKKOS_ENABLE_HIP
template <>
struct SpaceInstance<Kokkos::HIP> {
  static Kokkos::HIP create() {
    hipStream_t stream;
    KOKKOSKERNELS_IMPL_HIP_SAFE_CALL(hipStreamCreate(&stream));
    return Kokkos::HIP(stream);
  }
  static void destroy(Kokkos::HIP& space) {
    hipStream_t stream = space.hip_stream();
    KOKKOSKERNELS_IMPL_HIP_SAFE_CALL(hipStreamDestroy(stream));
  }
  static bool overlap() {
    // TODO: does HIP have an equivalent for CUDA_LAUNCH_BLOCKING?
    return true;
  }
};
#endif

}  // namespace Experimental

}  // namespace Impl
}  // namespace KokkosKernels

#endif<|MERGE_RESOLUTION|>--- conflicted
+++ resolved
@@ -215,11 +215,6 @@
   total_mem /= n_streams;
 }
 template <>
-<<<<<<< HEAD
-inline void kk_get_free_total_memory<Kokkos::HIPSpace>(size_t& free_mem,
-                                                       size_t& total_mem) {
-  kk_get_free_total_memory<Kokkos::HIPSpace>(free_mem, total_mem, 1);
-=======
 inline void kk_get_free_total_memory<Kokkos::HIPManagedSpace>(size_t& free_mem,
                                                               size_t& total_mem,
                                                               int n_streams) {
@@ -234,7 +229,6 @@
 inline void kk_get_free_total_memory<Kokkos::HIPManagedSpace>(
     size_t& free_mem, size_t& total_mem) {
   kk_get_free_total_memory<Kokkos::HIPSpace>(free_mem, total_mem, 1);
->>>>>>> 295a0839
 }
 #endif
 
