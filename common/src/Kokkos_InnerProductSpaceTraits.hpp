//@HEADER
// ************************************************************************
//
//                        Kokkos v. 4.0
//       Copyright (2022) National Technology & Engineering
//               Solutions of Sandia, LLC (NTESS).
//
// Under the terms of Contract DE-NA0003525 with NTESS,
// the U.S. Government retains certain rights in this software.
//
// Part of Kokkos, under the Apache License v2.0 with LLVM Exceptions.
// See https://kokkos.org/LICENSE for license information.
// SPDX-License-Identifier: Apache-2.0 WITH LLVM-exception
//
//@HEADER

#ifndef KOKKOSKERNELS_KOKKOS_INNERPRODUCTSPACETRAITS_HPP
#define KOKKOSKERNELS_KOKKOS_INNERPRODUCTSPACETRAITS_HPP

/// \file Kokkos_InnerProductSpaceTraits.hpp
/// \brief Declaration and definition of
/// Kokkos::Details::InnerProductSpaceTraits

#include "Kokkos_ArithTraits.hpp"

namespace Kokkos {
namespace Details {

/// \class InnerProductSpaceTraits
/// \brief Traits class for inner product space operations on type T.
/// \tparam T "Scalar" type of interest
///
/// \warning This interface is not ready for exposure to users yet.
///   Users beware!
///
/// \warning This class is an implementation detail of Kokkos and
///   Tpetra.  You only need to deal with this class if you are
///   implementing a new Scalar type for Tpetra, or if you are using
///   Kokkos to implement your own linear algebra library.
///
/// This class defines typedefs and functions necessary for
/// implementing inner product space operations on finite-dimensional
/// vector spaces over T.  A <t>finite-dimensional vector space over
/// T</i> of dimension N is \f$T^N\f$, supplied with vector space
/// operations.  An example would be the space of length N vectors of
/// \c double; a more interesting (and motivating) example would be
/// the space of length N vectors of one of Sacado's automatic
/// differentiation (AD) types.
///
/// \section Kokkos_IPST_math Mathematical definition
///
/// An <i>inner product space</i> is a vector space that has an inner
/// product.  For example, we can define a "Euclidean" inner product
/// on \f$T^N\f$ as follows:
/// \[
///   dot(x,y) := \sum_k dot(x_k, y_k).
/// \]
/// If T is a real-valued type, then \f$dot(x_k, y_k)\f$ is just the
/// ordinary product of real numbers \f$x_k * y_k\f$.  However, we do
/// not require this.  For example, if T is one of Sacado's AD types,
/// we may wish to define \f$dot(x_k, y_k)\f$ to return a single
/// scalar value, rather than an AD value.  This is one way to use
/// vectors of AD values in a Krylov solver, for example.  (This is
/// also why we put "Euclidean" in quotes above.)
///
/// Inner product spaces have a norm induced by their inner product.
/// For example, given the above inner product definition, we can
/// define a "Euclidean" norm ("two-norm") on \f$T^N\f$ as follows:
/// \[
///   norm(x) := \sum_k norm(dot(x_k, x_k)).
/// \]
/// The result has the type of the absolute value of the product of
/// two T values.  We can express this as
/// <tt>InnerProductSpaceTraits<InnerProductSpaceTraits<T>::dot_type>::mag_type</tt>.
/// For example, if <tt>InnerProductSpaceTraits<T>::dot_type</tt> is
/// complex, then its \c mag_type is real.  The "norm" of a single
/// complex value here is just its absolute value (i.e., its
/// magnitude).
///
/// One could also define other kinds of norms using this class.  For
/// example, a "one-norm" analogue would look like this:
/// \[
///   norm(x,1) := \sum_k norm(x_k).
/// \]
/// Note the use of the "norm" of a single element of the vector, that
/// is, a single value of type T.  That could be a different function
/// than the "norm" that takes \c dot_type, which the above example
/// uses.
///
/// \section Kokkos_IPST_dev Use of class methods in device kernels
///
/// All class methods must be suitable for parallel kernels, if the
/// type T itself is suitable for parallel kernels.  In particular,
/// specializations for types T that make sense to use on a CUDA
/// device must mark all class methods as device (and host) functions,
/// using the KOKKOS_FORCEINLINE_FUNCTION macro.  All class methods must be
/// callable both inside and outside a parallel kernel (for CUDA, this
/// means they must be marked as both device and host functions).
///
/// \section Kokkos_IPST_unsupp Unsupported types on CUDA devices
///
/// CUDA does not support long double or std::complex<T> in device
/// functions.  This class does have specializations for these types,
/// but the class methods therein are not marked as device functions.
///
/// \section Kokkos_IPST_new Adding a specialization for a new type T
///
/// You must first add a specialization of Kokkos::ArithTraits<T>.  Please
/// note that if CUDA does not support using T in device functions,
/// then you must <i>not</t> mark norm() or dot() as device functions
/// in your specialization.  (Simply omit the KOKKOS_FORCEINLINE_FUNCTION
/// macro.)  If CUDA <i>does</i> support using T in device functions,
/// you <i>must</i> mark norm() and dot() as device functions in order
/// to use them in device functions.
template <class T>
class InnerProductSpaceTraits {
 public:
  //! The type T itself.
  typedef T val_type;

  //! The type returned by norm(x) for a value x of type val_type.
  typedef typename Kokkos::ArithTraits<val_type>::mag_type mag_type;

  //! The type returned by dot(x,y) for values x and y of type val_type.
  typedef val_type dot_type;

  //! The "norm" (absolute value or magnitude) of a value x of type val_type.
  static KOKKOS_FORCEINLINE_FUNCTION mag_type norm(const val_type& x) { return Kokkos::ArithTraits<val_type>::abs(x); }
  /// \brief The "dot product" of two values x and y of type val_type.
  ///
  /// This default implementation should suffice unless val_type is
  /// complex.  In that case, see the partial specialization for
  /// Kokkos::complex below to see our convention for which input gets
  /// conjugated.
  static KOKKOS_FORCEINLINE_FUNCTION dot_type dot(const val_type& x, const val_type& y) { return x * y; }
};

/// \brief Partial specialization for long double.
///
/// \warning CUDA does not support long double in device functions.
template <>
struct InnerProductSpaceTraits<long double> {
  typedef long double val_type;
  typedef Kokkos::ArithTraits<val_type>::mag_type mag_type;
  typedef val_type dot_type;

  static mag_type norm(const val_type& x) { return Kokkos::ArithTraits<val_type>::abs(x); }
  static dot_type dot(const val_type& x, const val_type& y) { return x * y; }
};

//! Partial specialization for Kokkos::complex<T>.
template <class T>
class InnerProductSpaceTraits<Kokkos::complex<T>> {
 public:
  typedef Kokkos::complex<T> val_type;
  typedef typename Kokkos::ArithTraits<val_type>::mag_type mag_type;
  typedef val_type dot_type;

  static KOKKOS_FORCEINLINE_FUNCTION mag_type norm(const val_type& x) { return Kokkos::ArithTraits<val_type>::abs(x); }
  static KOKKOS_FORCEINLINE_FUNCTION dot_type dot(const val_type& x, const val_type& y) { return Kokkos::conj(x) * y; }
};

/// \brief Partial specialization for std::complex<T>.
///
/// \warning CUDA does not support std::complex<T> in device
///   functions.
template <class T>
struct InnerProductSpaceTraits<std::complex<T>> {
  typedef std::complex<T> val_type;
  typedef typename Kokkos::ArithTraits<val_type>::mag_type mag_type;
  typedef val_type dot_type;

  static mag_type norm(const val_type& x) { return Kokkos::ArithTraits<val_type>::abs(x); }
  static dot_type dot(const val_type& x, const val_type& y) { return std::conj(x) * y; }
};

#ifdef HAVE_KOKKOSKERNELS_QUADMATH

/// \brief Partial specialization for __float128.
///
/// CUDA does not support __float128 in device functions, so none of
/// the class methods in this specialization are marked as device
/// functions.
template <>
struct InnerProductSpaceTraits<__float128> {
  typedef __float128 val_type;
  typedef typename Kokkos::ArithTraits<val_type>::mag_type mag_type;
  typedef val_type dot_type;

  static mag_type norm(const val_type& x) { return Kokkos::ArithTraits<val_type>::abs(x); }
  static dot_type dot(const val_type& x, const val_type& y) { return x * y; }
};

#endif  // HAVE_KOKKOSKERNELS_QUADMATH

// dd_real and qd_real are floating-point types provided by the QD
// library of David Bailey (LBNL):
//
// http://crd-legacy.lbl.gov/~dhbailey/mpdist/
//
// dd_real uses two doubles (128 bits), and qd_real uses four doubles
// (256 bits).
//
// Kokkos does <i>not</i> currently support these types in device
// functions.  It should be possible to use Kokkos' support for
// aggregate types to implement device function support for dd_real
// and qd_real, but we have not done this yet (as of 07 Jan 2014).
// Hence, the class methods of the Kokkos::ArithTraits specializations for
// dd_real and qd_real are not marked as device functions.
#ifdef HAVE_KOKKOS_QD
template <>
struct InnerProductSpaceTraits<dd_real> {
  typedef dd_real val_type;
  typedef Kokkos::ArithTraits<val_type>::mag_type mag_type;
  typedef val_type dot_type;

  static mag_type norm(const val_type& x) { return Kokkos::ArithTraits<val_type>::abs(x); }
  static dot_type dot(const val_type& x, const val_type& y) { return x * y; }
};

template <>
struct InnerProductSpaceTraits<qd_real> {
  typedef qd_real val_type;
  typedef Kokkos::ArithTraits<val_type>::mag_type mag_type;
  typedef val_type dot_type;

  static mag_type norm(const val_type& x) { return Kokkos::ArithTraits<val_type>::abs(x); }
  static dot_type dot(const val_type& x, const val_type& y) { return x * y; }
};
#endif  // HAVE_KOKKOS_QD

template <class ResultType, class InputType1, class InputType2>
KOKKOS_INLINE_FUNCTION void updateDot(ResultType& sum, const InputType1& x, const InputType2& y) {
  // FIXME (mfh 22 Jan 2020) We should actually pick the type with the
  // greater precision.
  sum += InnerProductSpaceTraits<InputType1>::dot(x, y);
}

KOKKOS_INLINE_FUNCTION void updateDot(double& sum, const double x, const double y) { sum += x * y; }

<<<<<<< HEAD
KOKKOS_INLINE_FUNCTION void updateDot(double& sum, const float x, const float y) { sum += x * y; }
=======
KOKKOS_INLINE_FUNCTION void updateDot(double& sum, const float x, const float y) { sum += static_cast<double>(x) * y; }
>>>>>>> 5b116ec9

// This exists because complex<float> += complex<double> is not defined.
KOKKOS_INLINE_FUNCTION void updateDot(Kokkos::complex<double>& sum, const Kokkos::complex<float> x,
                                      const Kokkos::complex<float> y) {
  sum += Kokkos::conj(Kokkos::complex<double>(x)) * Kokkos::complex<double>(y);
}

// This exists in case people call the overload of KokkosBlas::dot
// that takes an output View, and the output View has element type
// Kokkos::complex<float>.
KOKKOS_INLINE_FUNCTION void updateDot(Kokkos::complex<float>& sum, const Kokkos::complex<float> x,
                                      const Kokkos::complex<float> y) {
  sum += Kokkos::conj(x) * y;
}

// This exists because Kokkos::complex<double> =
// Kokkos::complex<float> is not defined.
template <class Out, class In>
struct CastPossiblyComplex {
  static Out cast(const In& x) { return x; }
};

template <class OutReal, class InReal>
struct CastPossiblyComplex<Kokkos::complex<OutReal>, Kokkos::complex<InReal>> {
  static Kokkos::complex<OutReal> cast(const Kokkos::complex<InReal>& x) {
    return {static_cast<OutReal>(x.real()), static_cast<OutReal>(x.imag())};
  }
};

}  // namespace Details
}  // namespace Kokkos

#endif  // KOKKOSKERNELS_KOKKOS_INNERPRODUCTSPACETRAITS_HPP<|MERGE_RESOLUTION|>--- conflicted
+++ resolved
@@ -238,11 +238,7 @@
 
 KOKKOS_INLINE_FUNCTION void updateDot(double& sum, const double x, const double y) { sum += x * y; }
 
-<<<<<<< HEAD
-KOKKOS_INLINE_FUNCTION void updateDot(double& sum, const float x, const float y) { sum += x * y; }
-=======
 KOKKOS_INLINE_FUNCTION void updateDot(double& sum, const float x, const float y) { sum += static_cast<double>(x) * y; }
->>>>>>> 5b116ec9
 
 // This exists because complex<float> += complex<double> is not defined.
 KOKKOS_INLINE_FUNCTION void updateDot(Kokkos::complex<double>& sum, const Kokkos::complex<float> x,
