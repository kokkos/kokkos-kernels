--- conflicted
+++ resolved
@@ -17,14 +17,9 @@
 #define _KOKKOSKERNELS_SORTING_HPP
 
 #include "Kokkos_Core.hpp"
-<<<<<<< HEAD
-#include "KokkosKernels_SimpleUtils.hpp"     //for kk_exclusive_parallel_prefix_sum
-#include "KokkosKernels_ExecSpaceUtils.hpp"  //for kk_is_gpu_exec_space
-=======
 #include "Kokkos_Sort.hpp"
 #include "KokkosKernels_SimpleUtils.hpp"     //for kk_exclusive_parallel_prefix_sum
 #include "KokkosKernels_ExecSpaceUtils.hpp"  //for is_gpu_exec_space
->>>>>>> 5b116ec9
 #include <type_traits>
 
 namespace KokkosKernels {
@@ -65,37 +60,13 @@
 // Team-level parallel sorting (callable inside any TeamPolicy kernel)
 // -------------------------------------------------------------------
 
-<<<<<<< HEAD
-// Comparison based sorting that uses the entire team (described by mem) to sort
-// raw array according to the comparator.
-template <typename Ordinal, typename ValueType, typename TeamMember,
-          typename Comparator = Impl::DefaultComparator<ValueType>>
-KOKKOS_INLINE_FUNCTION void TeamBitonicSort(ValueType* values, Ordinal n, const TeamMember mem,
-                                            const Comparator& comp = Comparator());
-
-// Same as SerialRadixSort, but also permutes perm[0...n] as it sorts
-// values[0...n].
-template <typename Ordinal, typename ValueType, typename PermType, typename TeamMember,
-          typename Comparator = Impl::DefaultComparator<ValueType>>
-KOKKOS_INLINE_FUNCTION void TeamBitonicSort2(ValueType* values, PermType* perm, Ordinal n, const TeamMember mem,
-                                             const Comparator& comp = Comparator());
-
-=======
->>>>>>> 5b116ec9
 namespace Impl {
 
 // Functor that sorts a view on one team
 template <typename View, typename Ordinal, typename TeamMember, typename Comparator>
 struct BitonicSingleTeamFunctor {
   BitonicSingleTeamFunctor(View& v_, const Comparator& comp_) : v(v_), comp(comp_) {}
-<<<<<<< HEAD
-  KOKKOS_INLINE_FUNCTION void operator()(const TeamMember t) const {
-    KokkosKernels::TeamBitonicSort<Ordinal, typename View::value_type, TeamMember, Comparator>(v.data(), v.extent(0), t,
-                                                                                               comp);
-  };
-=======
   KOKKOS_INLINE_FUNCTION void operator()(const TeamMember t) const { Kokkos::Experimental::sort_team(t, v, comp); };
->>>>>>> 5b116ec9
   View v;
   Comparator comp;
 };
@@ -110,12 +81,7 @@
     Ordinal chunkStart = chunk * chunkSize;
     Ordinal n          = chunkSize;
     if (chunkStart + n > Ordinal(v.extent(0))) n = v.extent(0) - chunkStart;
-<<<<<<< HEAD
-    KokkosKernels::TeamBitonicSort<Ordinal, typename View::value_type, TeamMember, Comparator>(v.data() + chunkStart, n,
-                                                                                               t, comp);
-=======
     Kokkos::Experimental::sort_team(t, Kokkos::subview(v, Kokkos::make_pair(chunkStart, chunkStart + n)), comp);
->>>>>>> 5b116ec9
   };
   View v;
   Comparator comp;
@@ -238,11 +204,7 @@
     Ordinal numTeamsChunkSort = (n + chunkSize - 1) / chunkSize;
     Ordinal numTeams          = npot / chunkSize;
     // First, sort within teams
-<<<<<<< HEAD
-    Kokkos::parallel_for(team_policy(numTeams, Kokkos::AUTO()),
-=======
     Kokkos::parallel_for(team_policy(numTeamsChunkSort, Kokkos::AUTO()),
->>>>>>> 5b116ec9
                          Impl::BitonicChunkFunctor<View, Ordinal, team_member, Comparator>(v, comp, chunkSize));
     for (int teamsPerBox = 2; teamsPerBox <= npot / chunkSize; teamsPerBox *= 2) {
       Ordinal boxSize = teamsPerBox * chunkSize;
@@ -410,165 +372,6 @@
 // trivially-copyable) Pros: In-place, plenty of parallelism for GPUs, and
 // memory references are coalesced Con: O(n log^2(n)) serial time is bad on CPUs
 // Good diagram of the algorithm at https://en.wikipedia.org/wiki/Bitonic_sorter
-<<<<<<< HEAD
-template <typename Ordinal, typename ValueType, typename TeamMember, typename Comparator>
-KOKKOS_INLINE_FUNCTION void TeamBitonicSort(ValueType* values, Ordinal n, const TeamMember mem,
-                                            const Comparator& comp) {
-  // Algorithm only works on power-of-two input size only.
-  // If n is not a power-of-two, will implicitly pretend
-  // that values[i] for i >= n is just the max for ValueType, so it never gets
-  // swapped
-  Ordinal npot   = 1;
-  Ordinal levels = 0;
-  while (npot < n) {
-    levels++;
-    npot <<= 1;
-  }
-  for (Ordinal i = 0; i < levels; i++) {
-    for (Ordinal j = 0; j <= i; j++) {
-      // n/2 pairs of items are compared in parallel
-      Kokkos::parallel_for(Kokkos::TeamVectorRange(mem, npot / 2), [=](const Ordinal t) {
-        // How big are the brown/pink boxes?
-        Ordinal boxSize = Ordinal(2) << (i - j);
-        // Which box contains this thread?
-        Ordinal boxID     = t >> (i - j);          // t * 2 / boxSize;
-        Ordinal boxStart  = boxID << (1 + i - j);  // boxID * boxSize
-        Ordinal boxOffset = t - (boxStart >> 1);   // t - boxID * boxSize /
-                                                   // 2;
-        Ordinal elem1 = boxStart + boxOffset;
-        if (j == 0) {
-          // first phase (brown box): within a block, compare with the
-          // opposite value in the box
-          Ordinal elem2 = boxStart + boxSize - 1 - boxOffset;
-          if (elem2 < n) {
-            // both elements in bounds, so compare them and swap if out of
-            // order
-            if (comp(values[elem2], values[elem1])) {
-              ValueType temp = values[elem1];
-              values[elem1]  = values[elem2];
-              values[elem2]  = temp;
-            }
-          }
-        } else {
-          // later phases (pink box): within a block, compare with fixed
-          // distance (boxSize / 2) apart
-          Ordinal elem2 = elem1 + boxSize / 2;
-          if (elem2 < n) {
-            if (comp(values[elem2], values[elem1])) {
-              ValueType temp = values[elem1];
-              values[elem1]  = values[elem2];
-              values[elem2]  = temp;
-            }
-          }
-        }
-      });
-      mem.team_barrier();
-    }
-  }
-}
-
-// Sort "values", while applying the same swaps to "perm"
-template <typename Ordinal, typename ValueType, typename PermType, typename TeamMember, typename Comparator>
-KOKKOS_INLINE_FUNCTION void TeamBitonicSort2(ValueType* values, PermType* perm, Ordinal n, const TeamMember mem,
-                                             const Comparator& comp) {
-  // Algorithm only works on power-of-two input size only.
-  // If n is not a power-of-two, will implicitly pretend
-  // that values[i] for i >= n is just the max for ValueType, so it never gets
-  // swapped
-  Ordinal npot   = 1;
-  Ordinal levels = 0;
-  while (npot < n) {
-    levels++;
-    npot <<= 1;
-  }
-  for (Ordinal i = 0; i < levels; i++) {
-    for (Ordinal j = 0; j <= i; j++) {
-      // n/2 pairs of items are compared in parallel
-      Kokkos::parallel_for(Kokkos::TeamVectorRange(mem, npot / 2), [=](const Ordinal t) {
-        // How big are the brown/pink boxes?
-        Ordinal boxSize = Ordinal(2) << (i - j);
-        // Which box contains this thread?
-        Ordinal boxID     = t >> (i - j);          // t * 2 / boxSize;
-        Ordinal boxStart  = boxID << (1 + i - j);  // boxID * boxSize
-        Ordinal boxOffset = t - (boxStart >> 1);   // t - boxID * boxSize /
-                                                   // 2;
-        Ordinal elem1 = boxStart + boxOffset;
-        if (j == 0) {
-          // first phase (brown box): within a block, compare with the
-          // opposite value in the box
-          Ordinal elem2 = boxStart + boxSize - 1 - boxOffset;
-          if (elem2 < n) {
-            // both elements in bounds, so compare them and swap if out of
-            // order
-            if (comp(values[elem2], values[elem1])) {
-              ValueType temp1 = values[elem1];
-              values[elem1]   = values[elem2];
-              values[elem2]   = temp1;
-              PermType temp2  = perm[elem1];
-              perm[elem1]     = perm[elem2];
-              perm[elem2]     = temp2;
-            }
-          }
-        } else {
-          // later phases (pink box): within a block, compare with fixed
-          // distance (boxSize / 2) apart
-          Ordinal elem2 = elem1 + boxSize / 2;
-          if (elem2 < n) {
-            if (comp(values[elem2], values[elem1])) {
-              ValueType temp1 = values[elem1];
-              values[elem1]   = values[elem2];
-              values[elem2]   = temp1;
-              PermType temp2  = perm[elem1];
-              perm[elem1]     = perm[elem2];
-              perm[elem2]     = temp2;
-            }
-          }
-        }
-      });
-      mem.team_barrier();
-    }
-  }
-}
-
-// For backward compatibility: keep the public interface accessible in
-// KokkosKernels::Impl::
-namespace Impl {
-
-template <typename View, typename ExecSpace, typename Ordinal,
-          typename Comparator = Impl::DefaultComparator<typename View::value_type>>
-[[deprecated]] void bitonicSort(View v, const Comparator& comp = Comparator()) {
-  KokkosKernels::bitonicSort<View, ExecSpace, Ordinal, Comparator>(v, comp);
-}
-
-template <typename Ordinal, typename ValueType>
-[[deprecated]] KOKKOS_INLINE_FUNCTION void SerialRadixSort(ValueType* values, ValueType* valuesAux, Ordinal n) {
-  KokkosKernels::SerialRadixSort<Ordinal, ValueType>(values, valuesAux, n);
-}
-
-// Same as SerialRadixSort, but also permutes perm[0...n] as it sorts
-// values[0...n].
-template <typename Ordinal, typename ValueType, typename PermType>
-[[deprecated]] KOKKOS_INLINE_FUNCTION void SerialRadixSort2(ValueType* values, ValueType* valuesAux, PermType* perm,
-                                                            PermType* permAux, Ordinal n) {
-  KokkosKernels::SerialRadixSort2<Ordinal, ValueType, PermType>(values, valuesAux, perm, permAux, n);
-}
-
-template <typename Ordinal, typename ValueType, typename TeamMember,
-          typename Comparator = Impl::DefaultComparator<ValueType>>
-[[deprecated]] KOKKOS_INLINE_FUNCTION void TeamBitonicSort(ValueType* values, Ordinal n, const TeamMember mem,
-                                                           const Comparator& comp = Comparator()) {
-  KokkosKernels::TeamBitonicSort<Ordinal, ValueType, TeamMember, Comparator>(values, n, mem, comp);
-}
-
-// Same as SerialRadixSort, but also permutes perm[0...n] as it sorts
-// values[0...n].
-template <typename Ordinal, typename ValueType, typename PermType, typename TeamMember,
-          typename Comparator = Impl::DefaultComparator<ValueType>>
-[[deprecated]] KOKKOS_INLINE_FUNCTION void TeamBitonicSort2(ValueType* values, PermType* perm, Ordinal n,
-                                                            const TeamMember mem,
-                                                            const Comparator& comp = Comparator()) {
-  KokkosKernels::TeamBitonicSort2<Ordinal, ValueType, PermType, TeamMember, Comparator>(values, perm, n, mem, comp);
-=======
 template <typename Ordinal, typename ValueType, typename TeamMember,
           typename Comparator = Impl::DefaultComparator<ValueType>>
 [[deprecated("Use Kokkos::Experimental::sort_team instead")]] KOKKOS_INLINE_FUNCTION void TeamBitonicSort(
@@ -585,7 +388,6 @@
   Kokkos::View<ValueType*, Kokkos::AnonymousSpace> valuesView(values, n);
   Kokkos::View<PermType*, Kokkos::AnonymousSpace> permView(perm, n);
   Kokkos::Experimental::sort_by_key_team(mem, valuesView, permView, comp);
->>>>>>> 5b116ec9
 }
 
 }  // namespace KokkosKernels
