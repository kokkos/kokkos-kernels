--- conflicted
+++ resolved
@@ -294,11 +294,7 @@
   data_type *get_arbitrary_free_chunk(const size_t &thread_index, const size_t max_tries) const {
     size_t chunk_index = thread_index & modular_num_chunks;
     size_t num_try     = 0;
-<<<<<<< HEAD
-    while (!Kokkos::atomic_compare_exchange_strong(pchunk_locks + chunk_index, 0, 1)) {
-=======
     while (0 != Kokkos::atomic_compare_exchange(pchunk_locks + chunk_index, 0, 1)) {
->>>>>>> 5b116ec9
       chunk_index = (chunk_index + 1) & modular_num_chunks;
       ++num_try;
       if (num_try > max_tries) {
