--- conflicted
+++ resolved
@@ -88,11 +88,7 @@
    * Assumption: hash_begins_ are all initialized to -1.
    */
   KOKKOS_INLINE_FUNCTION
-<<<<<<< HEAD
-  BlockHashmapAccumulator() : hash_begins(), hash_nexts(), keys(), values(), __max_value_size(), __hashOpRHS(0) {}
-=======
   BlockHashmapAccumulator() : hash_begins(), hash_nexts(), keys(), values(), max_value_size(), hashOpRHS_(0) {}
->>>>>>> 156f70d4
 
   /**
    * \brief parameterized constructor BlockHashmapAccumulator
@@ -167,11 +163,7 @@
   KOKKOS_INLINE_FUNCTION
   void sequential_insert_into_hash_simple(key_type key, const value_type *a_val, const value_type *b_val,
                                           size_type &used_size, size_type *used_hashes) {
-<<<<<<< HEAD
-    for (size_type hash = (key * HASHSCALAR) & __hashOpRHS;; hash = (hash + 1) & __hashOpRHS) {
-=======
     for (size_type hash = (key * HASHSCALAR) & hashOpRHS_;; hash = (hash + 1) & hashOpRHS_) {
->>>>>>> 156f70d4
       if (keys[hash] == -1) {
         used_hashes[used_size++] = hash;
         keys[hash]               = key;
@@ -219,11 +211,7 @@
       for (; i != -1; i = hash_nexts[i]) {
         if (keys[i] == key) {
           KokkosSparse::Impl::kk_block_add_mul(block_dim, values + i * block_size, valA, valB);
-<<<<<<< HEAD
-          return __insert_success;
-=======
           return insert_success;
->>>>>>> 156f70d4
         }
       }
     } else {
@@ -286,11 +274,7 @@
       for (; i != -1; i = hash_nexts[i]) {
         if (keys[i] == key) {
           KokkosSparse::Impl::kk_block_add_mul(block_dim, values + i * block_size, valA, valB);
-<<<<<<< HEAD
-          return __insert_success;
-=======
           return insert_success;
->>>>>>> 156f70d4
         }
       }
     } else {
@@ -359,11 +343,7 @@
     if (key == -1) return insert_success;
 
     return vector_atomic_insert_into_hash_mergeAdd_with_team_level_list_length(
-<<<<<<< HEAD
-        nullptr, 0, __compute_hash(key, __hashOpRHS), key, valA, valB, used_size_, __max_value_size);
-=======
         nullptr, 0, compute_hash(key, hashOpRHS_), key, valA, valB, used_size_, max_value_size);
->>>>>>> 156f70d4
   }
 
 #if 0
@@ -571,26 +551,15 @@
 #endif
   // end public members
  private:
-<<<<<<< HEAD
-  size_type __max_value_size;
-  size_type __hashOpRHS;
-  static constexpr int __insert_success = 0;
-  static constexpr int __insert_full    = 1;
-=======
   size_type max_value_size;
   size_type hashOpRHS_;
   static constexpr int insert_success = 0;
   static constexpr int insert_full    = 1;
->>>>>>> 156f70d4
 
   template <typename U = hash_type, typename std::enable_if<std::is_same<U, HashOpType::bitwiseAnd>::value ||
                                                                 std::is_same<U, HashOpType::pow2Modulo>::value,
                                                             std::size_t>::type = 0>
-<<<<<<< HEAD
-  KOKKOS_INLINE_FUNCTION int __compute_hash(size_type key, size_type bitmask) {
-=======
   KOKKOS_INLINE_FUNCTION int compute_hash(size_type key, size_type bitmask) {
->>>>>>> 156f70d4
     size_type hash = key & bitmask;
 #ifdef HASHMAPACCUMULATOR_ASSERT_ENABLED
     if (hash == -1) Kokkos::abort("compute_hash: hash = -1");
@@ -601,11 +570,7 @@
 
   template <typename U                                                                             = hash_type,
             typename std::enable_if<std::is_same<U, HashOpType::modulo>::value, std::size_t>::type = 0>
-<<<<<<< HEAD
-  KOKKOS_INLINE_FUNCTION int __compute_hash(size_type key, size_type divisor) {
-=======
   KOKKOS_INLINE_FUNCTION int compute_hash(size_type key, size_type divisor) {
->>>>>>> 156f70d4
     size_type hash = key % divisor;
 #ifdef HASHMAPACCUMULATOR_ASSERT_ENABLED
     if (hash == -1) Kokkos::abort("compute_hash: hash = -1");
