--- conflicted
+++ resolved
@@ -68,11 +68,7 @@
 template <typename team_policy_t, typename Functor, typename ParallelTag = Kokkos::ParallelForTag>
 int get_suggested_team_size(Functor &f, int vector_size, size_t sharedPerTeam, size_t sharedPerThread) {
   using execution_space = typename team_policy_t::traits::execution_space;
-<<<<<<< HEAD
-  if (kk_is_gpu_exec_space<execution_space>()) {
-=======
   if (is_gpu_exec_space_v<execution_space>) {
->>>>>>> 5b116ec9
     team_policy_t temp = team_policy_t(1, 1, vector_size)
                              .set_scratch_size(0, Kokkos::PerTeam(sharedPerTeam), Kokkos::PerThread(sharedPerThread));
     return temp.team_size_recommended(f, ParallelTag());
