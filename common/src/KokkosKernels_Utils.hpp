--- conflicted
+++ resolved
@@ -36,13 +36,6 @@
   return kk_get_exec_space_type<ExecutionSpace>();
 }
 
-<<<<<<< HEAD
-inline int get_suggested_vector__size(size_t nr, size_t nnz, ExecSpaceType exec_space) {
-  return kk_get_suggested_vector_size(nr, nnz, exec_space);
-}
-
-=======
->>>>>>> 156f70d4
 template <typename in_lno_view_t, typename out_lno_view_t, typename MyExecSpace>
 void get_histogram(typename in_lno_view_t::size_type in_elements, in_lno_view_t in_view,
                    out_lno_view_t histogram /*must be initialized with 0s*/) {
@@ -151,7 +144,6 @@
             Kokkos::atomic_fetch_add(&(pre_pps(ii)), atomic_incr_type(1));
 
             Kokkos::atomic_fetch_add(&(pre_pps(colIndex)), atomic_incr_type(1));
-<<<<<<< HEAD
           }
         } else if (colIndex > ii) {
           Kokkos::UnorderedMapInsertResult r = umap.insert(Kokkos::pair<idx, idx>(ii, colIndex));
@@ -160,16 +152,6 @@
 
             Kokkos::atomic_fetch_add(&(pre_pps(ii)), atomic_incr_type(1));
           }
-=======
-          }
-        } else if (colIndex > ii) {
-          Kokkos::UnorderedMapInsertResult r = umap.insert(Kokkos::pair<idx, idx>(ii, colIndex));
-          if (r.success()) {
-            Kokkos::atomic_fetch_add(&(pre_pps(colIndex)), atomic_incr_type(1));
-
-            Kokkos::atomic_fetch_add(&(pre_pps(ii)), atomic_incr_type(1));
-          }
->>>>>>> 156f70d4
         } else {
           Kokkos::atomic_fetch_add(&(pre_pps(ii)), atomic_incr_type(1));
         }
@@ -211,21 +193,12 @@
           Kokkos::UnorderedMapInsertResult r = umap.insert(Kokkos::pair<idx, idx>(colIndex, ii));
           if (r.success()) {
             Kokkos::atomic_fetch_add(&(pre_pps(colIndex)), atomic_incr_type(1));
-<<<<<<< HEAD
           }
         } else if (colIndex > ii) {
           Kokkos::UnorderedMapInsertResult r = umap.insert(Kokkos::pair<idx, idx>(ii, colIndex));
           if (r.success()) {
             Kokkos::atomic_fetch_add(&(pre_pps(ii)), atomic_incr_type(1));
           }
-=======
-          }
-        } else if (colIndex > ii) {
-          Kokkos::UnorderedMapInsertResult r = umap.insert(Kokkos::pair<idx, idx>(ii, colIndex));
-          if (r.success()) {
-            Kokkos::atomic_fetch_add(&(pre_pps(ii)), atomic_incr_type(1));
-          }
->>>>>>> 156f70d4
         }
       }
     });
@@ -274,7 +247,6 @@
             idx iAdjInd      = Kokkos::atomic_fetch_add(&(pre_pps(ii)), atomic_incr_type(1));
             sym_adj[cAdjInd] = ii;
             sym_adj[iAdjInd] = colIndex;
-<<<<<<< HEAD
           }
         } else if (colIndex > ii) {
           if (umap.insert(Kokkos::pair<idx, idx>(ii, colIndex)).success()) {
@@ -283,16 +255,6 @@
             sym_adj[cAdjInd] = ii;
             sym_adj[iAdjInd] = colIndex;
           }
-=======
-          }
-        } else if (colIndex > ii) {
-          if (umap.insert(Kokkos::pair<idx, idx>(ii, colIndex)).success()) {
-            idx cAdjInd      = Kokkos::atomic_fetch_add(&(pre_pps(colIndex)), atomic_incr_type(1));
-            idx iAdjInd      = Kokkos::atomic_fetch_add(&(pre_pps(ii)), atomic_incr_type(1));
-            sym_adj[cAdjInd] = ii;
-            sym_adj[iAdjInd] = colIndex;
-          }
->>>>>>> 156f70d4
         } else {
           idx cAdjInd      = Kokkos::atomic_fetch_add(&(pre_pps(colIndex)), atomic_incr_type(1));
           sym_adj[cAdjInd] = ii;
@@ -345,7 +307,6 @@
             idx cAdjInd      = Kokkos::atomic_fetch_add(&(pps(colIndex)), atomic_incr_type(1));
             sym_src[cAdjInd] = colIndex;
             sym_dst[cAdjInd] = ii;
-<<<<<<< HEAD
           }
         } else if (colIndex > ii) {
           if (umap.insert(Kokkos::pair<idx, idx>(ii, colIndex)).success()) {
@@ -353,15 +314,6 @@
             sym_src[cAdjInd] = ii;
             sym_dst[cAdjInd] = colIndex;
           }
-=======
-          }
-        } else if (colIndex > ii) {
-          if (umap.insert(Kokkos::pair<idx, idx>(ii, colIndex)).success()) {
-            idx cAdjInd      = Kokkos::atomic_fetch_add(&(pps(ii)), atomic_incr_type(1));
-            sym_src[cAdjInd] = ii;
-            sym_dst[cAdjInd] = colIndex;
-          }
->>>>>>> 156f70d4
         }
       }
     });
