--- conflicted
+++ resolved
@@ -37,17 +37,10 @@
   using ExecSpace = Kokkos::DefaultExecutionSpace;
   using MemSpace  = typename ExecSpace::memory_space;
   using Device    = Kokkos::Device<ExecSpace, MemSpace>;
-<<<<<<< HEAD
-  using Handle =
-      KokkosKernels::Experimental::KokkosKernelsHandle<Offset, Ordinal, default_scalar, ExecSpace, MemSpace, MemSpace>;
-  using Matrix              = KokkosSparse::CrsMatrix<Scalar, Ordinal, Device, void, Offset>;
-  using Vector              = typename Matrix::values_type;
-=======
   using Handle    = KokkosKernels::Experimental::KokkosKernelsHandle<Offset, Ordinal, KokkosKernels::default_scalar,
                                                                   ExecSpace, MemSpace, MemSpace>;
   using Matrix    = KokkosSparse::CrsMatrix<Scalar, Ordinal, Device, void, Offset>;
   using Vector    = typename Matrix::values_type;
->>>>>>> 5b116ec9
   constexpr Ordinal numRows = 10000;
   const Scalar one          = Kokkos::ArithTraits<Scalar>::one();
   const Mag magOne          = Kokkos::ArithTraits<Mag>::one();
