//@HEADER
// ************************************************************************
//
//                        Kokkos v. 4.0
//       Copyright (2022) National Technology & Engineering
//               Solutions of Sandia, LLC (NTESS).
//
// Under the terms of Contract DE-NA0003525 with NTESS,
// the U.S. Government retains certain rights in this software.
//
// Part of Kokkos, under the Apache License v2.0 with LLVM Exceptions.
// See https://kokkos.org/LICENSE for license information.
// SPDX-License-Identifier: Apache-2.0 WITH LLVM-exception
//
//@HEADER
#include "Kokkos_Core.hpp"
#include "KokkosKernels_default_types.hpp"
#include "KokkosKernels_Handle.hpp"
#include "KokkosKernels_IOUtils.hpp"
#include "KokkosSparse_IOUtils.hpp"
#include "KokkosSparse_spmv.hpp"
#include "KokkosSparse_CrsMatrix.hpp"
#include "KokkosSparse_gauss_seidel.hpp"
#include "KokkosBlas1_nrm2.hpp"

// Parallel Gauss-Seidel Preconditioner/Smoother
//  -Uses graph coloring to find independent row sets,
//   and applies GS to each set in parallel
//  -Here, use to solve a diagonally dominant linear system directly.

// Helper to print out colors in the shape of the grid
int main() {
  using Scalar    = KokkosKernels::default_scalar;
  using Mag       = Kokkos::ArithTraits<Scalar>::mag_type;
  using Ordinal   = KokkosKernels::default_lno_t;
  using Offset    = KokkosKernels::default_size_type;
  using ExecSpace = Kokkos::DefaultExecutionSpace;
  using MemSpace  = typename ExecSpace::memory_space;
  using Device    = Kokkos::Device<ExecSpace, MemSpace>;
  using Handle    = KokkosKernels::Experimental::KokkosKernelsHandle<Offset, Ordinal, KokkosKernels::default_scalar,
                                                                  ExecSpace, MemSpace, MemSpace>;
  using Matrix    = KokkosSparse::CrsMatrix<Scalar, Ordinal, Device, void, Offset>;
  using Vector    = typename Matrix::values_type;
  constexpr Ordinal numRows = 10000;
  const Scalar one          = Kokkos::ArithTraits<Scalar>::one();
  const Mag magOne          = Kokkos::ArithTraits<Mag>::one();
  // Solve tolerance
  const Mag tolerance = 1e-6 * magOne;
  Kokkos::initialize();
  {
    // Generate a square, strictly diagonally dominant, but nonsymmetric matrix
    // on which Gauss-Seidel should converge. Get approx. 20 entries per row
    // Diagonals are 2x the absolute sum of all other entries.
    Offset nnz = numRows * 20;
    Matrix A = KokkosSparse::Impl::kk_generate_diagonally_dominant_sparse_matrix<Matrix>(numRows, numRows, nnz, 2, 100,
                                                                                         1.05 * one);
    std::cout << "Generated a matrix with " << numRows << " rows/cols, and " << nnz << " entries.\n";
    // Create a kernel handle, then a Gauss-Seidel handle with the default
    // algorithm
    Handle handle;
    handle.create_gs_handle(KokkosSparse::GS_DEFAULT);
    // Set up Gauss-Seidel for the graph (matrix sparsity pattern)
<<<<<<< HEAD
    KokkosSparse::Experimental::gauss_seidel_symbolic(&handle, numRows, numRows, A.graph.row_map, A.graph.entries,
                                                      false);
    // Set up Gauss-Seidel for the matrix values (numeric)
    // Another matrix with the same sparsity pattern could re-use the handle and
    // symbolic phase, and only call numeric.
    KokkosSparse::Experimental::gauss_seidel_numeric(&handle, numRows, numRows, A.graph.row_map, A.graph.entries,
                                                     A.values, false);
=======
    KokkosSparse::gauss_seidel_symbolic(&handle, numRows, numRows, A.graph.row_map, A.graph.entries, false);
    // Set up Gauss-Seidel for the matrix values (numeric)
    // Another matrix with the same sparsity pattern could re-use the handle and
    // symbolic phase, and only call numeric.
    KokkosSparse::gauss_seidel_numeric(&handle, numRows, numRows, A.graph.row_map, A.graph.entries, A.values, false);
>>>>>>> 80e303f8
    // Now, preconditioner is ready to use. Set up an unknown vector
    // (uninitialized) and randomized right-hand-side vector.
    Vector x(Kokkos::view_alloc(Kokkos::WithoutInitializing, "x"), numRows);
    Vector b(Kokkos::view_alloc(Kokkos::WithoutInitializing, "b"), numRows);
    Vector res(Kokkos::view_alloc(Kokkos::WithoutInitializing, "res"), numRows);
    auto bHost = Kokkos::create_mirror_view(b);
    for (Ordinal i = 0; i < numRows; i++) bHost(i) = 3 * ((one * rand()) / RAND_MAX);
    Kokkos::deep_copy(b, bHost);
    // Measure initial residual norm ||Ax - b||, where x is 0
    Mag initialRes    = KokkosBlas::nrm2(b);
    Mag scaledResNorm = magOne;
    bool firstIter    = true;
    // Iterate until reaching the tolerance
    int numIters = 0;
    while (scaledResNorm > tolerance) {
      // Run one sweep of forward Gauss-Seidel (SOR with omega = 1.0)
      // If this is the first iteration, tell apply:
      //  * to zero out x (it was uninitialized)
      //  * that b has changed since the previous apply (since there was no
      //  previous apply)
<<<<<<< HEAD
      KokkosSparse::Experimental::forward_sweep_gauss_seidel_apply(
          &handle, numRows, numRows, A.graph.row_map, A.graph.entries, A.values, x, b, firstIter, firstIter, one, 1);
=======
      KokkosSparse::forward_sweep_gauss_seidel_apply(&handle, numRows, numRows, A.graph.row_map, A.graph.entries,
                                                     A.values, x, b, firstIter, firstIter, one, 1);
>>>>>>> 80e303f8
      firstIter = false;
      // Now, compute the new residual norm using SPMV
      Kokkos::deep_copy(res, b);
      // Compute res := Ax - res (since res is now equal to b, this is Ax - b)
      KokkosSparse::spmv("N", one, A, x, -one, res);
      // Recompute the scaled norm
      scaledResNorm = KokkosBlas::nrm2(res) / initialRes;
      numIters++;
      std::cout << "Iteration " << numIters << " scaled residual norm: " << scaledResNorm << '\n';
    }
    std::cout << "SUCCESS: converged in " << numIters << " iterations.\n";
  }
  Kokkos::finalize();
  return 0;
}<|MERGE_RESOLUTION|>--- conflicted
+++ resolved
@@ -60,21 +60,11 @@
     Handle handle;
     handle.create_gs_handle(KokkosSparse::GS_DEFAULT);
     // Set up Gauss-Seidel for the graph (matrix sparsity pattern)
-<<<<<<< HEAD
-    KokkosSparse::Experimental::gauss_seidel_symbolic(&handle, numRows, numRows, A.graph.row_map, A.graph.entries,
-                                                      false);
-    // Set up Gauss-Seidel for the matrix values (numeric)
-    // Another matrix with the same sparsity pattern could re-use the handle and
-    // symbolic phase, and only call numeric.
-    KokkosSparse::Experimental::gauss_seidel_numeric(&handle, numRows, numRows, A.graph.row_map, A.graph.entries,
-                                                     A.values, false);
-=======
     KokkosSparse::gauss_seidel_symbolic(&handle, numRows, numRows, A.graph.row_map, A.graph.entries, false);
     // Set up Gauss-Seidel for the matrix values (numeric)
     // Another matrix with the same sparsity pattern could re-use the handle and
     // symbolic phase, and only call numeric.
     KokkosSparse::gauss_seidel_numeric(&handle, numRows, numRows, A.graph.row_map, A.graph.entries, A.values, false);
->>>>>>> 80e303f8
     // Now, preconditioner is ready to use. Set up an unknown vector
     // (uninitialized) and randomized right-hand-side vector.
     Vector x(Kokkos::view_alloc(Kokkos::WithoutInitializing, "x"), numRows);
@@ -95,13 +85,8 @@
       //  * to zero out x (it was uninitialized)
       //  * that b has changed since the previous apply (since there was no
       //  previous apply)
-<<<<<<< HEAD
-      KokkosSparse::Experimental::forward_sweep_gauss_seidel_apply(
-          &handle, numRows, numRows, A.graph.row_map, A.graph.entries, A.values, x, b, firstIter, firstIter, one, 1);
-=======
       KokkosSparse::forward_sweep_gauss_seidel_apply(&handle, numRows, numRows, A.graph.row_map, A.graph.entries,
                                                      A.values, x, b, firstIter, firstIter, one, 1);
->>>>>>> 80e303f8
       firstIter = false;
       // Now, compute the new residual norm using SPMV
       Kokkos::deep_copy(res, b);
