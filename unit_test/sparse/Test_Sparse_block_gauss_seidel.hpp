--- conflicted
+++ resolved
@@ -372,20 +372,6 @@
   // device::execution_space::finalize();
 }
 
-<<<<<<< HEAD
-#define KOKKOSKERNELS_EXECUTE_TEST(SCALAR, ORDINAL, OFFSET, DEVICE)                       \
-  TEST_F(                                                                                 \
-      TestCategory,                                                                       \
-      sparse##_##block_gauss_seidel_rank1##_##SCALAR##_##ORDINAL##_##OFFSET##_##DEVICE) { \
-    test_block_gauss_seidel_rank1<SCALAR, ORDINAL, OFFSET, DEVICE>(                       \
-        500, 500 * 10, 70, 3);                                                            \
-  }                                                                                       \
-  TEST_F(                                                                                 \
-      TestCategory,                                                                       \
-      sparse##_##block_gauss_seidel_rank2##_##SCALAR##_##ORDINAL##_##OFFSET##_##DEVICE) { \
-    test_block_gauss_seidel_rank2<SCALAR, ORDINAL, OFFSET, DEVICE>(                       \
-        500, 500 * 10, 70, 3);                                                            \
-=======
 template <SparseMatrixFormat mtx_format, typename scalar_t, typename lno_t,
           typename size_type, typename device>
 void test_block_gauss_seidel_empty() {
@@ -430,7 +416,7 @@
   }
 }
 
-#define EXECUTE_TEST(SCALAR, ORDINAL, OFFSET, DEVICE)                                    \
+#define KOKKOSKERNELS_EXECUTE_TEST(SCALAR, ORDINAL, OFFSET, DEVICE)                      \
   TEST_F(                                                                                \
       TestCategory,                                                                      \
       sparse_blockcrs_gauss_seidel_rank1##_##SCALAR##_##ORDINAL##_##OFFSET##_##DEVICE) { \
@@ -465,7 +451,6 @@
       TestCategory,                                                                      \
       sparse_bsr_gauss_seidel_empty_##SCALAR##_##ORDINAL##_##OFFSET##_##DEVICE) {        \
     test_block_gauss_seidel_empty<BSR, SCALAR, ORDINAL, OFFSET, DEVICE>();               \
->>>>>>> 16fef26c
   }
 
 #include <Test_Common_Test_All_Type_Combos.hpp>
