IF(COMMAND TRIBITS_PACKAGE_DECL)
  SET(KOKKOSKERNELS_HAS_TRILINOS ON CACHE BOOL "")
ELSE()
  SET(KOKKOSKERNELS_HAS_TRILINOS OFF CACHE BOOL "")
ENDIF()

GET_DIRECTORY_PROPERTY(KOKKOSKERNELS_HAS_PARENT PARENT_DIRECTORY)

SET(KOKKOSKERNELS_TOP_BUILD_DIR ${CMAKE_CURRENT_BINARY_DIR})
SET(KOKKOSKERNELS_TOP_SOURCE_DIR ${CMAKE_CURRENT_SOURCE_DIR})

IF(NOT KOKKOSKERNELS_HAS_TRILINOS)
  cmake_minimum_required(VERSION 3.10 FATAL_ERROR)
  IF (Spack_WORKAROUND)
    #if we are explicitly using Spack for development,
    #nuke the Spack compiler
    SET(SPACK_CXX $ENV{SPACK_CXX})
    IF(SPACK_CXX)
      SET(CMAKE_CXX_COMPILER ${SPACK_CXX} CACHE STRING "the C++ compiler" FORCE)
      SET(ENV{CXX} ${SPACK_CXX})
    ENDIF()
  ENDIF()
  IF(NOT DEFINED ${PROJECT_NAME})
    PROJECT(KokkosKernels CXX)
  ENDIF()
  SET(KokkosKernels_VERSION_MAJOR 3)
  SET(KokkosKernels_VERSION_MINOR 3)
  SET(KokkosKernels_VERSION_PATCH 0)
ENDIF()

IF(${CMAKE_VERSION} VERSION_GREATER_EQUAL "3.12.0")
  MESSAGE(STATUS "Setting policy CMP0074 to use <Package>_ROOT variables")
  CMAKE_POLICY(SET CMP0074 NEW)
ENDIF()

INCLUDE(GNUInstallDirs)
IF (KOKKOSKERNELS_HAS_TRILINOS)
 SET(TRILINOS_INCDIR ${CMAKE_INSTALL_PREFIX}/${${PROJECT_NAME}_INSTALL_INCLUDE_DIR})
 SET(KOKKOSKERNELS_HEADER_INSTALL_DIR ${TRILINOS_INCDIR})
 SET(KOKKOS_ENABLE_CUDA_UVM ${Kokkos_ENABLE_CUDA_UVM})
ELSEIF(KOKKOSKERNELS_HAS_PARENT)
 SET(KOKKOSKERNELS_HEADER_INSTALL_DIR "${CMAKE_INSTALL_INCLUDEDIR}/kokkos-kernels")
 SET(KOKKOS_ENABLE_CUDA_UVM ${Kokkos_ENABLE_CUDA_UVM})
ELSE()
 SET(KOKKOSKERNELS_HEADER_INSTALL_DIR "${CMAKE_INSTALL_INCLUDEDIR}")
ENDIF()
INCLUDE(cmake/fake_tribits.cmake)
INCLUDE(cmake/kokkoskernels_tribits.cmake)

KOKKOSKERNELS_PACKAGE()

IF (NOT KOKKOSKERNELS_HAS_TRILINOS)
  SET(CMAKE_MODULE_PATH ${CMAKE_MODULE_PATH} "${CMAKE_CURRENT_SOURCE_DIR}/cmake/Modules/")
  KOKKOSKERNELS_ADD_OPTION(
    "ENABLE_EXAMPLES"
    OFF
          BOOL
          "Whether to build examples. Default: OFF"
  )
  KOKKOSKERNELS_ADD_OPTION(
          "ENABLE_TESTS"
          OFF
          BOOL
          "Whether to build tests. Default: OFF"
  )
<<<<<<< HEAD
  KOKKOSKERNELS_ADD_OPTION(
          "ENABLE_TESTS_AND_PERFSUITE"
          OFF
          BOOL
          "Whether to build tests including Perfsuite. Default: OFF"
  )
ENDIF()
IF(KokkosKernels_ENABLE_TESTS_AND_PERFSUITE)
  set(BLT_CODE_CHECK_TARGET_NAME "fix-for-blt" CACHE STRING "Docstring")
  set(INFRASTRUCTURE_ONLY ON CACHE BOOL "Only build the RAJAPerf infrastructure, no builtin kernels")
  add_definitions("-DRAJAPERF_INFRASTRUCTURE_ONLY")
  add_subdirectory(tpls/rajaperf)
  include_directories(tpls/rajaperf/src)
endif()
=======
ENDIF ()

KOKKOSKERNELS_ADD_OPTION(
        "ENABLE_DOCS"
        OFF
        BOOL
        "Whether to build docs. Default: OFF"
)

>>>>>>> 12743442
SET(KokkosKernels_INSTALL_TESTING OFF CACHE INTERNAL
        "Whether to build tests and examples against installation")
IF (KokkosKernels_INSTALL_TESTING)
  # Force testing on if we are doing intall testing
  SET(KOKKOSKERNELS_ENABLE_TESTS ON)
  SET(KOKKOSKERNELS_ENABLE_EXAMPLES ON)
  # Don't build, load installed kernels
  FIND_PACKAGE(KokkosKernels REQUIRED)
  # Still need to figure out which backends
  INCLUDE(cmake/kokkos_backends.cmake)
  # Only build the tests
  KOKKOSKERNELS_ADD_TEST_DIRECTORIES(perf_test)
  KOKKOSKERNELS_ADD_TEST_DIRECTORIES(unit_test)
  KOKKOSKERNELS_ADD_EXAMPLE_DIRECTORIES(example)
ELSE()
  # Regular build, not install testing
  # Do all the regular option processing
  IF (NOT KOKKOSKERNELS_HAS_TRILINOS AND NOT KOKKOSKERNELS_HAS_PARENT)
   # This is a standalone build
   FIND_PACKAGE(Kokkos REQUIRED)
   MESSAGE(STATUS "Found Kokkos at ${Kokkos_DIR}")
   KOKKOS_CHECK(OPTIONS CUDA_UVM RETURN_VALUE KOKKOS_ENABLE_CUDA_UVM)
  ENDIF()

  INCLUDE(cmake/kokkos_backends.cmake)

  #This will collect imported TPLs we need to export
  #in our config file
  GLOBAL_SET(KOKKOSKERNELS_TPL_EXPORTS)

  # If building in debug mode, define the HAVE_KOKKOSKERNELS_DEBUG macro.
  KOKKOSKERNELS_ADD_DEBUG_OPTION()

  #
  # "Optimization level" for KokkosKernels computational kernels.  The
  # higher the level, the more code variants get generated, and thus the
  # longer the compile times.  However, more code variants mean both
  # better performance overall, and more uniform performance for corner
  # cases.  Values of current interest (24 Apr 2014) are 0, 1, and 2.
  #
  KOKKOSKERNELS_ADD_OPTION_AND_DEFINE(
    LINALG_OPT_LEVEL
    KOKKOSLINALG_OPT_LEVEL
    "Optimization level for KokkosKernels computational kernels: a nonnegative integer.  Higher levels result in better performance that is more uniform for corner cases, but increase build time and library size.  The default value is 1, which should give performance within ten percent of optimal on most platforms, for most problems. Default: 1"
    "1")

  # Enable experimental features of KokkosKernels if set at configure
  # time. Default is no.
  KOKKOSKERNELS_ADD_OPTION_AND_DEFINE(
    ENABLE_EXPERIMENTAL
    HAVE_KOKKOSKERNELS_EXPERIMENTAL
    "Enable building and installation of experimental KokkosKernels features. Default: OFF"
    OFF)

  KOKKOSKERNELS_ADD_OPTION(
    ADD_DEFAULT_ETI
    ON
    BOOL
    "Whether to include a set of default ETI instantiations (otherwise only those explicitly requested will be included"
  )

  KOKKOSKERNELS_ADD_OPTION(
    ETI_ONLY
    OFF
    BOOL
    "Whether to restrict availability of kernels to ETI types only. Turning this on guarantees that kernels are never built inside of object files which simply call KokkosKernels functions. Default: OFF"
    )

  KOKKOSKERNELS_ADD_OPTION(
    TEST_ETI_ONLY
    ON
    BOOL
    "Whether to restrict testing to ETI types. Default: ON"
    )

  KOKKOSKERNELS_ADD_OPTION(
    ENABLED_COMPONENTS
    "ALL"
    STRING
    "A list of components to enable in testing and building"
    VALID_ENTRIES BATCHED BLAS GRAPH SPARSE ALL
  )

  # ==================================================================
  # Enable Device Types for ETI (exec- + mem-space)
  # ==================================================================
  INCLUDE(cmake/kokkoskernels_eti_devices.cmake)
  # ==================================================================
  # Enable Scalar Types for ETI
  # ==================================================================
  INCLUDE(cmake/kokkoskernels_eti_floats.cmake)
  # ==================================================================
  # Enable Ordinal Types for ETI
  # ==================================================================
  INCLUDE(cmake/kokkoskernels_eti_ordinals.cmake)
  # ==================================================================
  # Enable Offset Types for ETI
  # ==================================================================
  INCLUDE(cmake/kokkoskernels_eti_offsets.cmake)
  # ==================================================================
  # Enable Layout Types for ETI
  # ==================================================================
  INCLUDE(cmake/kokkoskernels_eti_layouts.cmake)
  # ==================================================================
  # Enable Third Party Libraries
  # ==================================================================
  INCLUDE(cmake/kokkoskernels_tpls.cmake)
  INCLUDE(cmake/kokkoskernels_features.cmake)
  INCLUDE(cmake/kokkos_requirements.cmake)
  # ==================================================================
  # CMake Summary
  # ==================================================================
  MESSAGE("")
  MESSAGE("=======================")
  MESSAGE("KokkosKernels ETI Types")
  MESSAGE("   Devices:  ${DEVICE_LIST}")
  MESSAGE("   Scalars:  ${SCALAR_LIST}")
  MESSAGE("   Ordinals: ${ORDINAL_LIST}")
  MESSAGE("   Offsets:  ${OFFSET_LIST}")
  MESSAGE("   Layouts:  ${LAYOUT_LIST}")
  MESSAGE("")
  MESSAGE("KokkosKernels TPLs")
  FOREACH(TPL ${KOKKOSKERNELS_TPL_LIST})
    PAD_STRING("${TPL}:" TPL_PADDED 12)
    MESSAGE("   ${TPL_PADDED} ${${TPL}_FOUND_INFO}")
  ENDFOREACH()
  MESSAGE("=======================")
  MESSAGE("")
  # Skip building Kokkos Kernels if we are doing an installation test
  ADD_SUBDIRECTORY(src)
  IF (KokkosKernels_ENABLE_INSTALL_TEST)
    ADD_SUBDIRECTORY(install_test)
    MESSAGE("The install test has been enabled, you will need to peform: make install before running the tests otherwise install_test will fail")
  ENDIF ()
  KOKKOSKERNELS_ADD_TEST_DIRECTORIES(perf_test)
  KOKKOSKERNELS_ADD_TEST_DIRECTORIES(unit_test)
  KOKKOSKERNELS_ADD_EXAMPLE_DIRECTORIES(example)

  KOKKOSKERNELS_PACKAGE_POSTPROCESS()
  IF (KokkosKernels_ENABLE_DOCS)
    ADD_SUBDIRECTORY(docs)
  ENDIF ()
ENDIF()<|MERGE_RESOLUTION|>--- conflicted
+++ resolved
@@ -63,22 +63,20 @@
           BOOL
           "Whether to build tests. Default: OFF"
   )
-<<<<<<< HEAD
   KOKKOSKERNELS_ADD_OPTION(
           "ENABLE_TESTS_AND_PERFSUITE"
           OFF
           BOOL
           "Whether to build tests including Perfsuite. Default: OFF"
   )
-ENDIF()
-IF(KokkosKernels_ENABLE_TESTS_AND_PERFSUITE)
-  set(BLT_CODE_CHECK_TARGET_NAME "fix-for-blt" CACHE STRING "Docstring")
-  set(INFRASTRUCTURE_ONLY ON CACHE BOOL "Only build the RAJAPerf infrastructure, no builtin kernels")
-  add_definitions("-DRAJAPERF_INFRASTRUCTURE_ONLY")
-  add_subdirectory(tpls/rajaperf)
-  include_directories(tpls/rajaperf/src)
-endif()
-=======
+  ENDIF()
+  IF(KokkosKernels_ENABLE_TESTS_AND_PERFSUITE)
+    set(BLT_CODE_CHECK_TARGET_NAME "fix-for-blt" CACHE STRING "Docstring")
+    set(INFRASTRUCTURE_ONLY ON CACHE BOOL "Only build the RAJAPerf infrastructure, no builtin kernels")
+    add_definitions("-DRAJAPERF_INFRASTRUCTURE_ONLY")
+    add_subdirectory(tpls/rajaperf)
+    include_directories(tpls/rajaperf/src)
+  ENDIF()
 ENDIF ()
 
 KOKKOSKERNELS_ADD_OPTION(
@@ -88,7 +86,6 @@
         "Whether to build docs. Default: OFF"
 )
 
->>>>>>> 12743442
 SET(KokkosKernels_INSTALL_TESTING OFF CACHE INTERNAL
         "Whether to build tests and examples against installation")
 IF (KokkosKernels_INSTALL_TESTING)
