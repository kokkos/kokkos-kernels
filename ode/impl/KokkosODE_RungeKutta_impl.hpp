//@HEADER
// ************************************************************************
//
//                        Kokkos v. 4.0
//       Copyright (2022) National Technology & Engineering
//               Solutions of Sandia, LLC (NTESS).
//
// Under the terms of Contract DE-NA0003525 with NTESS,
// the U.S. Government retains certain rights in this software.
//
// Part of Kokkos, under the Apache License v2.0 with LLVM Exceptions.
// See https://kokkos.org/LICENSE for license information.
// SPDX-License-Identifier: Apache-2.0 WITH LLVM-exception
//
//@HEADER

#ifndef KOKKOSBLAS_RUNGEKUTTA_IMPL_HPP
#define KOKKOSBLAS_RUNGEKUTTA_IMPL_HPP

#include "Kokkos_Core.hpp"
#include "KokkosBlas1_scal.hpp"
#include "KokkosBlas1_axpby.hpp"
#include "KokkosODE_RungeKuttaTables_impl.hpp"
#include "KokkosODE_Types.hpp"

#include "iostream"

namespace KokkosODE {
namespace Impl {

// This algorithm is mostly derived from
// E. Hairer, S. P. Norsett G. Wanner,
// "Solving Ordinary Differential Equations I:
// Nonstiff Problems", Sec. II.4.
// Note that all floating point values below
// have been heuristically selected for
// convergence performance.
template <class ode_type, class mat_type, class vec_type, class res_type, class scalar_type>
KOKKOS_FUNCTION void first_step_size(const ode_type ode, const int order, const scalar_type t0, const scalar_type atol,
                                     const scalar_type rtol, const vec_type& y0, const res_type& f0, const vec_type y1,
                                     const mat_type temp, scalar_type& dt_ini) {
  using KAT = Kokkos::ArithTraits<scalar_type>;

  // Extract subviews to store intermediate data
  auto f1 = Kokkos::subview(temp, 1, Kokkos::ALL());

  // Compute norms for y0 and f0
  double n0 = KAT::zero(), n1 = KAT::zero(), dt0, scale;
  for (int eqIdx = 0; eqIdx < ode.neqs; ++eqIdx) {
    scale = atol + rtol * Kokkos::abs(y0(eqIdx));
    n0 += Kokkos::pow(y0(eqIdx) / scale, 2);
    n1 += Kokkos::pow(f0(eqIdx) / scale, 2);
  }
  n0 = Kokkos::sqrt(n0) / Kokkos::sqrt(ode.neqs);
  n1 = Kokkos::sqrt(n1) / Kokkos::sqrt(ode.neqs);

  // Select dt0
  if ((n0 < 1e-5) || (n1 < 1e-5)) {
    dt0 = 1e-6;
  } else {
    dt0 = 0.01 * n0 / n1;
  }

  // Estimate y at t0 + dt0
  for (int eqIdx = 0; eqIdx < ode.neqs; ++eqIdx) {
    y1(eqIdx) = y0(eqIdx) + dt0 * f0(eqIdx);
  }

  // Compute f at t0+dt0 and y1,
  // then compute the norm of f(t0+dt0, y1) - f(t0, y0)
  scalar_type n2 = KAT::zero();
  ode.evaluate_function(t0 + dt0, dt0, y1, f1);
  for (int eqIdx = 0; eqIdx < ode.neqs; ++eqIdx) {
    n2 += Kokkos::pow((f1(eqIdx) - f0(eqIdx)) / (atol + rtol * Kokkos::abs(y0(eqIdx))), 2);
  }
  n2 = Kokkos::sqrt(n2) / (dt0 * Kokkos::sqrt(ode.neqs));

  // Finally select initial time step dt_ini
  if ((n1 <= 1e-15) && (n2 <= 1e-15)) {
    dt_ini = Kokkos::max(1e-6, dt0 * 1e-3);
  } else {
    dt_ini = Kokkos::pow(0.01 / Kokkos::max(n1, n2), KAT::one() / order);
  }

  dt_ini = Kokkos::min(100 * dt0, dt_ini);

  // Zero out temp variables just to be safe...
  for (int eqIdx = 0; eqIdx < ode.neqs; ++eqIdx) {
    f0(eqIdx) = 0.0;
    y1(eqIdx) = 0.0;
    f1(eqIdx) = 0.0;
  }
}  // first_step_size

// y_new = y_old + dt*sum(b_i*k_i)    i in [1, nstages]
// k_i = f(t+c_i*dt, y_old+sum(a_{ij}*k_i))  j in [1, i-1]
// we need to compute the k_i and store them as we go
// to use them for k_{i+1} computation.
template <class ode_type, class table_type, class vec_type, class mv_type, class scalar_type>
<<<<<<< HEAD
KOKKOS_FUNCTION void RKStep(ode_type& ode, const table_type& table, const bool adaptivity, scalar_type t,
                            scalar_type dt, const vec_type& y_old, const vec_type& y_new, const vec_type& temp,
                            const mv_type& k_vecs) {
  const int neqs    = ode.neqs;
  const int nstages = table.nstages;
=======
KOKKOS_FUNCTION void RKStep(ode_type& ode, const table_type& table, scalar_type t, scalar_type dt,
                            const vec_type& y_old, const vec_type& y_new, const vec_type& temp, const mv_type& k_vecs) {
  const int neqs        = ode.neqs;
  constexpr int nstages = table_type::nstages;
>>>>>>> 5b116ec9

  // first set y_new = y_old
  for (int eqIdx = 0; eqIdx < ode.neqs; ++eqIdx) {
    y_new(eqIdx) = y_old(eqIdx);
  }

  // now accumulate y_new += dt*b_i*k_i
  {
    // we always start with y_new += dt*b_0*k0
    auto k0 = Kokkos::subview(k_vecs, 0, Kokkos::ALL);
    ode.evaluate_function(t + table.c[0] * dt, dt, y_old, k0);
    for (int eqIdx = 0; eqIdx < neqs; ++eqIdx) {
      y_new(eqIdx) += dt * table.b[0] * k0(eqIdx);
    }
  }

  // Now that we have k0, we can compute all other k_i
  // and accumulate them in y_new.
  for (int stageIdx = 1; stageIdx < nstages; ++stageIdx) {
    for (int eqIdx = 0; eqIdx < ode.neqs; ++eqIdx) {
      temp(eqIdx) = 0;
    }

    for (int idx = 0; idx < stageIdx; ++idx) {
      for (int eqIdx = 0; eqIdx < neqs; ++eqIdx) {
        temp(eqIdx) += table.a[stageIdx * (stageIdx + 1) / 2 + idx] * k_vecs(idx, eqIdx);
      }
    }
    KokkosBlas::SerialScale::invoke(dt, temp);
    KokkosBlas::serial_axpy(1, y_old, temp);
    auto k = Kokkos::subview(k_vecs, stageIdx, Kokkos::ALL);
    ode.evaluate_function(t + table.c[stageIdx] * dt, dt, temp, k);
    for (int eqIdx = 0; eqIdx < neqs; ++eqIdx) {
      y_new(eqIdx) += dt * table.b[stageIdx] * k(eqIdx);
    }
  }
}  // RKStep

<<<<<<< HEAD
=======
// Note that the control values for
// time step increase/decrease are
// heuristically chosen based on
// L. F. Shampine and M. W. Reichelt
// "The Matlab ODE suite" SIAM J. Sci.
// Comput. Vol. 18, No. 1, pp. 1-22
// Jan. 1997
>>>>>>> 5b116ec9
template <class ode_type, class table_type, class vec_type, class mv_type, class scalar_type>
KOKKOS_FUNCTION Experimental::ode_solver_status RKSolve(const ode_type& ode, const table_type& table,
                                                        const KokkosODE::Experimental::ODE_params& params,
                                                        const scalar_type t_start, const scalar_type t_end,
                                                        const vec_type& y0, const vec_type& y, const vec_type& temp,
<<<<<<< HEAD
                                                        const mv_type& k_vecs) {
=======
                                                        const mv_type& k_vecs, int* const step_count) {
>>>>>>> 5b116ec9
  constexpr scalar_type error_threshold = 1;
  scalar_type error_n;
  bool adapt = params.adaptivity;
  bool dt_was_reduced;
  if constexpr (std::is_same_v<table_type, ButcherTableau<0, 0>>) {
    adapt = false;
  }

  // Set current time and initial time step
  scalar_type t_now = t_start, dt = 0.0;
  if (adapt == true) {
    ode.evaluate_function(t_start, 0, y0, temp);
    first_step_size(ode, table_type::order, t_start, params.abs_tol, params.rel_tol, y0, temp, y, k_vecs, dt);
    if (dt < params.min_step_size) {
      dt = params.min_step_size;
    }
  } else {
    dt = (t_end - t_start) / params.num_steps;
  }

  *step_count = 0;

  // Loop over time steps to integrate ODE
  for (int stepIdx = 0; (stepIdx < params.max_steps) && (t_now <= t_end); ++stepIdx) {
    // Check that the step attempted is not putting
    // the solution past t_end, otherwise shrink dt
    if (t_end < t_now + dt) {
      dt = t_end - t_now;
    }

    // Set error to be arbitrarily larger than our threshold
    // so we can pass the initial check. Also reset
    // dt_was_reduced to false for current time step.
    scalar_type error = 2 * error_threshold;
    scalar_type tol   = 0;
    dt_was_reduced    = false;

    // Take tentative steps until the requested error
    // is met. This of course only works for adaptive
    // solvers, for fix time steps we simply do not
    // compute and check the error of the current step
    while (error_threshold < error) {
      // Take a step of Runge-Kutta integrator
      RKStep(ode, table, t_now, dt, y0, y, temp, k_vecs);

      // Compute the largest error and decide on
      // the size of the next time step to take.
      error = 0;

      // Compute estimation of the error using k_vecs and table.e
      if (adapt == true) {
        // Compute the error
        for (int eqIdx = 0; eqIdx < ode.neqs; ++eqIdx) {
<<<<<<< HEAD
          error = Kokkos::max(error, Kokkos::abs(temp(eqIdx)));
          tol   = Kokkos::max(
              tol, params.abs_tol + params.rel_tol * Kokkos::max(Kokkos::abs(y(eqIdx)), Kokkos::abs(y0(eqIdx))));
=======
          tol     = params.abs_tol + params.rel_tol * Kokkos::max(Kokkos::abs(y(eqIdx)), Kokkos::abs(y0(eqIdx)));
          error_n = 0;
          for (int stageIdx = 0; stageIdx < table.nstages; ++stageIdx) {
            error_n += dt * table.e[stageIdx] * k_vecs(stageIdx, eqIdx);
          }
          error += (error_n * error_n) / (tol * tol);
>>>>>>> 5b116ec9
        }
        error = Kokkos::sqrt(error / ode.neqs);

        // Reduce the time step if error
        // is too large and current step
        // is rejected.
        if (error > 1) {
<<<<<<< HEAD
          dt             = dt * Kokkos::max(0.2, 0.8 / Kokkos::pow(error, 1 / table.order));
=======
          dt             = dt * Kokkos::max(0.2, 0.8 * Kokkos::pow(error, -1.0 / table.order));
>>>>>>> 5b116ec9
          dt_was_reduced = true;
        }

        if (dt < params.min_step_size) return Experimental::ode_solver_status::MIN_SIZE;
      }
    }

    // Update time and initial condition for next time step
    t_now += dt;
    *step_count += 1;
    for (int eqIdx = 0; eqIdx < ode.neqs; ++eqIdx) {
      y0(eqIdx) = y(eqIdx);
    }

    if (t_now < t_end) {
      if (adapt && !dt_was_reduced && error < 0.5) {
        // Compute new time increment
<<<<<<< HEAD
        dt = dt * Kokkos::min(10.0, Kokkos::max(2.0, 0.9 * Kokkos::pow(error, 1 / table.order)));
=======
        dt = dt * Kokkos::min(10.0, Kokkos::max(2.0, 0.9 * Kokkos::pow(error, -1.0 / table.order)));
>>>>>>> 5b116ec9
      }
    } else {
      return Experimental::ode_solver_status::SUCCESS;
    }
  }

  if (t_now < t_end) return Experimental::ode_solver_status::MAX_STEP;

  return Experimental::ode_solver_status::SUCCESS;
}  // RKSolve

}  // namespace Impl
}  // namespace KokkosODE

#endif  // KOKKOSBLAS_RUNGEKUTTA_IMPL_HPP<|MERGE_RESOLUTION|>--- conflicted
+++ resolved
@@ -97,18 +97,10 @@
 // we need to compute the k_i and store them as we go
 // to use them for k_{i+1} computation.
 template <class ode_type, class table_type, class vec_type, class mv_type, class scalar_type>
-<<<<<<< HEAD
-KOKKOS_FUNCTION void RKStep(ode_type& ode, const table_type& table, const bool adaptivity, scalar_type t,
-                            scalar_type dt, const vec_type& y_old, const vec_type& y_new, const vec_type& temp,
-                            const mv_type& k_vecs) {
-  const int neqs    = ode.neqs;
-  const int nstages = table.nstages;
-=======
 KOKKOS_FUNCTION void RKStep(ode_type& ode, const table_type& table, scalar_type t, scalar_type dt,
                             const vec_type& y_old, const vec_type& y_new, const vec_type& temp, const mv_type& k_vecs) {
   const int neqs        = ode.neqs;
   constexpr int nstages = table_type::nstages;
->>>>>>> 5b116ec9
 
   // first set y_new = y_old
   for (int eqIdx = 0; eqIdx < ode.neqs; ++eqIdx) {
@@ -147,8 +139,6 @@
   }
 }  // RKStep
 
-<<<<<<< HEAD
-=======
 // Note that the control values for
 // time step increase/decrease are
 // heuristically chosen based on
@@ -156,17 +146,12 @@
 // "The Matlab ODE suite" SIAM J. Sci.
 // Comput. Vol. 18, No. 1, pp. 1-22
 // Jan. 1997
->>>>>>> 5b116ec9
 template <class ode_type, class table_type, class vec_type, class mv_type, class scalar_type>
 KOKKOS_FUNCTION Experimental::ode_solver_status RKSolve(const ode_type& ode, const table_type& table,
                                                         const KokkosODE::Experimental::ODE_params& params,
                                                         const scalar_type t_start, const scalar_type t_end,
                                                         const vec_type& y0, const vec_type& y, const vec_type& temp,
-<<<<<<< HEAD
-                                                        const mv_type& k_vecs) {
-=======
                                                         const mv_type& k_vecs, int* const step_count) {
->>>>>>> 5b116ec9
   constexpr scalar_type error_threshold = 1;
   scalar_type error_n;
   bool adapt = params.adaptivity;
@@ -220,18 +205,12 @@
       if (adapt == true) {
         // Compute the error
         for (int eqIdx = 0; eqIdx < ode.neqs; ++eqIdx) {
-<<<<<<< HEAD
-          error = Kokkos::max(error, Kokkos::abs(temp(eqIdx)));
-          tol   = Kokkos::max(
-              tol, params.abs_tol + params.rel_tol * Kokkos::max(Kokkos::abs(y(eqIdx)), Kokkos::abs(y0(eqIdx))));
-=======
           tol     = params.abs_tol + params.rel_tol * Kokkos::max(Kokkos::abs(y(eqIdx)), Kokkos::abs(y0(eqIdx)));
           error_n = 0;
           for (int stageIdx = 0; stageIdx < table.nstages; ++stageIdx) {
             error_n += dt * table.e[stageIdx] * k_vecs(stageIdx, eqIdx);
           }
           error += (error_n * error_n) / (tol * tol);
->>>>>>> 5b116ec9
         }
         error = Kokkos::sqrt(error / ode.neqs);
 
@@ -239,11 +218,7 @@
         // is too large and current step
         // is rejected.
         if (error > 1) {
-<<<<<<< HEAD
-          dt             = dt * Kokkos::max(0.2, 0.8 / Kokkos::pow(error, 1 / table.order));
-=======
           dt             = dt * Kokkos::max(0.2, 0.8 * Kokkos::pow(error, -1.0 / table.order));
->>>>>>> 5b116ec9
           dt_was_reduced = true;
         }
 
@@ -261,11 +236,7 @@
     if (t_now < t_end) {
       if (adapt && !dt_was_reduced && error < 0.5) {
         // Compute new time increment
-<<<<<<< HEAD
-        dt = dt * Kokkos::min(10.0, Kokkos::max(2.0, 0.9 * Kokkos::pow(error, 1 / table.order)));
-=======
         dt = dt * Kokkos::min(10.0, Kokkos::max(2.0, 0.9 * Kokkos::pow(error, -1.0 / table.order)));
->>>>>>> 5b116ec9
       }
     } else {
       return Experimental::ode_solver_status::SUCCESS;
