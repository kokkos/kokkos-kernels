//@HEADER
// ************************************************************************
//
//                        Kokkos v. 4.0
//       Copyright (2022) National Technology & Engineering
//               Solutions of Sandia, LLC (NTESS).
//
// Under the terms of Contract DE-NA0003525 with NTESS,
// the U.S. Government retains certain rights in this software.
//
// Part of Kokkos, under the Apache License v2.0 with LLVM Exceptions.
// See https://kokkos.org/LICENSE for license information.
// SPDX-License-Identifier: Apache-2.0 WITH LLVM-exception
//
//@HEADER

#include <gtest/gtest.h>
#include "KokkosKernels_TestUtils.hpp"

#include "KokkosODE_RungeKutta.hpp"

namespace Test {

// R1 = 1e-6*1.85e10 * exp(-15618 / T) * (reac) ( 1 – (1- 10^-9) reac)
// d(reac)/dt = -R1
// d(prod)/dt = R1
struct chem_model_1 {
  constexpr static int neqs = 2;
  // constexpr static double alpha = 1e-6*1.85e10;
  constexpr static double alpha = 1.85e10;
  constexpr static double beta  = 15618;
  constexpr static double gamma = 1 - 10e-9;

  const double tstart, tend, T0, T1;

  chem_model_1(const double tstart_ = 0, const double tend_ = 100, const double T0_ = 300, const double T1_ = 800)
      : tstart(tstart_), tend(tend_), T0(T0_), T1(T1_){};

  template <class vec_type1, class vec_type2>
  KOKKOS_FUNCTION void evaluate_function(const double t, const double /*dt*/, const vec_type1& y,
                                         const vec_type2& f) const {
    // First compute the temperature
    // using linear ramp from T0 to T1
    // between tstart and tend.
    double T = (T1 - T0) * (t - tstart) / (tend - tstart) + T0;

    // Evaluate the chemical reaction rate
    f(0) = -alpha * Kokkos::exp(-beta / T) * y(0) * (1 - gamma * y(0));
    f(1) = -f(0);
  }
};

struct chem_model_2 {
  constexpr static int neqs      = 7;
  constexpr static double alpha1 = 1e-6 * 3334169440721739.0 * 1500;
  constexpr static double beta1  = 207850000.0 / 8314.0;
  constexpr static double alpha2 = 1e-6 * 49997793980831.89 * 1500;
  constexpr static double beta2  = 207850000.0 / 8314.0;

  const double tstart, tend, T0, T1;

  chem_model_2(const double tstart_ = 0, const double tend_ = 1200, const double T0_ = 300, const double T1_ = 1000)
      : tstart(tstart_), tend(tend_), T0(T0_), T1(T1_){};

  template <class vec_type1, class vec_type2>
  KOKKOS_FUNCTION void evaluate_function(const double t, const double /*dt*/, const vec_type1& y,
                                         const vec_type2& f) const {
    // First compute the temperature
    // using linear ramp from T0 to T1
    // between tstart and tend.
    double T = (T1 - T0) * (t - tstart) / (1500 - tstart) + T0;

    // Evaluate the chemical reaction rates
    double R1 = y(0) * alpha1 * Kokkos::exp(-beta1 / T);
    double R2 = y(1) * alpha2 * Kokkos::exp(-beta2 / T);

    // Evaluate the chemical reaction rate
    f(0) = -R1;
    f(1) = -R2;
    f(2) = R1 + 0.08 * R2;
    f(3) = 0.147 * R2;
    f(4) = 0.453 * R2;
    f(5) = 0.187 * R2;
    f(6) = 0.133 * R2;
  }
};

template <class Device>
void test_chem() {
  using execution_space = typename Device::execution_space;
  using vec_type        = Kokkos::View<double*, Device>;
  using mv_type         = Kokkos::View<double**, Device>;
  using RK_type         = KokkosODE::Experimental::RK_type;
  using solver_type     = KokkosODE::Experimental::RungeKutta<RK_type::RKCK>;
  using count_type      = Kokkos::View<int*, execution_space>;

  {
    chem_model_1 chem_model;
    const int neqs      = chem_model.neqs;
    const int num_steps = 15000;

    KokkosODE::Experimental::ODE_params params(num_steps);
    vec_type tmp("tmp vector", neqs);
    mv_type kstack("k stack", solver_type::num_stages(), neqs);
    count_type count("time steps count", 1);

    // Set initial conditions
    vec_type y_new("solution", neqs);
    vec_type y_old("initial conditions", neqs);
    auto y_old_h = Kokkos::create_mirror(y_old);
    y_old_h(0)   = 1;
    y_old_h(1)   = 0;
    Kokkos::deep_copy(y_old, y_old_h);
    Kokkos::deep_copy(y_new, y_old_h);

    Kokkos::RangePolicy<execution_space> my_policy(0, 1);
<<<<<<< HEAD
    RKSolve_wrapper<chem_model_1, RK_type::RKCK, vec_type, mv_type, double> solve_wrapper(
        chem_model, params, chem_model.tstart, chem_model.tend, y_old, y_new, tmp, kstack);
=======
    RKSolve_wrapper<chem_model_1, RK_type::RKCK, vec_type, mv_type, double, count_type> solve_wrapper(
        chem_model, params, chem_model.tstart, chem_model.tend, y_old, y_new, tmp, kstack, count);
>>>>>>> 5b116ec9
    Kokkos::parallel_for(my_policy, solve_wrapper);

    auto y_new_h = Kokkos::create_mirror(y_new);
    Kokkos::deep_copy(y_new_h, y_new);
#if defined(HAVE_KOKKOSKERNELS_DEBUG)
    const double dt = (chem_model.tend - chem_model.tstart) / params.num_steps;
    std::cout << "\nChem model 1" << std::endl;
    std::cout << "  t0=" << chem_model.tstart << ", tn=" << chem_model.tend << std::endl;
    std::cout << "  T0=" << chem_model.T0 << ", Tn=" << chem_model.T1 << std::endl;
    std::cout << "  dt=" << dt << std::endl;
    std::cout << "  y(t0)={" << y_old_h(0) << ", " << y_old_h(1) << "}" << std::endl;
    std::cout << "  y(tn)={" << y_new_h(0) << ", " << y_new_h(1) << "}" << std::endl;
#endif
  }

  {
    chem_model_2 chem_model;
    const int neqs      = chem_model.neqs;
    const int num_steps = 1500;

    KokkosODE::Experimental::ODE_params params(num_steps);
    vec_type tmp("tmp vector", neqs);
    mv_type kstack("k stack", solver_type::num_stages(), neqs);
    count_type count("time steps count", 1);

    // Set initial conditions
    vec_type y_new("solution", neqs);
    vec_type y_old("initial conditions", neqs);
    auto y_old_h = Kokkos::create_mirror(y_old);
    y_old_h(0)   = 0.25;
    y_old_h(1)   = 0.25;
    y_old_h(2)   = 0;
    y_old_h(3)   = 0;
    y_old_h(4)   = 0;
    y_old_h(5)   = 0;
    y_old_h(6)   = 0;
    Kokkos::deep_copy(y_old, y_old_h);
    Kokkos::deep_copy(y_new, y_old_h);

    Kokkos::RangePolicy<execution_space> my_policy(0, 1);
<<<<<<< HEAD
    RKSolve_wrapper<chem_model_2, RK_type::RKCK, vec_type, mv_type, double> solve_wrapper(
        chem_model, params, chem_model.tstart, chem_model.tend, y_old, y_new, tmp, kstack);
=======
    RKSolve_wrapper<chem_model_2, RK_type::RKCK, vec_type, mv_type, double, count_type> solve_wrapper(
        chem_model, params, chem_model.tstart, chem_model.tend, y_old, y_new, tmp, kstack, count);
>>>>>>> 5b116ec9
    Kokkos::parallel_for(my_policy, solve_wrapper);

    auto y_new_h = Kokkos::create_mirror(y_new);
    Kokkos::deep_copy(y_new_h, y_new);
#if defined(HAVE_KOKKOSKERNELS_DEBUG)
    const double dt = (chem_model.tend - chem_model.tstart) / params.num_steps;
    std::cout << "\nChem model 2" << std::endl;
    std::cout << "  t0=" << chem_model.tstart << ", tn=" << chem_model.tend << std::endl;
    std::cout << "  T0=" << chem_model.T0 << ", Tn=" << chem_model.T1 << std::endl;
    std::cout << "  dt=" << dt << std::endl;
    std::cout << "  y(t0)={" << y_old_h(0) << ", " << y_old_h(1) << ", " << y_old_h(2) << ", " << y_old_h(3) << ", "
              << y_old_h(4) << ", " << y_old_h(5) << ", " << y_old_h(6) << "}" << std::endl;
    std::cout << "  y(tn)={" << y_new_h(0) << ", " << y_new_h(1) << ", " << y_new_h(2) << ", " << y_new_h(3) << ", "
              << y_new_h(4) << ", " << y_new_h(5) << ", " << y_new_h(6) << "}" << std::endl;
#endif
  }
}  // test_chem
}  // namespace Test

int test_chem_models() {
  Test::test_chem<TestDevice>();

  return 1;
}

#if defined(KOKKOSKERNELS_INST_DOUBLE)
TEST_F(TestCategory, RK_chem_models) { test_chem_models(); }
#endif<|MERGE_RESOLUTION|>--- conflicted
+++ resolved
@@ -114,13 +114,8 @@
     Kokkos::deep_copy(y_new, y_old_h);
 
     Kokkos::RangePolicy<execution_space> my_policy(0, 1);
-<<<<<<< HEAD
-    RKSolve_wrapper<chem_model_1, RK_type::RKCK, vec_type, mv_type, double> solve_wrapper(
-        chem_model, params, chem_model.tstart, chem_model.tend, y_old, y_new, tmp, kstack);
-=======
     RKSolve_wrapper<chem_model_1, RK_type::RKCK, vec_type, mv_type, double, count_type> solve_wrapper(
         chem_model, params, chem_model.tstart, chem_model.tend, y_old, y_new, tmp, kstack, count);
->>>>>>> 5b116ec9
     Kokkos::parallel_for(my_policy, solve_wrapper);
 
     auto y_new_h = Kokkos::create_mirror(y_new);
@@ -161,13 +156,8 @@
     Kokkos::deep_copy(y_new, y_old_h);
 
     Kokkos::RangePolicy<execution_space> my_policy(0, 1);
-<<<<<<< HEAD
-    RKSolve_wrapper<chem_model_2, RK_type::RKCK, vec_type, mv_type, double> solve_wrapper(
-        chem_model, params, chem_model.tstart, chem_model.tend, y_old, y_new, tmp, kstack);
-=======
     RKSolve_wrapper<chem_model_2, RK_type::RKCK, vec_type, mv_type, double, count_type> solve_wrapper(
         chem_model, params, chem_model.tstart, chem_model.tend, y_old, y_new, tmp, kstack, count);
->>>>>>> 5b116ec9
     Kokkos::parallel_for(my_policy, solve_wrapper);
 
     auto y_new_h = Kokkos::create_mirror(y_new);
