//@HEADER
// ************************************************************************
//
//                        Kokkos v. 4.0
//       Copyright (2022) National Technology & Engineering
//               Solutions of Sandia, LLC (NTESS).
//
// Under the terms of Contract DE-NA0003525 with NTESS,
// the U.S. Government retains certain rights in this software.
//
// Part of Kokkos, under the Apache License v2.0 with LLVM Exceptions.
// See https://kokkos.org/LICENSE for license information.
// SPDX-License-Identifier: Apache-2.0 WITH LLVM-exception
//
//@HEADER

#include <gtest/gtest.h>
#include "KokkosKernels_TestUtils.hpp"

#include "KokkosODE_RungeKutta.hpp"

namespace Test {

// damped undriven harmonic oscillator
// m y'' + c y' + k y = 0
// solution: y=A * exp(-xi * omega_0 * t) * sin(sqrt(1-xi^2) * omega_0 * t + phi)
// omega_0 = sqrt(k/m)
// xi = c / sqrt(4*m*k)
// A and phi depend on y(0) and y'(0);
// Change of variables: x(t) = y(t)*exp(-c/(2m)*t) = y(t)*exp(-xi * omega_0 * t)
// Change of variables: X = [x ]
//                          [x']
// Leads to X' = A*X  with A = [ 0  1]
//                             [-d  0]
// with d = k/m - (c/(2m)^2) = (1 - xi^2)*omega_0^2
struct duho {
  constexpr static int neqs = 2;
  const double m, c, k, d;
  const double a11 = 0, a12 = 1, a21, a22;

  duho(const double m_, const double c_, const double k_)
      : m(m_), c(c_), k(k_), d(k_ / m_ - (c_ * c_) / (4 * m_ * m_)), a21(-k / m), a22(-c / m){};

  template <class vec_type1, class vec_type2>
  KOKKOS_FUNCTION void evaluate_function(const double /*t*/, const double /*dt*/, const vec_type1& y,
                                         const vec_type2& f) const {
    f(0) = a11 * y(0) + a12 * y(1);
    f(1) = a21 * y(0) + a22 * y(1);
  }

  template <class vec_type>
  KOKKOS_FUNCTION void solution(const double t, const vec_type& y0, const vec_type& y) const {
    using KAT = Kokkos::ArithTraits<double>;

    const double gamma = c / (2 * m);
    const double omega = KAT::sqrt(k / m - gamma * gamma);
    const double phi   = KAT::atan((y0(1) + gamma * y0(0)) / (y0(0) * omega));
    const double A     = y0(0) / KAT::cos(phi);

    y(0) = A * KAT::cos(omega * t - phi) * KAT::exp(-t * gamma);
    y(1) = -y(0) * gamma - omega * A * KAT::sin(omega * t - phi) * KAT::exp(-t * gamma);
  }

};  // duho

template <class ode_type, class vec_type, class scalar_type>
struct solution_wrapper {
  ode_type ode;
  scalar_type t;
  vec_type y_old, y_ref;

  solution_wrapper(const ode_type& ode_, const scalar_type t_, const vec_type& y_old_, const vec_type& y_ref_)
      : ode(ode_), t(t_), y_old(y_old_), y_ref(y_ref_){};

  KOKKOS_FUNCTION
  void operator()(const int /*idx*/) const { ode.solution(t, y_old, y_ref); }
};

<<<<<<< HEAD
template <class ode_type, KokkosODE::Experimental::RK_type rk_type, class vec_type, class mv_type, class scalar_type>
=======
template <class ode_type, KokkosODE::Experimental::RK_type rk_type, class vec_type, class mv_type, class scalar_type,
          class count_type>
>>>>>>> 5b116ec9
struct RKSolve_wrapper {
  using ode_params = KokkosODE::Experimental::ODE_params;

  ode_type my_ode;
  ode_params params;
  scalar_type tstart, tend;
  int max_steps;
  vec_type y_old, y_new, tmp;
  mv_type kstack;
  count_type count;

  RKSolve_wrapper(const ode_type& my_ode_, const ode_params& params_, const scalar_type tstart_,
                  const scalar_type tend_, const vec_type& y_old_, const vec_type& y_new_, const vec_type& tmp_,
<<<<<<< HEAD
                  const mv_type& kstack_)
=======
                  const mv_type& kstack_, const count_type& count_)
>>>>>>> 5b116ec9
      : my_ode(my_ode_),
        params(params_),
        tstart(tstart_),
        tend(tend_),
        y_old(y_old_),
        y_new(y_new_),
        tmp(tmp_),
        kstack(kstack_),
        count(count_) {}

  KOKKOS_FUNCTION
  void operator()(const int /*idx*/) const {
<<<<<<< HEAD
    KokkosODE::Experimental::RungeKutta<rk_type>::Solve(my_ode, params, tstart, tend, y_old, y_new, tmp, kstack);
=======
    KokkosODE::Experimental::RungeKutta<rk_type>::Solve(my_ode, params, tstart, tend, y_old, y_new, tmp, kstack,
                                                        count.data());
>>>>>>> 5b116ec9
  }
};

template <class ode_type, KokkosODE::Experimental::RK_type rk_type, class vec_type, class mv_type, class scalar_type>
void test_method(const std::string label, ode_type& my_ode, const scalar_type& tstart, const scalar_type& tend,
                 const int num_steps, vec_type& y_old, vec_type& y_new, const int order, const int num_stages,
                 const Kokkos::View<double**, Kokkos::HostSpace>& ks,
                 const Kokkos::View<double*, Kokkos::HostSpace>& sol, typename vec_type::HostMirror y_ref_h) {
  using execution_space = typename vec_type::execution_space;
  using solver_type     = KokkosODE::Experimental::RungeKutta<rk_type>;
  using count_type      = Kokkos::View<int*, execution_space>;

  KokkosODE::Experimental::ODE_params params(num_steps);
  vec_type tmp("tmp vector", my_ode.neqs);
  mv_type kstack("k stack", solver_type::num_stages(), my_ode.neqs);
  count_type count("time step count", 1);

  Kokkos::RangePolicy<execution_space> my_policy(0, 1);
<<<<<<< HEAD
  RKSolve_wrapper<ode_type, rk_type, vec_type, mv_type, scalar_type> solve_wrapper(my_ode, params, tstart, tend, y_old,
                                                                                   y_new, tmp, kstack);
=======
  RKSolve_wrapper<ode_type, rk_type, vec_type, mv_type, scalar_type, count_type> solve_wrapper(
      my_ode, params, tstart, tend, y_old, y_new, tmp, kstack, count);
>>>>>>> 5b116ec9
  Kokkos::parallel_for(my_policy, solve_wrapper);

  auto y_new_h = Kokkos::create_mirror_view(y_new);
  Kokkos::deep_copy(y_new_h, y_new);
  auto kstack_h = Kokkos::create_mirror_view(kstack);
  Kokkos::deep_copy(kstack_h, kstack);

  EXPECT_EQ(solver_type::order(), order);
  EXPECT_EQ(solver_type::num_stages(), num_stages);
#if defined(HAVE_KOKKOSKERNELS_DEBUG)
  std::cout << "\n" << label << std::endl;
  std::cout << "  order: " << solver_type::order() << std::endl;
  std::cout << "  number of stages: " << solver_type::num_stages() << std::endl;
#else
  (void)label;
#endif
  for (int stageIdx = 0; stageIdx < solver_type::num_stages(); ++stageIdx) {
    EXPECT_NEAR_KK(ks(0, stageIdx), kstack_h(stageIdx, 0), 1e-8);
    EXPECT_NEAR_KK(ks(1, stageIdx), kstack_h(stageIdx, 1), 1e-8);
#if defined(HAVE_KOKKOSKERNELS_DEBUG)
    std::cout << "  k" << stageIdx << "={" << kstack_h(stageIdx, 0) << ", " << kstack_h(stageIdx, 1) << "}"
              << std::endl;
#endif
  }
  EXPECT_NEAR_KK(sol(0), y_new_h(0), 1e-8);
  EXPECT_NEAR_KK(sol(1), y_new_h(1), 1e-8);
#if defined(HAVE_KOKKOSKERNELS_DEBUG)
  std::cout << "  y={" << y_new_h(0) << ", " << y_new_h(1) << "}" << std::endl;
  std::cout << "  error={" << Kokkos::abs(y_new_h(0) - y_ref_h(0)) / Kokkos::abs(y_ref_h(0)) << ", "
            << Kokkos::abs(y_new_h(1) - y_ref_h(1)) / Kokkos::abs(y_ref_h(1)) << "}" << std::endl;
#else
  (void)y_ref_h;
#endif

}  // test_method

template <class Device>
void test_RK() {
  using execution_space = typename Device::execution_space;
  using RK_type         = KokkosODE::Experimental::RK_type;
  using vec_type        = Kokkos::View<double*, Device>;
  using mv_type         = Kokkos::View<double**, Device>;

  duho my_oscillator(1, 1, 4);
  const int neqs = my_oscillator.neqs;

  vec_type y("solution", neqs), f("function", neqs);
  auto y_h = Kokkos::create_mirror(y);
  y_h(0)   = 1;
  y_h(1)   = 0;
  Kokkos::deep_copy(y, y_h);

  constexpr double tstart = 0, tend = 0.01;
  constexpr int num_steps = 1000;
  double dt               = (tend - tstart) / num_steps;
  vec_type y_new("y new", neqs), y_old("y old", neqs);

  // Since y_old_h will be reused to set initial conditions
  // for each method tested we do not want to use
  // create_mirror_view which would not do a copy
  // when y_old is in HostSpace.
  typename vec_type::HostMirror y_old_h = Kokkos::create_mirror(y_old);
  y_old_h(0)                            = 1;
  y_old_h(1)                            = 0;

  // First compute analytical solution as reference
  // and to evaluate the error from each RK method.
  vec_type y_ref("reference value", neqs);
  auto y_ref_h = Kokkos::create_mirror(y_ref);
  {
    Kokkos::deep_copy(y_old, y_old_h);
    Kokkos::RangePolicy<execution_space> my_policy(0, 1);
    solution_wrapper wrapper(my_oscillator, tstart + dt, y_old, y_ref);
    Kokkos::parallel_for(my_policy, wrapper);

    Kokkos::deep_copy(y_ref_h, y_ref);
#if defined(HAVE_KOKKOSKERNELS_DEBUG)
    std::cout << "\nAnalytical solution" << std::endl;
    std::cout << "  y={" << y_ref_h(0) << ", " << y_ref_h(1) << "}" << std::endl;
#endif
  }

  // We perform a single step using a RK method
  // and check the values for ki and y_new against
  // expected values.
  {
    Kokkos::deep_copy(y_old, y_old_h);
    double ks_raw[2] = {0, -4};
    Kokkos::View<double**, Kokkos::HostSpace> ks(ks_raw, 2, 1);
    double sol_raw[2] = {1, -0.04};
    Kokkos::View<double*, Kokkos::HostSpace> sol(sol_raw, 2);
    test_method<duho, RK_type::RKFE, vec_type, mv_type, double>("Euler-Forward", my_oscillator, tstart, tend, 1, y_old,
                                                                y_new, 1, 1, ks, sol, y_ref_h);
  }

  {
    Kokkos::deep_copy(y_old, y_old_h);
    double ks_raw[4] = {0, -0.04, -4, -3.96};
    Kokkos::View<double**, Kokkos::HostSpace> ks(ks_raw, 2, 2);
    double sol_raw[2] = {0.9998, -0.0398};
    Kokkos::View<double*, Kokkos::HostSpace> sol(sol_raw, 2);
    test_method<duho, RK_type::RKEH, vec_type, mv_type, double>("Euler-Heun", my_oscillator, tstart, tend, 1, y_old,
                                                                y_new, 2, 2, ks, sol, y_ref_h);
  }

  {
    Kokkos::deep_copy(y_old, y_old_h);
    double ks_raw[6] = {0, -0.02, -0.03980078, -4, -3.98, -3.95940234};
    Kokkos::View<double**, Kokkos::HostSpace> ks(ks_raw, 2, 3);
    double sol_raw[2] = {0.9998, -0.03979999};
    Kokkos::View<double*, Kokkos::HostSpace> sol(sol_raw, 2);
    test_method<duho, RK_type::RKF12, vec_type, mv_type, double>("RKF-12", my_oscillator, tstart, tend, 1, y_old, y_new,
                                                                 2, 3, ks, sol, y_ref_h);
  }

  {
    Kokkos::deep_copy(y_old, y_old_h);
    double ks_raw[8] = {0, -0.02, -0.02985, -0.039798, -4, -3.98, -3.96955, -3.95940467};
    Kokkos::View<double**, Kokkos::HostSpace> ks(ks_raw, 2, 4);
    double sol_raw[2] = {0.99980067, -0.039798};
    Kokkos::View<double*, Kokkos::HostSpace> sol(sol_raw, 2);
    test_method<duho, RK_type::RKBS, vec_type, mv_type, double>("RKBS", my_oscillator, tstart, tend, 1, y_old, y_new, 3,
                                                                4, ks, sol, y_ref_h);
  }

  {
    Kokkos::deep_copy(y_old, y_old_h);
    double ks_raw[12] = {0,  -0.01, -0.01497188, -0.03674986, -0.03979499, -0.0199505,
                         -4, -3.99, -3.98491562, -3.96257222, -3.95941166, -3.97984883};
    Kokkos::View<double**, Kokkos::HostSpace> ks(ks_raw, 2, 6);
    double sol_raw[2] = {0.99980067, -0.03979801};
    Kokkos::View<double*, Kokkos::HostSpace> sol(sol_raw, 2);
    test_method<duho, RK_type::RKF45, vec_type, mv_type, double>("RKF-45", my_oscillator, tstart, tend, 1, y_old, y_new,
                                                                 5, 6, ks, sol, y_ref_h);
  }

  {
    Kokkos::deep_copy(y_old, y_old_h);
    double ks_raw[12] = {0,  -0.008, -0.011982, -0.02392735, -0.03979862, -0.03484563,
                         -4, -3.992, -3.987946, -3.97578551, -3.95940328, -3.96454357};
    Kokkos::View<double**, Kokkos::HostSpace> ks(ks_raw, 2, 6);
    double sol_raw[2] = {0.99980067, -0.03979801};
    Kokkos::View<double*, Kokkos::HostSpace> sol(sol_raw, 2);
    test_method<duho, RK_type::RKCK, vec_type, mv_type, double>("Cash-Karp", my_oscillator, tstart, tend, 1, y_old,
                                                                y_new, 5, 6, ks, sol, y_ref_h);
  }

  {
    Kokkos::deep_copy(y_old, y_old_h);
    double ks_raw[14] = {0,  -0.008, -0.011982, -0.03187008, -0.03539333, -0.0397954,  -0.03979801,
                         -4, -3.992, -3.987946, -3.96762048, -3.96398013, -3.95941068, -3.95940467};
    Kokkos::View<double**, Kokkos::HostSpace> ks(ks_raw, 2, 7);
    double sol_raw[2] = {0.99980067, -0.03979801};
    Kokkos::View<double*, Kokkos::HostSpace> sol(sol_raw, 2);
    test_method<duho, RK_type::RKDP, vec_type, mv_type, double>("Dormand-Prince", my_oscillator, tstart, tend, 1, y_old,
                                                                y_new, 5, 7, ks, sol, y_ref_h);
  }

}  // test_RK

template <class ode_type, KokkosODE::Experimental::RK_type rk_type, class vec_type, class mv_type, class scalar_type>
void test_rate(ode_type& my_ode, const scalar_type& tstart, const scalar_type& tend,
               Kokkos::View<int*, Kokkos::HostSpace> num_steps, typename vec_type::HostMirror& y_old_h,
               typename vec_type::HostMirror& y_ref_h, typename vec_type::HostMirror& error) {
  using execution_space = typename vec_type::execution_space;
  using solver_type     = KokkosODE::Experimental::RungeKutta<rk_type>;
  using count_type      = Kokkos::View<int*, execution_space>;

  count_type count("time step count", 1);
  vec_type tmp("tmp vector", my_ode.neqs);
  mv_type kstack("k stack", solver_type::num_stages(), my_ode.neqs);

  vec_type y_new("solution", my_ode.neqs);
  vec_type y_old("intial conditions", my_ode.neqs);
  auto y_new_h = Kokkos::create_mirror(y_new);

  Kokkos::RangePolicy<execution_space> my_policy(0, 1);
  for (int idx = 0; idx < num_steps.extent_int(0); ++idx) {
    KokkosODE::Experimental::ODE_params params(num_steps(idx));
    params.adaptivity = false;
    Kokkos::deep_copy(y_old, y_old_h);
    Kokkos::deep_copy(y_new, y_old_h);
<<<<<<< HEAD
    RKSolve_wrapper<ode_type, rk_type, vec_type, mv_type, scalar_type> solve_wrapper(my_ode, params, tstart, tend,
                                                                                     y_old, y_new, tmp, kstack);
=======
    RKSolve_wrapper<ode_type, rk_type, vec_type, mv_type, scalar_type, count_type> solve_wrapper(
        my_ode, params, tstart, tend, y_old, y_new, tmp, kstack, count);
>>>>>>> 5b116ec9
    Kokkos::parallel_for(my_policy, solve_wrapper);

    Kokkos::deep_copy(y_new_h, y_new);
    error(idx) = Kokkos::abs(y_new_h(0) - y_ref_h(0)) / Kokkos::abs(y_ref_h(0));

#if defined(HAVE_KOKKOSKERNELS_DEBUG)
    scalar_type dt = (tend - tstart) / num_steps(idx);
<<<<<<< HEAD
    std::cout << "dt=" << dt << ", error=" << error(idx) << ", solution: {" << y_new_h(0) << ", " << y_new_h(1) << "}"
              << std::endl;
=======
    std::cout << "count=" << count(0) << ", dt=" << dt << ", error=" << error(idx) << ", solution: {" << y_new_h(0)
              << ", " << y_new_h(1) << "}" << std::endl;
>>>>>>> 5b116ec9
#endif
  }

}  // test_method

template <class Device>
void test_convergence_rate() {
  using execution_space = typename Device::execution_space;
  using RK_type         = KokkosODE::Experimental::RK_type;
  using vec_type        = Kokkos::View<double*, Device>;
  using mv_type         = Kokkos::View<double**, Device>;

  duho my_oscillator(1, 1, 4);
  const int neqs = my_oscillator.neqs;

  vec_type y("solution", neqs), f("function", neqs);
  auto y_h = Kokkos::create_mirror(y);
  y_h(0)   = 1;
  y_h(1)   = 0;
  Kokkos::deep_copy(y, y_h);

  constexpr double tstart = 0, tend = 1.024;
  Kokkos::View<int*, Kokkos::HostSpace> num_steps("Max Steps", 8);
  num_steps(0) = 512;
  num_steps(1) = 256;
  num_steps(2) = 128;
  num_steps(3) = 64;
  num_steps(4) = 32;
  num_steps(5) = 16;
  num_steps(6) = 8;
  num_steps(7) = 4;
  vec_type y_new("y new", neqs), y_old("y old", neqs);

  // Since y_old_h will be reused to set initial conditions
  // for each method tested we do not want to use
  // create_mirror_view which would not do a copy
  // when y_old is in HostSpace.
  typename vec_type::HostMirror y_old_h = Kokkos::create_mirror(y_old);
  y_old_h(0)                            = 1;
  y_old_h(1)                            = 0;

  // First compute analytical solution as reference
  // and to evaluate the error from each RK method.
  vec_type y_ref("reference value", neqs);
  auto y_ref_h = Kokkos::create_mirror(y_ref);
  {
    Kokkos::deep_copy(y_old, y_old_h);
    Kokkos::RangePolicy<execution_space> my_policy(0, 1);
    solution_wrapper wrapper(my_oscillator, tend, y_old, y_ref);
    Kokkos::parallel_for(my_policy, wrapper);

    Kokkos::deep_copy(y_ref_h, y_ref);
#if defined(HAVE_KOKKOSKERNELS_DEBUG)
    std::cout << "\nAnalytical solution" << std::endl;
    std::cout << "  y={" << y_ref_h(0) << ", " << y_ref_h(1) << "}" << std::endl;
#endif
  }

  typename vec_type::HostMirror error("error", num_steps.extent(0));
  test_rate<duho, RK_type::RKEH, vec_type, mv_type, double>(my_oscillator, tstart, tend, num_steps, y_old_h, y_ref_h,
                                                            error);

  for (int idx = 1; idx < num_steps.extent_int(0) - 2; ++idx) {
    double expected_ratio =
        Kokkos::pow(num_steps(idx) / num_steps(idx + 1), KokkosODE::Impl::ButcherTableau<1, 1>::order);
    double actual_ratio = error(idx + 1) / error(idx);
    EXPECT_NEAR_KK_REL(actual_ratio, expected_ratio, 0.15);

#if defined(HAVE_KOKKOSKERNELS_DEBUG)
    double rel_ratio_diff = Kokkos::abs(actual_ratio - expected_ratio) / Kokkos::abs(expected_ratio);
    std::cout << "error ratio: " << actual_ratio << ", expected ratio: " << expected_ratio
              << ", rel diff: " << rel_ratio_diff << std::endl;
#endif
  }

  Kokkos::deep_copy(error, 0);
  test_rate<duho, RK_type::RKBS, vec_type, mv_type, double>(my_oscillator, tstart, tend, num_steps, y_old_h, y_ref_h,
                                                            error);

  for (int idx = 1; idx < num_steps.extent_int(0) - 2; ++idx) {
    double expected_ratio =
        Kokkos::pow(num_steps(idx) / num_steps(idx + 1), KokkosODE::Impl::ButcherTableau<2, 3>::order);
    double actual_ratio = error(idx + 1) / error(idx);
    EXPECT_NEAR_KK_REL(actual_ratio, expected_ratio, 0.05);

#if defined(HAVE_KOKKOSKERNELS_DEBUG)
    double rel_ratio_diff = Kokkos::abs(actual_ratio - expected_ratio) / Kokkos::abs(expected_ratio);
    std::cout << "error ratio: " << actual_ratio << ", expected ratio: " << expected_ratio
              << ", rel diff: " << rel_ratio_diff << std::endl;
#endif
  }

  Kokkos::deep_copy(error, 0);
  test_rate<duho, RK_type::RKF45, vec_type, mv_type, double>(my_oscillator, tstart, tend, num_steps, y_old_h, y_ref_h,
                                                             error);

  for (int idx = 1; idx < num_steps.extent_int(0) - 2; ++idx) {
    double expected_ratio =
        Kokkos::pow(num_steps(idx) / num_steps(idx + 1), KokkosODE::Impl::ButcherTableau<4, 5>::order);
    double actual_ratio = error(idx + 1) / error(idx);
    EXPECT_NEAR_KK_REL(actual_ratio, expected_ratio, 0.05);

#if defined(HAVE_KOKKOSKERNELS_DEBUG)
    double rel_ratio_diff = Kokkos::abs(actual_ratio - expected_ratio) / Kokkos::abs(expected_ratio);
    std::cout << "error ratio: " << actual_ratio << ", expected ratio: " << expected_ratio
              << ", rel diff: " << rel_ratio_diff << std::endl;
#endif
  }
}  // test_convergence_rate

template <class Device>
void test_adaptivity() {
  using execution_space = typename Device::execution_space;
  using RK_type         = KokkosODE::Experimental::RK_type;
  using vec_type        = Kokkos::View<double*, Device>;
  using mv_type         = Kokkos::View<double**, Device>;
  using count_type      = Kokkos::View<int*, execution_space>;

  duho my_oscillator(1, 1, 4);
  const int neqs = my_oscillator.neqs;
  count_type count("time step count", 1);

  vec_type y("solution", neqs), f("function", neqs);
  auto y_h = Kokkos::create_mirror(y);
  y_h(0)   = 1;
  y_h(1)   = 0;
  Kokkos::deep_copy(y, y_h);

  constexpr double tstart = 0, tend = 1.024;
  constexpr int maxSteps = 512, numSteps = 128;
  constexpr double absTol = 1e-14, relTol = 1e-8, minStepSize = 0.001;
  vec_type y_new("y new", neqs), y_old("y old", neqs);

  // Since y_old_h will be reused to set initial conditions
  // for each method tested we do not want to use
  // create_mirror_view which would not do a copy
  // when y_old is in HostSpace.
  typename vec_type::HostMirror y_old_h = Kokkos::create_mirror(y_old);
  y_old_h(0)                            = 1;
  y_old_h(1)                            = 0;

  // First compute analytical solution as reference
  // and to evaluate the error from each RK method.
  vec_type y_ref("reference value", neqs);
  auto y_ref_h = Kokkos::create_mirror(y_ref);
  {
    Kokkos::deep_copy(y_old, y_old_h);
    Kokkos::RangePolicy<execution_space> my_policy(0, 1);
    solution_wrapper wrapper(my_oscillator, tend, y_old, y_ref);
    Kokkos::parallel_for(my_policy, wrapper);

    Kokkos::deep_copy(y_ref_h, y_ref);
#if defined(HAVE_KOKKOSKERNELS_DEBUG)
    std::cout << "\nAnalytical solution" << std::endl;
    std::cout << "  y={" << y_ref_h(0) << ", " << y_ref_h(1) << "}" << std::endl;
#endif
  }

  vec_type tmp("tmp vector", neqs);
  mv_type kstack("k stack", KokkosODE::Experimental::RungeKutta<RK_type::RKF45>::num_stages(), neqs);

  Kokkos::RangePolicy<execution_space> my_policy(0, 1);
  KokkosODE::Experimental::ODE_params params(numSteps, maxSteps, absTol, relTol, minStepSize);
  Kokkos::deep_copy(y_old, y_old_h);
  Kokkos::deep_copy(y_new, y_old_h);
<<<<<<< HEAD
  RKSolve_wrapper<duho, RK_type::RKF45, vec_type, mv_type, double> solve_wrapper(my_oscillator, params, tstart, tend,
                                                                                 y_old, y_new, tmp, kstack);
=======
  RKSolve_wrapper<duho, RK_type::RKF45, vec_type, mv_type, double, count_type> solve_wrapper(
      my_oscillator, params, tstart, tend, y_old, y_new, tmp, kstack, count);
>>>>>>> 5b116ec9
  Kokkos::parallel_for(my_policy, solve_wrapper);

  auto y_new_h = Kokkos::create_mirror(y_new);
  Kokkos::deep_copy(y_new_h, y_new);
#if defined(HAVE_KOKKOSKERNELS_DEBUG)
  std::cout << "Results: " << std::endl;
  std::cout << "  y_ref={ ";
  for (int idx = 0; idx < y_ref_h.extent_int(0); ++idx) {
    std::cout << y_ref_h(idx) << " ";
  }
  std::cout << "}" << std::endl;
  std::cout << "  y_new={ ";
  for (int idx = 0; idx < y_new_h.extent_int(0); ++idx) {
    std::cout << y_new_h(idx) << " ";
  }
  std::cout << "}" << std::endl;
  std::cout << "  error={ ";
  double error;
#endif

  for (int idx = 0; idx < y_new_h.extent_int(0); ++idx) {
#if defined(HAVE_KOKKOSKERNELS_DEBUG)
    error = Kokkos::abs(y_new_h(idx) - y_ref_h(idx)) / Kokkos::abs(y_ref_h(idx));
    std::cout << error << " ";
#endif
    EXPECT_NEAR_KK_REL(y_new_h(idx), y_ref_h(idx), 1e-7);
  }
#if defined(HAVE_KOKKOSKERNELS_DEBUG)
  std::cout << "}" << std::endl;
#endif

}  // test_adaptivity

}  // namespace Test

void test_RK() { Test::test_RK<TestDevice>(); }

void test_RK_conv_rate() { Test::test_convergence_rate<TestDevice>(); }

void test_RK_adaptivity() { Test::test_adaptivity<TestDevice>(); }

#if defined(KOKKOSKERNELS_INST_DOUBLE)
TEST_F(TestCategory, RKSolve_serial) { test_RK(); }
TEST_F(TestCategory, RK_conv_rate) { test_RK_conv_rate(); }
TEST_F(TestCategory, RK_adaptivity) { test_RK_adaptivity(); }
#endif<|MERGE_RESOLUTION|>--- conflicted
+++ resolved
@@ -76,12 +76,8 @@
   void operator()(const int /*idx*/) const { ode.solution(t, y_old, y_ref); }
 };
 
-<<<<<<< HEAD
-template <class ode_type, KokkosODE::Experimental::RK_type rk_type, class vec_type, class mv_type, class scalar_type>
-=======
 template <class ode_type, KokkosODE::Experimental::RK_type rk_type, class vec_type, class mv_type, class scalar_type,
           class count_type>
->>>>>>> 5b116ec9
 struct RKSolve_wrapper {
   using ode_params = KokkosODE::Experimental::ODE_params;
 
@@ -95,11 +91,7 @@
 
   RKSolve_wrapper(const ode_type& my_ode_, const ode_params& params_, const scalar_type tstart_,
                   const scalar_type tend_, const vec_type& y_old_, const vec_type& y_new_, const vec_type& tmp_,
-<<<<<<< HEAD
-                  const mv_type& kstack_)
-=======
                   const mv_type& kstack_, const count_type& count_)
->>>>>>> 5b116ec9
       : my_ode(my_ode_),
         params(params_),
         tstart(tstart_),
@@ -112,12 +104,8 @@
 
   KOKKOS_FUNCTION
   void operator()(const int /*idx*/) const {
-<<<<<<< HEAD
-    KokkosODE::Experimental::RungeKutta<rk_type>::Solve(my_ode, params, tstart, tend, y_old, y_new, tmp, kstack);
-=======
     KokkosODE::Experimental::RungeKutta<rk_type>::Solve(my_ode, params, tstart, tend, y_old, y_new, tmp, kstack,
                                                         count.data());
->>>>>>> 5b116ec9
   }
 };
 
@@ -136,13 +124,8 @@
   count_type count("time step count", 1);
 
   Kokkos::RangePolicy<execution_space> my_policy(0, 1);
-<<<<<<< HEAD
-  RKSolve_wrapper<ode_type, rk_type, vec_type, mv_type, scalar_type> solve_wrapper(my_ode, params, tstart, tend, y_old,
-                                                                                   y_new, tmp, kstack);
-=======
   RKSolve_wrapper<ode_type, rk_type, vec_type, mv_type, scalar_type, count_type> solve_wrapper(
       my_ode, params, tstart, tend, y_old, y_new, tmp, kstack, count);
->>>>>>> 5b116ec9
   Kokkos::parallel_for(my_policy, solve_wrapper);
 
   auto y_new_h = Kokkos::create_mirror_view(y_new);
@@ -325,13 +308,8 @@
     params.adaptivity = false;
     Kokkos::deep_copy(y_old, y_old_h);
     Kokkos::deep_copy(y_new, y_old_h);
-<<<<<<< HEAD
-    RKSolve_wrapper<ode_type, rk_type, vec_type, mv_type, scalar_type> solve_wrapper(my_ode, params, tstart, tend,
-                                                                                     y_old, y_new, tmp, kstack);
-=======
     RKSolve_wrapper<ode_type, rk_type, vec_type, mv_type, scalar_type, count_type> solve_wrapper(
         my_ode, params, tstart, tend, y_old, y_new, tmp, kstack, count);
->>>>>>> 5b116ec9
     Kokkos::parallel_for(my_policy, solve_wrapper);
 
     Kokkos::deep_copy(y_new_h, y_new);
@@ -339,13 +317,8 @@
 
 #if defined(HAVE_KOKKOSKERNELS_DEBUG)
     scalar_type dt = (tend - tstart) / num_steps(idx);
-<<<<<<< HEAD
-    std::cout << "dt=" << dt << ", error=" << error(idx) << ", solution: {" << y_new_h(0) << ", " << y_new_h(1) << "}"
-              << std::endl;
-=======
     std::cout << "count=" << count(0) << ", dt=" << dt << ", error=" << error(idx) << ", solution: {" << y_new_h(0)
               << ", " << y_new_h(1) << "}" << std::endl;
->>>>>>> 5b116ec9
 #endif
   }
 
@@ -511,13 +484,8 @@
   KokkosODE::Experimental::ODE_params params(numSteps, maxSteps, absTol, relTol, minStepSize);
   Kokkos::deep_copy(y_old, y_old_h);
   Kokkos::deep_copy(y_new, y_old_h);
-<<<<<<< HEAD
-  RKSolve_wrapper<duho, RK_type::RKF45, vec_type, mv_type, double> solve_wrapper(my_oscillator, params, tstart, tend,
-                                                                                 y_old, y_new, tmp, kstack);
-=======
   RKSolve_wrapper<duho, RK_type::RKF45, vec_type, mv_type, double, count_type> solve_wrapper(
       my_oscillator, params, tstart, tend, y_old, y_new, tmp, kstack, count);
->>>>>>> 5b116ec9
   Kokkos::parallel_for(my_policy, solve_wrapper);
 
   auto y_new_h = Kokkos::create_mirror(y_new);
