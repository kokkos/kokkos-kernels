--- conflicted
+++ resolved
@@ -70,19 +70,12 @@
   typedef Kokkos::Details::ArithTraits<ValueType> AT;
 
   const ScalarType one(1.0), zero(0.0);
-<<<<<<< HEAD
-      
-  if (alpha == zero)   KokkosBatched::SerialSetInternal  ::invoke(m, n, zero,  B, bs0, bs1);
-  else {
-    if (alpha != one)  KokkosBatched::SerialScaleInternal::invoke(m, n, alpha, B, bs0, bs1);
-=======
 
   if (alpha == zero)
     KokkosBatched::SerialSetInternal ::invoke(m, n, zero, B, bs0, bs1);
   else {
     if (alpha != one)
       KokkosBatched::SerialScaleInternal::invoke(m, n, alpha, B, bs0, bs1);
->>>>>>> d1709c33
     if (m <= 0 || n <= 0) return 0;
 
     for (int p = 0; p < m; ++p) {
@@ -117,17 +110,11 @@
 
   const ScalarType one(1.0), zero(0.0);
 
-<<<<<<< HEAD
-  if (alpha == zero)  KokkosBatched::SerialSetInternal  ::invoke(m, n, zero,  B, bs0, bs1);
-  else {
-    if (alpha != one) KokkosBatched::SerialScaleInternal::invoke(m, n, alpha, B, bs0, bs1);
-=======
   if (alpha == zero)
     KokkosBatched::SerialSetInternal ::invoke(m, n, zero, B, bs0, bs1);
   else {
     if (alpha != one)
       KokkosBatched::SerialScaleInternal::invoke(m, n, alpha, B, bs0, bs1);
->>>>>>> d1709c33
     if (m <= 0 || n <= 0) return 0;
 
     ValueType* KOKKOS_RESTRICT B0 = B;
@@ -241,187 +228,6 @@
         Diag::NonUnit::use_unit_diag, B.extent(0), B.extent(1), alpha, A.data(),
         A.stride(1), A.stride(0), B.data(), B.stride(0), B.stride(1));
 
-<<<<<<< HEAD
-template<class AViewType, class BViewType>
-void SerialTrsm_Invoke (const char side[],
-                  const char uplo[],
-                  const char trans[],
-                  const char diag[],
-                  typename BViewType::const_value_type& alpha,
-                  const AViewType& A,
-                  const BViewType& B)
-{
-  using KokkosBatched::Algo;
-  using KokkosBatched::Diag;
-
-  //Side::Left, Uplo::Lower, Trans::NoTranspose
-  if (((side[0]=='L')||(side[0]=='l'))&&((uplo[0]=='L')||(uplo[0]=='l'))&&((trans[0]=='N')||(trans[0]=='n'))&&((diag[0]=='U')||(diag[0]=='u')))
-    KokkosBatched::SerialTrsmInternalLeftLower<Algo::Trsm::Unblocked>::invoke(Diag::Unit::use_unit_diag,
-                                                               B.extent(0), B.extent(1),
-                                                               alpha,
-                                                               A.data(), A.stride(0), A.stride(1),
-                                                               B.data(), B.stride(0), B.stride(1));
-  if (((side[0]=='L')||(side[0]=='l'))&&((uplo[0]=='L')||(uplo[0]=='l'))&&((trans[0]=='N')||(trans[0]=='n'))&&((diag[0]=='N')||(diag[0]=='n')))
-    KokkosBatched::SerialTrsmInternalLeftLower<Algo::Trsm::Unblocked>::invoke(Diag::NonUnit::use_unit_diag,
-                                                               B.extent(0), B.extent(1),
-                                                               alpha,
-                                                               A.data(), A.stride(0), A.stride(1),
-                                                               B.data(), B.stride(0), B.stride(1));
-
-  //Side::Left, Uplo::Lower, Trans::Transpose
-  if (((side[0]=='L')||(side[0]=='l'))&&((uplo[0]=='L')||(uplo[0]=='l'))&&((trans[0]=='T')||(trans[0]=='t'))&&((diag[0]=='U')||(diag[0]=='u')))
-    KokkosBatched::SerialTrsmInternalLeftUpper<Algo::Trsm::Unblocked>::invoke(Diag::Unit::use_unit_diag,
-                                                               B.extent(0), B.extent(1),
-                                                               alpha,
-                                                               A.data(), A.stride(1), A.stride(0),
-                                                               B.data(), B.stride(0), B.stride(1));
-  if (((side[0]=='L')||(side[0]=='l'))&&((uplo[0]=='L')||(uplo[0]=='l'))&&((trans[0]=='T')||(trans[0]=='t'))&&((diag[0]=='N')||(diag[0]=='n')))
-    KokkosBatched::SerialTrsmInternalLeftUpper<Algo::Trsm::Unblocked>::invoke(Diag::NonUnit::use_unit_diag,
-                                                               B.extent(0), B.extent(1),
-                                                               alpha,
-                                                               A.data(), A.stride(1), A.stride(0),
-                                                               B.data(), B.stride(0), B.stride(1));
-
-  //Side::Left, Uplo::Lower, Trans::ConjTranspose
-  if (((side[0]=='L')||(side[0]=='l'))&&((uplo[0]=='L')||(uplo[0]=='l'))&&((trans[0]=='C')||(trans[0]=='c'))&&((diag[0]=='U')||(diag[0]=='u')))
-    SerialTrsmInternalLeftUpperConj(Diag::Unit::use_unit_diag,
-                                    B.extent(0), B.extent(1),
-                                    alpha,
-                                    A.data(), A.stride(1), A.stride(0),
-                                    B.data(), B.stride(0), B.stride(1));
-  if (((side[0]=='L')||(side[0]=='l'))&&((uplo[0]=='L')||(uplo[0]=='l'))&&((trans[0]=='C')||(trans[0]=='c'))&&((diag[0]=='N')||(diag[0]=='n')))
-    SerialTrsmInternalLeftUpperConj(Diag::NonUnit::use_unit_diag,
-                                    B.extent(0), B.extent(1),
-                                    alpha,
-                                    A.data(), A.stride(1), A.stride(0),
-                                    B.data(), B.stride(0), B.stride(1));
-
-  //Side::Left, Uplo::Upper, Trans::NoTranspose
-  if (((side[0]=='L')||(side[0]=='l'))&&((uplo[0]=='U')||(uplo[0]=='u'))&&((trans[0]=='N')||(trans[0]=='n'))&&((diag[0]=='U')||(diag[0]=='u')))
-    KokkosBatched::SerialTrsmInternalLeftUpper<Algo::Trsm::Unblocked>::invoke(Diag::Unit::use_unit_diag,
-                                                               B.extent(0), B.extent(1),
-                                                               alpha,
-                                                               A.data(), A.stride(0), A.stride(1),
-                                                               B.data(), B.stride(0), B.stride(1));
-  if (((side[0]=='L')||(side[0]=='l'))&&((uplo[0]=='U')||(uplo[0]=='u'))&&((trans[0]=='N')||(trans[0]=='n'))&&((diag[0]=='N')||(diag[0]=='n')))
-    KokkosBatched::SerialTrsmInternalLeftUpper<Algo::Trsm::Unblocked>::invoke(Diag::NonUnit::use_unit_diag,
-                                                               B.extent(0), B.extent(1),
-                                                               alpha,
-                                                               A.data(), A.stride(0), A.stride(1),
-                                                               B.data(), B.stride(0), B.stride(1));
-
-  //Side::Left, Uplo::Upper, Trans::Transpose
-  if (((side[0]=='L')||(side[0]=='l'))&&((uplo[0]=='U')||(uplo[0]=='u'))&&((trans[0]=='T')||(trans[0]=='t'))&&((diag[0]=='U')||(diag[0]=='u')))
-    KokkosBatched::SerialTrsmInternalLeftLower<Algo::Trsm::Unblocked>::invoke(Diag::Unit::use_unit_diag,
-                                                               B.extent(0), B.extent(1),
-                                                               alpha,
-                                                               A.data(), A.stride(1), A.stride(0),
-                                                               B.data(), B.stride(0), B.stride(1));
-  if (((side[0]=='L')||(side[0]=='l'))&&((uplo[0]=='U')||(uplo[0]=='u'))&&((trans[0]=='T')||(trans[0]=='t'))&&((diag[0]=='N')||(diag[0]=='n')))
-    KokkosBatched::SerialTrsmInternalLeftLower<Algo::Trsm::Unblocked>::invoke(Diag::NonUnit::use_unit_diag,
-                                                               B.extent(0), B.extent(1),
-                                                               alpha,
-                                                               A.data(), A.stride(1), A.stride(0),
-                                                               B.data(), B.stride(0), B.stride(1));
-
-  //Side::Left, Uplo::Upper, Trans::ConjTranspose
-  if (((side[0]=='L')||(side[0]=='l'))&&((uplo[0]=='U')||(uplo[0]=='u'))&&((trans[0]=='C')||(trans[0]=='c'))&&((diag[0]=='U')||(diag[0]=='u')))
-    SerialTrsmInternalLeftLowerConj(Diag::Unit::use_unit_diag,
-                                    B.extent(0), B.extent(1),
-                                    alpha,
-                                    A.data(), A.stride(1), A.stride(0),
-                                    B.data(), B.stride(0), B.stride(1));
-  if (((side[0]=='L')||(side[0]=='l'))&&((uplo[0]=='U')||(uplo[0]=='u'))&&((trans[0]=='C')||(trans[0]=='c'))&&((diag[0]=='N')||(diag[0]=='n')))
-    SerialTrsmInternalLeftLowerConj(Diag::NonUnit::use_unit_diag,
-                                    B.extent(0), B.extent(1),
-                                    alpha,
-                                    A.data(), A.stride(1), A.stride(0),
-                                    B.data(), B.stride(0), B.stride(1));
-  ////
-  //Side::Right, Uplo::Lower, Trans::NoTranspose
-  if (((side[0]=='R')||(side[0]=='r'))&&((uplo[0]=='L')||(uplo[0]=='l'))&&((trans[0]=='N')||(trans[0]=='n'))&&((diag[0]=='U')||(diag[0]=='u')))
-    KokkosBatched::SerialTrsmInternalLeftUpper<Algo::Trsm::Unblocked>::invoke(Diag::Unit::use_unit_diag,
-                                                               B.extent(1), B.extent(0),
-                                                               alpha,
-                                                               A.data(), A.stride(1), A.stride(0),
-                                                               B.data(), B.stride(1), B.stride(0));
-  if (((side[0]=='R')||(side[0]=='r'))&&((uplo[0]=='L')||(uplo[0]=='l'))&&((trans[0]=='N')||(trans[0]=='n'))&&((diag[0]=='N')||(diag[0]=='n')))
-    KokkosBatched::SerialTrsmInternalLeftUpper<Algo::Trsm::Unblocked>::invoke(Diag::NonUnit::use_unit_diag,
-                                                               B.extent(1), B.extent(0),
-                                                               alpha,
-                                                               A.data(), A.stride(1), A.stride(0),
-                                                               B.data(), B.stride(1), B.stride(0));
-
-  //Side::Right, Uplo::Lower, Trans::Transpose
-  if (((side[0]=='R')||(side[0]=='r'))&&((uplo[0]=='L')||(uplo[0]=='l'))&&((trans[0]=='T')||(trans[0]=='t'))&&((diag[0]=='U')||(diag[0]=='u')))
-    KokkosBatched::SerialTrsmInternalLeftLower<Algo::Trsm::Unblocked>::invoke(Diag::Unit::use_unit_diag,
-                                                               B.extent(1), B.extent(0),
-                                                               alpha,
-                                                               A.data(), A.stride(0), A.stride(1),
-                                                               B.data(), B.stride(1), B.stride(0));
-  if (((side[0]=='R')||(side[0]=='r'))&&((uplo[0]=='L')||(uplo[0]=='l'))&&((trans[0]=='T')||(trans[0]=='t'))&&((diag[0]=='N')||(diag[0]=='n')))
-    KokkosBatched::SerialTrsmInternalLeftLower<Algo::Trsm::Unblocked>::invoke(Diag::NonUnit::use_unit_diag,
-                                                               B.extent(1), B.extent(0),
-                                                               alpha,
-                                                               A.data(), A.stride(0), A.stride(1),
-                                                               B.data(), B.stride(1), B.stride(0));
-
-  //Side::Right, Uplo::Lower, Trans::ConjTranspose
-  if (((side[0]=='R')||(side[0]=='r'))&&((uplo[0]=='L')||(uplo[0]=='l'))&&((trans[0]=='C')||(trans[0]=='c'))&&((diag[0]=='U')||(diag[0]=='u')))
-    SerialTrsmInternalLeftLowerConj(Diag::Unit::use_unit_diag,
-                                    B.extent(1), B.extent(0),
-                                    alpha,
-                                    A.data(), A.stride(0), A.stride(1),
-                                    B.data(), B.stride(1), B.stride(0));
-  if (((side[0]=='R')||(side[0]=='r'))&&((uplo[0]=='L')||(uplo[0]=='l'))&&((trans[0]=='C')||(trans[0]=='c'))&&((diag[0]=='N')||(diag[0]=='n')))
-    SerialTrsmInternalLeftLowerConj(Diag::NonUnit::use_unit_diag,
-                                    B.extent(1), B.extent(0),
-                                    alpha,
-                                    A.data(), A.stride(0), A.stride(1),
-                                    B.data(), B.stride(1), B.stride(0));
-
-  //Side::Right, Uplo::Upper, Trans::NoTranspose
-  if (((side[0]=='R')||(side[0]=='r'))&&((uplo[0]=='U')||(uplo[0]=='u'))&&((trans[0]=='N')||(trans[0]=='n'))&&((diag[0]=='U')||(diag[0]=='u')))
-    KokkosBatched::SerialTrsmInternalLeftLower<Algo::Trsm::Unblocked>::invoke(Diag::Unit::use_unit_diag,
-                                                               B.extent(1), B.extent(0),
-                                                               alpha,
-                                                               A.data(), A.stride(1), A.stride(0),
-                                                               B.data(), B.stride(1), B.stride(0));
-  if (((side[0]=='R')||(side[0]=='r'))&&((uplo[0]=='U')||(uplo[0]=='u'))&&((trans[0]=='N')||(trans[0]=='n'))&&((diag[0]=='N')||(diag[0]=='n')))
-    KokkosBatched::SerialTrsmInternalLeftLower<Algo::Trsm::Unblocked>::invoke(Diag::NonUnit::use_unit_diag,
-                                                               B.extent(1), B.extent(0),
-                                                               alpha,
-                                                               A.data(), A.stride(1), A.stride(0),
-                                                               B.data(), B.stride(1), B.stride(0));
-
-  //Side::Right, Uplo::Upper, Trans::Transpose
-  if (((side[0]=='R')||(side[0]=='r'))&&((uplo[0]=='U')||(uplo[0]=='u'))&&((trans[0]=='T')||(trans[0]=='t'))&&((diag[0]=='U')||(diag[0]=='u')))
-    KokkosBatched::SerialTrsmInternalLeftUpper<Algo::Trsm::Unblocked>::invoke(Diag::Unit::use_unit_diag,
-                                                               B.extent(1), B.extent(0),
-                                                               alpha,
-                                                               A.data(), A.stride(0), A.stride(1),
-                                                               B.data(), B.stride(1), B.stride(0));
-  if (((side[0]=='R')||(side[0]=='r'))&&((uplo[0]=='U')||(uplo[0]=='u'))&&((trans[0]=='T')||(trans[0]=='t'))&&((diag[0]=='N')||(diag[0]=='n')))
-    KokkosBatched::SerialTrsmInternalLeftUpper<Algo::Trsm::Unblocked>::invoke(Diag::NonUnit::use_unit_diag,
-                                                               B.extent(1), B.extent(0),
-                                                               alpha,
-                                                               A.data(), A.stride(0), A.stride(1),
-                                                               B.data(), B.stride(1), B.stride(0));
-															   
-  //Side::Right, Uplo::Upper, Trans::ConjTranspose
-  if (((side[0]=='R')||(side[0]=='r'))&&((uplo[0]=='U')||(uplo[0]=='u'))&&((trans[0]=='C')||(trans[0]=='c'))&&((diag[0]=='U')||(diag[0]=='u')))
-    SerialTrsmInternalLeftUpperConj(Diag::Unit::use_unit_diag,
-                                    B.extent(1), B.extent(0),
-                                    alpha,
-                                    A.data(), A.stride(0), A.stride(1),
-                                    B.data(), B.stride(1), B.stride(0));
-  if (((side[0]=='R')||(side[0]=='r'))&&((uplo[0]=='U')||(uplo[0]=='u'))&&((trans[0]=='C')||(trans[0]=='c'))&&((diag[0]=='N')||(diag[0]=='n')))
-    SerialTrsmInternalLeftUpperConj(Diag::NonUnit::use_unit_diag,
-                                    B.extent(1), B.extent(0),
-                                    alpha,
-                                    A.data(), A.stride(0), A.stride(1),
-                                    B.data(), B.stride(1), B.stride(0));
-=======
   // Side::Left, Uplo::Upper, Trans::ConjTranspose
   if (((side[0] == 'L') || (side[0] == 'l')) &&
       ((uplo[0] == 'U') || (uplo[0] == 'u')) &&
@@ -533,7 +339,6 @@
     SerialTrsmInternalLeftUpperConj(
         Diag::NonUnit::use_unit_diag, B.extent(1), B.extent(0), alpha, A.data(),
         A.stride(0), A.stride(1), B.data(), B.stride(1), B.stride(0));
->>>>>>> d1709c33
 }
 
 }  // namespace Impl
