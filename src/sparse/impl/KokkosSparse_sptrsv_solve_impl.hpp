--- conflicted
+++ resolved
@@ -53,7 +53,6 @@
 #include <KokkosSparse_spmv.hpp>
 #include <KokkosSparse_CrsMatrix.hpp>
 
-<<<<<<< HEAD
 #if defined(KOKKOSKERNELS_ENABLE_TPL_CBLAS)   && \
     defined(KOKKOSKERNELS_ENABLE_TPL_LAPACKE) && \
    (defined(KOKKOSKERNELS_ENABLE_TPL_SUPERLU) || \
@@ -76,13 +75,6 @@
  #include "KokkosBatched_Gemv_Serial_Impl.hpp"
 #endif
 
-
-//#define LVL_OUTPUT_INFO
-=======
-#include <KokkosBatched_Trsv_Decl.hpp>
-#include <KokkosBatched_Trsv_Serial_Impl.hpp>
-
-//#define TRISOLVE_TIMERS
 //#define SERIAL_FOR_LOOP
 
 #define KOKKOSKERNELS_SPTRSV_TRILVLSCHED
@@ -91,7 +83,6 @@
 #if defined(KOKKOS_ENABLE_CUDA) && defined(KOKKOSPSTRSV_SOLVE_IMPL_PROFILE)
 #include "cuda_profiler_api.h"
 #endif
->>>>>>> 52cb6c47
 
 namespace KokkosSparse {
 namespace Impl {
@@ -103,8 +94,6 @@
 
 struct UnsortedTag {};
 
-<<<<<<< HEAD
-=======
 struct LargerCutoffTag {};
 
 struct UnsortedLargerCutoffTag {};
@@ -375,7 +364,6 @@
 
 // Lower vs Upper Multi-block Functors
 
->>>>>>> 52cb6c47
 template <class RowMapType, class EntriesType, class ValuesType, class LHSType, class RHSType, class NGBLType>
 struct LowerTriLvlSchedRPSolverFunctor
 {
@@ -1397,12 +1385,6 @@
 // Single-block functors
 // --------------------------------
 
-<<<<<<< HEAD
-  typedef typename TriSolveHandle::execution_space execution_space;
-
-  typedef typename TriSolveHandle::size_type size_type;
-  typedef typename TriSolveHandle::nnz_lno_view_t NGBLType;
-=======
 template <class RowMapType, class EntriesType, class ValuesType, class LHSType, class RHSType, class NGBLType>
 struct LowerTriLvlSchedTP1SingleBlockFunctor
 {
@@ -1411,7 +1393,6 @@
   typedef typename policy_type::member_type member_type;
   typedef typename EntriesType::non_const_value_type lno_t;
   typedef typename ValuesType::non_const_value_type scalar_t;
->>>>>>> 52cb6c47
 
   RowMapType row_map;
   EntriesType entries;
@@ -2618,13 +2599,10 @@
     size_type lvl_nodes = hnodes_per_level(lvl);
 
     if ( lvl_nodes != 0 ) {
-<<<<<<< HEAD
-=======
 
 #if defined(KOKKOS_ENABLE_CUDA) && defined(KOKKOSPSTRSV_SOLVE_IMPL_PROFILE)
 cudaProfilerStart();
 #endif
->>>>>>> 52cb6c47
       if ( thandle.get_algorithm() == KokkosSparse::Experimental::SPTRSVAlgorithm::SEQLVLSCHD_RP ) {
         Kokkos::parallel_for( "parfor_fixed_lvl", Kokkos::RangePolicy<execution_space>( node_count, node_count+lvl_nodes ), LowerTriLvlSchedRPSolverFunctor<RowMapType, EntriesType, ValuesType, LHSType, RHSType, NGBLType> (row_map, entries, values, lhs, rhs, nodes_grouped_by_level) );
       }
