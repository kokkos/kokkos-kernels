--- conflicted
+++ resolved
@@ -692,15 +692,9 @@
   MODULE_ENVIRONMENT="source /projects/x86-64-icelake-rocky8/spack-config/blake-setup-user-module-env.sh"
   eval "$MODULE_ENVIRONMENT"
   SKIP_HWLOC=True
-<<<<<<< HEAD
 
   module load cmake
 
-=======
-
-  module load cmake
-
->>>>>>> 8e442f59
   BASE_MODULE_LIST="cmake,<COMPILER_NAME>/<COMPILER_VERSION>"
   BASE_MODULE_LIST_TPLS="cmake,<COMPILER_NAME>/<COMPILER_VERSION>,openblas/0.3.23"
   BASE_MODULE_LIST_ONEAPI_202310="cmake,<COMPILER_NAME>-oneapi-compilers/<COMPILER_VERSION>,intel-oneapi-dpl/2022.1.0,intel-oneapi-mkl/2023.1.0,intel-oneapi-tbb/2021.9.0"
@@ -708,11 +702,7 @@
   ONEAPI_FLAGS_EXTRA="-fp-model=precise"
   LLVM_EXTRA_FLAGS="-fPIC ${CLANG_WARNING_FLAGS}"
   # Remove -Wuninitialized: compiler issues show up with Threads backend
-<<<<<<< HEAD
-  GCC11_WARNING_FLAGS="-Wall,-Wunused-parameter,-Wshadow,-pedantic,-Werror,-Wsign-compare,-Wtype-limits,-Wignored-qualifiers,-Wempty-body,-Wclobbered"
-=======
   GCC11_WARNING_FLAGS="-Wall,-Wunused-parameter,-Wshadow,-pedantic,-Werror,-Wsign-compare,-Wtype-limits,-Wignored-qualifiers,-Wempty-body,-Wclobbered,-Wimplicit-fallthrough"
->>>>>>> 8e442f59
   # update KOKKOS_PASSTHRU_CMAKE_FLAGS to disable onedpl on Blake
   KOKKOS_PASSTHRU_CMAKE_FLAGS="${KOKKOS_PASSTHRU_CMAKE_FLAGS} -DKokkos_ENABLE_ONEDPL=OFF"
 
@@ -771,10 +761,6 @@
                "gnu/10.2.1 $GNU102_MODULE_TPL_LIST "OpenMP_Serial" g++ $GNU_WARNING_FLAGS"
     )
   else
-<<<<<<< HEAD
-      ###"clang/10.0.1 $BASE_MODULE_LIST $CLANG_BUILD_LIST clang++ $CLANG_WARNING_FLAGS"
-    COMPILERS=("gnu/10.2.1 $BASE_MODULE_LIST $GNU_BUILD_LIST g++ $GNU_WARNING_FLAGS"
-=======
     COMPILERS=("gnu/10.2.1 $BASE_MODULE_LIST $GNU_BUILD_LIST g++ $GNU_WARNING_FLAGS"
                "gnu/11.2.1 $BASE_MODULE_LIST $GNU_BUILD_LIST g++ $GNU_WARNING_FLAGS"
                "gnu/12.1.1 $BASE_MODULE_LIST $GNU_BUILD_LIST g++ $GNU_WARNING_FLAGS"
@@ -784,7 +770,6 @@
                "intel/23.0.0 $BASE_MODULE_LIST_INTEL,mkl/23.0.0 "$INTEL_BUILD_LIST" icpc $INTEL_WARNING_FLAGS"
                "intel/23.1.0 $BASE_MODULE_LIST_INTEL,mkl/23.1.0 "$INTEL_BUILD_LIST" icpc $INTEL_WARNING_FLAGS"
                "intel/23.2.0 $BASE_MODULE_LIST_INTEL,mkl/23.2.0 "$INTEL_BUILD_LIST" icpc $INTEL_WARNING_FLAGS"
->>>>>>> 8e442f59
     )
 
   fi
