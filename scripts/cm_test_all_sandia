#!/bin/bash -e

#
# Global config
#

set -o pipefail

# Determine current machine.

print_help() {
  echo "test_all_sandia <ARGS> <OPTIONS>:"
  echo "--kokkoskernels-path=/Path/To/KokkosKernels: Path to the KokkosKernels root directory"
  echo "    Defaults to root repo containing this script"
  echo "--kokkos-path=/Path/To/Kokkos: Path to the Kokkos root directory"
  echo "    Defaults to KokkosKernelsPath/../kokkos"
  echo ""
  echo "--kokkoskernels-branch=<Branch>: Branch to test. Only relevant for Spack builds."
  echo "    No default. Spack otherwise does dev-build from source."
  echo "--spack: Run spack builds rather than direct CMake tests"
  echo ""
  echo "--debug: Run tests in debug. Defaults to False"
  echo "--deprecated-code: Enable deprecated code (disabled by default)"
  echo "--boundscheck: Enable Kokkos_ENABLE_DEBUG_BOUNDS_CHECK to check View accesses within bounds."
  echo "--test-script: Test this script, not Kokkos"
  echo "--skip-hwloc: Do not do hwloc tests"
  echo "--num=N: Number of jobs to run in parallel"
  echo "--spot-check: Minimal test set to issue pull request"
  echo "--spot-check-tpls: Minimal test set enabling blas and lapack tpls"
  echo "--timeout: Max time before ctest timeout (in seconds)"
  echo "--dry-run: Just print what would be executed"
  echo "--build-only: Just do builds, don't run anything"
  echo "--opt-flag=FLAG: Optimization flag (default: -O3)"
  echo "--cxxflags-extra=FLAGS: Extra flags to be added to CXX_FLAGS"
  echo "--ldflags-extra=FLAGS: Extra flags to be added to LD_FLAGS"
  echo ""
  echo "--arch=ARCHITECTURE: overwrite architecture flags"
  echo "                     Provide a comma-separated list of arch codes (see available at link below):"
  echo "                       https://github.com/kokkos/kokkos/wiki/Compiling#table-43-architecture-variables"
  echo ""
  echo "--with-cuda-options=OPT: set KOKKOS_CUDA_OPTIONS"
  echo "                         Provide a comma-separated list from the following valid items:"
  echo "                           force_uvm,use_ldg,enable_lambda,rdc"
  echo ""
  echo "--with-options=OPT: set KOKKOS_OPTIONS"
  echo "                    Provide a comma-separated list from the following valid items:"
  echo "                      compiler_warnings"
  echo "                      aggressive_vectorization = add ivdep on loops"
  echo "                      disable_profiling = do not compile with profiling hooks"
  echo ""
  echo "--build-list=BUILD,BUILD,BUILD..."
  echo "    Provide a comma-separated list of builds instead of running all builds"
  echo "    Valid items:"
  echo "      OpenMP, Threads, Serial, OpenMP_Serial, Threads_Serial"
  echo "      Cuda_OpenMP, Cuda_Threads, Cuda_Serial"
  echo ""
  echo "--with-scalars=SCALARS: set KOKKOSKERNELS_SCALARS"
  echo "    Provide a comma-separated list scalar types"
  echo "    Valid items:"
  echo "      float, complex_float, double, complex_double"
  echo "        Example: SCALARS=double,complex_double"
  echo ""
  echo "--with-ordinals=ORDS: set KOKKOSKERNELS_ORDINALS"
  echo "    Provide a comma-separated list ordinal types"
  echo "    Valid items:"
  echo "      int, int64_t"
  echo ""
  echo "--with-offsets=OFFS: set KOKKOSKERNELS_OFFSETS"
  echo "    Provide a comma-separated list offset types"
  echo "    Valid items:"
  echo "      int, size_t"
  echo ""
  echo "--with-layouts=LAYOUTS: set KOKKOSKERNELS_LAYOUTS"
  echo "    Provide a comma-separated list layouts"
  echo "    Valid items:"
  echo "      LayoutLeft,LayoutRight"
  echo ""
  echo "--no-default-eti:  Do not include default ETI types for Kokkos Kernels"
  echo ""
  echo "--disable-test-eti-only:  Do not restrict testing to ETI types for Kokkos Kernels"
  echo ""
  echo "--with-spaces=SPACES:       Set spaces to be instantiated."
  echo "                                Options: hostspace, cudaspace, cudauvmspace"
  echo ""
  echo "--disable-perftests:  Do not build perftests for Kokkos Kernels"
  echo ""
  echo "--enable-perftests:  build perftests for Kokkos Kernels (default)"
  echo ""
  echo "--make-par-level=N:  Set parallelism level for builds (default: N=12)"
  echo ""
  echo "--with-tpls=TPLS: set KOKKOSKERNELS_ENABLE_TPLS"
  echo "    Provide a comma-separated list of TPLs"
  echo "    Valid items:"
  echo "      blas, mkl, cublas, cusparse, cusolver, magma, armpl, rocblas, rocsparse, rocsolver"
  echo ""
  echo "--cmake-flags=[CMAKE Command options]:  Set Kokkos Kernels cmake options not handled by script"
  echo "--kokkos-cmake-flags=[CMAKE Command options]:  Set Kokkos cmake options not handled by script"
  echo ""

  echo "ARGS: list of expressions matching compilers to test"
  echo "  supported compilers sems"
  for COMPILER_DATA in "${COMPILERS[@]}"; do
    ARR=($COMPILER_DATA)
    COMPILER=${ARR[0]}
    echo "    $COMPILER"
  done
  echo ""

  echo "Examples:"
  echo "  Run all tests"
  echo "  % test_all_sandia"
  echo ""
  echo "  Run all gcc tests"
  echo "  % test_all_sandia gcc"
  echo ""
  echo "  Run all gcc/4.8.4 and all intel tests"
  echo "  % test_all_sandia gcc/4.8.4 intel"
  echo ""
  echo "  Run all tests in debug"
  echo "  % test_all_sandia --debug"
  echo ""
  echo "  Run gcc/4.8.4 and only do OpenMP and OpenMP_Serial builds"
  echo "  % test_all_sandia gcc/4.8.4 --build-list=OpenMP,OpenMP_Serial"
  echo ""
  echo "If you want to kill the tests, do:"
  echo "  hit ctrl-z"
  echo "  % kill -9 %1"
  echo
}

MACHINE=""
HOSTNAME=$(hostname)
PROCESSOR=`uname -p`
CUDA_ENABLE_CMD=
HIP_ENABLE_CMD=
#Command(s) for accessing local modules on the current machine,
#e.g. "module use ..."
#This will be added to reproducer instructions/script.
MODULE_ENVIRONMENT=

if [[ "$HOSTNAME" == inouye* ]]; then
  MACHINE=inouye
fi

if [[ "$HOSTNAME" =~ weaver.* ]]; then
  MACHINE=weaver
  source /etc/profile.d/modules.sh
  module load git
fi

if [[ "$HOSTNAME" == *blake* ]]; then # Warning: very generic name
  MACHINE=blake
fi

if [[ "$HOSTNAME" == *solo* ]]; then # Warning: very generic name
  MACHINE=solo
fi

if [[ "$HOSTNAME" == kokkos-dev-2* ]]; then
  MACHINE=kokkos-dev-2
fi

if [[ "$HOSTNAME" == caraway* ]]; then # Warning: very generic name
  MACHINE=caraway
fi

if [[ "$HOSTNAME" == fat* ]]; then # Caraway MI250 queues
  MACHINE=vega90a_caraway
fi

if [[ "$HOSTNAME" == lean* ]]; then # Caraway MI210 queues
  MACHINE=vega90a_caraway
fi

if [[ "$HOSTNAME" == kokkos-dev\.sandia\.gov* ]]; then
  MACHINE=kokkos-dev
fi

if [[ "$HOSTNAME" == sogpu01* ]]; then
  MACHINE=sogpu
fi

if [[ "$HOSTNAME" == sorh7* ]]; then
  MACHINE=sorh7
fi

if [ ! -z "$SEMS_MODULEFILES_ROOT" ]; then
  if [[ "$MACHINE" = "" ]]; then
    MACHINE=sems
  fi
fi

if [[ "$MACHINE" = "" ]]; then
  echo "Unrecognized machine" >&2
  exit 1
fi

echo "Running on machine: $MACHINE"

GCC_BUILD_LIST="OpenMP,Threads,Serial,OpenMP_Serial,Threads_Serial"
ARM_GCC_BUILD_LIST="OpenMP,Serial,OpenMP_Serial"
INTEL_BUILD_LIST="OpenMP,Threads,Serial,OpenMP_Serial,Threads_Serial"
CLANG_BUILD_LIST="Threads,Serial,Threads_Serial"
CUDA_BUILD_LIST="Cuda_OpenMP,Cuda_Threads,Cuda_Serial"
CUDA_IBM_BUILD_LIST="Cuda_OpenMP,Cuda_Serial"

GCC_WARNING_FLAGS="-Wall,-Wunused-parameter,-Wshadow,-pedantic,-Werror,-Wsign-compare,-Wtype-limits,-Wignored-qualifiers,-Wempty-body,-Wclobbered,-Wuninitialized"
CLANG_WARNING_FLAGS="-Wall,-Wunused-parameter,-Wshadow,-pedantic,-Werror,-Wsign-compare,-Wtype-limits,-Wuninitialized"
INTEL_WARNING_FLAGS="-Wall,-Wunused-parameter,-Wshadow,-pedantic,-Werror,-Wsign-compare,-Wtype-limits,-Wuninitialized,-diag-disable=1011,-diag-disable=869"
CUDA_WARNING_FLAGS="-Wall,-Wunused-parameter,-Wshadow,-pedantic,-Werror,-Wsign-compare,-Wtype-limits,-Wuninitialized"
#CUDA_WARNING_FLAGS="-Wall,-Wunused-parameter,-Wshadow,-pedantic,-Wsign-compare,-Wtype-limits,-Wuninitialized"
PGI_WARNING_FLAGS=""

# Default. Machine specific can override.
DEBUG=False
ARGS=""
CUSTOM_BUILD_LIST=""
DRYRUN=False
BUILD_ONLY=False
declare -i NUM_JOBS_TO_RUN_IN_PARALLEL=1
TEST_SCRIPT=False
TEST_SPACK=False
SKIP_HWLOC=False
SPOT_CHECK=False
NO_DEFAULT_ETI=False
ENABLE_PERFTESTS=True
ENABLE_TEST_ETI_ONLY=True

PRINT_HELP=False
OPT_FLAG=""
CXX_FLAGS_EXTRA=""
LD_FLAGS_EXTRA=""
KOKKOS_OPTIONS=""

CXX_STANDARD="17"

GCC_VARIANTS="+blas+lapack +openmp+serial<SPACK_HOST_ARCH>"
CLANG_VARIANTS="+blas+lapack +openmp+serial<SPACK_HOST_ARCH>"
CUDA_VARIANTS="+cusparse+cublas +cuda+cuda_lambda+wrapper<SPACK_CUDA_ARCH>+cuda_uvm"
INTEL_VARIANTS="$GCC_VARIANTS"
PGI_VARIANTS="$GCC_VARIANTS"
SPACK_VARIANTS=("cuda 10.0 $CUDA_VARIANTS std=14"
          "cuda 10.1  $CUDA_VARIANTS"
          "cuda 9.2   $CUDA_VARIANTS"
          "gcc 5.3.0  $GCC_VARIANTS"
          "gcc 6.1.0  $GCC_VARIANTS"
          "gcc 7.2.0  $GCC_VARIANTS std=14"
          "gcc 7.3.0  $GCC_VARIANTS std=14"
          "gcc 8.3.0  $GCC_VARIANTS std=14"
          "gcc 9.1    $GCC_VARIANTS std=17"
          "gcc 9.2.0  $GCC_VARIANTS std=17"
          "intel 17.0.1 $INTEL_VARIANTS"
          "intel 18.0.5 $INTEL_VARIANTS"
          "intel 19.0.5 $INTEL_VARIANTS std=14"
          "clang 3.6.1 $CLANG_VARIANTS"
          "clang 3.7.1 $CLANG_VARIANTS"
          "clang 3.8.1 $CLANG_VARIANTS"
          "clang 3.9.0 $CLANG_VARIANTS"
          "clang 5.0.1 $CLANG_VARIANTS"
          "clang 7.0.1 $CLANG_VARIANTS"
          "clang 8.0   $CLANG_VARIANTS std=14"
          "clang 9.0.0 $CLANG_VARIANTS std=17"
          "pgi 19.4    $PGI_VARIANTS"
      )
SPACK_HOST_ARCH=""
SPACK_CUDA_ARCH=""
SPACK_CUDA_HOST_COMPILER=""

SPOT_CHECK_TPLS=False
KOKKOSKERNELS_ENABLE_TPL_CMD=
KOKKOSKERNELS_TPL_PATH_CMD=
KOKKOSKERNELS_TPL_LIBS_CMD=
KOKKOSKERNELS_EXTRA_LINKER_FLAGS_CMD=

# Enable double and complex_double in all builds by default
KOKKOSKERNELS_SCALARS="double,complex_double"
# Defaults for ordinals, offsets, and layouts match the CMake defaults
KOKKOSKERNELS_ORDINALS="int"
KOKKOSKERNELS_OFFSETS="int,size_t"
KOKKOSKERNELS_LAYOUTS="LayoutLeft"

CTESTTIMEOUT=2500

KOKKOS_DEPRECATED_CODE=""

MAKE_PAR_LEVEL=12

#
# Handle arguments.
#

while [[ $# > 0 ]]
do
  key="$1"

  case $key in
    --kokkoskernels-path*)
      KOKKOSKERNELS_PATH="${key#*=}"
      ;;
    --kokkos-path*)
      KOKKOS_PATH="${key#*=}"
      ;;
    --build-list*)
      CUSTOM_BUILD_LIST="${key#*=}"
      ;;
    --debug*)
      DEBUG=True
      ;;
    --boundscheck*)
      KOKKOS_BOUNDS_CHECK="--boundscheck"
      ;;
    --deprecated-code)
      KOKKOS_DEPRECATED_CODE="--deprecated-code"
      ;;
    --build-only*)
      BUILD_ONLY=True
      ;;
    --test-script*)
      TEST_SCRIPT=True
      ;;
    --spack*)
      TEST_SPACK=True
      ;;
    --kokkoskernels-branch*)
      KOKKOSKERNELS_BRANCH="${key#*=}"
      ;;
    --skip-hwloc*)
      SKIP_HWLOC=True
      ;;
    --num*)
      NUM_JOBS_TO_RUN_IN_PARALLEL="${key#*=}"
      ;;
    --dry-run*)
      DRYRUN=True
      ;;
    --spot-check-tpls*)
      SPOT_CHECK_TPLS=True
      ;;
    --spot-check*)
      SPOT_CHECK=True
      ;;
    --timeout*)
      CTESTTIMEOUT="${key#*=}"
      ;;
    --arch*)
      ARCH_FLAG="--arch=${key#*=}"
      ;;
    --opt-flag*)
      OPT_FLAG="${key#*=}"
      ;;
    --with-cuda-options*)
      KOKKOS_CUDA_OPTIONS="${key#*=}"
      export KOKKOS_CUDA_OPTIONS
      ;;
    --with-options*)
      KOKKOS_OPTIONS="${key#*=}"
      export KOKKOS_OPTIONS
      ;;
    --cxxflags-extra*)
      CXX_FLAGS_EXTRA="${key#*=}"
      ;;
    --cxxstandard*)
      FULL_CXX_STANDARD="${key#*=}"
      if [[ ${FULL_CXX_STANDARD} == *++* ]]; then
         CXX_STANDARD="${FULL_CXX_STANDARD#*++}"
      else
         CXX_STANDARD="${FULL_CXX_STANDARD}"
      fi
      ;;
    --make-par-level*)
      MAKE_PAR_LEVEL="${key#*=}"
      ;;
    --ldflags-extra*)
      LD_FLAGS_EXTRA="${key#*=}"
      ;;
    --with-scalars*)
      # Overwrite the default double and complex_double types
      KOKKOSKERNELS_SCALARS="${key#*=}"
      ;;
    --with-ordinals*)
      KOKKOSKERNELS_ORDINALS="${key#*=}"
      ;;
    --with-offsets*)
      KOKKOSKERNELS_OFFSETS="${key#*=}"
      ;;
    --with-layouts*)
      KOKKOSKERNELS_LAYOUTS="${key#*=}"
      ;;
    --no-default-eti*)
      NO_DEFAULT_ETI=True
      ;;
    --disable-test-eti-only*)
      ENABLE_TEST_ETI_ONLY=False
      ;;
    --disable-perftests*)
      ENABLE_PERFTESTS=False
      ;;
    --enable-perftests*)
      ENABLE_PERFTESTS=True
      ;;
    --with-spaces*)
      KOKKOSKERNELS_SPACES="${key#*=}"
      ;;
    --with-tpls*)
      KOKKOSKERNELS_ENABLE_TPLS="${key#*=}"
      ;;
    --cmake-flags*)
      PASSTHRU_CMAKE_FLAGS="${key#*=}"
      ;;
    --kokkos-cmake-flags*)
      KOKKOS_PASSTHRU_CMAKE_FLAGS="${key#*=}"
      ;;
    --help*)
      PRINT_HELP=True
      ;;
    *)
      # args, just append
      ARGS="$ARGS $1"
      ;;
  esac

  shift
done

if [[ "${SPOT_CHECK}" = "True" && "${SPOT_CHECK_TPLS}" = "True" ]]; then
    echo "Warning: --spot-check and --spot-check-tpls were requested but only one is allowed - defaulting to --spot-check"
    SPOT_CHECK_TPLS=False
fi

SCRIPT_KOKKOSKERNELS_ROOT=$( cd "$( dirname "$0" )" && cd .. && pwd )

# Set kokkos path.
if [ -z "$KOKKOSKERNELS_PATH" ]; then
  KOKKOSKERNELS_PATH=$SCRIPT_KOKKOSKERNELS_ROOT
else
  # Ensure KOKKOSKERNELS_PATH is abs path.
  KOKKOSKERNELS_PATH=$( cd $KOKKOSKERNELS_PATH && pwd )
fi

# Set kokkos path.
if [ -z "$KOKKOS_PATH" ]; then
  KOKKOS_PATH=$KOKKOSKERNELS_PATH/../kokkos
else
  # Ensure KOKKOS_PATH is abs path.
  KOKKOS_PATH=$( cd $KOKKOS_PATH && pwd )
  SPACK_DEV_BUILD_KOKKOS=$KOKKOS_PATH
fi



#
# Machine specific config.
#

if [ "$MACHINE" = "sems" ]; then
  module purge
  MODULE_ENVIRONMENT="sh /projects/sems/modulefiles/utils/sems-v2-modules-init.sh"
  eval "$MODULE_ENVIRONMENT"

  module load sems-cmake sems-git
  BASE_MODULE_LIST="sems-cmake,sems-<COMPILER_NAME>/<COMPILER_VERSION>"
  SKIP_HWLOC=True
  # No sems hwloc module

  if [ -z "$ARCH_FLAG" ]; then
    ARCH_FLAG=""
  fi

  # Format: (compiler module-list build-list exe-name warning-flag)
  COMPILERS=("gcc/8.3.0 $BASE_MODULE_LIST $GCC_BUILD_LIST g++ $GCC_WARNING_FLAGS"
             "gcc/10.1.0 $BASE_MODULE_LIST $GCC_BUILD_LIST g++ $GCC_WARNING_FLAGS"
             "clang/11.0.1 $BASE_MODULE_LIST $CLANG_BUILD_LIST clang++ $CLANG_WARNING_FLAGS"
             "clang/14.0.2 $BASE_MODULE_LIST $CLANG_BUILD_LIST clang++ $CLANG_WARNING_FLAGS"
             "intel/19.0.5 $BASE_MODULE_LIST $INTEL_BUILD_LIST icpc $INTEL_WARNING_FLAGS"
             "intel/19.1.2 $BASE_MODULE_LIST $INTEL_BUILD_LIST icpc $INTEL_WARNING_FLAGS"
             "intel/2021.3 $BASE_MODULE_LIST $INTEL_BUILD_LIST icpc $INTEL_WARNING_FLAGS"
  )
elif [ "$MACHINE" = "sogpu" ]; then
  module purge
  MODULE_ENVIRONMENT="sh /projects/sems/modulefiles/utils/sems-v2-modules-init.sh"
  eval "$MODULE_ENVIRONMENT"

  module load sems-cmake sems-git
  BASE_MODULE_LIST="sems-cmake,sems-<COMPILER_NAME>/<COMPILER_VERSION>"

  CUDA_MODULE_LIST="sems-cmake,sems-gcc/7.2.0,sems-<COMPILER_NAME>/<COMPILER_VERSION>"
  CUDA11_MODULE_LIST="sems-cmake,sems-gcc/8.3.0,sems-<COMPILER_NAME>/<COMPILER_VERSION>"
  CUDA11_MODULE_TPL_LIST="$CUDA11_MODULE_LIST,sems-openblas/0.3.10"
  SKIP_HWLOC=True
  # No sems hwloc module

  if [ -z "$ARCH_FLAG" ]; then
    ARCH_FLAG="--arch=Volta70"
  fi

  if [ "$SPOT_CHECK" = "True" ]; then
    # Format: (compiler module-list build-list exe-name warning-flag)
    COMPILERS=("cuda/11.1.0 $CUDA11_MODULE_LIST "Cuda_OpenMP" $KOKKOS_PATH/bin/nvcc_wrapper $CUDA_WARNING_FLAGS"
              )
  elif [ "$SPOT_CHECK_TPLS" = "True" ]; then
    # Format: (compiler module-list build-list exe-name warning-flag)
    COMPILERS=("cuda/11.1.0 $CUDA11_MODULE_TPL_LIST "Cuda_Serial" $KOKKOS_PATH/bin/nvcc_wrapper $CUDA_WARNING_FLAGS"
              )
  else
    # Format: (compiler module-list build-list exe-name warning-flag)
    COMPILERS=("gcc/8.3.0 $BASE_MODULE_LIST $GCC_BUILD_LIST g++ $GCC_WARNING_FLAGS"
               "gcc/10.1.0 $BASE_MODULE_LIST $GCC_BUILD_LIST g++ $GCC_WARNING_FLAGS"
               "clang/11.0.1 $BASE_MODULE_LIST $CLANG_BUILD_LIST clang++ $CLANG_WARNING_FLAGS"
               "clang/14.0.2 $BASE_MODULE_LIST $CLANG_BUILD_LIST clang++ $CLANG_WARNING_FLAGS"
               "intel/19.0.5 $BASE_MODULE_LIST $INTEL_BUILD_LIST icpc $INTEL_WARNING_FLAGS"
               "intel/19.1.2 $BASE_MODULE_LIST $INTEL_BUILD_LIST icpc $INTEL_WARNING_FLAGS"
               "intel/2021.3 $BASE_MODULE_LIST $INTEL_BUILD_LIST icpc $INTEL_WARNING_FLAGS"
               "cuda/11.1.0 $CUDA11_MODULE_LIST $CUDA_BUILD_LIST $KOKKOS_PATH/bin/nvcc_wrapper $CUDA_WARNING_FLAGS"
               "cuda/11.4.2 $CUDA11_MODULE_LIST $CUDA_BUILD_LIST $KOKKOS_PATH/bin/nvcc_wrapper $CUDA_WARNING_FLAGS"
              )

  fi
elif [ "$MACHINE" = "sorh7" ]; then
  module load sems-cmake/3.23.1 sems-git
  BASE_MODULE_LIST="sems-cmake/3.23.1,sems-<COMPILER_NAME>/<COMPILER_VERSION>"
  INTEL_BASE_MODULE_LIST="sems-cmake/3.23.1,sems-gcc/8.3.0,sems-<COMPILER_NAME>/<COMPILER_VERSION>"
  CLANG_BASE_MODULE_LIST="sems-cmake/3.23.1,sems-gcc/10.1.0,sems-<COMPILER_NAME>/<COMPILER_VERSION>"
  SKIP_HWLOC=True
  # No sems hwloc module

  if [ -z "$ARCH_FLAG" ]; then
    ARCH_FLAG="--arch=SKX"
  fi

  if [ "$SPOT_CHECK" = "True" ]; then
    # Format: (compiler module-list build-list exe-name warning-flag)
    COMPILERS=("intel/19.0.5 $INTEL_BASE_MODULE_LIST "OpenMP,Threads" icpc $INTEL_WARNING_FLAGS"
              )
  elif [ "$SPOT_CHECK_TPLS" = "True" ]; then
    # Format: (compiler module-list build-list exe-name warning-flag)
    COMPILERS=("intel/19.0.5 $INTEL_BASE_MODULE_LIST "OpenMP,Threads" icpc $INTEL_WARNING_FLAGS"
              )
  else
    # Format: (compiler module-list build-list exe-name warning-flag)
    COMPILERS=("gcc/8.3.0 $BASE_MODULE_LIST $GCC_BUILD_LIST g++ $GCC_WARNING_FLAGS"
               "clang/10.0.1 $CLANG_BASE_MODULE_LIST $CLANG_BUILD_LIST clang++ $CLANG_WARNING_FLAGS"
               "intel/19.0.5 $INTEL_BASE_MODULE_LIST $INTEL_BUILD_LIST icpc $INTEL_WARNING_FLAGS"
              )

  fi
elif [ "$MACHINE" = "inouye" ]; then
  MODULE_ENVIRONMENT="module purge"
  eval "$MODULE_ENVIRONMENT"
  SKIP_HWLOC=True
  export omp_proc_bind=close
  export omp_places=cores
  export omp_num_threads=47

  BASE_MODULE_LIST="cmake/3.17.0,<COMPILER_NAME>/<COMPILER_VERSION>"

  ARMPL_MODULE_TPL_LIST="cmake/3.17.0,gcc/10.2.0,<COMPILER_NAME>/<COMPILER_VERSION>"
  ARMPL_MODULE_TPL_LIST="cmake/3.17.0,gcc/10.2.0,<COMPILER_NAME>/<COMPILER_VERSION>"

  ARMCLANG_WARNING_FLAGS="-Wall,-Wshadow,-pedantic,-Wsign-compare,-Wtype-limits,-Wuninitialized"

  GCC_BUILD_LIST="OpenMP,Serial,OpenMP_Serial"

  if [ "$SPOT_CHECK" = "True" ]; then
    # Format: (compiler module-list build-list exe-name warning-flag)
    COMPILERS=("gcc/10.2.0 $BASE_MODULE_LIST "OpenMP_Serial" g++ $GCC_WARNING_FLAGS"
               #"arm/20.3  $BASE_MODULE_LIST "OpenMP_Serial" armclang++ $ARMCLANG_WARNING_FLAGS"
    )
  elif [ "$SPOT_CHECK_TPLS" = "True" ]; then
    # Format: (compiler module-list build-list exe-name warning-flag)
    COMPILERS=("armpl/20.3.0 $ARMPL_MODULE_TPL_LIST "OpenMP,Serial" g++ $GCC_WARNING_FLAGS"
               "armpl/21.0.0 $ARMPL_MODULE_TPL_LIST "OpenMP,Serial" g++ $GCC_WARNING_FLAGS"
               "armpl/21.1.0 $ARMPL_MODULE_TPL_LIST "OpenMP,Serial" g++ $GCC_WARNING_FLAGS"
    )
  else
    # Format: (compiler module-list build-list exe-name warning-flag)
    COMPILERS=("gcc/10.2.0 $BASE_MODULE_LIST $GCC_BUILD_LIST g++ $GCC_WARNING_FLAGS"
               "armpl/20.3.0 $ARMPL_MODULE_TPL_LIST $GCC_BUILD_LIST g++ $GCC_WARNING_FLAGS"
               "armpl/21.0.0 $ARMPL_MODULE_TPL_LIST $GCC_BUILD_LIST g++ $GCC_WARNING_FLAGS"
               "armpl/21.1.0 $ARMPL_MODULE_TPL_LIST $GCC_BUILD_LIST g++ $GCC_WARNING_FLAGS"
               #"arm/20.3 $BASE_MODULE_LIST $ARM_GCC_BUILD_LIST armclang++ $ARMCLANG_WARNING_FLAGS"
    )
  fi

  if [ -z "$ARCH_FLAG" ]; then
    ARCH_FLAG="--arch=A64FX"
  fi

  SPACK_HOST_ARCH="+a64fx"
elif [ "$MACHINE" = "weaver" ]; then
  # Use the legacy env for now until all modules are part of the new system
  MODULE_ENVIRONMENT="source /projects/ppc64le-pwr9-rhel8/legacy-env.sh"
  eval "$MODULE_ENVIRONMENT"
  SKIP_HWLOC=True

  GCC93_MODULE_TPL_LIST="cmake/3.23.1,<COMPILER_NAME>/<COMPILER_VERSION>,openblas/0.3.20/gcc/9.3.0,gcc/9.3.0"
  CLANG13_MODULE_TPL_LIST="cmake/3.23.1,<COMPILER_NAME>/<COMPILER_VERSION>,openblas/0.3.20/gcc/9.3.0,cuda/10.1.243,gcc/9.3.0"

  BASE_MODULE_LIST="cmake/3.23.1,<COMPILER_NAME>/<COMPILER_VERSION>"
  # Cuda/11 modules available rhel8 queue (rhel8 OS); gcc/8.3.1 load by default
  RHEL8_CUDA11_MODULE_LIST="cmake/3.23.1,cuda/11.2.2/gcc/8.3.1,openblas/0.3.18/gcc/8.3.1"

  # Don't do Threads on weaver
  GCC_IBM_BUILD_LIST="OpenMP,Serial,OpenMP_Serial"

  if [ "$SPOT_CHECK" = "True" ]; then
    # Format: (compiler module-list build-list exe-name warning-flag)
    COMPILERS=("cuda/11.2.2/gcc/8.3.1 $RHEL8_CUDA11_MODULE_LIST "Cuda_OpenMP" ${KOKKOS_PATH}/bin/nvcc_wrapper $CUDA_WARNING_FLAGS"
               "gcc/9.3.0 $BASE_MODULE_LIST $GCC_IBM_BUILD_LIST g++ $GCC_WARNING_FLAGS"
    )
  elif [ "$SPOT_CHECK_TPLS" = "True" ]; then
    # Format: (compiler module-list build-list exe-name warning-flag)
    COMPILERS=("cuda/11.2.2/gcc/8.3.1 $RHEL8_CUDA11_MODULE_LIST "Cuda_Serial" ${KOKKOS_PATH}/bin/nvcc_wrapper $CUDA_WARNING_FLAGS"
               "gcc/9.3.0 $GCC93_MODULE_TPL_LIST "OpenMP,Serial" g++ $GCC_WARNING_FLAGS"
               "clang/13.0.0 $CLANG13_MODULE_TPL_LIST "Cuda" clang++ $CUDA_WARNING_FLAGS"
    )
  else
    # Format: (compiler module-list build-list exe-name warning-flag)
    COMPILERS=("gcc/8.3.1 $BASE_MODULE_LIST $GCC_IBM_BUILD_LIST g++ $GCC_WARNING_FLAGS"
               "gcc/9.3.0 $BASE_MODULE_LIST $GCC_IBM_BUILD_LIST g++ $GCC_WARNING_FLAGS"
               "cuda/11.2.2/gcc/8.3.1 $RHEL8_CUDA11_MODULE_LIST $CUDA_IBM_BUILD_LIST ${KOKKOS_PATH}/bin/nvcc_wrapper $CUDA_WARNING_FLAGS"
               "clang/13.0.0 $CLANG13_MODULE_TPL_LIST $CUDA_IBM_BUILD_LIST clang++ $CUDA_WARNING_FLAGS"
    )
  fi

  if [ -z "$ARCH_FLAG" ]; then
    ARCH_FLAG="--arch=Power9,Volta70"
  fi

  SPACK_HOST_ARCH="+power9"
  SPACK_CUDA_ARCH="+volta70"
elif [ "$MACHINE" = "caraway" ]; then
  SKIP_HWLOC=True
  # BUILD_ONLY=True
  # report_and_log_test_result: only testing compilation of code for now,
  #   output description and success based only on build succes; build time output (no run-time)

  BASE_MODULE_LIST="cmake,<COMPILER_NAME>/<COMPILER_VERSION>"
  ROCM520_MODULE_LIST="$BASE_MODULE_LIST,openblas/0.3.20"

  HIPCLANG_BUILD_LIST="Hip_Serial"
  HIPCLANG_WARNING_FLAGS=""

  if [ "$SPOT_CHECK_TPLS" = "True" ]; then
    # Format: (compiler module-list build-list exe-name warning-flag)
    COMPILERS=("rocm/5.2.0 $ROCM520_MODULE_LIST $HIPCLANG_BUILD_LIST hipcc $HIPCLANG_WARNING_FLAGS"
    )
  else
    # Format: (compiler module-list build-list exe-name warning-flag)
    COMPILERS=("rocm/5.2.0 $BASE_MODULE_LIST $HIPCLANG_BUILD_LIST hipcc $HIPCLANG_WARNING_FLAGS"
               "gcc/11.3.0 $BASE_MODULE_LIST $GCC_BUILD_LIST g++ $GCC_WARNING_FLAGS"
    )
  fi



  if [ -z "$ARCH_FLAG" ]; then
    ARCH_FLAG="--arch=VEGA908"
  fi
elif [ "$MACHINE" = "vega90a_caraway" ]; then
  SKIP_HWLOC=True
  # BUILD_ONLY=True
  # report_and_log_test_result: only testing compilation of code for now,
  #   output description and success based only on build succes; build time output (no run-time)

  BASE_MODULE_LIST="cmake,<COMPILER_NAME>/<COMPILER_VERSION>"
  ROCM520_MODULE_LIST="$BASE_MODULE_LIST,openblas/0.3.20"
  ROCM_TPL_MODULE_LIST="$BASE_MODULE_LIST,openblas/0.3.23"

  HIPCLANG_BUILD_LIST="Hip_Serial"
  HIPCLANG_WARNING_FLAGS=""

  if [ "$SPOT_CHECK_TPLS" = "True" ]; then
    # Format: (compiler module-list build-list exe-name warning-flag)
    COMPILERS=("rocm/5.6.1 $ROCM_TPL_MODULE_LIST $HIPCLANG_BUILD_LIST hipcc $HIPCLANG_WARNING_FLAGS"
               "rocm/6.0.0 $ROCM_TPL_MODULE_LIST $HIPCLANG_BUILD_LIST hipcc $HIPCLANG_WARNING_FLAGS"
    )
  else
    # Format: (compiler module-list build-list exe-name warning-flag)
    COMPILERS=("rocm/5.2.0 $BASE_MODULE_LIST $HIPCLANG_BUILD_LIST hipcc $HIPCLANG_WARNING_FLAGS"
               "rocm/5.6.1 $BASE_MODULE_LIST $HIPCLANG_BUILD_LIST hipcc $HIPCLANG_WARNING_FLAGS"
               "rocm/6.0.0 $BASE_MODULE_LIST $HIPCLANG_BUILD_LIST hipcc $HIPCLANG_WARNING_FLAGS"
               "gcc/11.3.0 $BASE_MODULE_LIST $GCC_BUILD_LIST g++ $GCC_WARNING_FLAGS"
    )
  fi



  if [ -z "$ARCH_FLAG" ]; then
    ARCH_FLAG="--arch=VEGA90A"
  fi
elif [ "$MACHINE" = "blake" ]; then
  MODULE_ENVIRONMENT="source /projects/x86-64-icelake-rocky8/spack-config/blake-setup-user-module-env.sh"
  eval "$MODULE_ENVIRONMENT"
  SKIP_HWLOC=True

  module load cmake

  BASE_MODULE_LIST="cmake,<COMPILER_NAME>/<COMPILER_VERSION>"
  BASE_MODULE_LIST_TPLS="cmake,<COMPILER_NAME>/<COMPILER_VERSION>,openblas/0.3.23"
  BASE_MODULE_LIST_ONEAPI_202310="cmake,<COMPILER_NAME>-oneapi-compilers/<COMPILER_VERSION>,intel-oneapi-dpl/2022.1.0,intel-oneapi-mkl/2023.1.0,intel-oneapi-tbb/2021.9.0"
  BASE_MODULE_LIST_ONEAPI_202320="cmake,<COMPILER_NAME>-oneapi-compilers/<COMPILER_VERSION>,intel-oneapi-dpl/2022.2.0,intel-oneapi-mkl/2023.2.0,intel-oneapi-tbb/2021.10.0"
  ONEAPI_FLAGS_EXTRA="-fp-model=precise"
  LLVM_EXTRA_FLAGS="-fPIC ${CLANG_WARNING_FLAGS}"
  # Remove -Wuninitialized: compiler issues show up with Threads backend
  GCC11_WARNING_FLAGS="-Wall,-Wunused-parameter,-Wshadow,-pedantic,-Werror,-Wsign-compare,-Wtype-limits,-Wignored-qualifiers,-Wempty-body,-Wclobbered,-Wimplicit-fallthrough"
  # update KOKKOS_PASSTHRU_CMAKE_FLAGS to disable onedpl on Blake
  KOKKOS_PASSTHRU_CMAKE_FLAGS="${KOKKOS_PASSTHRU_CMAKE_FLAGS} -DKokkos_ENABLE_ONEDPL=OFF"

  if [ "$SPOT_CHECK" = "True" ]; then
      # Format: (compiler module-list build-list exe-name warning-flag)
    COMPILERS=("intel/2023.1.0 $BASE_MODULE_LIST_ONEAPI_202310 "OpenMP,Threads,Serial" icpx $ONEAPI_FLAGS_EXTRA"
               "intel/2023.2.0 $BASE_MODULE_LIST_ONEAPI_202320 "OpenMP,Threads,Serial" icpx $ONEAPI_FLAGS_EXTRA"
               "llvm/15.0.7 $BASE_MODULE_LIST "Threads,Serial" clang++ $LLVM_EXTRA_FLAGS"
               "gcc/11.3.0 $BASE_MODULE_LIST "OpenMP,Threads,Serial" g++ $GCC11_WARNING_FLAGS"
               "gcc/12.2.0 $BASE_MODULE_LIST "OpenMP,Threads,Serial" g++ $GCC11_WARNING_FLAGS"
    )
  elif [ "$SPOT_CHECK_TPLS" = "True" ]; then
      # Format: (compiler module-list build-list exe-name warning-flag)
      # Known issues:
      # gcc/12.2.0+openblas/0.3.23 with OpenMP: internal compiler error: in get_vectype_for_scalar_type, at tree-vect-stmts
    COMPILERS=("intel/2023.1.0 $BASE_MODULE_LIST_ONEAPI_202310 "OpenMP,Threads,Serial" icpx $ONEAPI_FLAGS_EXTRA"
               "intel/2023.2.0 $BASE_MODULE_LIST_ONEAPI_202320 "OpenMP,Threads,Serial" icpx $ONEAPI_FLAGS_EXTRA"
               "llvm/15.0.7 $BASE_MODULE_LIST_TPLS "Threads,Serial" clang++ $LLVM_EXTRA_FLAGS"
               "gcc/11.3.0 $BASE_MODULE_LIST_TPLS "OpenMP,Threads,Serial" g++ $GCC11_WARNING_FLAGS"
               "gcc/12.2.0 $BASE_MODULE_LIST_TPLS "OpenMP,Threads,Serial" g++ $GCC11_WARNING_FLAGS"
    )
  else
      # gcc/12.2.0 with OpenMP: internal compiler error: in get_vectype_for_scalar_type, at tree-vect-stmts
    COMPILERS=("intel/2023.1.0 $BASE_MODULE_LIST_ONEAPI_202310 $INTEL_BUILD_LIST icpx $ONEAPI_FLAGS_EXTRA"
               "intel/2023.2.0 $BASE_MODULE_LIST_ONEAPI_202320 $INTEL_BUILD_LIST icpx $ONEAPI_FLAGS_EXTRA"
               "llvm/15.0.7 $BASE_MODULE_LIST $CLANG_BUILD_LIST clang++ $LLVM_EXTRA_FLAGS"
               "gcc/11.3.0 $BASE_MODULE_LIST $GCC_BUILD_LIST g++ $GCC11_WARNING_FLAGS"
               "gcc/12.2.0 $BASE_MODULE_LIST $GCC_BUILD_LIST g++ $GCC11_WARNING_FLAGS"
    )

  fi

  if [ -z "$ARCH_FLAG" ]; then
    ARCH_FLAG="--arch=SPR"
  fi
  SPACK_HOST_ARCH="+spr"
elif [ "$MACHINE" = "solo" ]; then
  SKIP_HWLOC=True
  export SLURM_TASKS_PER_NODE=32

  module load cmake

  BASE_MODULE_LIST="cmake,<COMPILER_NAME>/<COMPILER_VERSION>"
<<<<<<< HEAD
  BASE_MODULE_LIST_LLVM="cmake,<COMPILER_NAME>/<COMPILER_VERSION>,gnu/10.2.1"
=======
  BASE_MODULE_LIST_LLVM="cmake,<COMPILER_NAME>/<COMPILER_VERSION>,gnu/10.3.1"
>>>>>>> 5b116ec9
  BASE_MODULE_LIST_INTEL="cmake,<COMPILER_NAME>/<COMPILER_VERSION>"
  ONEAPI_WARNING_FLAGS=""

  GNU103_MODULE_TPL_LIST="$BASE_MODULE_LIST,openblas/0.3.21"

  if [ "$SPOT_CHECK" = "True" ]; then
<<<<<<< HEAD
    COMPILERS=("gnu/10.2.1 $BASE_MODULE_LIST "Threads_Serial,OpenMP" g++ $GNU_WARNING_FLAGS"
=======
    COMPILERS=("gnu/10.3.1 $BASE_MODULE_LIST "Threads_Serial,OpenMP" g++ $GNU_WARNING_FLAGS"
>>>>>>> 5b116ec9
               "llvm/10.0.1 $BASE_MODULE_LIST_LLVM "Threads_Serial" clang++ $CLANG_WARNING_FLAGS"
    )
  elif [ "$SPOT_CHECK_TPLS" = "True" ]; then
    COMPILERS=("intel/19.1 $BASE_MODULE_LIST_INTEL,mkl/19.1 "OpenMP,Threads" icpc $INTEL_WARNING_FLAGS"
<<<<<<< HEAD
               "gnu/10.2.1 $GNU102_MODULE_TPL_LIST "OpenMP_Serial" g++ $GNU_WARNING_FLAGS"
    )
  else
    COMPILERS=("gnu/10.2.1 $BASE_MODULE_LIST $GNU_BUILD_LIST g++ $GNU_WARNING_FLAGS"
=======
               "gnu/10.3.1 $GNU103_MODULE_TPL_LIST "OpenMP_Serial" g++ $GNU_WARNING_FLAGS"
    )
  else
    COMPILERS=("gnu/10.3.1 $BASE_MODULE_LIST $GNU_BUILD_LIST g++ $GNU_WARNING_FLAGS"
>>>>>>> 5b116ec9
               "gnu/11.2.1 $BASE_MODULE_LIST $GNU_BUILD_LIST g++ $GNU_WARNING_FLAGS"
               "gnu/12.1.1 $BASE_MODULE_LIST $GNU_BUILD_LIST g++ $GNU_WARNING_FLAGS"
               "llvm/10.0.1 $BASE_MODULE_LIST_LLVM $CLANG_BUILD_LIST clang++ $CLANG_WARNING_FLAGS"
               "intel/19.1 $BASE_MODULE_LIST_INTEL,mkl/19.1 "$INTEL_BUILD_LIST" icpc $INTEL_WARNING_FLAGS"
               "intel/21.3.0 $BASE_MODULE_LIST_INTEL,mkl/21.3.0 "$INTEL_BUILD_LIST" icpc $INTEL_WARNING_FLAGS"
               "intel/23.0.0 $BASE_MODULE_LIST_INTEL,mkl/23.0.0 "$INTEL_BUILD_LIST" icpc $INTEL_WARNING_FLAGS"
               "intel/23.1.0 $BASE_MODULE_LIST_INTEL,mkl/23.1.0 "$INTEL_BUILD_LIST" icpc $INTEL_WARNING_FLAGS"
               "intel/23.2.0 $BASE_MODULE_LIST_INTEL,mkl/23.2.0 "$INTEL_BUILD_LIST" icpc $INTEL_WARNING_FLAGS"
    )

  fi

  if [ -z "$ARCH_FLAG" ]; then
    ARCH_FLAG="--arch=BDW"
  fi
  SPACK_HOST_ARCH="+bdw"
elif [ "$MACHINE" = "kokkos-dev-2" ]; then
  MODULE_ENVIRONMENT="source /projects/sems/modulefiles/utils/sems-archive-modules-init.sh ; module use /home/projects/x86-64/modulefiles/local"
  eval "$MODULE_ENVIRONMENT"
  module load sems-archive-env

  module load sems-archive-git
  module load sems-archive-tex
  module load sems-archive-cmake/3.17.1
  module load sems-archive-gdb

  SKIP_HWLOC=True

  BASE_MODULE_LIST="sems-archive-env,sems-archive-cmake/3.17.1,sems-archive-<COMPILER_NAME>/<COMPILER_VERSION>"
  INTEL_BASE_MODULE_LIST="sems-archive-env,sems-archive-cmake/3.17.1,sems-archive-gcc/8.3.0,sems-archive-<COMPILER_NAME>/<COMPILER_VERSION>"
  CLANG_BASE_MODULE_LIST="sems-archive-env,sems-archive-cmake/3.17.1,sems-archive-gcc/9.2.0,sems-archive-<COMPILER_NAME>/<COMPILER_VERSION>"
  GCC91_MODULE_LIST="sems-archive-env,sems-archive-cmake/3.17.1,<COMPILER_NAME>/<COMPILER_VERSION>"
  NVCC_SEMSMODULE_LIST="sems-archive-env,sems-archive-cmake/3.17.1,sems-archive-gcc/8.3.0,sems-archive-<COMPILER_NAME>/<COMPILER_VERSION>"
  NVCC11_MODULE_LIST="sems-archive-env,sems-archive-cmake/3.17.1,sems-archive-gcc/9.2.0,<COMPILER_NAME>/<COMPILER_VERSION>"
  LOCAL_MODULE_LIST="cmake/3.21.1,<COMPILER_NAME>/<COMPILER_VERSION>"

  BUILD_LIST_CUDA_NVCC="Cuda_Serial,Cuda_Threads"
  BUILD_LIST_CLANG="Serial,Threads,OpenMP"

  CLANG8_CUDA_WARNING_FLAGS="-Wall,-Wshadow,-pedantic,-Werror,-Wsign-compare,-Wtype-limits,-Wuninitialized,-Wno-pass-failed"

  if [ "$SPOT_CHECK" = "True" ]; then
    # Format: (compiler module-list build-list exe-name warning-flag)
    COMPILERS=("gcc/8.3.0 $BASE_MODULE_LIST "Serial" g++ $GCC_WARNING_FLAGS"
               "gcc/9.1 $GCC91_MODULE_LIST "OpenMP,Serial" g++ $GCC_WARNING_FLAGS"
               "intel/19.0.5 $INTEL_BASE_MODULE_LIST "Threads" icpc $INTEL_WARNING_FLAGS"
               "clang/9.0.0 $CLANG_BASE_MODULE_LIST "Serial,Threads" clang++ $CLANG_WARNING_FLAGS"
               "cuda/11.0 $NVCC11_MODULE_LIST "Cuda_OpenMP" $KOKKOS_PATH/bin/nvcc_wrapper $CUDA_WARNING_FLAGS"
    )
  elif [ "$SPOT_CHECK_TPLS" = "True" ]; then
    # Format: (compiler module-list build-list exe-name warning-flag)
    COMPILERS=("gcc/8.3.0 $BASE_MODULE_LIST "Serial" g++ $GCC_WARNING_FLAGS"
               "gcc/9.1 $GCC91_MODULE_LIST "OpenMP,Serial" g++ $GCC_WARNING_FLAGS"
               "intel/19.0.5 $INTEL_BASE_MODULE_LIST "Threads" icpc $INTEL_WARNING_FLAGS"
               "clang/9.0.0 $CLANG_BASE_MODULE_LIST "Serial,Threads" clang++ $CLANG_WARNING_FLAGS"
               "cuda/11.0 $NVCC11_MODULE_LIST "Cuda_OpenMP" $KOKKOS_PATH/bin/nvcc_wrapper $CUDA_WARNING_FLAGS"
    )
  else
    # Format: (compiler module-list build-list exe-name warning-flag)
    COMPILERS=("cuda/11.0 $NVCC11_MODULE_LIST $CUDA_BUILD_LIST $KOKKOS_PATH/bin/nvcc_wrapper $CUDA_WARNING_FLAGS"
               "cuda/11.1 $NVCC_SEMSMODULE_LIST $CUDA_BUILD_LIST $KOKKOS_PATH/bin/nvcc_wrapper $CUDA_WARNING_FLAGS"
               "cuda/11.2 $NVCC11_MODULE_LIST $CUDA_BUILD_LIST $KOKKOS_PATH/bin/nvcc_wrapper $CUDA_WARNING_FLAGS"
               "cuda/11.7 $NVCC11_MODULE_LIST $CUDA_BUILD_LIST $KOKKOS_PATH/bin/nvcc_wrapper $CUDA_WARNING_FLAGS"
               "cuda/12.0 $NVCC11_MODULE_LIST $CUDA_BUILD_LIST $KOKKOS_PATH/bin/nvcc_wrapper $CUDA_WARNING_FLAGS"
               "gcc/8.3.0 $BASE_MODULE_LIST $GCC_BUILD_LIST g++ $GCC_WARNING_FLAGS"
               "gcc/9.1 $GCC91_MODULE_LIST $GCC_BUILD_LIST g++ $GCC_WARNING_FLAGS"
               "gcc/9.2.0 $BASE_MODULE_LIST $GCC_BUILD_LIST g++ $GCC_WARNING_FLAGS"
               "gcc/10.3 $LOCAL_MODULE_LIST $GCC_BUILD_LIST g++ $GCC_WARNING_FLAGS"
               "gcc/11.1 $LOCAL_MODULE_LIST $GCC_BUILD_LIST g++ $GCC_WARNING_FLAGS"
               "intel/19.0.5 $INTEL_BASE_MODULE_LIST $INTEL_BUILD_LIST icpc $INTEL_WARNING_FLAGS"
               "clang/9.0.0 $CLANG_BASE_MODULE_LIST $CLANG_BUILD_LIST clang++ $CLANG_WARNING_FLAGS"
               "clang/10.0.0 $CLANG_BASE_MODULE_LIST $BUILD_LIST_CLANG clang++ $CLANG_WARNING_FLAGS"
               "clang/13.0.0 $LOCAL_MODULE_LIST $BUILD_LIST_CLANG clang++ $CLANG_WARNING_FLAGS"
    )
  fi

  if [ -z "$ARCH_FLAG" ]; then
    ARCH_FLAG="--arch=Volta70"
  fi
  SPACK_CUDA_ARCH="+volta70"
else
  echo "Unhandled machine $MACHINE" >&2
  exit 1
fi

export OMP_NUM_THREADS=${omp_num_threads:=8}
export OMP_PROC_BIND=${omp_proc_bind:=spread}
export OMP_PLACES=${omp_places:=cores}
export KOKKOS_NUM_THREADS=8

declare -i NUM_RESULTS_TO_KEEP=7

RESULT_ROOT_PREFIX=TestAll

if [ "$PRINT_HELP" = "True" ]; then
  print_help
  exit 0
fi

UNCOMMITTED=`cd ${KOKKOSKERNELS_PATH}; git status --porcelain 2>/dev/null`
if ! [ -z "$UNCOMMITTED" ]; then
  echo "WARNING!! THE FOLLOWING CHANGES ARE UNCOMMITTED!! :"
  echo "$UNCOMMITTED"
  echo ""
fi

GITSTATUS=`cd ${KOKKOSKERNELS_PATH}; git log -n 1 --format=oneline`
echo "KokkosKernels Repository Status: " ${GITSTATUS}
echo ""
KOKKOSGITSTATUS=`cd ${KOKKOS_PATH}; git log -n 1 --format=oneline`
echo "Kokkos Repository Status: " ${KOKKOSGITSTATUS}
echo ""
echo ""

# Set build type.
if [ "$DEBUG" = "True" ]; then
  BUILD_TYPE=debug
else
  BUILD_TYPE=release
fi

# If no args provided, do all compilers.
if [ -z "$ARGS" ]; then
  ARGS='?'
fi

# Process args to figure out which compilers to test.
COMPILERS_TO_TEST=""

for ARG in $ARGS; do
  for COMPILER_DATA in "${COMPILERS[@]}"; do
    ARR=($COMPILER_DATA)
    COMPILER=${ARR[0]}

    if [[ "$COMPILER" = $ARG* ]]; then
      if [[ "$COMPILERS_TO_TEST" != *${COMPILER}* ]]; then
        COMPILERS_TO_TEST="$COMPILERS_TO_TEST $COMPILER"
      else
        echo "Tried to add $COMPILER twice"
      fi
     fi
  done
done

if [ "$COMPILERS_TO_TEST" == "" ]; then
   echo "-----------------------------------------------"
   echo "   !!!! Invalid Compiler provided  '$ARGS' !!!!"
   echo "-----------------------------------------------"
   print_help
   exit 1
fi


#
# Functions.
#

# get_compiler_name <COMPILER>
get_compiler_name() {
  echo $1 | cut -d/ -f1
}

# get_compiler_version <COMPILER>
get_compiler_version() {
  echo $1 | cut -d/ -f2
}

# Do not call directly.
get_compiler_data() {
  local compiler=$1
  local item=$2
  local compiler_name=$(get_compiler_name $compiler)
  local compiler_vers=$(get_compiler_version $compiler)

  local compiler_data
  for compiler_data in "${COMPILERS[@]}" ; do
    local arr=($compiler_data)
    if [ "$compiler" = "${arr[0]}" ]; then
      echo "${arr[$item]}" | tr , ' ' | sed -e "s/<COMPILER_NAME>/$compiler_name/g" -e "s/<COMPILER_VERSION>/$compiler_vers/g"
      return 0
    fi
  done

  # Not found.
  echo "Unrecognized compiler $compiler" >&2
  exit 1
}

get_variants_data() {
  local compiler=$1
  local item=$2

  local variants_data
  for variants_data in "${SPACK_VARIANTS[@]}" ; do
    local arr=($variants_data)
    matcher="${arr[0]}/${arr[1]}"
    if [ "$compiler" = "$matcher" ]; then
      if [ "$item" = 4 ]; then
         echo "%${arr[0]}@${arr[1]}"
      else
         echo "${arr[$item]}"| tr , ' ' | sed -e "s/<SPACK_HOST_ARCH>/$SPACK_HOST_ARCH/g" -e "s/<SPACK_CUDA_ARCH>/$SPACK_CUDA_ARCH/g"
      fi
      return 0
    fi
  done

  # Not found.
  echo "Unrecognized compiler $compiler when looking for Spack variants" >&2
  exit 1
}

#
# For all getters, usage: <GETTER> <COMPILER>
#

get_compiler_modules() {
  get_compiler_data $1 1
}

get_compiler_build_list() {
  get_compiler_data $1 2
}

get_compiler_exe_name() {
  get_compiler_data $1 3
}

get_compiler_warning_flags() {
  get_compiler_data $1 4
}

get_kernels_variants() {
  get_variants_data $1 2
}

get_kokkos_variants() {
  get_variants_data $1 3
}

get_compiler_variant() {
  get_variants_data $1 4
}

run_cmd() {
  echo "RUNNING: $*"
  if [ "$DRYRUN" != "True" ]; then
    eval "$* 2>&1"
  fi
}

# report_and_log_test_results <SUCCESS> <DESC> <COMMENT>
report_and_log_test_result() {
  # Use sane var names.
  local success=$1; local desc=$2; local comment=$3;

  if [ "$success" = "0" ]; then
    echo "  PASSED $desc"
    echo $comment > $PASSED_DIR/$desc
  else
    # For failures, comment should be the name of the phase that failed.
    echo "  FAILED $desc" >&2
    echo $comment > $FAILED_DIR/$desc
    cat ${desc}.${comment}.log
  fi
}

setup_env() {
  local compiler=$1
  local compiler_modules=$(get_compiler_modules $compiler)

  # Test UVM for cuda/9.2* builds
  if [[ "$compiler" == cuda/9.2* ]]; then
    if [[ "$KOKKOS_CUDA_OPTIONS" = "" ]]; then
      export KOKKOS_CUDA_OPTIONS="force_uvm"
    else
      export KOKKOS_CUDA_OPTIONS="${KOKKOS_CUDA_OPTIONS},force_uvm"
    fi
    echo "cuda/9.2 + UVM Check KOKKOS_CUDA_OPTIONS: $KOKKOS_CUDA_OPTIONS"
  fi

  # Default tpls passed in via command-line - users responsibility to ensure this works if set manually
  KOKKOSKERNELS_ENABLE_TPL_CMD="--with-tpls=$KOKKOSKERNELS_ENABLE_TPLS"
  echo "SETUP_ENV: compiler=$compiler modules=$compiler_modules"
  local NEW_TPL_LIST=
  # Reset KOKKOSKERNELS_ENABLE_TPL_CMD is --spot-check-tpls used
  if [[ "${SPOT_CHECK_TPLS}" = "True" ]]; then
    # device tpls
    if [[ "$compiler" == cuda* ]]; then
      NEW_TPL_LIST="cublas,cusparse,cusolver,"
      export KOKKOS_CUDA_OPTIONS="${KOKKOS_CUDA_OPTIONS},enable_lambda"
    fi
    if [[ "$compiler" == rocm* ]]; then
      NEW_TPL_LIST="rocblas,rocsparse,rocsolver,"
    fi
    # host tpls - use mkl with intel, else use host blas
    if [[ "$compiler" == intel* ]]; then
      NEW_TPL_LIST="mkl,"
    else
      if [[ "$compiler" == armpl* ]]; then
        NEW_TPL_LIST="armpl,${NEW_TPL_LIST}"
      else
        NEW_TPL_LIST="blas,${NEW_TPL_LIST}"
      fi
    fi

    # Overwrite new tpl list with trailing comma removed
    NEW_TPL_LIST=$(echo ${NEW_TPL_LIST} | sed 's/.\w*$//')
    #echo "TESTING NEW_TPL_LIST=$NEW_TPL_LIST"

    KOKKOSKERNELS_ENABLE_TPL_CMD="--with-tpls=${KOKKOSKERNELS_ENABLE_TPLS},${NEW_TPL_LIST}"
    #echo "TPL USAGE: KOKKOSKERNELS_ENABLE_TPL_CMD=$KOKKOSKERNELS_ENABLE_TPL_CMD"
  fi

  module purge

  local mod
  for mod in $compiler_modules; do
    #echo "Loading module $mod"
    module load $mod 2>&1
    # It is ridiculously hard to check for the success of a loaded
    # module. Module does not return error codes and piping to grep
    # causes module to run in a subshell.
    module list 2>&1 | grep "$mod" >& /dev/null || return 1

    if [[ "${SPOT_CHECK_TPLS}" = "True" ]]; then
      # Some machines will require explicitly setting include dirs and libs
      if ([[ "$MACHINE" = weaver* ]] || [[ "$MACHINE" = sogpu* ]]) && [[ "$mod" = openblas* ]]; then
        BLAS_LIBRARY_DIRS="${OPENBLAS_ROOT}/lib"
        LAPACK_LIBRARY_DIRS="${OPENBLAS_ROOT}/lib"
        BLAS_LIBRARIES="blas"
        LAPACK_LIBRARIES="lapack"
        KOKKOSKERNELS_TPL_PATH_CMD="--user-blas-path=${BLAS_LIBRARY_DIRS} --user-lapack-path=${LAPACK_LIBRARY_DIRS}"
        KOKKOSKERNELS_TPL_LIBS_CMD="--user-blas-lib=${BLAS_LIBRARIES} --user-lapack-lib=${LAPACK_LIBRARIES}"
        KOKKOSKERNELS_EXTRA_LINKER_FLAGS_CMD="--extra-linker-flags=-lgfortran,-lm"
        echo "TPL PATHS: KOKKOSKERNELS_TPL_PATH_CMD=$KOKKOSKERNELS_TPL_PATH_CMD"
        echo "TPL LIBS:  KOKKOSKERNELS_TPL_LIBS_CMD=$KOKKOSKERNELS_TPL_LIBS_CMD"
      elif [[ "$MACHINE" = blake* ]] && [[ "$mod" = openblas* ]]; then
        BLAS_LIBRARY_DIRS="${OPENBLAS_ROOT}/lib"
        LAPACK_LIBRARY_DIRS="${OPENBLAS_ROOT}/lib"
        BLAS_LIBRARIES="openblas"
        LAPACK_LIBRARIES="openblas"
        KOKKOSKERNELS_TPL_PATH_CMD="--user-blas-path=${BLAS_LIBRARY_DIRS} --user-lapack-path=${LAPACK_LIBRARY_DIRS}"
        KOKKOSKERNELS_TPL_LIBS_CMD="--user-blas-lib=${BLAS_LIBRARIES} --user-lapack-lib=${LAPACK_LIBRARIES}"
        KOKKOSKERNELS_EXTRA_LINKER_FLAGS_CMD="--extra-linker-flags=-lgfortran,-lm"
        echo "TPL PATHS: KOKKOSKERNELS_TPL_PATH_CMD=$KOKKOSKERNELS_TPL_PATH_CMD"
        echo "TPL LIBS:  KOKKOSKERNELS_TPL_LIBS_CMD=$KOKKOSKERNELS_TPL_LIBS_CMD"
      elif ([[ "$MACHINE" = weaver* ]]) && [[ "$mod" = netlib* ]]; then
        BLAS_LIBRARY_DIRS="${BLAS_ROOT}/lib"
        LAPACK_LIBRARY_DIRS="${BLAS_ROOT}/lib"
        BLAS_LIBRARIES="blas"
        LAPACK_LIBRARIES="lapack"
        KOKKOSKERNELS_TPL_PATH_CMD="--user-blas-path=${BLAS_LIBRARY_DIRS} --user-lapack-path=${LAPACK_LIBRARY_DIRS}"
        KOKKOSKERNELS_TPL_LIBS_CMD="--user-blas-lib=${BLAS_LIBRARIES} --user-lapack-lib=${LAPACK_LIBRARIES}"
        KOKKOSKERNELS_EXTRA_LINKER_FLAGS_CMD="--extra-linker-flags=-lgfortran,-lm"
        echo "TPL PATHS: KOKKOSKERNELS_TPL_PATH_CMD=$KOKKOSKERNELS_TPL_PATH_CMD"
        echo "TPL LIBS:  KOKKOSKERNELS_TPL_LIBS_CMD=$KOKKOSKERNELS_TPL_LIBS_CMD"
      fi
    fi

  done

  if [ -e ${CM_ALL_SCRIPT_PATH}/update_lib.sh ]; then
     echo "calling ${CM_ALL_SCRIPT_PATH}/update_lib.sh $MACHINE $compiler"
     source ${CM_ALL_SCRIPT_PATH}/update_lib.sh $MACHINE $compiler
  fi

  return 0
}

# single_build_and_test <COMPILER> <BUILD> <BUILD_TYPE>
single_build_and_test() {
  # Use sane var names.
  local compiler=$1; local build=$2; local build_type=$3;

  # Set up env.
  local compiler_modules_list=$(get_compiler_modules $compiler)
  local BUILD_AND_TEST_DIR=$ROOT_DIR/$compiler/"${build}-$build_type"
  mkdir -p $BUILD_AND_TEST_DIR
  cd $BUILD_AND_TEST_DIR

  local kokkos_variants=$(get_kokkos_variants $compiler)
  local kernels_variants=$(get_kernels_variants $compiler)
  wrapper_spec=""
  if [[ $kokkos_variants == *"wrapper"* ]]; then
    #Don't build nvcc_wrapper to depend on MPI with Spack
    wrapper_spec="^kokkos-nvcc-wrapper ~mpi"
  fi
  local compiler_variant=$(get_compiler_variant $compiler)
  if [[ $compiler_variant == *"cuda"* ]]; then
    #even though using nvcc, I need to tell spack
    #to use a particular underlying host compiler
    compiler_variant=$SPACK_CUDA_HOST_COMPILER
  fi
  if [ ! -z "$KOKKOSKERNELS_SCALARS" ]; then
    kernels_variants="$kernels_variants scalars=$KOKKOSKERNELS_SCALARS"
  fi
  if [ ! -z "$KOKKOSKERNELS_LAYOUTS" ]; then
    kernels_variants="$kernels_variants layouts=$KOKKOSKERNELS_LAYOUTS"
  fi
  if [ ! -z "$KOKKOSKERNELS_OFFSETS" ]; then
    kernels_variants="$kernels_variants offsets=$KOKKOSKERNELS_OFFSETS"
  fi
  if [ ! -z "$KOKKOSKERNELS_ORDINALS" ]; then
    kernels_variants="$kernels_variants ordinals=$KOKKOSKERNELS_ORDINALS"
  fi
  if [ ! -z "$KOKKOSKERNELS_SPACES" ]; then
      kernels_variants="$kernels_variants spaces=$KOKKOSKERNELS_SPACES"
      KOKKOSKERNELS_SPACES="--with-spaces=$KOKKOSKERNELS_SPACES"
  fi


  echo "  #   Load modules:" &> reload_modules.sh
  if [[ ! -z "$MODULE_ENVIRONMENT" ]]
  then
    echo "        $MODULE_ENVIRONMENT" &>> reload_modules.sh
  fi
  echo "        module purge" &>> reload_modules.sh
  echo "        module load $compiler_modules_list" &>> reload_modules.sh
  echo "        export OMP_NUM_THREADS=$omp_num_threads" &>> reload_modules.sh
  echo "        export OMP_PROC_BIND=$omp_proc_bind" &>> reload_modules.sh
  echo "        export OMP_PLACES=$omp_places" &>> reload_modules.sh
  echo "        export KOKKOS_NUM_THREADS=8" &>> reload_modules.sh
  echo "" &>> reload_modules.sh
  chmod +x reload_modules.sh

  local desc=$(echo "${compiler}-${build}-${build_type}" | sed 's:/:-:g')
  setup_env $compiler >& ${desc}.configure.log || { report_and_log_test_result 1 ${desc} configure && return 0; }

  # Set up flags.
  local compiler_warning_flags=$(get_compiler_warning_flags $compiler)
  local compiler_exe=$(get_compiler_exe_name $compiler)

  if [[ "$build_type" = hwloc* ]]; then
    local extra_args="$extra_args --with-hwloc=$(dirname $(dirname $(which hwloc-info)))"
  fi

  if [[ "$OPT_FLAG" = "" ]]; then
    OPT_FLAG="-O3"
  fi

  if [[ "$build_type" = *debug* ]]; then
    local extra_args="$extra_args --debug"
    local cxxflags="-g $compiler_warning_flags"
  else
    local cxxflags="$OPT_FLAG $compiler_warning_flags"
  fi

  local cxxflags="${cxxflags} ${CXX_FLAGS_EXTRA}"
  local ldflags="${LD_FLAGS_EXTRA}"

  local cxx_standard="${CXX_STANDARD}"

  if [ "${NO_DEFAULT_ETI}" = "True" ]; then
    local extra_args="$extra_args --no-default-eti"
  fi

  if [ "${ENABLE_TEST_ETI_ONLY}" = "False" ]; then
    local extra_args="$extra_args --disable-test-eti-only"
  fi

  if [ "${ENABLE_PERFTESTS}" = "False" ]; then
    local extra_args="$extra_args --disable-perftests"
  fi


  echo "  Starting job $desc"

  local comment="no_comment"

  # Keep variable wrapped in single quotes so complex<scalar> passed correctly to generate_makefile
  # This is likely unnecessary with current argument naming scheme
  local kk_scalars=\'${KOKKOSKERNELS_SCALARS}\'

  if [ "$TEST_SCRIPT" = "True" ]; then
    local rand=$[ 1 + $[ RANDOM % 10 ]]
    sleep $rand

    if [ $rand -gt 5 ]; then
      run_cmd ls fake_problem >& ${desc}.configure.log || { report_and_log_test_result 1 $desc configure && return 0; }
    fi
  elif [ "$TEST_SPACK" = "True" ]; then
    spack compiler find
    if [ ! -z "$SPACK_DEV_BUILD_KOKKOS" ]; then
      run_cmd spack dev-build -d $SPACK_DEV_BUILD_KOKKOS kokkos@develop $kokkos_variants $wrapper_spec $compiler_variant >& ${desc}.spack.log || { report_and_log_test_result 1 ${desc} spack && return 0; }
    fi

    if [ -z "$KOKKOSKERNELS_BRANCH" ]; then
      run_cmd spack dev-build -d $KOKKOSKERNELS_PATH kokkos-kernels@develop $kernels_variants ^kokkos@develop $kokkos_variants $wrapper_spec $compiler_variant >& ${desc}.spack.log || { report_and_log_test_result 1 ${desc} spack && return 0; }
    else
      run_cmd spack install kokkos-kernels@$KOKKOSKERNELS_BRANCH $kernels_variants ^kokkos@develop $kokkos_variants $wrapper_spec $compiler_variant  >& ${desc}.spack.log|| { report_and_log_test_result 1 ${desc} spack && return 0; }
    fi
  else
    LOCAL_KOKKOS_DEVICES=${build//_/,}
    if [[ "$LOCAL_KOKKOS_DEVICES" = *Cuda* ]]; then
       CUDA_ENABLE_CMD="--with-cuda=$CUDA_ROOT"
    fi
    if [[ "$LOCAL_KOKKOS_DEVICES" = *Hip* ]]; then
       echo "Hip IS THE KOKKOS DEVICE"
       HIP_ENABLE_CMD="--with-hip"
    fi
    local arch_code=$(echo $ARCH_FLAG | cut -d "=" -f 2)
    local tpl_list_print=$(echo $KOKKOSKERNELS_ENABLE_TPL_CMD | cut -d "=" -f2-)
    echo "kokkos devices: ${LOCAL_KOKKOS_DEVICES}"
    echo "kokkos arch: ${arch_code}"
    echo "kokkos options: ${KOKKOS_OPTIONS}"
    echo "kokkos cuda options: ${KOKKOS_CUDA_OPTIONS}"
    echo "kokkos cxxflags: ${cxxflags}"
    echo "extra_args: ${extra_args}"
    echo "kokkoskernels scalars: ${kk_scalars}"
    echo "kokkoskernels ordinals: ${KOKKOSKERNELS_ORDINALS}"
    echo "kokkoskernels offsets: ${KOKKOSKERNELS_OFFSETS}"
    echo "kokkoskernels layouts: ${KOKKOSKERNELS_LAYOUTS}"
    echo "kokkoskernels tpls list: ${tpl_list_print}"

    # KOKKOS_OPTIONS and KOKKOS_CUDA_OPTIONS are exported and detected by kokkos' generate_makefile.sh during install of kokkos; we pass them to the reproducer script instructions
    echo "  #   Use generate_makefile line below to call cmake which generates makefile for this build:" &> call_generate_makefile.sh
    echo "        ${KOKKOSKERNELS_PATH}/cm_generate_makefile.bash --with-devices=$LOCAL_KOKKOS_DEVICES $ARCH_FLAG --compiler=$(which $compiler_exe) --cxxflags=\"$cxxflags\" --cxxstandard=\"$cxx_standard\" --ldflags=\"$ldflags\" $CUDA_ENABLE_CMD $HIP_ENABLE_CMD --kokkos-path=${KOKKOS_PATH} --kokkoskernels-path=${KOKKOSKERNELS_PATH} --with-scalars=$kk_scalars --with-ordinals=${KOKKOSKERNELS_ORDINALS} --with-offsets=${KOKKOSKERNELS_OFFSETS} --with-layouts=${KOKKOSKERNELS_LAYOUTS} ${KOKKOSKERNELS_ENABLE_TPL_CMD} ${KOKKOSKERNELS_TPL_PATH_CMD} ${KOKKOSKERNELS_TPL_LIBS_CMD} ${KOKKOSKERNELS_EXTRA_LINKER_FLAGS_CMD} --with-options=${KOKKOS_OPTIONS} --with-cuda-options=${KOKKOS_CUDA_OPTIONS} ${KOKKOS_BOUNDS_CHECK} ${KOKKOSKERNELS_SPACES} --no-examples ${KOKKOS_DEPRECATED_CODE} --cmake-flags=${PASSTHRU_CMAKE_FLAGS} --kokkos-cmake-flags=${KOKKOS_PASSTHRU_CMAKE_FLAGS} $extra_args" &>> call_generate_makefile.sh
    chmod +x call_generate_makefile.sh

    # script command with generic path for faster copy/paste of reproducer into issues
    echo "  #     \$KOKKOSKERNELS_PATH/cm_generate_makefile.bash --with-devices=$LOCAL_KOKKOS_DEVICES $ARCH_FLAG --compiler=$(which $compiler_exe) --cxxflags=\"$cxxflags\" --cxxstandard=\"$cxx_standard\" --ldflags=\"$ldflags\" $CUDA_ENABLE_CMD $HIP_ENABLE_CMD --kokkos-path=\$KOKKOS_PATH --kokkoskernels-path=\$KOKKOSKERNELS_PATH --with-scalars=$kk_scalars --with-ordinals=${KOKKOSKERNELS_ORDINALS} --with-offsets=${KOKKOSKERNELS_OFFSETS} --with-layouts=${KOKKOSKERNELS_LAYOUTS} ${KOKKOSKERNELS_ENABLE_TPL_CMD} ${KOKKOSKERNELS_TPL_PATH_CMD} ${KOKKOSKERNELS_TPL_LIBS_CMD} ${KOKKOSKERNELS_EXTRA_LINKER_FLAGS_CMD} --with-options=${KOKKOS_OPTIONS} --with-cuda-options=${KOKKOS_CUDA_OPTIONS} ${KOKKOS_BOUNDS_CHECK} ${KOKKOSKERNELS_SPACES} --no-examples ${KOKKOS_DEPRECATED_CODE} --cmake-flags=${PASSTHRU_CMAKE_FLAGS} --kokkos-cmake-flags=${KOKKOS_PASSTHRU_CMAKE_FLAGS} $extra_args" &> call_generate_makefile_genericpath.sh

    run_cmd ${KOKKOSKERNELS_PATH}/cm_generate_makefile.bash --with-devices=$LOCAL_KOKKOS_DEVICES $ARCH_FLAG --compiler=$(which $compiler_exe) --cxxflags=\"$cxxflags\" --cxxstandard=\"$cxx_standard\" --ldflags=\"$ldflags\" $CUDA_ENABLE_CMD $HIP_ENABLE_CMD --kokkos-path=${KOKKOS_PATH} --kokkoskernels-path=${KOKKOSKERNELS_PATH} --with-scalars=$kk_scalars --with-ordinals=${KOKKOSKERNELS_ORDINALS} --with-offsets=${KOKKOSKERNELS_OFFSETS} --with-layouts=${KOKKOSKERNELS_LAYOUTS} ${KOKKOSKERNELS_ENABLE_TPL_CMD} ${KOKKOSKERNELS_TPL_PATH_CMD} ${KOKKOSKERNELS_TPL_LIBS_CMD} ${KOKKOSKERNELS_EXTRA_LINKER_FLAGS_CMD} ${KOKKOS_BOUNDS_CHECK} ${KOKKOSKERNELS_SPACES} --no-examples ${KOKKOS_DEPRECATED_CODE} --cmake-flags=${PASSTHRU_CMAKE_FLAGS} --kokkos-cmake-flags=${KOKKOS_PASSTHRU_CMAKE_FLAGS} $extra_args &>> ${desc}.configure.log || { report_and_log_test_result 1 ${desc} configure && return 0; }

    local -i build_start_time=$(date +%s)
    run_cmd make -j $MAKE_PAR_LEVEL all >& ${desc}.build.log || { report_and_log_test_result 1 ${desc} build && return 0; }
    local -i build_end_time=$(date +%s)
    comment="build_time=$(($build_end_time-$build_start_time))"

    if [[ "$BUILD_ONLY" == False ]]; then
      run_cmd ctest --timeout ${CTESTTIMEOUT} -V  --output-on-failure >& ${desc}.test.log || { report_and_log_test_result 1 ${desc} test && return 0; }
      local -i run_end_time=$(date +%s)
      comment="$comment run_time=$(($run_end_time-$build_end_time))"
    fi
  fi

  report_and_log_test_result 0 $desc "$comment"

  return 0
}

# wait_for_jobs <NUM-JOBS>
wait_for_jobs() {
  local -i max_jobs=$1
  local -i num_active_jobs=$(jobs | wc -l)
  while [ $num_active_jobs -ge $max_jobs ]
  do
    sleep 1
    num_active_jobs=$(jobs | wc -l)
    jobs >& /dev/null
  done
}

# run_in_background <COMPILER> <BUILD> <BUILD_TYPE>
run_in_background() {
  local compiler=$1

  local -i num_jobs=$NUM_JOBS_TO_RUN_IN_PARALLEL
  # Don't override command line input.
  # if [[ "$BUILD_ONLY" == True ]]; then
  #   num_jobs=8
  # else
    if [[ "$compiler" == cuda* ]]; then
      num_jobs=1
    fi
    if [[ "$compiler" == rocm* ]]; then
      num_jobs=1
    fi
    if [[ "$compiler" == clang ]]; then
      num_jobs=1
    fi
  # fi
  wait_for_jobs $num_jobs

  single_build_and_test $* &
}

# build_and_test_all <COMPILER>
build_and_test_all() {
  # Get compiler data.
  local compiler=$1
  if [ -z "$CUSTOM_BUILD_LIST" ]; then
    local compiler_build_list=$(get_compiler_build_list $compiler)
  else
    local compiler_build_list=$(echo "$CUSTOM_BUILD_LIST" | tr , ' ')
  fi

  # Do builds.
  local build
  for build in $compiler_build_list
  do
    run_in_background $compiler $build $BUILD_TYPE

    # If not cuda, do a hwloc test too.
    if [[ "$compiler" != cuda* && "$SKIP_HWLOC" == False ]]; then
      run_in_background $compiler $build "hwloc-$BUILD_TYPE"
    fi
  done

  return 0
}

get_test_root_dir() {
  local existing_results=$(find . -maxdepth 1 -name "$RESULT_ROOT_PREFIX*" | sort)
  local -i num_existing_results=$(echo $existing_results | tr ' ' '\n' | wc -l)
  local -i num_to_delete=${num_existing_results}-${NUM_RESULTS_TO_KEEP}

  if [ $num_to_delete -gt 0 ]; then
    /bin/rm -rf $(echo $existing_results | tr ' ' '\n' | head -n $num_to_delete)
  fi

  echo $(pwd)/${RESULT_ROOT_PREFIX}_$(date +"%Y-%m-%d_%H.%M.%S")
}

wait_summarize_and_exit() {
  wait_for_jobs 1

  echo "#######################################################"
  echo "PASSED TESTS"
  echo "#######################################################"

  local passed_test
  for passed_test in $(\ls -1 $PASSED_DIR | sort)
  do
    echo $passed_test $(cat $PASSED_DIR/$passed_test)
  done

  local -i rv=0
  if [ "$(ls -A $FAILED_DIR)" ]; then
    echo "#######################################################"
    echo "FAILED TESTS"
    echo "#######################################################"

    local failed_test
    for failed_test in $(\ls -1 $FAILED_DIR | sort)
    do
      echo $failed_test "("$(cat $FAILED_DIR/$failed_test)" failed)"
      rv=$rv+1

      local str=$failed_test
      # Note: all relevant info in str to assemble the build directory path 
      # is separated by dashes; however the compiler name may include dashes as well
      # the final two pieces of str always the version and build-type (as set in BUILD_AND_TEST_DIR)
      # leaving the compiler name as the remaining fields preceding version
      local getdashes="${str//[^-]}"
      local numdashes=${#getdashes}
      local lbuild=$(echo "$str" | cut -d- -f${numdashes}-)
      local vers=$(echo "$str" | cut -d- -f$((numdashes-1)))
      local comp=$(echo "$str" | cut -d- -f-$((numdashes-2)))
      # Generate reproducer instructions
      #local filename=reproducer_instructions-$comp-$vers-$lbuild
      local faildir=$ROOT_DIR/$comp/$vers/$lbuild
      # Output reproducer instructions
      if [ $TEST_SPACK = "False" ]; then
        echo "#######################################################"
        echo "  # Reproducer instructions:"
        cat $faildir/reload_modules.sh
        cat $faildir/call_generate_makefile_genericpath.sh
        echo ""
        echo "  #  To reload modules, reconfigure, rebuild, and retest directly from this failing build do the following:"
        echo "      # Move to the build directory"
        echo "        cd $faildir"
        echo "      # To reload modules"
        echo "        source ./reload_modules.sh"
        echo "      # To reconfigure"
        echo "        ./call_generate_makefile.sh"
        echo "      # To rebuild"
        echo "        make -j"
        echo "      # To retest"
        echo "        ctest -V"
        echo "#######################################################"
      fi
    done
  fi

  exit $rv
}

#
# Main.
#

CM_ALL_SCRIPT=$0
CM_ALL_SCRIPT_PATH=$(cd `dirname $CM_ALL_SCRIPT` && pwd)

ROOT_DIR=$(get_test_root_dir)
mkdir -p $ROOT_DIR
cd $ROOT_DIR

PASSED_DIR=$ROOT_DIR/results/passed
FAILED_DIR=$ROOT_DIR/results/failed
mkdir -p $PASSED_DIR
mkdir -p $FAILED_DIR

echo "Going to test compilers: " $COMPILERS_TO_TEST
for COMPILER in $COMPILERS_TO_TEST; do
  echo "Testing compiler $COMPILER"
  build_and_test_all $COMPILER
done

wait_summarize_and_exit<|MERGE_RESOLUTION|>--- conflicted
+++ resolved
@@ -746,37 +746,22 @@
   module load cmake
 
   BASE_MODULE_LIST="cmake,<COMPILER_NAME>/<COMPILER_VERSION>"
-<<<<<<< HEAD
-  BASE_MODULE_LIST_LLVM="cmake,<COMPILER_NAME>/<COMPILER_VERSION>,gnu/10.2.1"
-=======
   BASE_MODULE_LIST_LLVM="cmake,<COMPILER_NAME>/<COMPILER_VERSION>,gnu/10.3.1"
->>>>>>> 5b116ec9
   BASE_MODULE_LIST_INTEL="cmake,<COMPILER_NAME>/<COMPILER_VERSION>"
   ONEAPI_WARNING_FLAGS=""
 
   GNU103_MODULE_TPL_LIST="$BASE_MODULE_LIST,openblas/0.3.21"
 
   if [ "$SPOT_CHECK" = "True" ]; then
-<<<<<<< HEAD
-    COMPILERS=("gnu/10.2.1 $BASE_MODULE_LIST "Threads_Serial,OpenMP" g++ $GNU_WARNING_FLAGS"
-=======
     COMPILERS=("gnu/10.3.1 $BASE_MODULE_LIST "Threads_Serial,OpenMP" g++ $GNU_WARNING_FLAGS"
->>>>>>> 5b116ec9
                "llvm/10.0.1 $BASE_MODULE_LIST_LLVM "Threads_Serial" clang++ $CLANG_WARNING_FLAGS"
     )
   elif [ "$SPOT_CHECK_TPLS" = "True" ]; then
     COMPILERS=("intel/19.1 $BASE_MODULE_LIST_INTEL,mkl/19.1 "OpenMP,Threads" icpc $INTEL_WARNING_FLAGS"
-<<<<<<< HEAD
-               "gnu/10.2.1 $GNU102_MODULE_TPL_LIST "OpenMP_Serial" g++ $GNU_WARNING_FLAGS"
-    )
-  else
-    COMPILERS=("gnu/10.2.1 $BASE_MODULE_LIST $GNU_BUILD_LIST g++ $GNU_WARNING_FLAGS"
-=======
                "gnu/10.3.1 $GNU103_MODULE_TPL_LIST "OpenMP_Serial" g++ $GNU_WARNING_FLAGS"
     )
   else
     COMPILERS=("gnu/10.3.1 $BASE_MODULE_LIST $GNU_BUILD_LIST g++ $GNU_WARNING_FLAGS"
->>>>>>> 5b116ec9
                "gnu/11.2.1 $BASE_MODULE_LIST $GNU_BUILD_LIST g++ $GNU_WARNING_FLAGS"
                "gnu/12.1.1 $BASE_MODULE_LIST $GNU_BUILD_LIST g++ $GNU_WARNING_FLAGS"
                "llvm/10.0.1 $BASE_MODULE_LIST_LLVM $CLANG_BUILD_LIST clang++ $CLANG_WARNING_FLAGS"
